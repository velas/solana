--- conflicted
+++ resolved
@@ -1,10 +1,6 @@
 [package]
 name = "solana-download-utils"
-<<<<<<< HEAD
-version = "1.13.4"
-=======
 version = "1.13.7"
->>>>>>> 88aeaa82
 description = "Solana Download Utils"
 authors = ["Solana Maintainers <maintainers@solana.foundation>"]
 repository = "https://github.com/solana-labs/solana"
@@ -18,13 +14,8 @@
 indicatif = "0.16.2"
 log = "0.4.14"
 reqwest = { version = "0.11.10", default-features = false, features = ["blocking", "brotli", "deflate", "gzip", "rustls-tls", "json"] }
-<<<<<<< HEAD
-solana-runtime = { path = "../runtime", version = "=1.13.4" }
-solana-sdk = { path = "../sdk", version = "=1.13.4" }
-=======
 solana-runtime = { path = "../runtime", version = "=1.13.7" }
 solana-sdk = { path = "../sdk", version = "=1.13.7" }
->>>>>>> 88aeaa82
 
 [lib]
 crate-type = ["lib"]
