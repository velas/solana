--- conflicted
+++ resolved
@@ -222,37 +222,12 @@
              ^ci/test-stable.sh \
              ^sdk/ \
       ; then
-<<<<<<< HEAD
-    cat >> "$output_file" <<"EOF"
-  - command: "scripts/build-downstream-projects.sh"
-    name: "downstream-projects"
-    timeout_in_minutes: 30
-    agents:
-      - "queue=solana"
-EOF
-=======
     command_step wasm ". ci/rust-version.sh; ci/docker-run.sh \$\$rust_stable_docker_image ci/test-wasm.sh" 20
->>>>>>> 55438c03
   else
     annotate --style info \
       "wasm skipped as no relevant files were modified"
   fi
 
-<<<<<<< HEAD
-  # Wasm support
-  if affects \
-             ^ci/test-wasm.sh \
-             ^ci/test-stable.sh \
-             ^sdk/ \
-      ; then
-    command_step wasm ". ci/rust-version.sh; ci/docker-run.sh \$\$rust_stable_docker_image ci/test-wasm.sh" 20
-  else
-    annotate --style info \
-      "wasm skipped as no relevant files were modified"
-  fi
-
-=======
->>>>>>> 55438c03
   # Benches...
   if affects \
              .rs$ \
@@ -276,11 +251,6 @@
     ". ci/rust-version.sh; ci/docker-run.sh \$\$rust_stable_docker_image ci/test-local-cluster-flakey.sh" \
     10
 
-<<<<<<< HEAD
-  command_step "local-cluster-slow" \
-    ". ci/rust-version.sh; ci/docker-run.sh \$\$rust_stable_docker_image ci/test-local-cluster-slow.sh" \
-    30
-=======
   command_step "local-cluster-slow-1" \
     ". ci/rust-version.sh; ci/docker-run.sh \$\$rust_stable_docker_image ci/test-local-cluster-slow-1.sh" \
     40
@@ -288,7 +258,6 @@
   command_step "local-cluster-slow-2" \
     ". ci/rust-version.sh; ci/docker-run.sh \$\$rust_stable_docker_image ci/test-local-cluster-slow-2.sh" \
     40
->>>>>>> 55438c03
 }
 
 pull_or_push_steps() {
