#
# This file maintains the rust versions for use by CI.
#
# Obtain the environment variables without any automatic toolchain updating:
#   $ source ci/rust-version.sh
#
# Obtain the environment variables updating both stable and nightly, only stable, or
# only nightly:
#   $ source ci/rust-version.sh all
#   $ source ci/rust-version.sh stable
#   $ source ci/rust-version.sh nightly

# Then to build with either stable or nightly:
#   $ cargo +"$rust_stable" build
#   $ cargo +"$rust_nightly" build
#

if [[ -n $RUST_STABLE_VERSION ]]; then
  stable_version="$RUST_STABLE_VERSION"
else
<<<<<<< HEAD
  stable_version=1.49.0
=======
  stable_version=1.51.0
>>>>>>> 7759210f
fi

if [[ -n $RUST_NIGHTLY_VERSION ]]; then
  nightly_version="$RUST_NIGHTLY_VERSION"
else
<<<<<<< HEAD
  nightly_version=2021-01-23
=======
  nightly_version=2021-04-18
>>>>>>> 7759210f
fi


export rust_stable="$stable_version"
export rust_stable_docker_image=solanalabs/rust:"$stable_version"

export rust_nightly=nightly-"$nightly_version"
export rust_nightly_docker_image=solanalabs/rust-nightly:"$nightly_version"

[[ -z $1 ]] || (

  rustup_install() {
    declare toolchain=$1
    if ! cargo +"$toolchain" -V > /dev/null; then
      echo "$0: Missing toolchain? Installing...: $toolchain" >&2
      rustup install "$toolchain"
      cargo +"$toolchain" -V
    fi
  }

  set -e
  cd "$(dirname "${BASH_SOURCE[0]}")"
  case $1 in
  stable)
     rustup_install "$rust_stable"
     ;;
  nightly)
     rustup_install "$rust_nightly"
    ;;
  all)
     rustup_install "$rust_stable"
     rustup_install "$rust_nightly"
    ;;
  *)
    echo "$0: Note: ignoring unknown argument: $1" >&2
    ;;
  esac
)<|MERGE_RESOLUTION|>--- conflicted
+++ resolved
@@ -18,21 +18,13 @@
 if [[ -n $RUST_STABLE_VERSION ]]; then
   stable_version="$RUST_STABLE_VERSION"
 else
-<<<<<<< HEAD
-  stable_version=1.49.0
-=======
   stable_version=1.51.0
->>>>>>> 7759210f
 fi
 
 if [[ -n $RUST_NIGHTLY_VERSION ]]; then
   nightly_version="$RUST_NIGHTLY_VERSION"
 else
-<<<<<<< HEAD
-  nightly_version=2021-01-23
-=======
   nightly_version=2021-04-18
->>>>>>> 7759210f
 fi
 
 
