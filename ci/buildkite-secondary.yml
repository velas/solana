--- conflicted
+++ resolved
@@ -28,21 +28,6 @@
     command: "ci/publish-crate.sh"
     agents:
       - "queue=release-build"
-<<<<<<< HEAD
-    timeout_in_minutes: 360
-    name: "publish crate"
-    branches: "!master"
-  - command: "ci/publish-tarball.sh"
-    agents:
-      - "queue=release-build-aarch64-apple-darwin"
-    timeout_in_minutes: 60
-    name: "publish tarball (aarch64-apple-darwin)"
-  - command: "ci/publish-tarball.sh"
-    agents:
-      - "queue=release-build-x86_64-apple-darwin"
-    timeout_in_minutes: 60
-    name: "publish tarball (x86_64-apple-darwin)"
-=======
     timeout_in_minutes: 240
     branches: "!master"
   - name: "publish tarball (aarch64-apple-darwin)"
@@ -54,5 +39,4 @@
     command: "ci/publish-tarball.sh"
     agents:
       - "queue=release-build-x86_64-apple-darwin"
-    timeout_in_minutes: 60
->>>>>>> 55438c03
+    timeout_in_minutes: 60