--- conflicted
+++ resolved
@@ -155,27 +155,42 @@
   ;;
 test-local-cluster)
   _ "$cargo" stable build --release --bins ${V:+--verbose}
-<<<<<<< HEAD
-  _ "$cargo" stable test --release --package solana-local-cluster --test local_cluster ${V:+--verbose} -- --nocapture --test-threads=1
-=======
   if need_to_generate_test_result; then
     _ "$cargo" stable test --release --package solana-local-cluster --test local_cluster ${V:+--verbose} -- --test-threads=1 -Z unstable-options --format json --report-time | tee results.json
     exit_if_error "${PIPESTATUS[0]}"
   else
     _ "$cargo" stable test --release --package solana-local-cluster --test local_cluster ${V:+--verbose} -- --nocapture --test-threads=1
   fi
->>>>>>> 55438c03
   exit 0
   ;;
 test-local-cluster-flakey)
   _ "$cargo" stable build --release --bins ${V:+--verbose}
-<<<<<<< HEAD
-  _ "$cargo" stable test --release --package solana-local-cluster --test local_cluster_flakey ${V:+--verbose} -- --nocapture --test-threads=1
-  exit 0
-  ;;
-test-local-cluster-slow)
-  _ "$cargo" stable build --release --bins ${V:+--verbose}
-  _ "$cargo" stable test --release --package solana-local-cluster --test local_cluster_slow ${V:+--verbose} -- --nocapture --test-threads=1
+  if need_to_generate_test_result; then
+    _ "$cargo" stable test --release --package solana-local-cluster --test local_cluster_flakey ${V:+--verbose} -- --test-threads=1 -Z unstable-options --format json --report-time | tee results.json
+    exit_if_error "${PIPESTATUS[0]}"
+  else
+    _ "$cargo" stable test --release --package solana-local-cluster --test local_cluster_flakey ${V:+--verbose} -- --nocapture --test-threads=1
+  fi
+  exit 0
+  ;;
+test-local-cluster-slow-1)
+  _ "$cargo" stable build --release --bins ${V:+--verbose}
+  if need_to_generate_test_result; then
+    _ "$cargo" stable test --release --package solana-local-cluster --test local_cluster_slow_1 ${V:+--verbose} -- --test-threads=1 -Z unstable-options --format json --report-time | tee results.json
+    exit_if_error "${PIPESTATUS[0]}"
+  else
+    _ "$cargo" stable test --release --package solana-local-cluster --test local_cluster_slow_1 ${V:+--verbose} -- --nocapture --test-threads=1
+  fi
+  exit 0
+  ;;
+test-local-cluster-slow-2)
+  _ "$cargo" stable build --release --bins ${V:+--verbose}
+  if need_to_generate_test_result; then
+    _ "$cargo" stable test --release --package solana-local-cluster --test local_cluster_slow_2 ${V:+--verbose} -- --test-threads=1 -Z unstable-options --format json --report-time | tee results.json
+    exit_if_error "${PIPESTATUS[0]}"
+  else
+    _ "$cargo" stable test --release --package solana-local-cluster --test local_cluster_slow_2 ${V:+--verbose} -- --nocapture --test-threads=1
+  fi
   exit 0
   ;;
 test-wasm)
@@ -189,47 +204,6 @@
       popd
     fi
   done
-=======
-  if need_to_generate_test_result; then
-    _ "$cargo" stable test --release --package solana-local-cluster --test local_cluster_flakey ${V:+--verbose} -- --test-threads=1 -Z unstable-options --format json --report-time | tee results.json
-    exit_if_error "${PIPESTATUS[0]}"
-  else
-    _ "$cargo" stable test --release --package solana-local-cluster --test local_cluster_flakey ${V:+--verbose} -- --nocapture --test-threads=1
-  fi
-  exit 0
-  ;;
-test-local-cluster-slow-1)
-  _ "$cargo" stable build --release --bins ${V:+--verbose}
-  if need_to_generate_test_result; then
-    _ "$cargo" stable test --release --package solana-local-cluster --test local_cluster_slow_1 ${V:+--verbose} -- --test-threads=1 -Z unstable-options --format json --report-time | tee results.json
-    exit_if_error "${PIPESTATUS[0]}"
-  else
-    _ "$cargo" stable test --release --package solana-local-cluster --test local_cluster_slow_1 ${V:+--verbose} -- --nocapture --test-threads=1
-  fi
-  exit 0
-  ;;
-test-local-cluster-slow-2)
-  _ "$cargo" stable build --release --bins ${V:+--verbose}
-  if need_to_generate_test_result; then
-    _ "$cargo" stable test --release --package solana-local-cluster --test local_cluster_slow_2 ${V:+--verbose} -- --test-threads=1 -Z unstable-options --format json --report-time | tee results.json
-    exit_if_error "${PIPESTATUS[0]}"
-  else
-    _ "$cargo" stable test --release --package solana-local-cluster --test local_cluster_slow_2 ${V:+--verbose} -- --nocapture --test-threads=1
-  fi
->>>>>>> 55438c03
-  exit 0
-  ;;
-test-wasm)
-  _ node --version
-  _ npm --version
-  for dir in sdk/{program,}; do
-    if [[ -r "$dir"/package.json ]]; then
-      pushd "$dir"
-      _ npm install
-      _ npm test
-      popd
-    fi
-  done
   exit 0
   ;;
 test-docs)
