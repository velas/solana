# Note: when the rust version is changed also modify
# ci/rust-version.sh to pick up the new image tag
<<<<<<< HEAD
FROM rust:1.49.0
=======
FROM rust:1.51.0
>>>>>>> 7759210f

# Add Google Protocol Buffers for Libra's metrics library.
ENV PROTOC_VERSION 3.8.0
ENV PROTOC_ZIP protoc-$PROTOC_VERSION-linux-x86_64.zip

RUN set -x \
 && apt update \
 && apt-get install apt-transport-https \
 && echo deb https://apt.buildkite.com/buildkite-agent stable main > /etc/apt/sources.list.d/buildkite-agent.list \
 && apt-key adv --no-tty --keyserver hkp://keyserver.ubuntu.com:80 --recv-keys 32A37959C2FA5C3C99EFBC32A79206696452D198 \
 && apt update \
 && apt install -y \
      buildkite-agent \
      clang-7 \
      cmake \
      lcov \
      libudev-dev \
      libclang-common-7-dev \
      mscgen \
      net-tools \
      rsync \
      sudo \
      golang \
      unzip \
      \
 && rm -rf /var/lib/apt/lists/* \
 && rustup component add rustfmt \
 && rustup component add clippy \
 && cargo install cargo-audit \
 && cargo install svgbob_cli \
 && cargo install mdbook \
 && cargo install mdbook-linkcheck \
 && rustc --version \
 && cargo --version \
 && curl -OL https://github.com/google/protobuf/releases/download/v$PROTOC_VERSION/$PROTOC_ZIP \
 && unzip -o $PROTOC_ZIP -d /usr/local bin/protoc \
 && unzip -o $PROTOC_ZIP -d /usr/local include/* \
 && rm -f $PROTOC_ZIP<|MERGE_RESOLUTION|>--- conflicted
+++ resolved
@@ -1,10 +1,6 @@
 # Note: when the rust version is changed also modify
 # ci/rust-version.sh to pick up the new image tag
-<<<<<<< HEAD
-FROM rust:1.49.0
-=======
 FROM rust:1.51.0
->>>>>>> 7759210f
 
 # Add Google Protocol Buffers for Libra's metrics library.
 ENV PROTOC_VERSION 3.8.0
