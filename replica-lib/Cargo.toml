[package]
authors = ["Solana Maintainers <maintainers@solana.foundation>"]
edition = "2021"
name = "solana-replica-lib"
description = "The library used for replication by both the client and server"
<<<<<<< HEAD
version = "1.9.29"
=======
version = "1.10.41"
>>>>>>> 55438c03
repository = "https://github.com/solana-labs/solana"
license = "Apache-2.0"
homepage = "https://solana.com/"
documentation = "https://docs.rs/solana-validator"

[dependencies]

thiserror = "1.0.40"
crossbeam-channel = "0.5"
futures-util = "0.3"
log = "0.4.11"
<<<<<<< HEAD
prost = "0.11.0"
solana-rpc = { path = "../rpc", version = "=1.9.29" }
solana-runtime = { path = "../runtime", version = "=1.9.29" }
solana-sdk = { path = "../sdk", version = "=1.9.29" }
solana-client = { path = "../client", version = "=1.9.29" }
solana-storage-bigtable = { path = "../storage-bigtable", version = "=1.9.29" }
solana-ledger = { path = "../ledger", version = "=1.9.29" }
clap = "2.33.1"

sha3 = "0.9.1"

rlp = "0.5.0"

tokio = { version = "1.14.1", features = ["full", "time"] }
tonic = { version = "0.8.1", features = ["tls", "transport", "gzip"] }
async-trait = "0.1.64"

# Additional deps for triedb_repl_server
derive_more = "0.99.11"

derivative="2.2"
evm-state = { path = "../evm-utils/evm-state" }
evm-rpc = { path = "../evm-utils/evm-rpc" }
primitive-types = "0.8.0"
rocksdb = { package = "rocksdb", version = "0.20.1", default-features = false }

triedb = { git = "https://github.com/velas/triedb", tag = "rocksdb-v0.20.1-orth", features = ["rocksdb"] }

rangemap = { version = "1.3.0", features = ["serde1"]}

# Additional deps for triedb_repl_client
serde_json = "1.0.82"
serde = "1.0.152"

[dev-dependencies]
assert_matches = "1.5.0"
=======
prost = "0.10.0"
solana-rpc = { path = "../rpc", version = "=1.10.41" }
solana-runtime = { path = "../runtime", version = "=1.10.41" }
solana-sdk = { path = "../sdk", version = "=1.10.41" }
tokio = { version = "~1.14.1", features = ["full"] }
tonic = { version = "0.7.1", features = ["tls", "transport"] }
>>>>>>> 55438c03

[package.metadata.docs.rs]
targets = ["x86_64-unknown-linux-gnu"]

[build-dependencies]
<<<<<<< HEAD
tonic-build = "0.8.0"
=======
tonic-build = "0.7.0"
>>>>>>> 55438c03
<|MERGE_RESOLUTION|>--- conflicted
+++ resolved
@@ -3,11 +3,7 @@
 edition = "2021"
 name = "solana-replica-lib"
 description = "The library used for replication by both the client and server"
-<<<<<<< HEAD
-version = "1.9.29"
-=======
 version = "1.10.41"
->>>>>>> 55438c03
 repository = "https://github.com/solana-labs/solana"
 license = "Apache-2.0"
 homepage = "https://solana.com/"
@@ -19,58 +15,40 @@
 crossbeam-channel = "0.5"
 futures-util = "0.3"
 log = "0.4.11"
-<<<<<<< HEAD
 prost = "0.11.0"
-solana-rpc = { path = "../rpc", version = "=1.9.29" }
-solana-runtime = { path = "../runtime", version = "=1.9.29" }
-solana-sdk = { path = "../sdk", version = "=1.9.29" }
-solana-client = { path = "../client", version = "=1.9.29" }
-solana-storage-bigtable = { path = "../storage-bigtable", version = "=1.9.29" }
-solana-ledger = { path = "../ledger", version = "=1.9.29" }
+solana-rpc = { path = "../rpc", version = "=1.10.41" }
+solana-runtime = { path = "../runtime", version = "=1.10.41" }
+solana-sdk = { path = "../sdk", version = "=1.10.41" }
+solana-storage-bigtable = { path = "../storage-bigtable", version = "=1.10.41" }
+solana-ledger = { path = "../ledger", version = "=1.10.41" }
 clap = "2.33.1"
-
-sha3 = "0.9.1"
-
-rlp = "0.5.0"
-
-tokio = { version = "1.14.1", features = ["full", "time"] }
+tokio = { version = "~1.14.1", features = ["full"] }
 tonic = { version = "0.8.1", features = ["tls", "transport", "gzip"] }
 async-trait = "0.1.64"
 
 # Additional deps for triedb_repl_server
 derive_more = "0.99.11"
 
+sha3 = "0.9.1"
+
+rlp = "0.5.0"
 derivative="2.2"
 evm-state = { path = "../evm-utils/evm-state" }
 evm-rpc = { path = "../evm-utils/evm-rpc" }
 primitive-types = "0.8.0"
-rocksdb = { package = "rocksdb", version = "0.20.1", default-features = false }
-
-triedb = { git = "https://github.com/velas/triedb", tag = "rocksdb-v0.20.1-orth", features = ["rocksdb"] }
+rocksdb = { package = "rocksdb", version = "0.21", default-features = false }
+triedb = { path = "../../triedb" }#git = "https://github.com/velas/triedb", tag = "rocksdb-v0.20.1-orth", features = ["rocksdb"] }
 
 rangemap = { version = "1.3.0", features = ["serde1"]}
 
 # Additional deps for triedb_repl_client
 serde_json = "1.0.82"
 serde = "1.0.152"
+[package.metadata.docs.rs]
+targets = ["x86_64-unknown-linux-gnu"]
 
 [dev-dependencies]
 assert_matches = "1.5.0"
-=======
-prost = "0.10.0"
-solana-rpc = { path = "../rpc", version = "=1.10.41" }
-solana-runtime = { path = "../runtime", version = "=1.10.41" }
-solana-sdk = { path = "../sdk", version = "=1.10.41" }
-tokio = { version = "~1.14.1", features = ["full"] }
-tonic = { version = "0.7.1", features = ["tls", "transport"] }
->>>>>>> 55438c03
-
-[package.metadata.docs.rs]
-targets = ["x86_64-unknown-linux-gnu"]
 
 [build-dependencies]
-<<<<<<< HEAD
-tonic-build = "0.8.0"
-=======
-tonic-build = "0.7.0"
->>>>>>> 55438c03
+tonic-build = "0.8.0"