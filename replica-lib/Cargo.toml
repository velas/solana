[package]
authors = ["Solana Maintainers <maintainers@solana.foundation>"]
edition = "2021"
name = "solana-replica-lib"
description = "The library used for replication by both the client and server"
<<<<<<< HEAD
version = "1.13.4"
=======
version = "1.13.7"
>>>>>>> 88aeaa82
repository = "https://github.com/solana-labs/solana"
license = "Apache-2.0"
homepage = "https://solana.com/"
documentation = "https://docs.rs/solana-validator"

[dependencies]

thiserror = "1.0.40"
crossbeam-channel = "0.5"
futures-util = "0.3"
log = "0.4.11"
<<<<<<< HEAD
prost = "0.11.0"
solana-rpc = { path = "../rpc", version = "=1.13.4" }
solana-runtime = { path = "../runtime", version = "=1.13.4" }
solana-sdk = { path = "../sdk", version = "=1.13.4" }
solana-storage-bigtable = { path = "../storage-bigtable", version = "=1.13.4" }
solana-ledger = { path = "../ledger", version = "=1.13.4" }
clap = "2.33.1"
=======
prost = "0.10.0"
solana-rpc = { path = "../rpc", version = "=1.13.7" }
solana-runtime = { path = "../runtime", version = "=1.13.7" }
solana-sdk = { path = "../sdk", version = "=1.13.7" }
>>>>>>> 88aeaa82
tokio = { version = "~1.14.1", features = ["full"] }
tonic = { version = "0.8.1", features = ["tls", "transport", "gzip"] }
async-trait = "0.1.64"

# Additional deps for triedb_repl_server
derive_more = "0.99.11"

sha3 = "0.9.1"

rlp = "0.5.0"
derivative = "2.2"
evm-state = { path = "../evm-utils/evm-state" }
evm-rpc = { path = "../evm-utils/evm-rpc" }
primitive-types = "0.12"
rocksdb = { package = "rocksdb", version = "0.21", default-features = false }
triedb = { git = "https://github.com/velas/triedb", tag = "primitive-types-v0.12", features = [
    "rocksdb",
] }
rangemap = { version = "1.3.0", features = ["serde1"] }

# Additional deps for triedb_repl_client
serde_json = "1.0.82"
serde = "1.0.152"
[package.metadata.docs.rs]
targets = ["x86_64-unknown-linux-gnu"]

[dev-dependencies]
assert_matches = "1.5.0"

[build-dependencies]
tonic-build = "0.8.0"<|MERGE_RESOLUTION|>--- conflicted
+++ resolved
@@ -3,11 +3,7 @@
 edition = "2021"
 name = "solana-replica-lib"
 description = "The library used for replication by both the client and server"
-<<<<<<< HEAD
-version = "1.13.4"
-=======
 version = "1.13.7"
->>>>>>> 88aeaa82
 repository = "https://github.com/solana-labs/solana"
 license = "Apache-2.0"
 homepage = "https://solana.com/"
@@ -19,20 +15,13 @@
 crossbeam-channel = "0.5"
 futures-util = "0.3"
 log = "0.4.11"
-<<<<<<< HEAD
 prost = "0.11.0"
-solana-rpc = { path = "../rpc", version = "=1.13.4" }
-solana-runtime = { path = "../runtime", version = "=1.13.4" }
-solana-sdk = { path = "../sdk", version = "=1.13.4" }
-solana-storage-bigtable = { path = "../storage-bigtable", version = "=1.13.4" }
-solana-ledger = { path = "../ledger", version = "=1.13.4" }
-clap = "2.33.1"
-=======
-prost = "0.10.0"
 solana-rpc = { path = "../rpc", version = "=1.13.7" }
 solana-runtime = { path = "../runtime", version = "=1.13.7" }
 solana-sdk = { path = "../sdk", version = "=1.13.7" }
->>>>>>> 88aeaa82
+solana-storage-bigtable = { path = "../storage-bigtable", version = "=1.13.7" }
+solana-ledger = { path = "../ledger", version = "=1.13.7" }
+clap = "2.33.1"
 tokio = { version = "~1.14.1", features = ["full"] }
 tonic = { version = "0.8.1", features = ["tls", "transport", "gzip"] }
 async-trait = "0.1.64"
