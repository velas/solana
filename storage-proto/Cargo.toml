--- conflicted
+++ resolved
@@ -1,10 +1,6 @@
 [package]
 name = "solana-storage-proto"
-<<<<<<< HEAD
-version = "1.13.4"
-=======
 version = "1.13.7"
->>>>>>> 88aeaa82
 description = "Solana Storage Protobuf Definitions"
 authors = ["Solana Maintainers <maintainers@solana.com>"]
 repository = "https://github.com/solana-labs/solana"
@@ -18,15 +14,9 @@
 bs58 = "0.4.0"
 prost = "0.11.0"
 serde = "1.0.136"
-<<<<<<< HEAD
-solana-account-decoder = { path = "../account-decoder", version = "=1.13.4" }
-solana-sdk = { path = "../sdk", version = "=1.13.4" }
-solana-transaction-status = { path = "../transaction-status", version = "=1.13.4" }
-=======
 solana-account-decoder = { path = "../account-decoder", version = "=1.13.7" }
 solana-sdk = { path = "../sdk", version = "=1.13.7" }
 solana-transaction-status = { path = "../transaction-status", version = "=1.13.7" }
->>>>>>> 88aeaa82
 
 rlp = "0.5.0"
 evm-state = { path = "../evm-utils/evm-state" }
