--- conflicted
+++ resolved
@@ -6,17 +6,10 @@
 use solana_measure::measure::Measure;
 use solana_runtime::{
     accounts::{create_test_accounts, update_accounts_bench, Accounts},
-<<<<<<< HEAD
-    accounts_index::Ancestors,
-};
-use solana_sdk::{genesis_config::ClusterType, pubkey::Pubkey};
-use std::{collections::HashSet, env, fs, path::PathBuf};
-=======
     accounts_index::{AccountSecondaryIndexes, Ancestors},
 };
 use solana_sdk::{genesis_config::ClusterType, pubkey::Pubkey};
 use std::{env, fs, path::PathBuf};
->>>>>>> 7759210f
 
 fn main() {
     solana_logger::setup();
@@ -65,17 +58,12 @@
     if fs::remove_dir_all(path.clone()).is_err() {
         println!("Warning: Couldn't remove {:?}", path);
     }
-<<<<<<< HEAD
-    let accounts =
-        Accounts::new_with_config(vec![path], &ClusterType::Testnet, HashSet::new(), false);
-=======
     let accounts = Accounts::new_with_config(
         vec![path],
         &ClusterType::Testnet,
         AccountSecondaryIndexes::default(),
         false,
     );
->>>>>>> 7759210f
     println!("Creating {} accounts", num_accounts);
     let mut create_time = Measure::start("create accounts");
     let pubkeys: Vec<_> = (0..num_slots)
