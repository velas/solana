--- conflicted
+++ resolved
@@ -8,16 +8,10 @@
     // reduce the number of threads each pool is allowed to half the cpu core count, to avoid rayon
     // hogging cpu
     static ref MAX_RAYON_THREADS: usize =
-<<<<<<< HEAD
-            env::var("SOLANA_RAYON_THREADS")
-                .map(|x| x.parse().unwrap_or(num_cpus::get() / 2))
-                .unwrap_or(num_cpus::get() / 2);
-=======
             env::var("SOLANA_RAYON_THREADS").ok()
             .and_then(|num_threads| num_threads.parse().ok())
             .unwrap_or_else(|| num_cpus::get() as usize / 2)
             .max(1);
->>>>>>> 55438c03
 }
 
 pub fn get_thread_count() -> usize {
