[package]
authors = ["Solana Maintainers <maintainers@solana.foundation>"]
edition = "2021"
name = "solana-replica-node"
description = "Solana replication node"
<<<<<<< HEAD
version = "1.13.4"
=======
version = "1.13.7"
>>>>>>> 88aeaa82
repository = "https://github.com/solana-labs/solana"
license = "Apache-2.0"
homepage = "https://solana.com/"
documentation = "https://docs.rs/solana-validator"

[[bin]]
name = "triedb_replica"
path = "src/bin/triedb.rs"

[[bin]]
name = "triedb_replica_client"
path = "src/bin/triedb_client.rs"

[dependencies]
clap = "2.33.1"
regex = "1"
crossbeam-channel = "0.5"
log = "0.4.14"
rand = "0.7.0"
<<<<<<< HEAD
etcommon-hexutil = "0.2.4"
evm-state = { path = "../evm-utils/evm-state" }
solana-clap-utils = { path = "../clap-utils", version = "=1.13.4" }
solana-client = { path = "../client", version = "=1.13.4" }
solana-download-utils = { path = "../download-utils", version = "=1.13.4" }
solana-genesis-utils = { path = "../genesis-utils", version = "=1.13.4" }
solana-gossip = { path = "../gossip", version = "=1.13.4" }
solana-ledger = { path = "../ledger", version = "=1.13.4" }
solana-logger = { path = "../logger", version = "=1.13.4" }
solana-net-utils = { path = "../net-utils", version = "=1.13.4" }
solana-replica-lib = { path = "../replica-lib", version = "=1.13.4" }
solana-rpc = { path = "../rpc", version = "=1.13.4" }
solana-runtime = { path = "../runtime", version = "=1.13.4" }
solana-sdk = { path = "../sdk", version = "=1.13.4" }
solana-send-transaction-service = { path = "../send-transaction-service", version = "=1.13.4" }
solana-streamer = { path = "../streamer", version = "=1.13.4" }
velas-validator = { path = "../validator", version = "=1.13.4" }
solana-version = { path = "../version", version = "=0.7.0" }
solana-storage-bigtable = { path = "../storage-bigtable", version = "=1.13.4" }
# To run triedb_repl_client
tokio = { version = "1.14.1", features = ["full"] }
tonic = { version = "0.8.1", features = ["tls", "transport", "gzip"] }


thiserror = "1.0.39"

futures = "0.3.26"
env_logger = "0.9"

[dev-dependencies]
serial_test = "0.6.0"
solana-core = { path = "../core", version = "=1.13.4" }
solana-local-cluster = { path = "../local-cluster", version = "=1.13.4" }
=======
solana-clap-utils = { path = "../clap-utils", version = "=1.13.7" }
solana-client = { path = "../client", version = "=1.13.7" }
solana-download-utils = { path = "../download-utils", version = "=1.13.7" }
solana-genesis-utils = { path = "../genesis-utils", version = "=1.13.7" }
solana-gossip = { path = "../gossip", version = "=1.13.7" }
solana-ledger = { path = "../ledger", version = "=1.13.7" }
solana-logger = { path = "../logger", version = "=1.13.7" }
solana-net-utils = { path = "../net-utils", version = "=1.13.7" }
solana-replica-lib = { path = "../replica-lib", version = "=1.13.7" }
solana-rpc = { path = "../rpc", version = "=1.13.7" }
solana-runtime = { path = "../runtime", version = "=1.13.7" }
solana-sdk = { path = "../sdk", version = "=1.13.7" }
solana-send-transaction-service = { path = "../send-transaction-service", version = "=1.13.7" }
solana-streamer = { path = "../streamer", version = "=1.13.7" }
solana-validator = { path = "../validator", version = "=1.13.7" }
solana-version = { path = "../version", version = "=1.13.7" }

[dev-dependencies]
serial_test = "0.6.0"
solana-core = { path = "../core", version = "=1.13.7" }
solana-local-cluster = { path = "../local-cluster", version = "=1.13.7" }
>>>>>>> 88aeaa82
tempfile = "3.3.0"

[package.metadata.docs.rs]
targets = ["x86_64-unknown-linux-gnu"]

[build-dependencies]
tonic-build = "0.7.0"<|MERGE_RESOLUTION|>--- conflicted
+++ resolved
@@ -3,11 +3,7 @@
 edition = "2021"
 name = "solana-replica-node"
 description = "Solana replication node"
-<<<<<<< HEAD
-version = "1.13.4"
-=======
 version = "1.13.7"
->>>>>>> 88aeaa82
 repository = "https://github.com/solana-labs/solana"
 license = "Apache-2.0"
 homepage = "https://solana.com/"
@@ -27,41 +23,8 @@
 crossbeam-channel = "0.5"
 log = "0.4.14"
 rand = "0.7.0"
-<<<<<<< HEAD
 etcommon-hexutil = "0.2.4"
 evm-state = { path = "../evm-utils/evm-state" }
-solana-clap-utils = { path = "../clap-utils", version = "=1.13.4" }
-solana-client = { path = "../client", version = "=1.13.4" }
-solana-download-utils = { path = "../download-utils", version = "=1.13.4" }
-solana-genesis-utils = { path = "../genesis-utils", version = "=1.13.4" }
-solana-gossip = { path = "../gossip", version = "=1.13.4" }
-solana-ledger = { path = "../ledger", version = "=1.13.4" }
-solana-logger = { path = "../logger", version = "=1.13.4" }
-solana-net-utils = { path = "../net-utils", version = "=1.13.4" }
-solana-replica-lib = { path = "../replica-lib", version = "=1.13.4" }
-solana-rpc = { path = "../rpc", version = "=1.13.4" }
-solana-runtime = { path = "../runtime", version = "=1.13.4" }
-solana-sdk = { path = "../sdk", version = "=1.13.4" }
-solana-send-transaction-service = { path = "../send-transaction-service", version = "=1.13.4" }
-solana-streamer = { path = "../streamer", version = "=1.13.4" }
-velas-validator = { path = "../validator", version = "=1.13.4" }
-solana-version = { path = "../version", version = "=0.7.0" }
-solana-storage-bigtable = { path = "../storage-bigtable", version = "=1.13.4" }
-# To run triedb_repl_client
-tokio = { version = "1.14.1", features = ["full"] }
-tonic = { version = "0.8.1", features = ["tls", "transport", "gzip"] }
-
-
-thiserror = "1.0.39"
-
-futures = "0.3.26"
-env_logger = "0.9"
-
-[dev-dependencies]
-serial_test = "0.6.0"
-solana-core = { path = "../core", version = "=1.13.4" }
-solana-local-cluster = { path = "../local-cluster", version = "=1.13.4" }
-=======
 solana-clap-utils = { path = "../clap-utils", version = "=1.13.7" }
 solana-client = { path = "../client", version = "=1.13.7" }
 solana-download-utils = { path = "../download-utils", version = "=1.13.7" }
@@ -76,14 +39,23 @@
 solana-sdk = { path = "../sdk", version = "=1.13.7" }
 solana-send-transaction-service = { path = "../send-transaction-service", version = "=1.13.7" }
 solana-streamer = { path = "../streamer", version = "=1.13.7" }
-solana-validator = { path = "../validator", version = "=1.13.7" }
-solana-version = { path = "../version", version = "=1.13.7" }
+velas-validator = { path = "../validator", version = "=1.13.7" }
+solana-version = { path = "../version", version = "=0.7.0" }
+solana-storage-bigtable = { path = "../storage-bigtable", version = "=1.13.7" }
+# To run triedb_repl_client
+tokio = { version = "1.14.1", features = ["full"] }
+tonic = { version = "0.8.1", features = ["tls", "transport", "gzip"] }
+
+
+thiserror = "1.0.39"
+
+futures = "0.3.26"
+env_logger = "0.9"
 
 [dev-dependencies]
 serial_test = "0.6.0"
 solana-core = { path = "../core", version = "=1.13.7" }
 solana-local-cluster = { path = "../local-cluster", version = "=1.13.7" }
->>>>>>> 88aeaa82
 tempfile = "3.3.0"
 
 [package.metadata.docs.rs]
