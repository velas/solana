[package]
name = "solana-rpc"
<<<<<<< HEAD
version = "1.13.4"
=======
version = "1.13.7"
>>>>>>> 88aeaa82
description = "Solana RPC"
authors = ["Solana Maintainers <maintainers@solana.foundation>"]
repository = "https://github.com/solana-labs/solana"
license = "Apache-2.0"
homepage = "https://solana.com/"
documentation = "https://docs.rs/solana-rpc"
edition = "2021"

[dependencies]
base64 = "0.13.0"
bincode = "1.3.3"
bs58 = "0.4.0"
crossbeam-channel = "0.5"
dashmap = "4.0.2"
itertools = "0.10.3"
jsonrpc-core = "18.0.0"
jsonrpc-core-client = { version = "18.0.0" }
jsonrpc-derive = "18.0.0"
jsonrpc-http-server = "18.0.0"
jsonrpc-pubsub = "18.0.0"
libc = "0.2.120"
log = "0.4.14"
rayon = "1.5.1"
rand = "0.7.0"
regex = "1.5.4"
serde = "1.0.136"
serde_derive = "1.0.103"
serde_json = "1.0.79"
soketto = "0.7"
<<<<<<< HEAD
solana-account-decoder = { path = "../account-decoder", version = "=1.13.4" }
solana-client = { path = "../client", version = "=1.13.4" }
solana-entry = { path = "../entry", version = "=1.13.4" }
solana-faucet = { path = "../faucet", version = "=1.13.4" }
solana-gossip = { path = "../gossip", version = "=1.13.4" }
solana-ledger = { path = "../ledger", version = "=1.13.4" }
solana-measure = { path = "../measure", version = "=1.13.4" }
solana-metrics = { path = "../metrics", version = "=1.13.4" }
solana-perf = { path = "../perf", version = "=1.13.4" }
solana-poh = { path = "../poh", version = "=1.13.4" }
solana-rayon-threadlimit = { path = "../rayon-threadlimit", version = "=1.13.4" }
solana-runtime = { path = "../runtime", version = "=1.13.4" }
solana-sdk = { path = "../sdk", version = "=1.13.4" }
solana-send-transaction-service = { path = "../send-transaction-service", version = "=1.13.4" }
solana-storage-bigtable = { path = "../storage-bigtable", version = "=1.13.4" }
solana-streamer = { path = "../streamer", version = "=1.13.4" }
solana-transaction-status = { path = "../transaction-status", version = "=1.13.4" }
solana-version = { path = "../version", version = "=0.7.0" }
solana-vote-program = { path = "../programs/vote", version = "=1.13.4" }
=======
solana-account-decoder = { path = "../account-decoder", version = "=1.13.7" }
solana-client = { path = "../client", version = "=1.13.7" }
solana-entry = { path = "../entry", version = "=1.13.7" }
solana-faucet = { path = "../faucet", version = "=1.13.7" }
solana-gossip = { path = "../gossip", version = "=1.13.7" }
solana-ledger = { path = "../ledger", version = "=1.13.7" }
solana-measure = { path = "../measure", version = "=1.13.7" }
solana-metrics = { path = "../metrics", version = "=1.13.7" }
solana-perf = { path = "../perf", version = "=1.13.7" }
solana-poh = { path = "../poh", version = "=1.13.7" }
solana-rayon-threadlimit = { path = "../rayon-threadlimit", version = "=1.13.7" }
solana-runtime = { path = "../runtime", version = "=1.13.7" }
solana-sdk = { path = "../sdk", version = "=1.13.7" }
solana-send-transaction-service = { path = "../send-transaction-service", version = "=1.13.7" }
solana-storage-bigtable = { path = "../storage-bigtable", version = "=1.13.7" }
solana-streamer = { path = "../streamer", version = "=1.13.7" }
solana-transaction-status = { path = "../transaction-status", version = "=1.13.7" }
solana-version = { path = "../version", version = "=1.13.7" }
solana-vote-program = { path = "../programs/vote", version = "=1.13.7" }
>>>>>>> 88aeaa82
spl-token = { version = "=3.5.0", features = ["no-entrypoint"] }
spl-token-2022 = { version = "=0.4.2", features = ["no-entrypoint"] }
stream-cancel = "0.8.1"
thiserror = "1.0"
tokio = { version = "~1.14.1", features = ["full"] }
tokio-util = { version = "0.6", features = ["codec", "compat"] }
evm-rpc = { path = "../evm-utils/evm-rpc" }
evm-state = { path = "../evm-utils/evm-state" }
solana-evm-loader-program = { path = "../evm-utils/programs/evm_loader" }
snafu = "0.7"
sha3 = "0.10"
velas-account-program = { path = "../programs/velas-account-program" }
velas-relying-party-program = { path = "../programs/velas-relying-party-program" }
tracing = "0.1.29"
tracing-subscriber = { version = "0.3.17", default-features = false, features = [
    "smallvec",
    "fmt",
    "ansi",
    "std",
    "env-filter"
] }
tracing-attributes = "0.1.26"
tracing-opentelemetry  =  "0.20"
opentelemetry = { version = "0.20", default-features = false, features = ["trace"] }
opentelemetry-jaeger = { version = "0.19", features = [ "reqwest_collector_client", "rt-tokio" ] }



[dev-dependencies]
serial_test = "0.6.0"
<<<<<<< HEAD
solana-address-lookup-table-program = { path = "../programs/address-lookup-table", version = "=1.13.4" }
solana-net-utils = { path = "../net-utils", version = "=1.13.4" }
solana-stake-program = { path = "../programs/stake", version = "=1.13.4" }
=======
solana-address-lookup-table-program = { path = "../programs/address-lookup-table", version = "=1.13.7" }
solana-net-utils = { path = "../net-utils", version = "=1.13.7" }
solana-stake-program = { path = "../programs/stake", version = "=1.13.7" }
>>>>>>> 88aeaa82
symlink = "0.1.0"

[lib]
crate-type = ["lib"]
name = "solana_rpc"

[package.metadata.docs.rs]
targets = ["x86_64-unknown-linux-gnu"]<|MERGE_RESOLUTION|>--- conflicted
+++ resolved
@@ -1,10 +1,6 @@
 [package]
 name = "solana-rpc"
-<<<<<<< HEAD
-version = "1.13.4"
-=======
 version = "1.13.7"
->>>>>>> 88aeaa82
 description = "Solana RPC"
 authors = ["Solana Maintainers <maintainers@solana.foundation>"]
 repository = "https://github.com/solana-labs/solana"
@@ -34,27 +30,6 @@
 serde_derive = "1.0.103"
 serde_json = "1.0.79"
 soketto = "0.7"
-<<<<<<< HEAD
-solana-account-decoder = { path = "../account-decoder", version = "=1.13.4" }
-solana-client = { path = "../client", version = "=1.13.4" }
-solana-entry = { path = "../entry", version = "=1.13.4" }
-solana-faucet = { path = "../faucet", version = "=1.13.4" }
-solana-gossip = { path = "../gossip", version = "=1.13.4" }
-solana-ledger = { path = "../ledger", version = "=1.13.4" }
-solana-measure = { path = "../measure", version = "=1.13.4" }
-solana-metrics = { path = "../metrics", version = "=1.13.4" }
-solana-perf = { path = "../perf", version = "=1.13.4" }
-solana-poh = { path = "../poh", version = "=1.13.4" }
-solana-rayon-threadlimit = { path = "../rayon-threadlimit", version = "=1.13.4" }
-solana-runtime = { path = "../runtime", version = "=1.13.4" }
-solana-sdk = { path = "../sdk", version = "=1.13.4" }
-solana-send-transaction-service = { path = "../send-transaction-service", version = "=1.13.4" }
-solana-storage-bigtable = { path = "../storage-bigtable", version = "=1.13.4" }
-solana-streamer = { path = "../streamer", version = "=1.13.4" }
-solana-transaction-status = { path = "../transaction-status", version = "=1.13.4" }
-solana-version = { path = "../version", version = "=0.7.0" }
-solana-vote-program = { path = "../programs/vote", version = "=1.13.4" }
-=======
 solana-account-decoder = { path = "../account-decoder", version = "=1.13.7" }
 solana-client = { path = "../client", version = "=1.13.7" }
 solana-entry = { path = "../entry", version = "=1.13.7" }
@@ -72,9 +47,8 @@
 solana-storage-bigtable = { path = "../storage-bigtable", version = "=1.13.7" }
 solana-streamer = { path = "../streamer", version = "=1.13.7" }
 solana-transaction-status = { path = "../transaction-status", version = "=1.13.7" }
-solana-version = { path = "../version", version = "=1.13.7" }
+solana-version = { path = "../version", version = "=0.7.0" }
 solana-vote-program = { path = "../programs/vote", version = "=1.13.7" }
->>>>>>> 88aeaa82
 spl-token = { version = "=3.5.0", features = ["no-entrypoint"] }
 spl-token-2022 = { version = "=0.4.2", features = ["no-entrypoint"] }
 stream-cancel = "0.8.1"
@@ -105,15 +79,9 @@
 
 [dev-dependencies]
 serial_test = "0.6.0"
-<<<<<<< HEAD
-solana-address-lookup-table-program = { path = "../programs/address-lookup-table", version = "=1.13.4" }
-solana-net-utils = { path = "../net-utils", version = "=1.13.4" }
-solana-stake-program = { path = "../programs/stake", version = "=1.13.4" }
-=======
 solana-address-lookup-table-program = { path = "../programs/address-lookup-table", version = "=1.13.7" }
 solana-net-utils = { path = "../net-utils", version = "=1.13.7" }
 solana-stake-program = { path = "../programs/stake", version = "=1.13.7" }
->>>>>>> 88aeaa82
 symlink = "0.1.0"
 
 [lib]
