--- conflicted
+++ resolved
@@ -581,10 +581,7 @@
             },
             transaction_details: config.transaction_details.unwrap_or_default(),
             show_rewards: config.show_rewards.unwrap_or_default(),
-<<<<<<< HEAD
-=======
             max_supported_transaction_version: config.max_supported_transaction_version,
->>>>>>> 55438c03
         };
         self.subscribe(SubscriptionParams::Block(params))
     }
@@ -1452,24 +1449,16 @@
             hash: Hash::default(),
             timestamp: None,
         };
-<<<<<<< HEAD
-        subscriptions.notify_vote(Pubkey::default(), &vote);
-=======
         subscriptions.notify_vote(
             Pubkey::default(),
             VoteTransaction::from(vote),
             Signature::default(),
         );
->>>>>>> 55438c03
 
         let response = receiver.recv();
         assert_eq!(
             response,
-<<<<<<< HEAD
-            r#"{"jsonrpc":"2.0","method":"voteNotification","params":{"result":{"votePubkey":"11111111111111111111111111111111","slots":[1,2],"hash":"11111111111111111111111111111111","timestamp":null},"subscription":0}}"#
-=======
             r#"{"jsonrpc":"2.0","method":"voteNotification","params":{"result":{"votePubkey":"11111111111111111111111111111111","slots":[1,2],"hash":"11111111111111111111111111111111","timestamp":null,"signature":"1111111111111111111111111111111111111111111111111111111111111111"},"subscription":0}}"#
->>>>>>> 55438c03
         );
     }
 
