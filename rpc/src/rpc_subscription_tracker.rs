use {
    crate::rpc_subscriptions::{NotificationEntry, RpcNotification, TimestampedNotificationEntry},
    dashmap::{mapref::entry::Entry as DashEntry, DashMap},
    solana_account_decoder::{UiAccountEncoding, UiDataSliceConfig},
    solana_client::rpc_filter::RpcFilterType,
    solana_metrics::{CounterToken, TokenCounter},
    solana_runtime::{
        bank::{TransactionLogCollectorConfig, TransactionLogCollectorFilter},
        bank_forks::BankForks,
    },
    solana_sdk::{
        clock::Slot, commitment_config::CommitmentConfig, pubkey::Pubkey, signature::Signature,
    },
    solana_transaction_status::{TransactionDetails, UiTransactionEncoding},
    std::{
        collections::{
            hash_map::{Entry, HashMap},
            HashSet,
        },
        fmt,
        sync::{
            atomic::{AtomicU64, Ordering},
            Arc, RwLock, Weak,
        },
    },
    thiserror::Error,
    tokio::sync::broadcast,
};

#[derive(Debug, Clone, Copy, PartialEq, Eq, Hash, Serialize, Deserialize)]
pub struct SubscriptionId(u64);

impl From<u64> for SubscriptionId {
    fn from(value: u64) -> Self {
        SubscriptionId(value)
    }
}

impl From<SubscriptionId> for u64 {
    fn from(value: SubscriptionId) -> Self {
        value.0
    }
}

#[derive(Debug, Clone, PartialEq, Eq, Hash)]
pub enum SubscriptionParams {
    Account(AccountSubscriptionParams),
    Block(BlockSubscriptionParams),
    Logs(LogsSubscriptionParams),
    Program(ProgramSubscriptionParams),
    Signature(SignatureSubscriptionParams),
    Slot,
    SlotsUpdates,
    Root,
    Vote,
    EvmLogs(evm_state::LogFilter),
    EvmBlockHeader,
}

impl SubscriptionParams {
    fn method(&self) -> &'static str {
        match self {
            SubscriptionParams::Account(_) => "accountNotification",
            SubscriptionParams::Logs(_) => "logsNotification",
            SubscriptionParams::Program(_) => "programNotification",
            SubscriptionParams::Signature(_) => "signatureNotification",
            SubscriptionParams::Slot => "slotNotification",
            SubscriptionParams::SlotsUpdates => "slotsUpdatesNotification",
            SubscriptionParams::Block(_) => "blockNotification",
            SubscriptionParams::Root => "rootNotification",
            SubscriptionParams::Vote => "voteNotification",

            SubscriptionParams::EvmLogs(_) => "EvmLogs",
            SubscriptionParams::EvmBlockHeader => "EvmBlockHeader",
        }
    }

    fn commitment(&self) -> Option<CommitmentConfig> {
        match self {
            SubscriptionParams::Account(params) => Some(params.commitment),
            SubscriptionParams::Logs(params) => Some(params.commitment),
            SubscriptionParams::Program(params) => Some(params.commitment),
            SubscriptionParams::Signature(params) => Some(params.commitment),
            SubscriptionParams::Block(params) => Some(params.commitment),
            SubscriptionParams::Slot
            | SubscriptionParams::SlotsUpdates
            | SubscriptionParams::Root
            | SubscriptionParams::Vote => None,
            SubscriptionParams::EvmLogs(_) | SubscriptionParams::EvmBlockHeader => None,
        }
    }

    fn is_commitment_watcher(&self) -> bool {
        let commitment = match self {
            SubscriptionParams::Account(params) => &params.commitment,
            SubscriptionParams::Block(params) => &params.commitment,
            SubscriptionParams::Logs(params) => &params.commitment,
            SubscriptionParams::Program(params) => &params.commitment,
            SubscriptionParams::Signature(params) => &params.commitment,
            SubscriptionParams::Root
            | SubscriptionParams::Slot
            | SubscriptionParams::SlotsUpdates
            | SubscriptionParams::Vote => return false,
            SubscriptionParams::EvmLogs(_) | SubscriptionParams::EvmBlockHeader => return false,
        };
        !commitment.is_confirmed()
    }

    fn is_gossip_watcher(&self) -> bool {
        let commitment = match self {
            SubscriptionParams::Account(params) => &params.commitment,
            SubscriptionParams::Block(params) => &params.commitment,
            SubscriptionParams::Logs(params) => &params.commitment,
            SubscriptionParams::Program(params) => &params.commitment,
            SubscriptionParams::Signature(params) => &params.commitment,
            SubscriptionParams::Root
            | SubscriptionParams::Slot
            | SubscriptionParams::SlotsUpdates
            | SubscriptionParams::Vote => return false,
            SubscriptionParams::EvmLogs(_) | SubscriptionParams::EvmBlockHeader => return false,
        };
        commitment.is_confirmed()
    }

    fn is_node_progress_watcher(&self) -> bool {
        matches!(
            self,
            SubscriptionParams::Slot
                | SubscriptionParams::SlotsUpdates
                | SubscriptionParams::Root
                | SubscriptionParams::Vote
        )
    }

    fn is_evm_blocks_watcher(&self) -> bool {
        matches!(
            self,
            SubscriptionParams::EvmBlockHeader
        )
    }

    fn is_evm_logs_watcher(&self) -> bool {
        matches!(
            self,
            SubscriptionParams::EvmLogs(_)
        )
    }
}

#[derive(Debug, Clone, PartialEq, Eq, Hash)]
pub struct AccountSubscriptionParams {
    pub pubkey: Pubkey,
    pub encoding: UiAccountEncoding,
    pub data_slice: Option<UiDataSliceConfig>,
    pub commitment: CommitmentConfig,
}

#[derive(Debug, Clone, PartialEq, Eq, Hash)]
pub struct BlockSubscriptionParams {
    pub commitment: CommitmentConfig,
    pub encoding: UiTransactionEncoding,
    pub kind: BlockSubscriptionKind,
    pub transaction_details: TransactionDetails,
    pub show_rewards: bool,
<<<<<<< HEAD
=======
    pub max_supported_transaction_version: Option<u8>,
>>>>>>> 55438c03
}

#[derive(Debug, Clone, PartialEq, Eq, Hash)]
pub enum BlockSubscriptionKind {
    All,
    MentionsAccountOrProgram(Pubkey),
}

#[derive(Debug, Clone, PartialEq, Eq, Hash)]
pub struct LogsSubscriptionParams {
    pub kind: LogsSubscriptionKind,
    pub commitment: CommitmentConfig,
}

#[derive(Debug, Clone, PartialEq, Eq, Hash)]
pub enum LogsSubscriptionKind {
    All,
    AllWithVotes,
    Single(Pubkey),
}

#[derive(Debug, Clone, PartialEq, Eq, Hash)]
pub struct ProgramSubscriptionParams {
    pub pubkey: Pubkey,
    pub filters: Vec<RpcFilterType>,
    pub encoding: UiAccountEncoding,
    pub data_slice: Option<UiDataSliceConfig>,
    pub commitment: CommitmentConfig,
    pub with_context: bool,
}

#[derive(Debug, Clone, PartialEq, Eq, Hash)]
pub struct SignatureSubscriptionParams {
    pub signature: Signature,
    pub commitment: CommitmentConfig,
    pub enable_received_notification: bool,
}

#[derive(Clone)]
pub struct SubscriptionControl(Arc<SubscriptionControlInner>);
pub struct WeakSubscriptionTokenRef(Weak<SubscriptionTokenInner>, SubscriptionId);

struct SubscriptionControlInner {
    subscriptions: DashMap<SubscriptionParams, WeakSubscriptionTokenRef>,
    next_id: AtomicU64,
    max_active_subscriptions: usize,
    sender: crossbeam_channel::Sender<TimestampedNotificationEntry>,
    broadcast_sender: broadcast::Sender<RpcNotification>,
    counter: TokenCounter,
}

impl SubscriptionControl {
    pub fn new(
        max_active_subscriptions: usize,
        sender: crossbeam_channel::Sender<TimestampedNotificationEntry>,
        broadcast_sender: broadcast::Sender<RpcNotification>,
    ) -> Self {
        Self(Arc::new(SubscriptionControlInner {
            subscriptions: DashMap::new(),
            next_id: AtomicU64::new(0),
            max_active_subscriptions,
            sender,
            broadcast_sender,
            counter: TokenCounter::new("rpc_pubsub_total_subscriptions"),
        }))
    }

    pub fn broadcast_receiver(&self) -> broadcast::Receiver<RpcNotification> {
        self.0.broadcast_sender.subscribe()
    }

    pub fn subscribe(&self, params: SubscriptionParams) -> Result<SubscriptionToken, Error> {
        debug!(
            "Total existing subscriptions: {}",
            self.0.subscriptions.len()
        );
        let count = self.0.subscriptions.len();
        let create_token_and_weak_ref = |id, params| {
            let token = SubscriptionToken(
                Arc::new(SubscriptionTokenInner {
                    control: Arc::clone(&self.0),
                    params,
                    id,
                }),
                self.0.counter.create_token(),
            );
            let weak_ref = WeakSubscriptionTokenRef(Arc::downgrade(&token.0), token.0.id);
            (token, weak_ref)
        };

        match self.0.subscriptions.entry(params) {
            DashEntry::Occupied(mut entry) => match entry.get().0.upgrade() {
                Some(token_ref) => Ok(SubscriptionToken(token_ref, self.0.counter.create_token())),
                // This means the last Arc for this Weak pointer entered the drop just before us,
                // but could not remove the entry since we are holding the write lock.
                // See `Drop` implementation for `SubscriptionTokenInner` for further info.
                None => {
                    let (token, weak_ref) =
                        create_token_and_weak_ref(entry.get().1, entry.key().clone());
                    entry.insert(weak_ref);
                    Ok(token)
                }
            },
            DashEntry::Vacant(entry) => {
                if count >= self.0.max_active_subscriptions {
                    inc_new_counter_info!("rpc-subscription-refused-limit-reached", 1);
                    return Err(Error::TooManySubscriptions);
                }
                let id = SubscriptionId::from(self.0.next_id.fetch_add(1, Ordering::AcqRel));
                let (token, weak_ref) = create_token_and_weak_ref(id, entry.key().clone());
                let _ = self
                    .0
                    .sender
                    .send(NotificationEntry::Subscribed(token.0.params.clone(), id).into());
                entry.insert(weak_ref);
                datapoint_info!(
                    "rpc-subscription",
                    ("total", self.0.subscriptions.len(), i64)
                );
                Ok(token)
            }
        }
    }

    pub fn total(&self) -> usize {
        self.0.subscriptions.len()
    }

    #[cfg(test)]
    pub fn assert_subscribed(&self, params: &SubscriptionParams) {
        assert!(self.0.subscriptions.contains_key(params));
    }

    #[cfg(test)]
    pub fn assert_unsubscribed(&self, params: &SubscriptionParams) {
        assert!(!self.0.subscriptions.contains_key(params));
    }

    #[cfg(test)]
    pub fn account_subscribed(&self, pubkey: &Pubkey) -> bool {
        self.0.subscriptions.iter().any(|item| {
            if let SubscriptionParams::Account(params) = item.key() {
                &params.pubkey == pubkey
            } else {
                false
            }
        })
    }

    #[cfg(test)]
    pub fn signature_subscribed(&self, signature: &Signature) -> bool {
        self.0.subscriptions.iter().any(|item| {
            if let SubscriptionParams::Signature(params) = item.key() {
                &params.signature == signature
            } else {
                false
            }
        })
    }
}

#[derive(Debug)]
pub struct SubscriptionInfo {
    id: SubscriptionId,
    params: SubscriptionParams,
    method: &'static str,
    pub last_notified_slot: RwLock<Slot>,
    commitment: Option<CommitmentConfig>,
}

impl SubscriptionInfo {
    pub fn id(&self) -> SubscriptionId {
        self.id
    }

    pub fn method(&self) -> &'static str {
        self.method
    }

    pub fn params(&self) -> &SubscriptionParams {
        &self.params
    }

    pub fn commitment(&self) -> Option<CommitmentConfig> {
        self.commitment
    }
}

#[derive(Debug, Error)]
pub enum Error {
    #[error("node subscription limit reached")]
    TooManySubscriptions,
}

struct LogsSubscriptionsIndex {
    all_count: usize,
    all_with_votes_count: usize,
    single_count: HashMap<Pubkey, usize>,

    bank_forks: Arc<RwLock<BankForks>>,
}

impl LogsSubscriptionsIndex {
    fn add(&mut self, params: &LogsSubscriptionParams) {
        match params.kind {
            LogsSubscriptionKind::All => self.all_count += 1,
            LogsSubscriptionKind::AllWithVotes => self.all_with_votes_count += 1,
            LogsSubscriptionKind::Single(key) => {
                *self.single_count.entry(key).or_default() += 1;
            }
        }
        self.update_config();
    }

    fn remove(&mut self, params: &LogsSubscriptionParams) {
        match params.kind {
            LogsSubscriptionKind::All => self.all_count -= 1,
            LogsSubscriptionKind::AllWithVotes => self.all_with_votes_count -= 1,
            LogsSubscriptionKind::Single(key) => match self.single_count.entry(key) {
                Entry::Occupied(mut entry) => {
                    *entry.get_mut() -= 1;
                    if *entry.get() == 0 {
                        entry.remove();
                    }
                }
                Entry::Vacant(_) => error!("missing entry in single_count"),
            },
        }
        self.update_config();
    }

    fn update_config(&self) {
        let config = if self.all_with_votes_count > 0 {
            TransactionLogCollectorConfig {
                filter: TransactionLogCollectorFilter::AllWithVotes,
                mentioned_addresses: HashSet::new(),
            }
        } else if self.all_count > 0 {
            TransactionLogCollectorConfig {
                filter: TransactionLogCollectorFilter::All,
                mentioned_addresses: HashSet::new(),
            }
        } else {
            TransactionLogCollectorConfig {
                filter: TransactionLogCollectorFilter::OnlyMentionedAddresses,
                mentioned_addresses: self.single_count.keys().copied().collect(),
            }
        };

        *self
            .bank_forks
            .read()
            .unwrap()
            .root_bank()
            .transaction_log_collector_config
            .write()
            .unwrap() = config;
    }
}

pub struct SubscriptionsTracker {
    logs_subscriptions_index: LogsSubscriptionsIndex,
    by_signature: HashMap<Signature, HashMap<SubscriptionId, Arc<SubscriptionInfo>>>,
    // Accounts, logs, programs, signatures (not gossip)
    commitment_watchers: HashMap<SubscriptionId, Arc<SubscriptionInfo>>,
    // Accounts, logs, programs, signatures (gossip)
    gossip_watchers: HashMap<SubscriptionId, Arc<SubscriptionInfo>>,
    // Slots, slots updates, roots, votes.
    node_progress_watchers: HashMap<SubscriptionParams, Arc<SubscriptionInfo>>,

    evm_blocks_watchers: HashMap<SubscriptionId, Arc<SubscriptionInfo>>,

    evm_logs_watchers: HashMap<SubscriptionId, Arc<SubscriptionInfo>>,
}

impl SubscriptionsTracker {
    pub fn new(bank_forks: Arc<RwLock<BankForks>>) -> Self {
        SubscriptionsTracker {
            logs_subscriptions_index: LogsSubscriptionsIndex {
                all_count: 0,
                all_with_votes_count: 0,
                single_count: HashMap::new(),
                bank_forks,
            },
            by_signature: HashMap::new(),
            commitment_watchers: HashMap::new(),
            gossip_watchers: HashMap::new(),
            node_progress_watchers: HashMap::new(),
            evm_blocks_watchers: HashMap::new(),
            evm_logs_watchers: HashMap::new(),
        }
    }

    pub fn subscribe(
        &mut self,
        params: SubscriptionParams,
        id: SubscriptionId,
        last_notified_slot: impl FnOnce() -> Slot,
    ) {
        let info = Arc::new(SubscriptionInfo {
            last_notified_slot: RwLock::new(last_notified_slot()),
            id,
            commitment: params.commitment(),
            method: params.method(),
            params: params.clone(),
        });
        match &params {
            SubscriptionParams::Logs(params) => {
                self.logs_subscriptions_index.add(params);
            }
            SubscriptionParams::Signature(params) => {
                self.by_signature
                    .entry(params.signature)
                    .or_default()
                    .insert(id, Arc::clone(&info));
            }
            _ => {}
        }
        if info.params.is_commitment_watcher() {
            self.commitment_watchers.insert(id, Arc::clone(&info));
        }
        if info.params.is_gossip_watcher() {
            self.gossip_watchers.insert(id, Arc::clone(&info));
        }
        if info.params.is_node_progress_watcher() {
            self.node_progress_watchers
                .insert(info.params.clone(), Arc::clone(&info));
        }


        if info.params.is_evm_blocks_watcher() {
            self.evm_blocks_watchers
                .insert(id, Arc::clone(&info));
        }
        if info.params.is_evm_logs_watcher() {
            self.evm_logs_watchers
                .insert(id, Arc::clone(&info));
        }
    }

    #[allow(clippy::collapsible_if)]
    pub fn unsubscribe(&mut self, params: SubscriptionParams, id: SubscriptionId) {
        match &params {
            SubscriptionParams::Logs(params) => {
                self.logs_subscriptions_index.remove(params);
            }
            SubscriptionParams::Signature(params) => {
                if let Entry::Occupied(mut entry) = self.by_signature.entry(params.signature) {
                    if entry.get_mut().remove(&id).is_none() {
                        warn!("Subscriptions inconsistency (missing entry in by_signature)");
                    }
                    if entry.get_mut().is_empty() {
                        entry.remove();
                    }
                } else {
                    warn!("Subscriptions inconsistency (missing entry in by_signature)");
                }
            }
            _ => {}
        }
        if params.is_commitment_watcher() {
            if self.commitment_watchers.remove(&id).is_none() {
                warn!("Subscriptions inconsistency (missing entry in commitment_watchers)");
            }
        }
        if params.is_gossip_watcher() {
            if self.gossip_watchers.remove(&id).is_none() {
                warn!("Subscriptions inconsistency (missing entry in gossip_watchers)");
            }
        }
        if params.is_node_progress_watcher() {
            if self.node_progress_watchers.remove(&params).is_none() {
                warn!("Subscriptions inconsistency (missing entry in node_progress_watchers)");
            }
        }

        if params.is_evm_blocks_watcher() {
            if self.evm_blocks_watchers.remove(&id).is_none() {
                warn!("Subscriptions inconsistency (missing entry in evm_blocks_watchers)");
            }
        }
        if params.is_evm_logs_watcher() {
            if self.evm_logs_watchers.remove(&id).is_none() {
                warn!("Subscriptions inconsistency (missing entry in evm_logs_watchers)");
            }
        }
    }

    pub fn by_signature(
        &self,
    ) -> &HashMap<Signature, HashMap<SubscriptionId, Arc<SubscriptionInfo>>> {
        &self.by_signature
    }

    pub fn commitment_watchers(&self) -> &HashMap<SubscriptionId, Arc<SubscriptionInfo>> {
        &self.commitment_watchers
    }

    pub fn gossip_watchers(&self) -> &HashMap<SubscriptionId, Arc<SubscriptionInfo>> {
        &self.gossip_watchers
    }

    pub fn node_progress_watchers(&self) -> &HashMap<SubscriptionParams, Arc<SubscriptionInfo>> {
        &self.node_progress_watchers
    }

    pub fn evm_logs_watchers(&self) -> &HashMap<SubscriptionId, Arc<SubscriptionInfo>> {
        &self.evm_logs_watchers
    }

    pub fn evm_blocks_watchers(&self) -> &HashMap<SubscriptionId, Arc<SubscriptionInfo>> {
        &self.evm_blocks_watchers
    }
}

struct SubscriptionTokenInner {
    control: Arc<SubscriptionControlInner>,
    params: SubscriptionParams,
    id: SubscriptionId,
}

impl fmt::Debug for SubscriptionTokenInner {
    fn fmt(&self, f: &mut fmt::Formatter<'_>) -> fmt::Result {
        f.debug_struct("SubscriptionTokenInner")
            .field("id", &self.id)
            .finish()
    }
}

impl Drop for SubscriptionTokenInner {
    #[allow(clippy::collapsible_if)]
    fn drop(&mut self) {
        match self.control.subscriptions.entry(self.params.clone()) {
            DashEntry::Vacant(_) => {
                warn!("Subscriptions inconsistency (missing entry in by_params)");
            }
            // Check the strong refs count to ensure no other thread recreated this subscription (not token)
            // while we were acquiring the lock.
            DashEntry::Occupied(entry) if entry.get().0.strong_count() == 0 => {
                let _ = self
                    .control
                    .sender
                    .send(NotificationEntry::Unsubscribed(self.params.clone(), self.id).into());
                entry.remove();
                datapoint_info!(
                    "rpc-subscription",
                    ("total", self.control.subscriptions.len(), i64)
                );
            }
            // This branch handles the case in which this entry got recreated
            // while we were waiting for the lock (inside the `DashMap::entry` method).
            DashEntry::Occupied(_entry) /* if _entry.get().0.strong_count() > 0 */ => (),
        }
    }
}

#[derive(Clone)]
pub struct SubscriptionToken(Arc<SubscriptionTokenInner>, CounterToken);

impl SubscriptionToken {
    pub fn id(&self) -> SubscriptionId {
        self.0.id
    }

    pub fn params(&self) -> &SubscriptionParams {
        &self.0.params
    }
}

#[cfg(test)]
mod tests {
    use {
        super::*,
        crate::rpc_pubsub_service::PubSubConfig,
        solana_ledger::genesis_utils::{create_genesis_config, GenesisConfigInfo},
        solana_runtime::bank::Bank,
        std::str::FromStr,
    };

    struct ControlWrapper {
        control: SubscriptionControl,
        receiver: crossbeam_channel::Receiver<TimestampedNotificationEntry>,
    }

    impl ControlWrapper {
        fn new() -> Self {
            let (sender, receiver) = crossbeam_channel::unbounded();
            let (broadcast_sender, _broadcast_receiver) = broadcast::channel(42);

            let control = SubscriptionControl::new(
                PubSubConfig::default().max_active_subscriptions,
                sender,
                broadcast_sender,
            );
            Self { control, receiver }
        }

        fn assert_subscribed(&self, expected_params: &SubscriptionParams, expected_id: u64) {
            if let NotificationEntry::Subscribed(params, id) = self.receiver.recv().unwrap().entry {
                assert_eq!(&params, expected_params);
                assert_eq!(id, SubscriptionId::from(expected_id));
            } else {
                panic!("unexpected notification");
            }
            self.assert_silence();
        }

        fn assert_unsubscribed(&self, expected_params: &SubscriptionParams, expected_id: u64) {
            if let NotificationEntry::Unsubscribed(params, id) = self.receiver.recv().unwrap().entry
            {
                assert_eq!(&params, expected_params);
                assert_eq!(id, SubscriptionId::from(expected_id));
            } else {
                panic!("unexpected notification");
            }
            self.assert_silence();
        }

        fn assert_silence(&self) {
            assert!(self.receiver.try_recv().is_err());
        }
    }

    #[test]
    fn notify_subscribe() {
        let control = ControlWrapper::new();
        let token1 = control.control.subscribe(SubscriptionParams::Slot).unwrap();
        control.assert_subscribed(&SubscriptionParams::Slot, 0);
        drop(token1);
        control.assert_unsubscribed(&SubscriptionParams::Slot, 0);
    }

    #[test]
    fn notify_subscribe_multiple() {
        let control = ControlWrapper::new();
        let token1 = control.control.subscribe(SubscriptionParams::Slot).unwrap();
        control.assert_subscribed(&SubscriptionParams::Slot, 0);
        let token2 = token1.clone();
        drop(token1);
        let token3 = control.control.subscribe(SubscriptionParams::Slot).unwrap();
        drop(token3);
        control.assert_silence();
        drop(token2);
        control.assert_unsubscribed(&SubscriptionParams::Slot, 0);
    }

    #[test]
    fn notify_subscribe_two_subscriptions() {
        let control = ControlWrapper::new();
        let token_slot1 = control.control.subscribe(SubscriptionParams::Slot).unwrap();
        control.assert_subscribed(&SubscriptionParams::Slot, 0);

        let signature_params = SubscriptionParams::Signature(SignatureSubscriptionParams {
            signature: Signature::default(),
            commitment: CommitmentConfig::processed(),
            enable_received_notification: false,
        });
        let token_signature1 = control.control.subscribe(signature_params.clone()).unwrap();
        control.assert_subscribed(&signature_params, 1);

        let token_slot2 = control.control.subscribe(SubscriptionParams::Slot).unwrap();
        let token_signature2 = control.control.subscribe(signature_params.clone()).unwrap();
        drop(token_slot1);
        control.assert_silence();
        drop(token_slot2);
        control.assert_unsubscribed(&SubscriptionParams::Slot, 0);
        drop(token_signature2);
        control.assert_silence();
        drop(token_signature1);
        control.assert_unsubscribed(&signature_params, 1);

        let token_slot3 = control.control.subscribe(SubscriptionParams::Slot).unwrap();
        control.assert_subscribed(&SubscriptionParams::Slot, 2);
        drop(token_slot3);
        control.assert_unsubscribed(&SubscriptionParams::Slot, 2);
    }

    #[test]
    fn subscription_info() {
        let GenesisConfigInfo { genesis_config, .. } = create_genesis_config(10_000);
        let bank = Bank::new_for_tests(&genesis_config);
        let bank_forks = Arc::new(RwLock::new(BankForks::new(bank)));
        let mut tracker = SubscriptionsTracker::new(bank_forks);

        tracker.subscribe(SubscriptionParams::Slot, 0.into(), || 0);
        let info = tracker
            .node_progress_watchers
            .get(&SubscriptionParams::Slot)
            .unwrap();
        assert_eq!(info.commitment, None);
        assert_eq!(info.params, SubscriptionParams::Slot);
        assert_eq!(info.method, SubscriptionParams::Slot.method());
        assert_eq!(info.id, SubscriptionId::from(0));
        assert_eq!(*info.last_notified_slot.read().unwrap(), 0);

        let account_params = SubscriptionParams::Account(AccountSubscriptionParams {
            pubkey: Pubkey::from_str("TokenkegQfeZyiNwAJbNbGKPFXCWuBvf9Ss623VQ5DA").unwrap(),
            commitment: CommitmentConfig::finalized(),
            encoding: UiAccountEncoding::Base64Zstd,
            data_slice: None,
        });
        tracker.subscribe(account_params.clone(), 1.into(), || 42);

        let info = tracker
            .commitment_watchers
            .get(&SubscriptionId::from(1))
            .unwrap();
        assert_eq!(info.commitment, Some(CommitmentConfig::finalized()));
        assert_eq!(info.params, account_params);
        assert_eq!(info.method, account_params.method());
        assert_eq!(info.id, SubscriptionId::from(1));
        assert_eq!(*info.last_notified_slot.read().unwrap(), 42);
    }

    #[test]
    fn subscription_indexes() {
        fn counts(tracker: &SubscriptionsTracker) -> (usize, usize, usize, usize) {
            (
                tracker.by_signature.len(),
                tracker.commitment_watchers.len(),
                tracker.gossip_watchers.len(),
                tracker.node_progress_watchers.len(),
            )
        }

        let GenesisConfigInfo { genesis_config, .. } = create_genesis_config(10_000);
        let bank = Bank::new_for_tests(&genesis_config);
        let bank_forks = Arc::new(RwLock::new(BankForks::new(bank)));
        let mut tracker = SubscriptionsTracker::new(bank_forks);

        tracker.subscribe(SubscriptionParams::Slot, 0.into(), || 0);
        assert_eq!(counts(&tracker), (0, 0, 0, 1));
        tracker.unsubscribe(SubscriptionParams::Slot, 0.into());
        assert_eq!(counts(&tracker), (0, 0, 0, 0));

        let account_params = SubscriptionParams::Account(AccountSubscriptionParams {
            pubkey: Pubkey::from_str("TokenkegQfeZyiNwAJbNbGKPFXCWuBvf9Ss623VQ5DA").unwrap(),
            commitment: CommitmentConfig::finalized(),
            encoding: UiAccountEncoding::Base64Zstd,
            data_slice: None,
        });
        tracker.subscribe(account_params.clone(), 1.into(), || 0);
        assert_eq!(counts(&tracker), (0, 1, 0, 0));
        tracker.unsubscribe(account_params, 1.into());
        assert_eq!(counts(&tracker), (0, 0, 0, 0));

        let account_params2 = SubscriptionParams::Account(AccountSubscriptionParams {
            pubkey: Pubkey::from_str("TokenkegQfeZyiNwAJbNbGKPFXCWuBvf9Ss623VQ5DA").unwrap(),
            commitment: CommitmentConfig::confirmed(),
            encoding: UiAccountEncoding::Base64Zstd,
            data_slice: None,
        });
        tracker.subscribe(account_params2.clone(), 2.into(), || 0);
        assert_eq!(counts(&tracker), (0, 0, 1, 0));
        tracker.unsubscribe(account_params2, 2.into());
        assert_eq!(counts(&tracker), (0, 0, 0, 0));

        let signature_params = SubscriptionParams::Signature(SignatureSubscriptionParams {
            signature: Signature::default(),
            commitment: CommitmentConfig::processed(),
            enable_received_notification: false,
        });
        tracker.subscribe(signature_params.clone(), 3.into(), || 0);
        assert_eq!(counts(&tracker), (1, 1, 0, 0));
        tracker.unsubscribe(signature_params, 3.into());
        assert_eq!(counts(&tracker), (0, 0, 0, 0));
    }
}<|MERGE_RESOLUTION|>--- conflicted
+++ resolved
@@ -162,10 +162,7 @@
     pub kind: BlockSubscriptionKind,
     pub transaction_details: TransactionDetails,
     pub show_rewards: bool,
-<<<<<<< HEAD
-=======
     pub max_supported_transaction_version: Option<u8>,
->>>>>>> 55438c03
 }
 
 #[derive(Debug, Clone, PartialEq, Eq, Hash)]
