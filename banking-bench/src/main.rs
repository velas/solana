--- conflicted
+++ resolved
@@ -15,11 +15,7 @@
         leader_schedule_cache::LeaderScheduleCache,
     },
     solana_measure::measure::Measure,
-<<<<<<< HEAD
-    solana_perf::packet::to_packet_batches,
-=======
     solana_perf::packet::{to_packet_batches, PacketBatch},
->>>>>>> 55438c03
     solana_poh::poh_recorder::{create_test_recorder, PohRecorder, WorkingBankEntry},
     solana_runtime::{
         accounts_background_service::AbsRequestSender, bank::Bank, bank_forks::BankForks,
@@ -327,10 +323,6 @@
         }
     }
 
-<<<<<<< HEAD
-    let mut verified: Vec<_> = to_packet_batches(&transactions, packets_per_chunk);
-=======
->>>>>>> 55438c03
     let ledger_path = get_tmp_ledger_path!();
     {
         let blockstore = Arc::new(
@@ -452,14 +444,10 @@
                 assert!(poh_recorder.lock().unwrap().bank().is_some());
                 if bank.slot() > 32 {
                     leader_schedule_cache.set_root(&bank);
-<<<<<<< HEAD
-                    bank_forks.set_root(root, &AbsRequestSender::default(), None);
-=======
                     bank_forks
                         .write()
                         .unwrap()
                         .set_root(root, &AbsRequestSender::default(), None);
->>>>>>> 55438c03
                     root += 1;
                 }
                 debug!(
@@ -490,10 +478,6 @@
                 for packets_for_single_iteration in all_packets.iter_mut() {
                     packets_for_single_iteration.refresh_blockhash(last_blockhash);
                 }
-<<<<<<< HEAD
-                verified = to_packet_batches(&transactions.clone(), packets_per_chunk);
-=======
->>>>>>> 55438c03
             }
         }
         let txs_processed = bank_forks
