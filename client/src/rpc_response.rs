--- conflicted
+++ resolved
@@ -12,11 +12,7 @@
     solana_transaction_status::{
         ConfirmedTransactionStatusWithSignature, TransactionConfirmationStatus, UiConfirmedBlock,
     },
-<<<<<<< HEAD
-    std::{collections::HashMap, fmt, net::SocketAddr},
-=======
     std::{collections::HashMap, fmt, net::SocketAddr, str::FromStr},
->>>>>>> 55438c03
     thiserror::Error,
 };
 
@@ -488,12 +484,9 @@
 pub enum RpcBlockUpdateError {
     #[error("block store error")]
     BlockStoreError,
-<<<<<<< HEAD
-=======
 
     #[error("unsupported transaction version ({0})")]
     UnsupportedTransactionVersion(u8),
->>>>>>> 55438c03
 }
 
 #[derive(Serialize, Deserialize, Debug)]
