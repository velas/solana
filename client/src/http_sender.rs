--- conflicted
+++ resolved
@@ -46,10 +46,6 @@
     ///
     /// The URL is an HTTP URL, usually for port 8899.
     pub fn new_with_timeout<U: ToString>(url: U, timeout: Duration) -> Self {
-<<<<<<< HEAD
-        // `reqwest::blocking::Client` panics if run in a tokio async context.  Shuttle the
-        // request to a different tokio thread to avoid this
-=======
         let mut default_headers = header::HeaderMap::new();
         default_headers.append(
             header::HeaderName::from_static("solana-client"),
@@ -59,7 +55,6 @@
             .unwrap(),
         );
 
->>>>>>> 55438c03
         let client = Arc::new(
             reqwest::Client::builder()
                 .default_headers(default_headers)
