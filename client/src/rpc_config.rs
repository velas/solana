<<<<<<< HEAD
use crate::rpc_filter::RpcFilterType;
use solana_account_decoder::{UiAccountEncoding, UiDataSliceConfig};
use solana_sdk::{
    clock::{Epoch, Slot},
    commitment_config::{CommitmentConfig, CommitmentLevel},
};
use solana_transaction_status::{TransactionDetails, UiTransactionEncoding};
=======
use {
    crate::rpc_filter::RpcFilterType,
    solana_account_decoder::{UiAccountEncoding, UiDataSliceConfig},
    solana_sdk::{
        clock::{Epoch, Slot},
        commitment_config::{CommitmentConfig, CommitmentLevel},
    },
    solana_transaction_status::{TransactionDetails, UiTransactionEncoding},
};
>>>>>>> 7759210f

#[derive(Debug, Clone, PartialEq, Serialize, Deserialize)]
#[serde(rename_all = "camelCase")]
pub struct RpcSignatureStatusConfig {
    pub search_transaction_history: bool,
}

#[derive(Debug, Default, Clone, Copy, PartialEq, Serialize, Deserialize)]
#[serde(rename_all = "camelCase")]
pub struct RpcSendTransactionConfig {
    #[serde(default)]
    pub skip_preflight: bool,
    pub preflight_commitment: Option<CommitmentLevel>,
    pub encoding: Option<UiTransactionEncoding>,
}

#[derive(Debug, Clone, Default, PartialEq, Serialize, Deserialize)]
#[serde(rename_all = "camelCase")]
pub struct RpcSimulateTransactionAccountsConfig {
    pub encoding: Option<UiAccountEncoding>,
    pub addresses: Vec<String>,
}

#[derive(Debug, Default, Clone, PartialEq, Serialize, Deserialize)]
#[serde(rename_all = "camelCase")]
pub struct RpcSimulateTransactionConfig {
    #[serde(default)]
    pub sig_verify: bool,
    #[serde(default)]
    pub replace_recent_blockhash: bool,
    #[serde(flatten)]
    pub commitment: Option<CommitmentConfig>,
    pub encoding: Option<UiTransactionEncoding>,
    pub accounts: Option<RpcSimulateTransactionAccountsConfig>,
}

#[derive(Debug, Default, Clone, PartialEq, Serialize, Deserialize)]
#[serde(rename_all = "camelCase")]
pub struct RpcRequestAirdropConfig {
    pub recent_blockhash: Option<String>, // base-58 encoded blockhash
    #[serde(flatten)]
    pub commitment: Option<CommitmentConfig>,
}

#[derive(Debug, Default, Clone, PartialEq, Serialize, Deserialize)]
#[serde(rename_all = "camelCase")]
pub struct RpcLeaderScheduleConfig {
    pub identity: Option<String>, // validator identity, as a base-58 encoded string
    #[serde(flatten)]
    pub commitment: Option<CommitmentConfig>,
}

#[derive(Debug, Default, Clone, PartialEq, Serialize, Deserialize)]
#[serde(rename_all = "camelCase")]
pub struct RpcBlockProductionConfigRange {
    pub first_slot: Slot,
    pub last_slot: Option<Slot>,
}

#[derive(Debug, Default, Clone, Serialize, Deserialize)]
#[serde(rename_all = "camelCase")]
pub struct RpcBlockProductionConfig {
    pub identity: Option<String>, // validator identity, as a base-58 encoded string
    pub range: Option<RpcBlockProductionConfigRange>, // current epoch if `None`
    #[serde(flatten)]
    pub commitment: Option<CommitmentConfig>,
}

#[derive(Debug, Default, Clone, PartialEq, Serialize, Deserialize)]
#[serde(rename_all = "camelCase")]
pub struct RpcGetVoteAccountsConfig {
    pub vote_pubkey: Option<String>, // validator vote address, as a base-58 encoded string
    #[serde(flatten)]
    pub commitment: Option<CommitmentConfig>,
}

<<<<<<< HEAD
#[derive(Debug, Default, Clone, PartialEq, Serialize, Deserialize)]
#[serde(rename_all = "camelCase")]
pub struct RpcRequestAirdropConfig {
    pub recent_blockhash: Option<String>, // base-58 encoded blockhash
    #[serde(flatten)]
    pub commitment: Option<CommitmentConfig>,
=======
#[derive(Debug, Clone, PartialEq, Serialize, Deserialize)]
#[serde(untagged)]
pub enum RpcLeaderScheduleConfigWrapper {
    SlotOnly(Option<Slot>),
    ConfigOnly(Option<RpcLeaderScheduleConfig>),
}

impl RpcLeaderScheduleConfigWrapper {
    pub fn unzip(&self) -> (Option<Slot>, Option<RpcLeaderScheduleConfig>) {
        match &self {
            RpcLeaderScheduleConfigWrapper::SlotOnly(slot) => (*slot, None),
            RpcLeaderScheduleConfigWrapper::ConfigOnly(config) => (None, config.clone()),
        }
    }
>>>>>>> 7759210f
}

#[derive(Debug, Clone, PartialEq, Eq, Hash, Serialize, Deserialize)]
#[serde(rename_all = "camelCase")]
pub enum RpcLargestAccountsFilter {
    Circulating,
    NonCirculating,
}

#[derive(Debug, Clone, Default, PartialEq, Serialize, Deserialize)]
#[serde(rename_all = "camelCase")]
pub struct RpcLargestAccountsConfig {
    #[serde(flatten)]
    pub commitment: Option<CommitmentConfig>,
    pub filter: Option<RpcLargestAccountsFilter>,
}

#[derive(Debug, Clone, Default, PartialEq, Serialize, Deserialize)]
#[serde(rename_all = "camelCase")]
pub struct RpcEpochConfig {
    pub epoch: Option<Epoch>,
    #[serde(flatten)]
    pub commitment: Option<CommitmentConfig>,
}

#[derive(Debug, Clone, Default, PartialEq, Serialize, Deserialize)]
#[serde(rename_all = "camelCase")]
pub struct RpcAccountInfoConfig {
    pub encoding: Option<UiAccountEncoding>,
    pub data_slice: Option<UiDataSliceConfig>,
    #[serde(flatten)]
    pub commitment: Option<CommitmentConfig>,
}

#[derive(Debug, Clone, Default, PartialEq, Serialize, Deserialize)]
#[serde(rename_all = "camelCase")]
pub struct RpcProgramAccountsConfig {
    pub filters: Option<Vec<RpcFilterType>>,
    #[serde(flatten)]
    pub account_config: RpcAccountInfoConfig,
    pub with_context: Option<bool>,
}

#[derive(Debug, Clone, PartialEq, Serialize, Deserialize)]
#[serde(rename_all = "camelCase")]
pub enum RpcTransactionLogsFilter {
    All,
    AllWithVotes,
    Mentions(Vec<String>), // base58-encoded list of addresses
}

#[derive(Debug, Clone, PartialEq, Serialize, Deserialize)]
#[serde(rename_all = "camelCase")]
pub struct RpcTransactionLogsConfig {
    #[serde(flatten)]
    pub commitment: Option<CommitmentConfig>,
}

#[derive(Debug, Clone, PartialEq, Serialize, Deserialize)]
#[serde(rename_all = "camelCase")]
pub enum RpcTokenAccountsFilter {
    Mint(String),
    ProgramId(String),
}

#[derive(Debug, Clone, Default, PartialEq, Serialize, Deserialize)]
#[serde(rename_all = "camelCase")]
pub struct RpcSignatureSubscribeConfig {
    #[serde(flatten)]
    pub commitment: Option<CommitmentConfig>,
    pub enable_received_notification: Option<bool>,
}

#[derive(Debug, Clone, Default, PartialEq, Serialize, Deserialize)]
#[serde(rename_all = "camelCase")]
pub struct RpcGetConfirmedSignaturesForAddress2Config {
    pub before: Option<String>, // Signature as base-58 string
    pub until: Option<String>,  // Signature as base-58 string
    pub limit: Option<usize>,
    #[serde(flatten)]
    pub commitment: Option<CommitmentConfig>,
}

#[derive(Debug, Clone, PartialEq, Serialize, Deserialize)]
#[serde(untagged)]
pub enum RpcEncodingConfigWrapper<T> {
    Deprecated(Option<UiTransactionEncoding>),
    Current(Option<T>),
}

impl<T: EncodingConfig + Default + Copy> RpcEncodingConfigWrapper<T> {
    pub fn convert_to_current(&self) -> T {
        match self {
            RpcEncodingConfigWrapper::Deprecated(encoding) => T::new_with_encoding(encoding),
            RpcEncodingConfigWrapper::Current(config) => config.unwrap_or_default(),
        }
    }
}

pub trait EncodingConfig {
    fn new_with_encoding(encoding: &Option<UiTransactionEncoding>) -> Self;
}

#[derive(Debug, Clone, Copy, Default, PartialEq, Serialize, Deserialize)]
#[serde(rename_all = "camelCase")]
pub struct RpcConfirmedBlockConfig {
    pub encoding: Option<UiTransactionEncoding>,
    pub transaction_details: Option<TransactionDetails>,
    pub rewards: Option<bool>,
    #[serde(flatten)]
    pub commitment: Option<CommitmentConfig>,
}

impl EncodingConfig for RpcConfirmedBlockConfig {
    fn new_with_encoding(encoding: &Option<UiTransactionEncoding>) -> Self {
        Self {
            encoding: *encoding,
            ..Self::default()
        }
    }
}

impl RpcConfirmedBlockConfig {
    pub fn rewards_only() -> Self {
        Self {
            transaction_details: Some(TransactionDetails::None),
            ..Self::default()
        }
    }

    pub fn rewards_with_commitment(commitment: Option<CommitmentConfig>) -> Self {
        Self {
            transaction_details: Some(TransactionDetails::None),
            commitment,
            ..Self::default()
        }
    }
}

impl From<RpcConfirmedBlockConfig> for RpcEncodingConfigWrapper<RpcConfirmedBlockConfig> {
    fn from(config: RpcConfirmedBlockConfig) -> Self {
        RpcEncodingConfigWrapper::Current(Some(config))
    }
}

#[derive(Debug, Clone, Copy, Default, PartialEq, Serialize, Deserialize)]
#[serde(rename_all = "camelCase")]
pub struct RpcConfirmedTransactionConfig {
    pub encoding: Option<UiTransactionEncoding>,
    #[serde(flatten)]
    pub commitment: Option<CommitmentConfig>,
}

impl EncodingConfig for RpcConfirmedTransactionConfig {
    fn new_with_encoding(encoding: &Option<UiTransactionEncoding>) -> Self {
        Self {
            encoding: *encoding,
            ..Self::default()
        }
    }
}

#[derive(Debug, Clone, PartialEq, Serialize, Deserialize)]
#[serde(untagged)]
pub enum RpcConfirmedBlocksConfigWrapper {
    EndSlotOnly(Option<Slot>),
    CommitmentOnly(Option<CommitmentConfig>),
}

impl RpcConfirmedBlocksConfigWrapper {
    pub fn unzip(&self) -> (Option<Slot>, Option<CommitmentConfig>) {
        match &self {
            RpcConfirmedBlocksConfigWrapper::EndSlotOnly(end_slot) => (*end_slot, None),
            RpcConfirmedBlocksConfigWrapper::CommitmentOnly(commitment) => (None, *commitment),
        }
    }
}<|MERGE_RESOLUTION|>--- conflicted
+++ resolved
@@ -1,12 +1,3 @@
-<<<<<<< HEAD
-use crate::rpc_filter::RpcFilterType;
-use solana_account_decoder::{UiAccountEncoding, UiDataSliceConfig};
-use solana_sdk::{
-    clock::{Epoch, Slot},
-    commitment_config::{CommitmentConfig, CommitmentLevel},
-};
-use solana_transaction_status::{TransactionDetails, UiTransactionEncoding};
-=======
 use {
     crate::rpc_filter::RpcFilterType,
     solana_account_decoder::{UiAccountEncoding, UiDataSliceConfig},
@@ -16,7 +7,6 @@
     },
     solana_transaction_status::{TransactionDetails, UiTransactionEncoding},
 };
->>>>>>> 7759210f
 
 #[derive(Debug, Clone, PartialEq, Serialize, Deserialize)]
 #[serde(rename_all = "camelCase")]
@@ -93,14 +83,6 @@
     pub commitment: Option<CommitmentConfig>,
 }
 
-<<<<<<< HEAD
-#[derive(Debug, Default, Clone, PartialEq, Serialize, Deserialize)]
-#[serde(rename_all = "camelCase")]
-pub struct RpcRequestAirdropConfig {
-    pub recent_blockhash: Option<String>, // base-58 encoded blockhash
-    #[serde(flatten)]
-    pub commitment: Option<CommitmentConfig>,
-=======
 #[derive(Debug, Clone, PartialEq, Serialize, Deserialize)]
 #[serde(untagged)]
 pub enum RpcLeaderScheduleConfigWrapper {
@@ -115,7 +97,6 @@
             RpcLeaderScheduleConfigWrapper::ConfigOnly(config) => (None, config.clone()),
         }
     }
->>>>>>> 7759210f
 }
 
 #[derive(Debug, Clone, PartialEq, Eq, Hash, Serialize, Deserialize)]
