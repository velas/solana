use crate::{
    client_error::{ClientError, ClientErrorKind, Result as ClientResult},
    http_sender::HttpSender,
    mock_sender::{MockSender, Mocks},
    rpc_config::RpcAccountInfoConfig,
    rpc_config::{
        RpcGetConfirmedSignaturesForAddress2Config, RpcLargestAccountsConfig,
        RpcProgramAccountsConfig, RpcSendTransactionConfig, RpcSimulateTransactionConfig,
        RpcTokenAccountsFilter,
    },
    rpc_request::{RpcError, RpcRequest, RpcResponseErrorData, TokenAccountsFilter},
    rpc_response::*,
    rpc_sender::RpcSender,
};
use bincode::serialize;
use indicatif::{ProgressBar, ProgressStyle};
use log::*;
use serde_json::{json, Value};
use solana_account_decoder::{
    parse_token::{TokenAccountType, UiTokenAccount, UiTokenAmount},
    UiAccount, UiAccountData, UiAccountEncoding,
};
use solana_sdk::{
    account::Account,
    clock::{
        Slot, UnixTimestamp, DEFAULT_TICKS_PER_SECOND, DEFAULT_TICKS_PER_SLOT,
        MAX_HASH_AGE_IN_SECONDS,
    },
    commitment_config::{CommitmentConfig, CommitmentLevel},
    epoch_info::EpochInfo,
    epoch_schedule::EpochSchedule,
    fee_calculator::{FeeCalculator, FeeRateGovernor},
    hash::Hash,
    pubkey::Pubkey,
    signature::Signature,
    transaction::{self, uses_durable_nonce, Transaction},
};
use solana_transaction_status::{
    EncodedConfirmedBlock, EncodedConfirmedTransaction, TransactionStatus, UiTransactionEncoding,
};
use solana_vote_program::vote_state::MAX_LOCKOUT_HISTORY;
use std::{
    cmp::min,
    net::SocketAddr,
    sync::RwLock,
    thread::sleep,
    time::{Duration, Instant},
};

pub struct RpcClient {
    sender: Box<dyn RpcSender + Send + Sync + 'static>,
    commitment_config: CommitmentConfig,
    node_version: RwLock<Option<semver::Version>>,
}

fn serialize_encode_transaction(
    transaction: &Transaction,
    encoding: UiTransactionEncoding,
) -> ClientResult<String> {
    let serialized = serialize(transaction)
        .map_err(|e| ClientErrorKind::Custom(format!("transaction serialization failed: {}", e)))?;
    let encoded = match encoding {
        UiTransactionEncoding::Base58 => bs58::encode(serialized).into_string(),
        UiTransactionEncoding::Base64 => base64::encode(serialized),
        _ => {
            return Err(ClientErrorKind::Custom(format!(
                "unsupported transaction encoding: {}. Supported encodings: base58, base64",
                encoding
            ))
            .into())
        }
    };
    Ok(encoded)
}

impl RpcClient {
    fn new_sender<T: RpcSender + Send + Sync + 'static>(
        sender: T,
        commitment_config: CommitmentConfig,
    ) -> Self {
        Self {
            sender: Box::new(sender),
            node_version: RwLock::new(None),
            commitment_config,
        }
    }

    pub fn new(url: String) -> Self {
        Self::new_with_commitment(url, CommitmentConfig::default())
    }

    pub fn new_with_commitment(url: String, commitment_config: CommitmentConfig) -> Self {
        Self::new_sender(HttpSender::new(url), commitment_config)
    }

    pub fn new_with_timeout(url: String, timeout: Duration) -> Self {
        Self::new_sender(
            HttpSender::new_with_timeout(url, timeout),
            CommitmentConfig::default(),
        )
    }

    pub fn new_with_timeout_and_commitment(
        url: String,
        timeout: Duration,
        commitment_config: CommitmentConfig,
    ) -> Self {
        Self::new_sender(
            HttpSender::new_with_timeout(url, timeout),
            commitment_config,
        )
    }

    pub fn new_mock(url: String) -> Self {
        Self::new_sender(MockSender::new(url), CommitmentConfig::default())
    }

    pub fn new_mock_with_mocks(url: String, mocks: Mocks) -> Self {
        Self::new_sender(
            MockSender::new_with_mocks(url, mocks),
            CommitmentConfig::default(),
        )
    }

    pub fn new_socket(addr: SocketAddr) -> Self {
        Self::new(get_rpc_request_str(addr, false))
    }

    pub fn new_socket_with_timeout(addr: SocketAddr, timeout: Duration) -> Self {
        let url = get_rpc_request_str(addr, false);
        Self::new_with_timeout(url, timeout)
    }

    fn get_node_version(&self) -> Result<semver::Version, RpcError> {
        let r_node_version = self.node_version.read().unwrap();
        if let Some(version) = &*r_node_version {
            Ok(version.clone())
        } else {
            drop(r_node_version);
            let mut w_node_version = self.node_version.write().unwrap();
            let node_version = self.get_version().map_err(|e| {
                RpcError::RpcRequestError(format!("cluster version query failed: {}", e))
            })?;
            let node_version = semver::Version::parse(&node_version.solana_core).map_err(|e| {
                RpcError::RpcRequestError(format!("failed to parse cluster version: {}", e))
            })?;
            *w_node_version = Some(node_version.clone());
            Ok(node_version)
        }
    }

    pub fn commitment(&self) -> CommitmentConfig {
        self.commitment_config
    }

    fn use_deprecated_commitment(&self) -> Result<bool, RpcError> {
        Ok(self.get_node_version()? < semver::Version::new(1, 5, 5))
    }

    fn maybe_map_commitment(
        &self,
        requested_commitment: CommitmentConfig,
    ) -> Result<CommitmentConfig, RpcError> {
        if matches!(
            requested_commitment.commitment,
            CommitmentLevel::Finalized | CommitmentLevel::Confirmed | CommitmentLevel::Processed
        ) && self.use_deprecated_commitment()?
        {
            return Ok(CommitmentConfig::use_deprecated_commitment(
                requested_commitment,
            ));
        }
        Ok(requested_commitment)
    }

    pub fn confirm_transaction(&self, signature: &Signature) -> ClientResult<bool> {
        Ok(self
            .confirm_transaction_with_commitment(signature, self.commitment_config)?
            .value)
    }

    pub fn confirm_transaction_with_commitment(
        &self,
        signature: &Signature,
        commitment_config: CommitmentConfig,
    ) -> RpcResult<bool> {
        let Response { context, value } = self.get_signature_statuses(&[*signature])?;

        Ok(Response {
            context,
            value: value[0]
                .as_ref()
                .filter(|result| result.satisfies_commitment(commitment_config))
                .map(|result| result.status.is_ok())
                .unwrap_or_default(),
        })
    }

    pub fn send_transaction(&self, transaction: &Transaction) -> ClientResult<Signature> {
        self.send_transaction_with_config(
            transaction,
            RpcSendTransactionConfig {
                preflight_commitment: Some(
                    self.maybe_map_commitment(self.commitment_config)?
                        .commitment,
                ),
                ..RpcSendTransactionConfig::default()
            },
        )
    }

    fn default_cluster_transaction_encoding(&self) -> Result<UiTransactionEncoding, RpcError> {
        if self.get_node_version()? < semver::Version::new(1, 3, 16) {
            Ok(UiTransactionEncoding::Base58)
        } else {
            Ok(UiTransactionEncoding::Base64)
        }
    }

    pub fn send_transaction_with_config(
        &self,
        transaction: &Transaction,
        config: RpcSendTransactionConfig,
    ) -> ClientResult<Signature> {
        let encoding = if let Some(encoding) = config.encoding {
            encoding
        } else {
            self.default_cluster_transaction_encoding()?
        };
        let preflight_commitment = CommitmentConfig {
            commitment: config.preflight_commitment.unwrap_or_default(),
        };
        let preflight_commitment = self.maybe_map_commitment(preflight_commitment)?;
        let config = RpcSendTransactionConfig {
            encoding: Some(encoding),
            preflight_commitment: Some(preflight_commitment.commitment),
            ..config
        };
        let serialized_encoded = serialize_encode_transaction(transaction, encoding)?;
        let signature_base58_str: String = match self.send(
            RpcRequest::SendTransaction,
            json!([serialized_encoded, config]),
        ) {
            Ok(signature_base58_str) => signature_base58_str,
            Err(err) => {
                if let ClientErrorKind::RpcError(RpcError::RpcResponseError {
                    code,
                    message,
                    data,
                }) = &err.kind
                {
                    debug!("{} {}", code, message);
                    if let RpcResponseErrorData::SendTransactionPreflightFailure(
                        RpcSimulateTransactionResult {
                            logs: Some(logs), ..
                        },
                    ) = data
                    {
                        for (i, log) in logs.iter().enumerate() {
                            debug!("{:>3}: {}", i + 1, log);
                        }
                        debug!("");
                    }
                }
                return Err(err);
            }
        };

        let signature = signature_base58_str
            .parse::<Signature>()
            .map_err(|err| Into::<ClientError>::into(RpcError::ParseError(err.to_string())))?;
        // A mismatching RPC response signature indicates an issue with the RPC node, and
        // should not be passed along to confirmation methods. The transaction may or may
        // not have been submitted to the cluster, so callers should verify the success of
        // the correct transaction signature independently.
        if signature != transaction.signatures[0] {
            Err(RpcError::RpcRequestError(format!(
                "RPC node returned mismatched signature {:?}, expected {:?}",
                signature, transaction.signatures[0]
            ))
            .into())
        } else {
            Ok(transaction.signatures[0])
        }
    }

    pub fn simulate_transaction(
        &self,
        transaction: &Transaction,
    ) -> RpcResult<RpcSimulateTransactionResult> {
        self.simulate_transaction_with_config(
            transaction,
            RpcSimulateTransactionConfig {
                commitment: Some(self.commitment_config),
                ..RpcSimulateTransactionConfig::default()
            },
        )
    }

    pub fn simulate_transaction_with_config(
        &self,
        transaction: &Transaction,
        config: RpcSimulateTransactionConfig,
    ) -> RpcResult<RpcSimulateTransactionResult> {
        let encoding = if let Some(encoding) = config.encoding {
            encoding
        } else {
            self.default_cluster_transaction_encoding()?
        };
        let commitment = config.commitment.unwrap_or_default();
        let commitment = self.maybe_map_commitment(commitment)?;
        let config = RpcSimulateTransactionConfig {
            encoding: Some(encoding),
            commitment: Some(commitment),
            ..config
        };
        let serialized_encoded = serialize_encode_transaction(transaction, encoding)?;
        self.send(
            RpcRequest::SimulateTransaction,
            json!([serialized_encoded, config]),
        )
    }

    pub fn get_snapshot_slot(&self) -> ClientResult<Slot> {
        self.send(RpcRequest::GetSnapshotSlot, Value::Null)
    }

    pub fn get_signature_status(
        &self,
        signature: &Signature,
    ) -> ClientResult<Option<transaction::Result<()>>> {
        self.get_signature_status_with_commitment(signature, self.commitment_config)
    }

    pub fn get_signature_statuses(
        &self,
        signatures: &[Signature],
    ) -> RpcResult<Vec<Option<TransactionStatus>>> {
        let signatures: Vec<_> = signatures.iter().map(|s| s.to_string()).collect();
        self.send(RpcRequest::GetSignatureStatuses, json!([signatures]))
    }

    pub fn get_signature_statuses_with_history(
        &self,
        signatures: &[Signature],
    ) -> RpcResult<Vec<Option<TransactionStatus>>> {
        let signatures: Vec<_> = signatures.iter().map(|s| s.to_string()).collect();
        self.send(
            RpcRequest::GetSignatureStatuses,
            json!([signatures, {
                "searchTransactionHistory": true
            }]),
        )
    }

    pub fn get_signature_status_with_commitment(
        &self,
        signature: &Signature,
        commitment_config: CommitmentConfig,
    ) -> ClientResult<Option<transaction::Result<()>>> {
        let result: Response<Vec<Option<TransactionStatus>>> = self.send(
            RpcRequest::GetSignatureStatuses,
            json!([[signature.to_string()]]),
        )?;
        Ok(result.value[0]
            .clone()
            .filter(|result| result.satisfies_commitment(commitment_config))
            .map(|status_meta| status_meta.status))
    }

    pub fn get_signature_status_with_commitment_and_history(
        &self,
        signature: &Signature,
        commitment_config: CommitmentConfig,
        search_transaction_history: bool,
    ) -> ClientResult<Option<transaction::Result<()>>> {
        let result: Response<Vec<Option<TransactionStatus>>> = self.send(
            RpcRequest::GetSignatureStatuses,
            json!([[signature.to_string()], {
                "searchTransactionHistory": search_transaction_history
            }]),
        )?;
        Ok(result.value[0]
            .clone()
            .filter(|result| result.satisfies_commitment(commitment_config))
            .map(|status_meta| status_meta.status))
    }

    pub fn get_slot(&self) -> ClientResult<Slot> {
        self.get_slot_with_commitment(self.commitment_config)
    }

    pub fn get_slot_with_commitment(
        &self,
        commitment_config: CommitmentConfig,
    ) -> ClientResult<Slot> {
        self.send(
            RpcRequest::GetSlot,
            json!([self.maybe_map_commitment(commitment_config)?]),
        )
    }

    pub fn supply(&self) -> RpcResult<RpcSupply> {
        self.supply_with_commitment(self.commitment_config)
    }

    pub fn supply_with_commitment(
        &self,
        commitment_config: CommitmentConfig,
    ) -> RpcResult<RpcSupply> {
        self.send(
            RpcRequest::GetSupply,
            json!([self.maybe_map_commitment(commitment_config)?]),
        )
    }

    pub fn total_supply(&self) -> ClientResult<u64> {
        self.total_supply_with_commitment(self.commitment_config)
    }

    pub fn total_supply_with_commitment(
        &self,
        commitment_config: CommitmentConfig,
    ) -> ClientResult<u64> {
        self.send(
            RpcRequest::GetTotalSupply,
            json!([self.maybe_map_commitment(commitment_config)?]),
        )
    }

    pub fn get_largest_accounts_with_config(
        &self,
        config: RpcLargestAccountsConfig,
    ) -> RpcResult<Vec<RpcAccountBalance>> {
        let commitment = config.commitment.unwrap_or_default();
        let commitment = self.maybe_map_commitment(commitment)?;
        let config = RpcLargestAccountsConfig {
            commitment: Some(commitment),
            ..config
        };
        self.send(RpcRequest::GetLargestAccounts, json!([config]))
    }

    pub fn get_vote_accounts(&self) -> ClientResult<RpcVoteAccountStatus> {
        self.get_vote_accounts_with_commitment(self.commitment_config)
    }

    pub fn get_vote_accounts_with_commitment(
        &self,
        commitment_config: CommitmentConfig,
    ) -> ClientResult<RpcVoteAccountStatus> {
        self.send(
            RpcRequest::GetVoteAccounts,
            json!([self.maybe_map_commitment(commitment_config)?]),
        )
    }

    pub fn wait_for_max_stake(
        &self,
        commitment: CommitmentConfig,
        max_stake_percent: f32,
    ) -> ClientResult<()> {
        let mut current_percent;
        loop {
            let vote_accounts = self.get_vote_accounts_with_commitment(commitment)?;

            let mut max = 0;
            let total_active_stake = vote_accounts
                .current
                .iter()
                .chain(vote_accounts.delinquent.iter())
                .map(|vote_account| {
                    max = std::cmp::max(max, vote_account.activated_stake);
                    vote_account.activated_stake
                })
                .sum::<u64>();
            current_percent = 100f32 * max as f32 / total_active_stake as f32;
            if current_percent < max_stake_percent {
                break;
            }
            info!(
                "Waiting for stake to drop below {} current: {:.1}",
                max_stake_percent, current_percent
            );
            sleep(Duration::from_secs(10));
        }
        Ok(())
    }

    pub fn get_cluster_nodes(&self) -> ClientResult<Vec<RpcContactInfo>> {
        self.send(RpcRequest::GetClusterNodes, Value::Null)
    }

    pub fn get_confirmed_block(&self, slot: Slot) -> ClientResult<EncodedConfirmedBlock> {
        self.get_confirmed_block_with_encoding(slot, UiTransactionEncoding::Json)
    }

    pub fn get_confirmed_block_with_encoding(
        &self,
        slot: Slot,
        encoding: UiTransactionEncoding,
    ) -> ClientResult<EncodedConfirmedBlock> {
        self.send(RpcRequest::GetConfirmedBlock, json!([slot, encoding]))
    }

    pub fn get_confirmed_blocks(
        &self,
        start_slot: Slot,
        end_slot: Option<Slot>,
    ) -> ClientResult<Vec<Slot>> {
        self.send(
            RpcRequest::GetConfirmedBlocks,
            json!([start_slot, end_slot]),
        )
    }

    pub fn get_confirmed_blocks_with_limit(
        &self,
        start_slot: Slot,
        limit: usize,
    ) -> ClientResult<Vec<Slot>> {
        self.send(
            RpcRequest::GetConfirmedBlocksWithLimit,
            json!([start_slot, limit]),
        )
    }

    pub fn get_confirmed_signatures_for_address(
        &self,
        address: &Pubkey,
        start_slot: Slot,
        end_slot: Slot,
    ) -> ClientResult<Vec<Signature>> {
        let signatures_base58_str: Vec<String> = self.send(
            RpcRequest::GetConfirmedSignaturesForAddress,
            json!([address.to_string(), start_slot, end_slot]),
        )?;

        let mut signatures = vec![];
        for signature_base58_str in signatures_base58_str {
            signatures.push(
                signature_base58_str.parse::<Signature>().map_err(|err| {
                    Into::<ClientError>::into(RpcError::ParseError(err.to_string()))
                })?,
            );
        }
        Ok(signatures)
    }

    pub fn get_confirmed_signatures_for_address2(
        &self,
        address: &Pubkey,
    ) -> ClientResult<Vec<RpcConfirmedTransactionStatusWithSignature>> {
        self.get_confirmed_signatures_for_address2_with_config(
            address,
            GetConfirmedSignaturesForAddress2Config::default(),
        )
    }

    pub fn get_confirmed_signatures_for_address2_with_config(
        &self,
        address: &Pubkey,
        config: GetConfirmedSignaturesForAddress2Config,
    ) -> ClientResult<Vec<RpcConfirmedTransactionStatusWithSignature>> {
        let config = RpcGetConfirmedSignaturesForAddress2Config {
            before: config.before.map(|signature| signature.to_string()),
            until: config.until.map(|signature| signature.to_string()),
            limit: config.limit,
        };

        let result: Vec<RpcConfirmedTransactionStatusWithSignature> = self.send(
            RpcRequest::GetConfirmedSignaturesForAddress2,
            json!([address.to_string(), config]),
        )?;

        Ok(result)
    }

    pub fn get_confirmed_transaction(
        &self,
        signature: &Signature,
        encoding: UiTransactionEncoding,
    ) -> ClientResult<EncodedConfirmedTransaction> {
        self.send(
            RpcRequest::GetConfirmedTransaction,
            json!([signature.to_string(), encoding]),
        )
    }

    pub fn get_block_time(&self, slot: Slot) -> ClientResult<UnixTimestamp> {
        let request = RpcRequest::GetBlockTime;
        let response = self.sender.send(request, json!([slot]));

        response
            .map(|result_json| {
                if result_json.is_null() {
                    return Err(RpcError::ForUser(format!("Block Not Found: slot={}", slot)).into());
                }
                let result = serde_json::from_value(result_json)
                    .map_err(|err| ClientError::new_with_request(err.into(), request))?;
                trace!("Response block timestamp {:?} {:?}", slot, result);
                Ok(result)
            })
            .map_err(|err| err.into_with_request(request))?
    }

    pub fn get_epoch_info(&self) -> ClientResult<EpochInfo> {
        self.get_epoch_info_with_commitment(self.commitment_config)
    }

    pub fn get_epoch_info_with_commitment(
        &self,
        commitment_config: CommitmentConfig,
    ) -> ClientResult<EpochInfo> {
        self.send(
            RpcRequest::GetEpochInfo,
            json!([self.maybe_map_commitment(commitment_config)?]),
        )
    }

    pub fn get_leader_schedule(
        &self,
        slot: Option<Slot>,
    ) -> ClientResult<Option<RpcLeaderSchedule>> {
        self.get_leader_schedule_with_commitment(slot, self.commitment_config)
    }

    pub fn get_leader_schedule_with_commitment(
        &self,
        slot: Option<Slot>,
        commitment_config: CommitmentConfig,
    ) -> ClientResult<Option<RpcLeaderSchedule>> {
        self.send(
            RpcRequest::GetLeaderSchedule,
            json!([slot, self.maybe_map_commitment(commitment_config)?]),
        )
    }

    pub fn get_epoch_schedule(&self) -> ClientResult<EpochSchedule> {
        self.send(RpcRequest::GetEpochSchedule, Value::Null)
    }

    pub fn get_identity(&self) -> ClientResult<Pubkey> {
        let rpc_identity: RpcIdentity = self.send(RpcRequest::GetIdentity, Value::Null)?;

        rpc_identity.identity.parse::<Pubkey>().map_err(|_| {
            ClientError::new_with_request(
                RpcError::ParseError("Pubkey".to_string()).into(),
                RpcRequest::GetIdentity,
            )
        })
    }

    pub fn get_inflation_governor(&self) -> ClientResult<RpcInflationGovernor> {
        self.send(RpcRequest::GetInflationGovernor, Value::Null)
    }

    pub fn get_inflation_rate(&self) -> ClientResult<RpcInflationRate> {
        self.send(RpcRequest::GetInflationRate, Value::Null)
    }

    pub fn get_version(&self) -> ClientResult<RpcVersionInfo> {
        self.send(RpcRequest::GetVersion, Value::Null)
    }

    pub fn minimum_ledger_slot(&self) -> ClientResult<Slot> {
        self.send(RpcRequest::MinimumLedgerSlot, Value::Null)
    }

    pub fn send_and_confirm_transaction(
        &self,
        transaction: &Transaction,
    ) -> ClientResult<Signature> {
<<<<<<< HEAD
        // TODO: Durable nonce, and check if block was rollbacked

        const SEND_RETRIES: usize = 20;
        const STATUS_RETRIES: usize = 20;

        for _ in 0..SEND_RETRIES {
            let signature = self.send_transaction(transaction)?;
            for status_retrie in 0..STATUS_RETRIES {
                if let Some(v) = self.get_signature_status(&signature)? {
                    return Ok(v.map(|_| signature)?);
                }
                if cfg!(not(test)) && status_retrie < STATUS_RETRIES
                // Ignore sleep at last step.
=======
        let signature = self.send_transaction(transaction)?;
        let recent_blockhash = if uses_durable_nonce(transaction).is_some() {
            self.get_recent_blockhash_with_commitment(CommitmentConfig::processed())?
                .value
                .0
        } else {
            transaction.message.recent_blockhash
        };
        let status = loop {
            let status = self.get_signature_status(&signature)?;
            if status.is_none() {
                if self
                    .get_fee_calculator_for_blockhash_with_commitment(
                        &recent_blockhash,
                        CommitmentConfig::processed(),
                    )?
                    .value
                    .is_none()
>>>>>>> 7f1368e7
                {
                    // Retry twice a second
                    sleep(Duration::from_millis(500));
                }
            }
        }

        Err(RpcError::ForUser(
            "unable to confirm transaction. \
                                This can happen in situations such as transaction expiration \
                                and insufficient fee-payer funds"
                .to_string(),
        )
        .into())
    }

    /// Note that `get_account` returns `Err(..)` if the account does not exist whereas
    /// `get_account_with_commitment` returns `Ok(None)` if the account does not exist.
    pub fn get_account(&self, pubkey: &Pubkey) -> ClientResult<Account> {
        self.get_account_with_commitment(pubkey, self.commitment_config)?
            .value
            .ok_or_else(|| RpcError::ForUser(format!("AccountNotFound: pubkey={}", pubkey)).into())
    }

    pub fn get_account_with_commitment(
        &self,
        pubkey: &Pubkey,
        commitment_config: CommitmentConfig,
    ) -> RpcResult<Option<Account>> {
        let config = RpcAccountInfoConfig {
            encoding: Some(UiAccountEncoding::Base64),
            commitment: Some(self.maybe_map_commitment(commitment_config)?),
            data_slice: None,
        };
        let response = self.sender.send(
            RpcRequest::GetAccountInfo,
            json!([pubkey.to_string(), config]),
        );

        response
            .map(|result_json| {
                if result_json.is_null() {
                    return Err(
                        RpcError::ForUser(format!("AccountNotFound: pubkey={}", pubkey)).into(),
                    );
                }
                let Response {
                    context,
                    value: rpc_account,
                } = serde_json::from_value::<Response<Option<UiAccount>>>(result_json)?;
                trace!("Response account {:?} {:?}", pubkey, rpc_account);
                let account = rpc_account.and_then(|rpc_account| rpc_account.decode());
                Ok(Response {
                    context,
                    value: account,
                })
            })
            .map_err(|err| {
                Into::<ClientError>::into(RpcError::ForUser(format!(
                    "AccountNotFound: pubkey={}: {}",
                    pubkey, err
                )))
            })?
    }

    pub fn get_multiple_accounts(&self, pubkeys: &[Pubkey]) -> ClientResult<Vec<Option<Account>>> {
        Ok(self
            .get_multiple_accounts_with_commitment(pubkeys, self.commitment_config)?
            .value)
    }

    pub fn get_multiple_accounts_with_commitment(
        &self,
        pubkeys: &[Pubkey],
        commitment_config: CommitmentConfig,
    ) -> RpcResult<Vec<Option<Account>>> {
        let config = RpcAccountInfoConfig {
            encoding: Some(UiAccountEncoding::Base64),
            commitment: Some(self.maybe_map_commitment(commitment_config)?),
            data_slice: None,
        };
        let pubkeys: Vec<_> = pubkeys.iter().map(|pubkey| pubkey.to_string()).collect();
        let response = self.send(RpcRequest::GetMultipleAccounts, json!([pubkeys, config]))?;
        let Response {
            context,
            value: accounts,
        } = serde_json::from_value::<Response<Vec<Option<UiAccount>>>>(response)?;
        let accounts: Vec<Option<Account>> = accounts
            .into_iter()
            .map(|rpc_account| rpc_account.map(|a| a.decode()).flatten())
            .collect();
        Ok(Response {
            context,
            value: accounts,
        })
    }

    pub fn get_account_data(&self, pubkey: &Pubkey) -> ClientResult<Vec<u8>> {
        Ok(self.get_account(pubkey)?.data)
    }

    pub fn get_minimum_balance_for_rent_exemption(&self, data_len: usize) -> ClientResult<u64> {
        let request = RpcRequest::GetMinimumBalanceForRentExemption;
        let minimum_balance_json = self
            .sender
            .send(request, json!([data_len]))
            .map_err(|err| err.into_with_request(request))?;

        let minimum_balance: u64 = serde_json::from_value(minimum_balance_json)
            .map_err(|err| ClientError::new_with_request(err.into(), request))?;
        trace!(
            "Response minimum balance {:?} {:?}",
            data_len,
            minimum_balance
        );
        Ok(minimum_balance)
    }

    /// Request the balance of the account `pubkey`.
    pub fn get_balance(&self, pubkey: &Pubkey) -> ClientResult<u64> {
        Ok(self
            .get_balance_with_commitment(pubkey, self.commitment_config)?
            .value)
    }

    pub fn get_balance_with_commitment(
        &self,
        pubkey: &Pubkey,
        commitment_config: CommitmentConfig,
    ) -> RpcResult<u64> {
        self.send(
            RpcRequest::GetBalance,
            json!([
                pubkey.to_string(),
                self.maybe_map_commitment(commitment_config)?
            ]),
        )
    }

    pub fn get_program_accounts(&self, pubkey: &Pubkey) -> ClientResult<Vec<(Pubkey, Account)>> {
        self.get_program_accounts_with_config(
            pubkey,
            RpcProgramAccountsConfig {
                filters: None,
                account_config: RpcAccountInfoConfig {
                    encoding: Some(UiAccountEncoding::Base64),
                    commitment: Some(self.commitment_config),
                    ..RpcAccountInfoConfig::default()
                },
            },
        )
    }

    pub fn get_program_accounts_with_config(
        &self,
        pubkey: &Pubkey,
        config: RpcProgramAccountsConfig,
    ) -> ClientResult<Vec<(Pubkey, Account)>> {
        let commitment = config.account_config.commitment.unwrap_or_default();
        let commitment = self.maybe_map_commitment(commitment)?;
        let account_config = RpcAccountInfoConfig {
            commitment: Some(commitment),
            ..config.account_config
        };
        let config = RpcProgramAccountsConfig {
            account_config,
            ..config
        };
        let accounts: Vec<RpcKeyedAccount> = self.send(
            RpcRequest::GetProgramAccounts,
            json!([pubkey.to_string(), config]),
        )?;
        parse_keyed_accounts(accounts, RpcRequest::GetProgramAccounts)
    }

    /// Request the transaction count.
    pub fn get_transaction_count(&self) -> ClientResult<u64> {
        self.get_transaction_count_with_commitment(self.commitment_config)
    }

    pub fn get_transaction_count_with_commitment(
        &self,
        commitment_config: CommitmentConfig,
    ) -> ClientResult<u64> {
        self.send(
            RpcRequest::GetTransactionCount,
            json!([self.maybe_map_commitment(commitment_config)?]),
        )
    }

    pub fn get_recent_blockhash(&self) -> ClientResult<(Hash, FeeCalculator)> {
        let (blockhash, fee_calculator, _last_valid_slot) = self
            .get_recent_blockhash_with_commitment(self.commitment_config)?
            .value;
        Ok((blockhash, fee_calculator))
    }

    pub fn get_recent_blockhash_with_commitment(
        &self,
        commitment_config: CommitmentConfig,
    ) -> RpcResult<(Hash, FeeCalculator, Slot)> {
        let (context, blockhash, fee_calculator, last_valid_slot) = if let Ok(Response {
            context,
            value:
                RpcFees {
                    blockhash,
                    fee_calculator,
                    last_valid_slot,
                },
        }) = self
            .send::<Response<RpcFees>>(
                RpcRequest::GetFees,
                json!([self.maybe_map_commitment(commitment_config)?]),
            ) {
            (context, blockhash, fee_calculator, last_valid_slot)
        } else if let Ok(Response {
            context,
            value:
                RpcBlockhashFeeCalculator {
                    blockhash,
                    fee_calculator,
                },
        }) = self.send::<Response<RpcBlockhashFeeCalculator>>(
            RpcRequest::GetRecentBlockhash,
            json!([self.maybe_map_commitment(commitment_config)?]),
        ) {
            (context, blockhash, fee_calculator, 0)
        } else {
            return Err(ClientError::new_with_request(
                RpcError::ParseError("RpcBlockhashFeeCalculator or RpcFees".to_string()).into(),
                RpcRequest::GetRecentBlockhash,
            ));
        };

        let blockhash = blockhash.parse().map_err(|_| {
            ClientError::new_with_request(
                RpcError::ParseError("Hash".to_string()).into(),
                RpcRequest::GetRecentBlockhash,
            )
        })?;
        Ok(Response {
            context,
            value: (blockhash, fee_calculator, last_valid_slot),
        })
    }

    pub fn get_fee_calculator_for_blockhash(
        &self,
        blockhash: &Hash,
    ) -> ClientResult<Option<FeeCalculator>> {
        Ok(self
            .get_fee_calculator_for_blockhash_with_commitment(blockhash, self.commitment_config)?
            .value)
    }

    pub fn get_fee_calculator_for_blockhash_with_commitment(
        &self,
        blockhash: &Hash,
        commitment_config: CommitmentConfig,
    ) -> RpcResult<Option<FeeCalculator>> {
        let Response { context, value } = self.send::<Response<Option<RpcFeeCalculator>>>(
            RpcRequest::GetFeeCalculatorForBlockhash,
            json!([
                blockhash.to_string(),
                self.maybe_map_commitment(commitment_config)?
            ]),
        )?;

        Ok(Response {
            context,
            value: value.map(|rf| rf.fee_calculator),
        })
    }

    pub fn get_fee_rate_governor(&self) -> RpcResult<FeeRateGovernor> {
        let Response {
            context,
            value: RpcFeeRateGovernor { fee_rate_governor },
        } =
            self.send::<Response<RpcFeeRateGovernor>>(RpcRequest::GetFeeRateGovernor, Value::Null)?;

        Ok(Response {
            context,
            value: fee_rate_governor,
        })
    }

    pub fn get_new_blockhash(&self, blockhash: &Hash) -> ClientResult<(Hash, FeeCalculator)> {
        let mut num_retries = 0;
        let start = Instant::now();
        while start.elapsed().as_secs() < 5 {
            if let Ok((new_blockhash, fee_calculator)) = self.get_recent_blockhash() {
                if new_blockhash != *blockhash {
                    return Ok((new_blockhash, fee_calculator));
                }
            }
            debug!("Got same blockhash ({:?}), will retry...", blockhash);

            // Retry ~twice during a slot
            sleep(Duration::from_millis(
                500 * DEFAULT_TICKS_PER_SLOT / DEFAULT_TICKS_PER_SECOND,
            ));
            num_retries += 1;
        }
        Err(RpcError::ForUser(format!(
            "Unable to get new blockhash after {}ms (retried {} times), stuck at {}",
            start.elapsed().as_millis(),
            num_retries,
            blockhash
        ))
        .into())
    }

    pub fn get_first_available_block(&self) -> ClientResult<Slot> {
        self.send(RpcRequest::GetFirstAvailableBlock, Value::Null)
    }

    pub fn get_genesis_hash(&self) -> ClientResult<Hash> {
        let hash_str: String = self.send(RpcRequest::GetGenesisHash, Value::Null)?;
        let hash = hash_str.parse().map_err(|_| {
            ClientError::new_with_request(
                RpcError::ParseError("Hash".to_string()).into(),
                RpcRequest::GetGenesisHash,
            )
        })?;
        Ok(hash)
    }

    pub fn get_health(&self) -> ClientResult<()> {
        self.send::<String>(RpcRequest::GetHealth, Value::Null)
            .map(|_| ())
    }

    pub fn get_token_account(&self, pubkey: &Pubkey) -> ClientResult<Option<UiTokenAccount>> {
        Ok(self
            .get_token_account_with_commitment(pubkey, self.commitment_config)?
            .value)
    }

    pub fn get_token_account_with_commitment(
        &self,
        pubkey: &Pubkey,
        commitment_config: CommitmentConfig,
    ) -> RpcResult<Option<UiTokenAccount>> {
        let config = RpcAccountInfoConfig {
            encoding: Some(UiAccountEncoding::JsonParsed),
            commitment: Some(self.maybe_map_commitment(commitment_config)?),
            data_slice: None,
        };
        let response = self.sender.send(
            RpcRequest::GetAccountInfo,
            json!([pubkey.to_string(), config]),
        );

        response
            .map(|result_json| {
                if result_json.is_null() {
                    return Err(
                        RpcError::ForUser(format!("AccountNotFound: pubkey={}", pubkey)).into(),
                    );
                }
                let Response {
                    context,
                    value: rpc_account,
                } = serde_json::from_value::<Response<Option<UiAccount>>>(result_json)?;
                trace!("Response account {:?} {:?}", pubkey, rpc_account);
                let response = {
                    if let Some(rpc_account) = rpc_account {
                        if let UiAccountData::Json(account_data) = rpc_account.data {
                            let token_account_type: TokenAccountType =
                                serde_json::from_value(account_data.parsed)?;
                            if let TokenAccountType::Account(token_account) = token_account_type {
                                return Ok(Response {
                                    context,
                                    value: Some(token_account),
                                });
                            }
                        }
                    }
                    Err(Into::<ClientError>::into(RpcError::ForUser(format!(
                        "Account could not be parsed as token account: pubkey={}",
                        pubkey
                    ))))
                };
                response?
            })
            .map_err(|err| {
                Into::<ClientError>::into(RpcError::ForUser(format!(
                    "AccountNotFound: pubkey={}: {}",
                    pubkey, err
                )))
            })?
    }

    pub fn get_token_account_balance(&self, pubkey: &Pubkey) -> ClientResult<UiTokenAmount> {
        Ok(self
            .get_token_account_balance_with_commitment(pubkey, self.commitment_config)?
            .value)
    }

    pub fn get_token_account_balance_with_commitment(
        &self,
        pubkey: &Pubkey,
        commitment_config: CommitmentConfig,
    ) -> RpcResult<UiTokenAmount> {
        self.send(
            RpcRequest::GetTokenAccountBalance,
            json!([
                pubkey.to_string(),
                self.maybe_map_commitment(commitment_config)?
            ]),
        )
    }

    pub fn get_token_accounts_by_delegate(
        &self,
        delegate: &Pubkey,
        token_account_filter: TokenAccountsFilter,
    ) -> ClientResult<Vec<RpcKeyedAccount>> {
        Ok(self
            .get_token_accounts_by_delegate_with_commitment(
                delegate,
                token_account_filter,
                self.commitment_config,
            )?
            .value)
    }

    pub fn get_token_accounts_by_delegate_with_commitment(
        &self,
        delegate: &Pubkey,
        token_account_filter: TokenAccountsFilter,
        commitment_config: CommitmentConfig,
    ) -> RpcResult<Vec<RpcKeyedAccount>> {
        let token_account_filter = match token_account_filter {
            TokenAccountsFilter::Mint(mint) => RpcTokenAccountsFilter::Mint(mint.to_string()),
            TokenAccountsFilter::ProgramId(program_id) => {
                RpcTokenAccountsFilter::ProgramId(program_id.to_string())
            }
        };

        let config = RpcAccountInfoConfig {
            encoding: Some(UiAccountEncoding::JsonParsed),
            commitment: Some(self.maybe_map_commitment(commitment_config)?),
            data_slice: None,
        };

        self.send(
            RpcRequest::GetTokenAccountsByOwner,
            json!([delegate.to_string(), token_account_filter, config]),
        )
    }

    pub fn get_token_accounts_by_owner(
        &self,
        owner: &Pubkey,
        token_account_filter: TokenAccountsFilter,
    ) -> ClientResult<Vec<RpcKeyedAccount>> {
        Ok(self
            .get_token_accounts_by_owner_with_commitment(
                owner,
                token_account_filter,
                self.commitment_config,
            )?
            .value)
    }

    pub fn get_token_accounts_by_owner_with_commitment(
        &self,
        owner: &Pubkey,
        token_account_filter: TokenAccountsFilter,
        commitment_config: CommitmentConfig,
    ) -> RpcResult<Vec<RpcKeyedAccount>> {
        let token_account_filter = match token_account_filter {
            TokenAccountsFilter::Mint(mint) => RpcTokenAccountsFilter::Mint(mint.to_string()),
            TokenAccountsFilter::ProgramId(program_id) => {
                RpcTokenAccountsFilter::ProgramId(program_id.to_string())
            }
        };

        let config = RpcAccountInfoConfig {
            encoding: Some(UiAccountEncoding::JsonParsed),
            commitment: Some(self.maybe_map_commitment(commitment_config)?),
            data_slice: None,
        };

        self.send(
            RpcRequest::GetTokenAccountsByOwner,
            json!([owner.to_string(), token_account_filter, config]),
        )
    }

    pub fn get_token_supply(&self, mint: &Pubkey) -> ClientResult<UiTokenAmount> {
        Ok(self
            .get_token_supply_with_commitment(mint, self.commitment_config)?
            .value)
    }

    pub fn get_token_supply_with_commitment(
        &self,
        mint: &Pubkey,
        commitment_config: CommitmentConfig,
    ) -> RpcResult<UiTokenAmount> {
        self.send(
            RpcRequest::GetTokenSupply,
            json!([
                mint.to_string(),
                self.maybe_map_commitment(commitment_config)?
            ]),
        )
    }

    fn poll_balance_with_timeout_and_commitment(
        &self,
        pubkey: &Pubkey,
        polling_frequency: &Duration,
        timeout: &Duration,
        commitment_config: CommitmentConfig,
    ) -> ClientResult<u64> {
        let now = Instant::now();
        loop {
            match self.get_balance_with_commitment(&pubkey, commitment_config) {
                Ok(bal) => {
                    return Ok(bal.value);
                }
                Err(e) => {
                    sleep(*polling_frequency);
                    if now.elapsed() > *timeout {
                        return Err(e);
                    }
                }
            };
        }
    }

    pub fn poll_get_balance_with_commitment(
        &self,
        pubkey: &Pubkey,
        commitment_config: CommitmentConfig,
    ) -> ClientResult<u64> {
        self.poll_balance_with_timeout_and_commitment(
            pubkey,
            &Duration::from_millis(100),
            &Duration::from_secs(1),
            commitment_config,
        )
    }

    pub fn wait_for_balance_with_commitment(
        &self,
        pubkey: &Pubkey,
        expected_balance: Option<u64>,
        commitment_config: CommitmentConfig,
    ) -> Option<u64> {
        const LAST: usize = 30;
        for run in 0..LAST {
            let balance_result = self.poll_get_balance_with_commitment(pubkey, commitment_config);
            if expected_balance.is_none() {
                return balance_result.ok();
            }
            trace!(
                "wait_for_balance_with_commitment [{}] {:?} {:?}",
                run,
                balance_result,
                expected_balance
            );
            if let (Some(expected_balance), Ok(balance_result)) = (expected_balance, balance_result)
            {
                if expected_balance == balance_result {
                    return Some(balance_result);
                }
            }
        }
        None
    }

    /// Poll the server to confirm a transaction.
    pub fn poll_for_signature(&self, signature: &Signature) -> ClientResult<()> {
        self.poll_for_signature_with_commitment(signature, self.commitment_config)
    }

    /// Poll the server to confirm a transaction.
    pub fn poll_for_signature_with_commitment(
        &self,
        signature: &Signature,
        commitment_config: CommitmentConfig,
    ) -> ClientResult<()> {
        let now = Instant::now();
        loop {
            if let Ok(Some(_)) =
                self.get_signature_status_with_commitment(&signature, commitment_config)
            {
                break;
            }
            if now.elapsed().as_secs() > 15 {
                return Err(RpcError::ForUser(format!(
                    "signature not found after {} seconds",
                    now.elapsed().as_secs()
                ))
                .into());
            }
            sleep(Duration::from_millis(250));
        }
        Ok(())
    }

    /// Poll the server to confirm a transaction.
    pub fn poll_for_signature_confirmation(
        &self,
        signature: &Signature,
        min_confirmed_blocks: usize,
    ) -> ClientResult<usize> {
        let mut now = Instant::now();
        let mut confirmed_blocks = 0;
        loop {
            let response = self.get_num_blocks_since_signature_confirmation(signature);
            match response {
                Ok(count) => {
                    if confirmed_blocks != count {
                        info!(
                            "signature {} confirmed {} out of {} after {} ms",
                            signature,
                            count,
                            min_confirmed_blocks,
                            now.elapsed().as_millis()
                        );
                        now = Instant::now();
                        confirmed_blocks = count;
                    }
                    if count >= min_confirmed_blocks {
                        break;
                    }
                }
                Err(err) => {
                    debug!("check_confirmations request failed: {:?}", err);
                }
            };
            if now.elapsed().as_secs() > 20 {
                info!(
                    "signature {} confirmed {} out of {} failed after {} ms",
                    signature,
                    confirmed_blocks,
                    min_confirmed_blocks,
                    now.elapsed().as_millis()
                );
                if confirmed_blocks > 0 {
                    return Ok(confirmed_blocks);
                } else {
                    return Err(RpcError::ForUser(format!(
                        "signature not found after {} seconds",
                        now.elapsed().as_secs()
                    ))
                    .into());
                }
            }
            sleep(Duration::from_millis(250));
        }
        Ok(confirmed_blocks)
    }

    pub fn get_num_blocks_since_signature_confirmation(
        &self,
        signature: &Signature,
    ) -> ClientResult<usize> {
        let result: Response<Vec<Option<TransactionStatus>>> = self.send(
            RpcRequest::GetSignatureStatuses,
            json!([[signature.to_string()]]),
        )?;

        let confirmations = result.value[0]
            .clone()
            .ok_or_else(|| {
                ClientError::new_with_request(
                    ClientErrorKind::Custom("signature not found".to_string()),
                    RpcRequest::GetSignatureStatuses,
                )
            })?
            .confirmations
            .unwrap_or(MAX_LOCKOUT_HISTORY + 1);
        Ok(confirmations)
    }

    pub fn send_and_confirm_transaction_with_spinner(
        &self,
        transaction: &Transaction,
    ) -> ClientResult<Signature> {
        self.send_and_confirm_transaction_with_spinner_and_commitment(
            transaction,
            self.commitment_config,
        )
    }

    pub fn send_and_confirm_transaction_with_spinner_and_commitment(
        &self,
        transaction: &Transaction,
        commitment: CommitmentConfig,
    ) -> ClientResult<Signature> {
        self.send_and_confirm_transaction_with_spinner_and_config(
            transaction,
            commitment,
            RpcSendTransactionConfig {
                preflight_commitment: Some(commitment.commitment),
                ..RpcSendTransactionConfig::default()
            },
        )
    }

    pub fn send_and_confirm_transaction_with_spinner_and_config(
        &self,
        transaction: &Transaction,
        commitment: CommitmentConfig,
        config: RpcSendTransactionConfig,
    ) -> ClientResult<Signature> {
        let desired_confirmations = if commitment.is_finalized() {
            MAX_LOCKOUT_HISTORY + 1
        } else {
            1
        };
        let mut confirmations = 0;

        let progress_bar = new_spinner_progress_bar();

        progress_bar.set_message(&format!(
            "[{}/{}] Finalizing transaction {}",
            confirmations, desired_confirmations, transaction.signatures[0],
        ));
        let recent_blockhash = if uses_durable_nonce(transaction).is_some() {
            self.get_recent_blockhash_with_commitment(CommitmentConfig::processed())?
                .value
                .0
        } else {
            transaction.message.recent_blockhash
        };
        let signature = self.send_transaction_with_config(transaction, config)?;
        let (signature, status) = loop {
            // Get recent commitment in order to count confirmations for successful transactions
            let status = self
                .get_signature_status_with_commitment(&signature, CommitmentConfig::processed())?;
            if status.is_none() {
                if self
                    .get_fee_calculator_for_blockhash_with_commitment(
                        &recent_blockhash,
                        CommitmentConfig::processed(),
                    )?
                    .value
                    .is_none()
                {
                    break (signature, status);
                }
            } else {
                break (signature, status);
            }

            if cfg!(not(test)) {
                sleep(Duration::from_millis(500));
            }
        };
        if let Some(result) = status {
            if let Err(err) = result {
                return Err(err.into());
            }
        } else {
            return Err(RpcError::ForUser(
                "unable to confirm transaction. \
                                      This can happen in situations such as transaction expiration \
                                      and insufficient fee-payer funds"
                    .to_string(),
            )
            .into());
        }
        let now = Instant::now();
        loop {
            // Return when specified commitment is reached
            // Failed transactions have already been eliminated, `is_some` check is sufficient
            if self
                .get_signature_status_with_commitment(&signature, commitment)?
                .is_some()
            {
                progress_bar.set_message("Transaction confirmed");
                progress_bar.finish_and_clear();
                return Ok(signature);
            }

            progress_bar.set_message(&format!(
                "[{}/{}] Finalizing transaction {}",
                min(confirmations + 1, desired_confirmations),
                desired_confirmations,
                signature,
            ));
            sleep(Duration::from_millis(500));
            confirmations = self
                .get_num_blocks_since_signature_confirmation(&signature)
                .unwrap_or(confirmations);
            if now.elapsed().as_secs() >= MAX_HASH_AGE_IN_SECONDS as u64 {
                return Err(
                    RpcError::ForUser("transaction not finalized. \
                                      This can happen when a transaction lands in an abandoned fork. \
                                      Please retry.".to_string()).into(),
                );
            }
        }
    }

    pub fn validator_exit(&self) -> ClientResult<bool> {
        self.send(RpcRequest::ValidatorExit, Value::Null)
    }

    // EVM scope.
    pub fn get_evm_transaction_count(
        &self,
        address: &evm_state::Address,
    ) -> ClientResult<evm_state::U256> {
        self.send::<evm_rpc::Hex<_>>(
            RpcRequest::EthGetTransactionCount,
            json!([evm_rpc::Hex(*address)]),
        )
        .map(|h| h.0)
    }

    pub fn get_evm_balance(&self, address: &evm_state::Address) -> ClientResult<evm_state::U256> {
        self.send::<evm_rpc::Hex<_>>(
            RpcRequest::EthGetBalance,
            json!([evm_rpc::Hex(*address), "latest"]),
        )
        .map(|h| h.0)
    }

    pub fn send<T>(&self, request: RpcRequest, params: Value) -> ClientResult<T>
    where
        T: serde::de::DeserializeOwned,
    {
        assert!(params.is_array() || params.is_null());
        let response = self
            .sender
            .send(request, params)
            .map_err(|err| err.into_with_request(request))?;
        serde_json::from_value(response)
            .map_err(|err| ClientError::new_with_request(err.into(), request))
    }
}

#[derive(Debug, Default)]
pub struct GetConfirmedSignaturesForAddress2Config {
    pub before: Option<Signature>,
    pub until: Option<Signature>,
    pub limit: Option<usize>,
}

fn new_spinner_progress_bar() -> ProgressBar {
    let progress_bar = ProgressBar::new(42);
    progress_bar
        .set_style(ProgressStyle::default_spinner().template("{spinner:.green} {wide_msg}"));
    progress_bar.enable_steady_tick(100);
    progress_bar
}

fn get_rpc_request_str(rpc_addr: SocketAddr, tls: bool) -> String {
    if tls {
        format!("https://{}", rpc_addr)
    } else {
        format!("http://{}", rpc_addr)
    }
}

fn parse_keyed_accounts(
    accounts: Vec<RpcKeyedAccount>,
    request: RpcRequest,
) -> ClientResult<Vec<(Pubkey, Account)>> {
    let mut pubkey_accounts: Vec<(Pubkey, Account)> = Vec::new();
    for RpcKeyedAccount { pubkey, account } in accounts.into_iter() {
        let pubkey = pubkey.parse().map_err(|_| {
            ClientError::new_with_request(
                RpcError::ParseError("Pubkey".to_string()).into(),
                request,
            )
        })?;
        pubkey_accounts.push((
            pubkey,
            account.decode().ok_or_else(|| {
                ClientError::new_with_request(
                    RpcError::ParseError("Account from rpc".to_string()).into(),
                    request,
                )
            })?,
        ));
    }
    Ok(pubkey_accounts)
}

#[cfg(test)]
mod tests {
    use super::*;
    use crate::{client_error::ClientErrorKind, mock_sender::PUBKEY};
    use assert_matches::assert_matches;
    use jsonrpc_core::{Error, IoHandler, Params};
    use jsonrpc_http_server::{AccessControlAllowOrigin, DomainsValidation, ServerBuilder};
    use serde_json::Number;
    use solana_sdk::{
        instruction::InstructionError, signature::Keypair, system_transaction,
        transaction::TransactionError,
    };
    use std::{io, sync::mpsc::channel, thread};

    #[test]
    fn test_send() {
        let (sender, receiver) = channel();
        thread::spawn(move || {
            let rpc_addr = "0.0.0.0:0".parse().unwrap();
            let mut io = IoHandler::default();
            // Successful request
            io.add_method("getBalance", |_params: Params| {
                Ok(Value::Number(Number::from(50)))
            });
            // Failed request
            io.add_method("getRecentBlockhash", |params: Params| {
                if params != Params::None {
                    Err(Error::invalid_request())
                } else {
                    Ok(Value::String(
                        "deadbeefXjn8o3yroDHxUtKsZZgoy4GPkPPXfouKNHhx".to_string(),
                    ))
                }
            });

            let server = ServerBuilder::new(io)
                .threads(1)
                .cors(DomainsValidation::AllowOnly(vec![
                    AccessControlAllowOrigin::Any,
                ]))
                .start_http(&rpc_addr)
                .expect("Unable to start RPC server");
            sender.send(*server.address()).unwrap();
            server.wait();
        });

        let rpc_addr = receiver.recv().unwrap();
        let rpc_client = RpcClient::new_socket(rpc_addr);

        let balance: u64 = rpc_client
            .send(
                RpcRequest::GetBalance,
                json!(["deadbeefXjn8o3yroDHxUtKsZZgoy4GPkPPXfouKNHhx"]),
            )
            .unwrap();
        assert_eq!(balance, 50);

        let blockhash: String = rpc_client
            .send(RpcRequest::GetRecentBlockhash, Value::Null)
            .unwrap();
        assert_eq!(blockhash, "deadbeefXjn8o3yroDHxUtKsZZgoy4GPkPPXfouKNHhx");

        // Send erroneous parameter
        let blockhash: ClientResult<String> =
            rpc_client.send(RpcRequest::GetRecentBlockhash, json!(["parameter"]));
        assert_eq!(blockhash.is_err(), true);
    }

    #[test]
    fn test_send_transaction() {
        let rpc_client = RpcClient::new_mock("succeeds".to_string());

        let key = Keypair::new();
        let to = solana_sdk::pubkey::new_rand();
        let blockhash = Hash::default();
        let tx = system_transaction::transfer(&key, &to, 50, blockhash);

        let signature = rpc_client.send_transaction(&tx);
        assert_eq!(signature.unwrap(), tx.signatures[0]);

        let rpc_client = RpcClient::new_mock("fails".to_string());

        let signature = rpc_client.send_transaction(&tx);
        assert!(signature.is_err());

        // Test bad signature returned from rpc node
        let rpc_client = RpcClient::new_mock("malicious".to_string());
        let signature = rpc_client.send_transaction(&tx);
        assert!(signature.is_err());
    }
    #[test]
    fn test_get_recent_blockhash() {
        let rpc_client = RpcClient::new_mock("succeeds".to_string());

        let expected_blockhash: Hash = PUBKEY.parse().unwrap();

        let (blockhash, _fee_calculator) = rpc_client.get_recent_blockhash().expect("blockhash ok");
        assert_eq!(blockhash, expected_blockhash);

        let rpc_client = RpcClient::new_mock("fails".to_string());

        assert!(rpc_client.get_recent_blockhash().is_err());
    }

    #[test]
    fn test_get_signature_status() {
        let signature = Signature::default();

        let rpc_client = RpcClient::new_mock("succeeds".to_string());
        let status = rpc_client.get_signature_status(&signature).unwrap();
        assert_eq!(status, Some(Ok(())));

        let rpc_client = RpcClient::new_mock("sig_not_found".to_string());
        let status = rpc_client.get_signature_status(&signature).unwrap();
        assert_eq!(status, None);

        let rpc_client = RpcClient::new_mock("account_in_use".to_string());
        let status = rpc_client.get_signature_status(&signature).unwrap();
        assert_eq!(status, Some(Err(TransactionError::AccountInUse)));
    }

    #[test]
    fn test_send_and_confirm_transaction() {
        let rpc_client = RpcClient::new_mock("succeeds".to_string());

        let key = Keypair::new();
        let to = solana_sdk::pubkey::new_rand();
        let blockhash = Hash::default();
        let tx = system_transaction::transfer(&key, &to, 50, blockhash);
        let result = rpc_client.send_and_confirm_transaction(&tx);
        result.unwrap();

        let rpc_client = RpcClient::new_mock("account_in_use".to_string());
        let result = rpc_client.send_and_confirm_transaction(&tx);
        assert!(result.is_err());

        let rpc_client = RpcClient::new_mock("instruction_error".to_string());
        let result = rpc_client.send_and_confirm_transaction(&tx);
        assert_matches!(
            result.unwrap_err().kind(),
            ClientErrorKind::TransactionError(TransactionError::InstructionError(
                0,
                InstructionError::UninitializedAccount
            ))
        );

        let rpc_client = RpcClient::new_mock("sig_not_found".to_string());
        let result = rpc_client.send_and_confirm_transaction(&tx);
        if let ClientErrorKind::Io(err) = result.unwrap_err().kind() {
            assert_eq!(err.kind(), io::ErrorKind::Other);
        }
    }

    #[test]
    fn test_rpc_client_thread() {
        let rpc_client = RpcClient::new_mock("succeeds".to_string());
        thread::spawn(move || rpc_client);
    }
}<|MERGE_RESOLUTION|>--- conflicted
+++ resolved
@@ -671,21 +671,6 @@
         &self,
         transaction: &Transaction,
     ) -> ClientResult<Signature> {
-<<<<<<< HEAD
-        // TODO: Durable nonce, and check if block was rollbacked
-
-        const SEND_RETRIES: usize = 20;
-        const STATUS_RETRIES: usize = 20;
-
-        for _ in 0..SEND_RETRIES {
-            let signature = self.send_transaction(transaction)?;
-            for status_retrie in 0..STATUS_RETRIES {
-                if let Some(v) = self.get_signature_status(&signature)? {
-                    return Ok(v.map(|_| signature)?);
-                }
-                if cfg!(not(test)) && status_retrie < STATUS_RETRIES
-                // Ignore sleep at last step.
-=======
         let signature = self.send_transaction(transaction)?;
         let recent_blockhash = if uses_durable_nonce(transaction).is_some() {
             self.get_recent_blockhash_with_commitment(CommitmentConfig::processed())?
@@ -704,13 +689,12 @@
                     )?
                     .value
                     .is_none()
->>>>>>> 7f1368e7
                 {
                     // Retry twice a second
                     sleep(Duration::from_millis(500));
                 }
             }
-        }
+        };
 
         Err(RpcError::ForUser(
             "unable to confirm transaction. \
