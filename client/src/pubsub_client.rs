use {
    crate::{
        rpc_config::{
            RpcAccountInfoConfig, RpcBlockSubscribeConfig, RpcBlockSubscribeFilter,
            RpcProgramAccountsConfig, RpcSignatureSubscribeConfig, RpcTransactionLogsConfig,
            RpcTransactionLogsFilter,
        },
        rpc_response::{
            Response as RpcResponse, RpcBlockUpdate, RpcKeyedAccount, RpcLogsResponse,
            RpcSignatureResult, RpcVote, SlotInfo, SlotUpdate,
        },
    },
    crossbeam_channel::{unbounded, Receiver, Sender},
    log::*,
    serde::de::DeserializeOwned,
    serde_json::{
        json,
        value::Value::{Number, Object},
        Map, Value,
    },
    solana_account_decoder::UiAccount,
    solana_sdk::{clock::Slot, pubkey::Pubkey, signature::Signature},
    std::{
        marker::PhantomData,
        net::TcpStream,
        sync::{
            atomic::{AtomicBool, Ordering},
            Arc, RwLock,
        },
        thread::{sleep, JoinHandle},
        time::Duration,
    },
    thiserror::Error,
    tungstenite::{connect, stream::MaybeTlsStream, Message, WebSocket},
    url::{ParseError, Url},
};

#[derive(Debug, Error)]
pub enum PubsubClientError {
    #[error("url parse error")]
    UrlParseError(#[from] ParseError),

    #[error("unable to connect to server")]
    ConnectionError(#[from] tungstenite::Error),

    #[error("json parse error")]
    JsonParseError(#[from] serde_json::error::Error),

    #[error("unexpected message format: {0}")]
    UnexpectedMessageError(String),
}

pub struct PubsubClientSubscription<T>
where
    T: DeserializeOwned,
{
    message_type: PhantomData<T>,
    operation: &'static str,
    socket: Arc<RwLock<WebSocket<MaybeTlsStream<TcpStream>>>>,
    subscription_id: u64,
    t_cleanup: Option<JoinHandle<()>>,
    exit: Arc<AtomicBool>,
}

impl<T> Drop for PubsubClientSubscription<T>
where
    T: DeserializeOwned,
{
    fn drop(&mut self) {
        self.send_unsubscribe()
            .unwrap_or_else(|_| warn!("unable to unsubscribe from websocket"));
        self.socket
            .write()
            .unwrap()
            .close(None)
            .unwrap_or_else(|_| warn!("unable to close websocket"));
    }
}

impl<T> PubsubClientSubscription<T>
where
    T: DeserializeOwned,
{
    fn send_subscribe(
        writable_socket: &Arc<RwLock<WebSocket<MaybeTlsStream<TcpStream>>>>,
        body: String,
    ) -> Result<u64, PubsubClientError> {
        writable_socket
            .write()
            .unwrap()
            .write_message(Message::Text(body))?;
        let message = writable_socket.write().unwrap().read_message()?;
        Self::extract_subscription_id(message)
    }

    fn extract_subscription_id(message: Message) -> Result<u64, PubsubClientError> {
        let message_text = &message.into_text()?;
        let json_msg: Map<String, Value> = serde_json::from_str(message_text)?;

        if let Some(Number(x)) = json_msg.get("result") {
            if let Some(x) = x.as_u64() {
                return Ok(x);
            }
        }
        // TODO: Add proper JSON RPC response/error handling...
        Err(PubsubClientError::UnexpectedMessageError(format!(
            "{:?}",
            json_msg
        )))
    }

    pub fn send_unsubscribe(&self) -> Result<(), PubsubClientError> {
        let method = format!("{}Unsubscribe", self.operation);
        self.socket
            .write()
            .unwrap()
            .write_message(Message::Text(
                json!({
                "jsonrpc":"2.0","id":1,"method":method,"params":[self.subscription_id]
                })
                .to_string(),
            ))
            .map_err(|err| err.into())
    }

    fn read_message(
        writable_socket: &Arc<RwLock<WebSocket<MaybeTlsStream<TcpStream>>>>,
    ) -> Result<T, PubsubClientError> {
        let message = writable_socket.write().unwrap().read_message()?;
        let message_text = &message.into_text().unwrap();
        let json_msg: Map<String, Value> = serde_json::from_str(message_text)?;

        if let Some(Object(params)) = json_msg.get("params") {
            if let Some(result) = params.get("result") {
                let x: T = serde_json::from_value::<T>(result.clone()).unwrap();
                return Ok(x);
            }
        }

        // TODO: Add proper JSON RPC response/error handling...
        Err(PubsubClientError::UnexpectedMessageError(format!(
            "{:?}",
            json_msg
        )))
    }

    pub fn shutdown(&mut self) -> std::thread::Result<()> {
        if self.t_cleanup.is_some() {
            info!("websocket thread - shutting down");
            self.exit.store(true, Ordering::Relaxed);
            let x = self.t_cleanup.take().unwrap().join();
            info!("websocket thread - shut down.");
            x
        } else {
            warn!("websocket thread - already shut down.");
            Ok(())
        }
    }
}

pub type PubsubLogsClientSubscription = PubsubClientSubscription<RpcResponse<RpcLogsResponse>>;
pub type LogsSubscription = (
    PubsubLogsClientSubscription,
    Receiver<RpcResponse<RpcLogsResponse>>,
);

pub type PubsubSlotClientSubscription = PubsubClientSubscription<SlotInfo>;
pub type SlotsSubscription = (PubsubSlotClientSubscription, Receiver<SlotInfo>);

pub type PubsubSignatureClientSubscription =
    PubsubClientSubscription<RpcResponse<RpcSignatureResult>>;
pub type SignatureSubscription = (
    PubsubSignatureClientSubscription,
    Receiver<RpcResponse<RpcSignatureResult>>,
);

pub type PubsubBlockClientSubscription = PubsubClientSubscription<RpcResponse<RpcBlockUpdate>>;
pub type BlockSubscription = (
    PubsubBlockClientSubscription,
    Receiver<RpcResponse<RpcBlockUpdate>>,
);

pub type PubsubProgramClientSubscription = PubsubClientSubscription<RpcResponse<RpcKeyedAccount>>;
pub type ProgramSubscription = (
    PubsubProgramClientSubscription,
    Receiver<RpcResponse<RpcKeyedAccount>>,
);

pub type PubsubAccountClientSubscription = PubsubClientSubscription<RpcResponse<UiAccount>>;
pub type AccountSubscription = (
    PubsubAccountClientSubscription,
    Receiver<RpcResponse<UiAccount>>,
);

pub type PubsubVoteClientSubscription = PubsubClientSubscription<RpcVote>;
pub type VoteSubscription = (PubsubVoteClientSubscription, Receiver<RpcVote>);

pub type PubsubRootClientSubscription = PubsubClientSubscription<Slot>;
pub type RootSubscription = (PubsubRootClientSubscription, Receiver<Slot>);

pub struct PubsubClient {}

fn connect_with_retry(
    url: Url,
) -> Result<WebSocket<MaybeTlsStream<TcpStream>>, tungstenite::Error> {
    let mut connection_retries = 5;
    loop {
        let result = connect(url.clone()).map(|(socket, _)| socket);
        if let Err(tungstenite::Error::Http(response)) = &result {
            if response.status() == reqwest::StatusCode::TOO_MANY_REQUESTS && connection_retries > 0
            {
                let mut duration = Duration::from_millis(500);
                if let Some(retry_after) = response.headers().get(reqwest::header::RETRY_AFTER) {
                    if let Ok(retry_after) = retry_after.to_str() {
                        if let Ok(retry_after) = retry_after.parse::<u64>() {
                            if retry_after < 120 {
                                duration = Duration::from_secs(retry_after);
                            }
                        }
                    }
                }

                connection_retries -= 1;
                debug!(
                    "Too many requests: server responded with {:?}, {} retries left, pausing for {:?}",
                    response, connection_retries, duration
                );

                sleep(duration);
                continue;
            }
        }
        return result;
    }
}

impl PubsubClient {
    pub fn account_subscribe(
        url: &str,
        pubkey: &Pubkey,
        config: Option<RpcAccountInfoConfig>,
    ) -> Result<AccountSubscription, PubsubClientError> {
        let url = Url::parse(url)?;
        let socket = connect_with_retry(url)?;
        let (sender, receiver) = unbounded();

        let socket = Arc::new(RwLock::new(socket));
        let socket_clone = socket.clone();
        let exit = Arc::new(AtomicBool::new(false));
        let exit_clone = exit.clone();
        let body = json!({
            "jsonrpc":"2.0",
            "id":1,
            "method":"accountSubscribe",
            "params":[
                pubkey.to_string(),
                config
            ]
        })
        .to_string();
        let subscription_id = PubsubAccountClientSubscription::send_subscribe(&socket_clone, body)?;

        let t_cleanup = std::thread::spawn(move || {
            Self::cleanup_with_sender(exit_clone, &socket_clone, sender)
        });

        let result = PubsubClientSubscription {
            message_type: PhantomData,
            operation: "account",
            socket,
            subscription_id,
            t_cleanup: Some(t_cleanup),
            exit,
        };

        Ok((result, receiver))
    }

    pub fn block_subscribe(
        url: &str,
        filter: RpcBlockSubscribeFilter,
        config: Option<RpcBlockSubscribeConfig>,
    ) -> Result<BlockSubscription, PubsubClientError> {
        let url = Url::parse(url)?;
        let socket = connect_with_retry(url)?;
<<<<<<< HEAD
        let (sender, receiver) = channel();
=======
        let (sender, receiver) = unbounded();
>>>>>>> 55438c03

        let socket = Arc::new(RwLock::new(socket));
        let socket_clone = socket.clone();
        let exit = Arc::new(AtomicBool::new(false));
        let exit_clone = exit.clone();
        let body = json!({
            "jsonrpc":"2.0",
            "id":1,
            "method":"blockSubscribe",
            "params":[filter, config]
        })
        .to_string();

        let subscription_id = PubsubBlockClientSubscription::send_subscribe(&socket_clone, body)?;

        let t_cleanup = std::thread::spawn(move || {
            Self::cleanup_with_sender(exit_clone, &socket_clone, sender)
        });

        let result = PubsubClientSubscription {
            message_type: PhantomData,
            operation: "block",
            socket,
            subscription_id,
            t_cleanup: Some(t_cleanup),
            exit,
        };

        Ok((result, receiver))
    }

    pub fn logs_subscribe(
        url: &str,
        filter: RpcTransactionLogsFilter,
        config: RpcTransactionLogsConfig,
    ) -> Result<LogsSubscription, PubsubClientError> {
        let url = Url::parse(url)?;
        let socket = connect_with_retry(url)?;
        let (sender, receiver) = unbounded();

        let socket = Arc::new(RwLock::new(socket));
        let socket_clone = socket.clone();
        let exit = Arc::new(AtomicBool::new(false));
        let exit_clone = exit.clone();
        let body = json!({
            "jsonrpc":"2.0",
            "id":1,
            "method":"logsSubscribe",
            "params":[filter, config]
        })
        .to_string();

        let subscription_id = PubsubLogsClientSubscription::send_subscribe(&socket_clone, body)?;

        let t_cleanup = std::thread::spawn(move || {
            Self::cleanup_with_sender(exit_clone, &socket_clone, sender)
        });

        let result = PubsubClientSubscription {
            message_type: PhantomData,
            operation: "logs",
            socket,
            subscription_id,
            t_cleanup: Some(t_cleanup),
            exit,
        };

        Ok((result, receiver))
    }

    pub fn program_subscribe(
        url: &str,
        pubkey: &Pubkey,
        config: Option<RpcProgramAccountsConfig>,
    ) -> Result<ProgramSubscription, PubsubClientError> {
        let url = Url::parse(url)?;
        let socket = connect_with_retry(url)?;
        let (sender, receiver) = unbounded();

        let socket = Arc::new(RwLock::new(socket));
        let socket_clone = socket.clone();
        let exit = Arc::new(AtomicBool::new(false));
        let exit_clone = exit.clone();
        let body = json!({
            "jsonrpc":"2.0",
            "id":1,
            "method":"programSubscribe",
            "params":[
                pubkey.to_string(),
                config
            ]
        })
        .to_string();
        let subscription_id = PubsubProgramClientSubscription::send_subscribe(&socket_clone, body)?;

        let t_cleanup = std::thread::spawn(move || {
            Self::cleanup_with_sender(exit_clone, &socket_clone, sender)
        });

        let result = PubsubClientSubscription {
            message_type: PhantomData,
            operation: "program",
            socket,
            subscription_id,
            t_cleanup: Some(t_cleanup),
            exit,
        };

        Ok((result, receiver))
    }

    pub fn vote_subscribe(url: &str) -> Result<VoteSubscription, PubsubClientError> {
        let url = Url::parse(url)?;
        let socket = connect_with_retry(url)?;
<<<<<<< HEAD
        let (sender, receiver) = channel();
=======
        let (sender, receiver) = unbounded();
>>>>>>> 55438c03

        let socket = Arc::new(RwLock::new(socket));
        let socket_clone = socket.clone();
        let exit = Arc::new(AtomicBool::new(false));
        let exit_clone = exit.clone();
        let body = json!({
            "jsonrpc":"2.0",
            "id":1,
            "method":"voteSubscribe",
        })
        .to_string();
        let subscription_id = PubsubVoteClientSubscription::send_subscribe(&socket_clone, body)?;

        let t_cleanup = std::thread::spawn(move || {
            Self::cleanup_with_sender(exit_clone, &socket_clone, sender)
        });

        let result = PubsubClientSubscription {
            message_type: PhantomData,
            operation: "vote",
            socket,
            subscription_id,
            t_cleanup: Some(t_cleanup),
            exit,
        };

        Ok((result, receiver))
    }

    pub fn root_subscribe(url: &str) -> Result<RootSubscription, PubsubClientError> {
        let url = Url::parse(url)?;
        let socket = connect_with_retry(url)?;
        let (sender, receiver) = unbounded();

        let socket = Arc::new(RwLock::new(socket));
        let socket_clone = socket.clone();
        let exit = Arc::new(AtomicBool::new(false));
        let exit_clone = exit.clone();
        let body = json!({
            "jsonrpc":"2.0",
            "id":1,
            "method":"rootSubscribe",
        })
        .to_string();
        let subscription_id = PubsubRootClientSubscription::send_subscribe(&socket_clone, body)?;

        let t_cleanup = std::thread::spawn(move || {
            Self::cleanup_with_sender(exit_clone, &socket_clone, sender)
        });

        let result = PubsubClientSubscription {
            message_type: PhantomData,
            operation: "root",
            socket,
            subscription_id,
            t_cleanup: Some(t_cleanup),
            exit,
        };

        Ok((result, receiver))
    }

    pub fn signature_subscribe(
        url: &str,
        signature: &Signature,
        config: Option<RpcSignatureSubscribeConfig>,
    ) -> Result<SignatureSubscription, PubsubClientError> {
        let url = Url::parse(url)?;
        let socket = connect_with_retry(url)?;
        let (sender, receiver) = unbounded();

        let socket = Arc::new(RwLock::new(socket));
        let socket_clone = socket.clone();
        let exit = Arc::new(AtomicBool::new(false));
        let exit_clone = exit.clone();
        let body = json!({
            "jsonrpc":"2.0",
            "id":1,
            "method":"signatureSubscribe",
            "params":[
                signature.to_string(),
                config
            ]
        })
        .to_string();
        let subscription_id =
            PubsubSignatureClientSubscription::send_subscribe(&socket_clone, body)?;

        let t_cleanup = std::thread::spawn(move || {
            Self::cleanup_with_sender(exit_clone, &socket_clone, sender)
        });

        let result = PubsubClientSubscription {
            message_type: PhantomData,
            operation: "signature",
            socket,
            subscription_id,
            t_cleanup: Some(t_cleanup),
            exit,
        };

        Ok((result, receiver))
    }

    pub fn slot_subscribe(url: &str) -> Result<SlotsSubscription, PubsubClientError> {
        let url = Url::parse(url)?;
        let socket = connect_with_retry(url)?;
        let (sender, receiver) = unbounded::<SlotInfo>();

        let socket = Arc::new(RwLock::new(socket));
        let socket_clone = socket.clone();
        let exit = Arc::new(AtomicBool::new(false));
        let exit_clone = exit.clone();
        let body = json!({
            "jsonrpc":"2.0",
            "id":1,
            "method":"slotSubscribe",
            "params":[]
        })
        .to_string();
        let subscription_id = PubsubSlotClientSubscription::send_subscribe(&socket_clone, body)?;

        let t_cleanup = std::thread::spawn(move || {
            Self::cleanup_with_sender(exit_clone, &socket_clone, sender)
        });

        let result = PubsubClientSubscription {
            message_type: PhantomData,
            operation: "slot",
            socket,
            subscription_id,
            t_cleanup: Some(t_cleanup),
            exit,
        };

        Ok((result, receiver))
    }

    pub fn slot_updates_subscribe(
        url: &str,
        handler: impl Fn(SlotUpdate) + Send + 'static,
    ) -> Result<PubsubClientSubscription<SlotUpdate>, PubsubClientError> {
        let url = Url::parse(url)?;
        let socket = connect_with_retry(url)?;

        let socket = Arc::new(RwLock::new(socket));
        let socket_clone = socket.clone();
        let exit = Arc::new(AtomicBool::new(false));
        let exit_clone = exit.clone();
        let body = json!({
            "jsonrpc":"2.0",
            "id":1,
            "method":"slotsUpdatesSubscribe",
            "params":[]
        })
        .to_string();
        let subscription_id = PubsubSlotClientSubscription::send_subscribe(&socket, body)?;

        let t_cleanup = std::thread::spawn(move || {
            Self::cleanup_with_handler(exit_clone, &socket_clone, handler)
        });

        Ok(PubsubClientSubscription {
            message_type: PhantomData,
            operation: "slotsUpdates",
            socket,
            subscription_id,
            t_cleanup: Some(t_cleanup),
            exit,
        })
    }

    fn cleanup_with_sender<T>(
        exit: Arc<AtomicBool>,
        socket: &Arc<RwLock<WebSocket<MaybeTlsStream<TcpStream>>>>,
        sender: Sender<T>,
    ) where
        T: DeserializeOwned + Send + 'static,
    {
        let handler = move |message| match sender.send(message) {
            Ok(_) => (),
            Err(err) => {
                info!("receive error: {:?}", err);
            }
        };
        Self::cleanup_with_handler(exit, socket, handler);
    }

    fn cleanup_with_handler<T, F>(
        exit: Arc<AtomicBool>,
        socket: &Arc<RwLock<WebSocket<MaybeTlsStream<TcpStream>>>>,
        handler: F,
    ) where
        T: DeserializeOwned,
        F: Fn(T) + Send + 'static,
    {
        loop {
            if exit.load(Ordering::Relaxed) {
                break;
            }

            match PubsubClientSubscription::read_message(socket) {
                Ok(message) => handler(message),
                Err(err) => {
                    info!("receive error: {:?}", err);
                    break;
                }
            }
        }

        info!("websocket - exited receive loop");
    }
}

#[cfg(test)]
mod tests {
    // see client-test/test/client.rs
}<|MERGE_RESOLUTION|>--- conflicted
+++ resolved
@@ -283,11 +283,7 @@
     ) -> Result<BlockSubscription, PubsubClientError> {
         let url = Url::parse(url)?;
         let socket = connect_with_retry(url)?;
-<<<<<<< HEAD
-        let (sender, receiver) = channel();
-=======
         let (sender, receiver) = unbounded();
->>>>>>> 55438c03
 
         let socket = Arc::new(RwLock::new(socket));
         let socket_clone = socket.clone();
@@ -402,11 +398,7 @@
     pub fn vote_subscribe(url: &str) -> Result<VoteSubscription, PubsubClientError> {
         let url = Url::parse(url)?;
         let socket = connect_with_retry(url)?;
-<<<<<<< HEAD
-        let (sender, receiver) = channel();
-=======
         let (sender, receiver) = unbounded();
->>>>>>> 55438c03
 
         let socket = Arc::new(RwLock::new(socket));
         let socket_clone = socket.clone();
