--- conflicted
+++ resolved
@@ -1,14 +1,9 @@
 use {
     crate::{
         client_error::ClientError,
-<<<<<<< HEAD
-    pubsub_client::{PubsubClient, PubsubClientError, PubsubClientSubscription},
-    rpc_client::RpcClient,
-=======
         connection_cache::ConnectionCache,
         pubsub_client::{PubsubClient, PubsubClientError, PubsubClientSubscription},
         rpc_client::RpcClient,
->>>>>>> 55438c03
         rpc_request::MAX_GET_SIGNATURE_STATUSES_QUERY_ITEMS,
         rpc_response::SlotUpdate,
         spinner,
@@ -161,13 +156,8 @@
             LeaderTpuService::new(rpc_client.clone(), websocket_url, exit.clone())?;
 
         Ok(Self {
-<<<<<<< HEAD
-            send_socket: UdpSocket::bind("0.0.0.0:0").unwrap(),
-            fanout_slots: config.fanout_slots.clamp(1, MAX_FANOUT_SLOTS),
-=======
             _deprecated: UdpSocket::bind("0.0.0.0:0").unwrap(),
             fanout_slots: config.fanout_slots.min(MAX_FANOUT_SLOTS).max(1),
->>>>>>> 55438c03
             leader_tpu_service,
             exit,
             rpc_client,
