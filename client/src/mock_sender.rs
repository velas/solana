//! A nonblocking [`RpcSender`] used for unit testing [`RpcClient`](crate::rpc_client::RpcClient).

use {
    crate::{
        client_error::Result,
        rpc_config::RpcBlockProductionConfig,
        rpc_request::RpcRequest,
        rpc_response::{
            Response, RpcAccountBalance, RpcBlockProduction, RpcBlockProductionRange, RpcBlockhash,
            RpcConfirmedTransactionStatusWithSignature, RpcContactInfo, RpcFees, RpcIdentity,
            RpcInflationGovernor, RpcInflationRate, RpcInflationReward, RpcKeyedAccount,
            RpcPerfSample, RpcResponseContext, RpcSimulateTransactionResult, RpcSnapshotSlotInfo,
            RpcStakeActivation, RpcSupply, RpcVersionInfo, RpcVoteAccountInfo,
            RpcVoteAccountStatus, StakeActivationState,
        },
        rpc_sender::*,
    },
    async_trait::async_trait,
    serde_json::{json, Number, Value},
    solana_account_decoder::{UiAccount, UiAccountEncoding},
    solana_sdk::{
        account::Account,
        clock::{Slot, UnixTimestamp},
        epoch_info::EpochInfo,
        fee_calculator::{FeeCalculator, FeeRateGovernor},
        instruction::InstructionError,
        message::MessageHeader,
        pubkey::Pubkey,
        signature::Signature,
        sysvar::epoch_schedule::EpochSchedule,
        transaction::{self, Transaction, TransactionError, TransactionVersion},
    },
    solana_transaction_status::{
        option_serializer::OptionSerializer, EncodedConfirmedBlock,
        EncodedConfirmedTransactionWithStatusMeta, EncodedTransaction,
        EncodedTransactionWithStatusMeta, Rewards, TransactionBinaryEncoding,
        TransactionConfirmationStatus, TransactionStatus, UiCompiledInstruction, UiMessage,
        UiRawMessage, UiTransaction, UiTransactionStatusMeta,
    },
    solana_version::Version,
    std::{collections::HashMap, net::SocketAddr, str::FromStr, sync::RwLock},
};

pub const PUBKEY: &str = "7RoSF9fUmdphVCpabEoefH81WwrW7orsWonXWqTXkKV8";

pub type Mocks = HashMap<RpcRequest, Value>;
pub struct MockSender {
    mocks: RwLock<Mocks>,
    url: String,
}

/// An [`RpcSender`] used for unit testing [`RpcClient`](crate::rpc_client::RpcClient).
///
/// This is primarily for internal use.
///
/// Unless directed otherwise, it will generally return a reasonable default
/// response, at least for [`RpcRequest`] values for which responses have been
/// implemented.
///
/// The behavior can be customized in two ways:
///
/// 1) The `url` constructor argument is not actually a URL, but a simple string
///    directive that changes `MockSender`s behavior in specific scenarios.
///
///    If `url` is "fails" then any call to `send` will return `Ok(Value::Null)`.
///
///    It is customary to set the `url` to "succeeds" for mocks that should
///    return sucessfully, though this value is not actually interpreted.
///
///    Other possible values of `url` are specific to different `RpcRequest`
///    values. Read the implementation for specifics.
///
/// 2) Custom responses can be configured by providing [`Mocks`] to the
///    [`MockSender::new_with_mocks`] constructor. This type is a [`HashMap`]
///    from [`RpcRequest`] to a JSON [`Value`] response, Any entries in this map
///    override the default behavior for the given request.
impl MockSender {
    pub fn new<U: ToString>(url: U) -> Self {
        Self::new_with_mocks(url, Mocks::default())
    }

    pub fn new_with_mocks<U: ToString>(url: U, mocks: Mocks) -> Self {
        Self {
            url: url.to_string(),
            mocks: RwLock::new(mocks),
        }
    }
}

#[async_trait]
impl RpcSender for MockSender {
    fn get_transport_stats(&self) -> RpcTransportStats {
        RpcTransportStats::default()
    }

    async fn send(
        &self,
        request: RpcRequest,
        params: serde_json::Value,
    ) -> Result<serde_json::Value> {
        if let Some(value) = self.mocks.write().unwrap().remove(&request) {
            return Ok(value);
        }
        if self.url == "fails" {
            return Ok(Value::Null);
        }

        let method = &request.build_request_json(42, params.clone())["method"];

        let val = match method.as_str().unwrap() {
            "getAccountInfo" => serde_json::to_value(Response {
                context: RpcResponseContext { slot: 1, api_version: None },
                value: Value::Null,
            })?,
            "getBalance" => serde_json::to_value(Response {
<<<<<<< HEAD
                context: RpcResponseContext { slot: 1 },
                value: Value::Number(Number::from(400i64)),
=======
                context: RpcResponseContext { slot: 1, api_version: None },
                value: Value::Number(Number::from(50)),
>>>>>>> 55438c03
            })?,
            "getRecentBlockhash" => serde_json::to_value(Response {
                context: RpcResponseContext { slot: 1, api_version: None },
                value: (
                    Value::String(PUBKEY.to_string()),
                    serde_json::to_value(FeeCalculator::default()).unwrap(),
                ),
            })?,
            "getEpochInfo" => serde_json::to_value(EpochInfo {
                epoch: 1,
                slot_index: 2,
                slots_in_epoch: 32,
                absolute_slot: 34,
                block_height: 34,
                transaction_count: Some(123),
            })?,
            "getFeeCalculatorForBlockhash" => {
                let value = if self.url == "blockhash_expired" {
                    Value::Null
                } else {
                    serde_json::to_value(Some(FeeCalculator::default())).unwrap()
                };
                serde_json::to_value(Response {
                    context: RpcResponseContext { slot: 1, api_version: None },
                    value,
                })?
            }
            "getFeeRateGovernor" => serde_json::to_value(Response {
                context: RpcResponseContext { slot: 1, api_version: None },
                value: serde_json::to_value(FeeRateGovernor::default()).unwrap(),
            })?,
            "getFees" => serde_json::to_value(Response {
                context: RpcResponseContext { slot: 1, api_version: None },
                value: serde_json::to_value(RpcFees {
                    blockhash: PUBKEY.to_string(),
                    fee_calculator: FeeCalculator::default(),
                    last_valid_slot: 42,
                    last_valid_block_height: 42,
                })
                .unwrap(),
            })?,
            "getSignatureStatuses" => {
                let status: transaction::Result<()> = if self.url == "account_in_use" {
                    Err(TransactionError::AccountInUse)
                } else if self.url == "instruction_error" {
                    Err(TransactionError::InstructionError(
                        0,
                        InstructionError::UninitializedAccount,
                    ))
                } else {
                    Ok(())
                };
                let status = if self.url == "sig_not_found" {
                    None
                } else {
                    let err = status.clone().err();
                    Some(TransactionStatus {
                        status,
                        slot: 1,
                        confirmations: None,
                        err,
                        confirmation_status: Some(TransactionConfirmationStatus::Finalized),
                    })
                };
                let statuses: Vec<Option<TransactionStatus>> = params.as_array().unwrap()[0]
                    .as_array()
                    .unwrap()
                    .iter()
                    .map(|_| status.clone())
                    .collect();
                serde_json::to_value(Response {
                    context: RpcResponseContext { slot: 1, api_version: None },
                    value: statuses,
                })?
            }
            "getTransaction" => serde_json::to_value(EncodedConfirmedTransactionWithStatusMeta {
                slot: 2,
                transaction: EncodedTransactionWithStatusMeta {
                    version: Some(TransactionVersion::LEGACY),
                    transaction: EncodedTransaction::Json(
                        UiTransaction {
                            signatures: vec!["3AsdoALgZFuq2oUVWrDYhg2pNeaLJKPLf8hU2mQ6U8qJxeJ6hsrPVpMn9ma39DtfYCrDQSvngWRP8NnTpEhezJpE".to_string()],
                            message: UiMessage::Raw(
                                UiRawMessage {
                                    header: MessageHeader {
                                        num_required_signatures: 1,
                                        num_readonly_signed_accounts: 0,
                                        num_readonly_unsigned_accounts: 1,
                                    },
                                    account_keys: vec![
                                        "C6eBmAXKg6JhJWkajGa5YRGUfG4YKXwbxF5Ufv7PtExZ".to_string(),
                                        "2Gd5eoR5J4BV89uXbtunpbNhjmw3wa1NbRHxTHzDzZLX".to_string(),
                                        "11111111111111111111111111111111".to_string(),
                                    ],
                                    recent_blockhash: "D37n3BSG71oUWcWjbZ37jZP7UfsxG2QMKeuALJ1PYvM6".to_string(),
                                    instructions: vec![UiCompiledInstruction {
                                        program_id_index: 2,
                                        accounts: vec![0, 1],
                                        data: "3Bxs49DitAvXtoDR".to_string(),
                                    }],
                                    address_table_lookups: None,
                                })
                        }),
                    meta: Some(UiTransactionStatusMeta {
                            err: None,
                            status: Ok(()),
                            fee: 0,
                            pre_balances: vec![499999999999999950, 50, 1],
                            post_balances: vec![499999999999999950, 50, 1],
                            inner_instructions: OptionSerializer::None,
                            log_messages: OptionSerializer::None,
                            pre_token_balances: OptionSerializer::None,
                            post_token_balances: OptionSerializer::None,
                            rewards: OptionSerializer::None,
                            loaded_addresses: OptionSerializer::Skip,
                        }),
                },
                block_time: Some(1628633791),
            })?,
            "getTransactionCount" => json![1234i32],
            "getSlot" => json![0i32],
            "getMaxShredInsertSlot" => json![0i32],
            "requestAirdrop" => Value::String(Signature::new(&[8; 64]).to_string()),
            "getSnapshotSlot" => Value::Number(Number::from(0i32)),
            "getHighestSnapshotSlot" => json!(RpcSnapshotSlotInfo {
                full: 100,
                incremental: Some(110),
            }),
            "getBlockHeight" => Value::Number(Number::from(1234i32)),
            "getSlotLeaders" => json!([PUBKEY]),
            "getBlockProduction" => {
                if params.is_null() {
                    json!(Response {
                        context: RpcResponseContext { slot: 1, api_version: None },
                        value: RpcBlockProduction {
                            by_identity: HashMap::new(),
                            range: RpcBlockProductionRange {
                                first_slot: 1,
                                last_slot: 2,
                            },
                        },
                    })
                } else {
                    let config: Vec<RpcBlockProductionConfig> =
                        serde_json::from_value(params).unwrap();
                    let config = config[0].clone();
                    let mut by_identity = HashMap::new();
                    by_identity.insert(config.identity.unwrap(), (1, 123));
                    let config_range = config.range.unwrap_or_default();

                    json!(Response {
                        context: RpcResponseContext { slot: 1, api_version: None },
                        value: RpcBlockProduction {
                            by_identity,
                            range: RpcBlockProductionRange {
                                first_slot: config_range.first_slot,
                                last_slot: {
                                    if let Some(last_slot) = config_range.last_slot {
                                        last_slot
                                    } else {
                                        2
                                    }
                                },
                            },
                        },
                    })
                }
            }
            "getStakeActivation" => json!(RpcStakeActivation {
                state: StakeActivationState::Activating,
                active: 123,
                inactive: 12,
            }),
            "getSupply" => json!(Response {
                context: RpcResponseContext { slot: 1, api_version: None },
                value: RpcSupply {
                    total: 100000000,
                    circulating: 50000,
                    non_circulating: 20000,
                    non_circulating_accounts: vec![PUBKEY.to_string()],
                },
            }),
            "getLargestAccounts" => {
                let rpc_account_balance = RpcAccountBalance {
                    address: PUBKEY.to_string(),
                    lamports: 10000,
                };

                json!(Response {
                    context: RpcResponseContext { slot: 1, api_version: None },
                    value: vec![rpc_account_balance],
                })
            }
            "getVoteAccounts" => {
                json!(RpcVoteAccountStatus {
                    current: vec![],
                    delinquent: vec![RpcVoteAccountInfo {
                        vote_pubkey: PUBKEY.to_string(),
                        node_pubkey: PUBKEY.to_string(),
                        activated_stake: 0,
                        activated_stake_str: "0".to_string(),
                        commission: 0,
                        epoch_vote_account: false,
                        epoch_credits: vec![],
                        last_vote: 0,
                        root_slot: Slot::default(),
                    }],
                })
            }
            "sendTransaction" => {
                let signature = if self.url == "malicious" {
                    Signature::new(&[8; 64]).to_string()
                } else {
                    let tx_str = params.as_array().unwrap()[0].as_str().unwrap().to_string();
                    let data = bs58::decode(tx_str).into_vec().unwrap();
                    let tx: Transaction = bincode::deserialize(&data).unwrap();
                    tx.signatures[0].to_string()
                };
                Value::String(signature)
            }
            "simulateTransaction" => serde_json::to_value(Response {
                context: RpcResponseContext { slot: 1, api_version: None },
                value: RpcSimulateTransactionResult {
                    err: None,
                    logs: None,
                    accounts: None,
                    units_consumed: None,
                },
            })?,
            "getMinimumBalanceForRentExemption" => json![20i32],
            "getVersion" => {
                let version = Version::default();
                json!(RpcVersionInfo {
                    solana_core: version.to_string(),
                    feature_set: Some(version.feature_set),
                })
            }
            "getLatestBlockhash" => serde_json::to_value(Response {
                context: RpcResponseContext { slot: 1, api_version: None },
                value: RpcBlockhash {
                    blockhash: PUBKEY.to_string(),
                    last_valid_block_height: 1234,
                },
            })?,
            "getFeeForMessage" => serde_json::to_value(Response {
<<<<<<< HEAD
                context: RpcResponseContext { slot: 1 },
                value: json!(Some(0i32)),
=======
                context: RpcResponseContext { slot: 1, api_version: None },
                value: json!(Some(0)),
>>>>>>> 55438c03
            })?,
            "getClusterNodes" => serde_json::to_value(vec![RpcContactInfo {
                pubkey: PUBKEY.to_string(),
                gossip: Some(SocketAddr::from(([10, 239, 6, 48], 8899))),
                tpu: Some(SocketAddr::from(([10, 239, 6, 48], 8856))),
                rpc: Some(SocketAddr::from(([10, 239, 6, 48], 8899))),
                version: Some("1.0.0 c375ce1f".to_string()),
                feature_set: None,
                shred_version: None,
            }])?,
            "getBlock" => serde_json::to_value(EncodedConfirmedBlock {
                previous_blockhash: "mfcyqEXB3DnHXki6KjjmZck6YjmZLvpAByy2fj4nh6B".to_string(),
                blockhash: "3Eq21vXNB5s86c62bVuUfTeaMif1N2kUqRPBmGRJhyTA".to_string(),
                parent_slot: 429,
                transactions: vec![EncodedTransactionWithStatusMeta {
                    transaction: EncodedTransaction::Binary(
                        "ju9xZWuDBX4pRxX2oZkTjxU5jB4SSTgEGhX8bQ8PURNzyzqKMPPpNvWihx8zUe\
                                 FfrbVNoAaEsNKZvGzAnTDy5bhNT9kt6KFCTBixpvrLCzg4M5UdFUQYrn1gdgjX\
                                 pLHxcaShD81xBNaFDgnA2nkkdHnKtZt4hVSfKAmw3VRZbjrZ7L2fKZBx21CwsG\
                                 hD6onjM2M3qZW5C8J6d1pj41MxKmZgPBSha3MyKkNLkAGFASK"
                            .to_string(),
                        TransactionBinaryEncoding::Base58,
                    ),
                    meta: None,
                    version: Some(TransactionVersion::LEGACY),
                }],
                rewards: Rewards::new(),
                block_time: None,
                block_height: Some(428),
            })?,
            "getBlocks" => serde_json::to_value(vec![1i32, 2, 3])?,
            "getBlocksWithLimit" => serde_json::to_value(vec![1i32, 2, 3])?,
            "getSignaturesForAddress" => {
                serde_json::to_value(vec![RpcConfirmedTransactionStatusWithSignature {
                    signature: crate::mock_sender_for_cli::SIGNATURE.to_string(),
                    slot: 123,
                    err: None,
                    memo: None,
                    block_time: None,
                    confirmation_status: Some(TransactionConfirmationStatus::Finalized),
                }])?
            }
            "getBlockTime" => serde_json::to_value(UnixTimestamp::default())?,
            "getEpochSchedule" => serde_json::to_value(EpochSchedule::default())?,
            "getRecentPerformanceSamples" => serde_json::to_value(vec![RpcPerfSample {
                slot: 347873,
                num_transactions: 125,
                num_slots: 123,
                sample_period_secs: 60,
            }])?,
            "getIdentity" => serde_json::to_value(RpcIdentity {
                identity: PUBKEY.to_string(),
            })?,
            "getInflationGovernor" => serde_json::to_value(
                RpcInflationGovernor {
                    initial: 0.08,
                    terminal: 0.015,
                    taper: 0.15,
                    foundation: 0.05,
                    foundation_term: 7.0,
                })?,
            "getInflationRate" => serde_json::to_value(
                RpcInflationRate {
                    total: 0.08,
                    validator: 0.076,
                    foundation: 0.004,
                    epoch: 0,
                })?,
            "getInflationReward" => serde_json::to_value(vec![
                Some(RpcInflationReward {
                    epoch: 2,
                    effective_slot: 224,
                    amount: 2500,
                    post_balance: 499999442500,
                    commission: None,
                })])?,
            "minimumLedgerSlot" => json![123i32],
            "getMaxRetransmitSlot" => json![123i32],
            "getMultipleAccounts" => serde_json::to_value(Response {
                context: RpcResponseContext { slot: 1, api_version: None },
                value: vec![Value::Null, Value::Null]
            })?,
            "getProgramAccounts" => {
                let pubkey = Pubkey::from_str(PUBKEY).unwrap();
                let account = Account {
                    lamports: 1_000_000,
                    data: vec![],
                    owner: pubkey,
                    executable: false,
                    rent_epoch: 0,
                };
                serde_json::to_value(vec![
                    RpcKeyedAccount {
                        pubkey: PUBKEY.to_string(),
                        account: UiAccount::encode(
                            &pubkey,
                            &account,
                            UiAccountEncoding::Base64,
                            None,
                            None,
                        )
                    }
                ])?
            },
            _ => Value::Null,
        };
        Ok(val)
    }

    fn url(&self) -> String {
        format!("MockSender: {}", self.url)
    }
}<|MERGE_RESOLUTION|>--- conflicted
+++ resolved
@@ -113,13 +113,8 @@
                 value: Value::Null,
             })?,
             "getBalance" => serde_json::to_value(Response {
-<<<<<<< HEAD
-                context: RpcResponseContext { slot: 1 },
+                context: RpcResponseContext { slot: 1, api_version: None },
                 value: Value::Number(Number::from(400i64)),
-=======
-                context: RpcResponseContext { slot: 1, api_version: None },
-                value: Value::Number(Number::from(50)),
->>>>>>> 55438c03
             })?,
             "getRecentBlockhash" => serde_json::to_value(Response {
                 context: RpcResponseContext { slot: 1, api_version: None },
@@ -365,13 +360,8 @@
                 },
             })?,
             "getFeeForMessage" => serde_json::to_value(Response {
-<<<<<<< HEAD
-                context: RpcResponseContext { slot: 1 },
+                context: RpcResponseContext { slot: 1, api_version: None },
                 value: json!(Some(0i32)),
-=======
-                context: RpcResponseContext { slot: 1, api_version: None },
-                value: json!(Some(0)),
->>>>>>> 55438c03
             })?,
             "getClusterNodes" => serde_json::to_value(vec![RpcContactInfo {
                 pubkey: PUBKEY.to_string(),
