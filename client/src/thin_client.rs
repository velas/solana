//! The `thin_client` module is a client-side object that interfaces with
//! a server-side TPU.  Client code should use this object instead of writing
//! messages to the network directly. The binary encoding of its messages are
//! unstable and may change in future releases.

use {
    crate::{
        connection_cache::ConnectionCache, rpc_client::RpcClient,
        rpc_config::RpcProgramAccountsConfig, rpc_response::Response,
        tpu_connection::TpuConnection,
    },
    log::*,
    solana_sdk::{
        account::Account,
        client::{AsyncClient, Client, SyncClient},
        clock::{Slot, MAX_PROCESSING_AGE},
        commitment_config::CommitmentConfig,
        epoch_info::EpochInfo,
        fee_calculator::{FeeCalculator, FeeRateGovernor},
        hash::Hash,
        instruction::Instruction,
        message::Message,
        pubkey::Pubkey,
        signature::{Keypair, Signature, Signer},
        signers::Signers,
        system_instruction,
        timing::duration_as_ms,
        transaction::{self, Transaction, VersionedTransaction},
        transport::Result as TransportResult,
    },
    std::{
        io,
        net::SocketAddr,
        sync::{
            atomic::{AtomicBool, AtomicUsize, Ordering},
            Arc, RwLock,
        },
        time::{Duration, Instant},
    },
};

struct ClientOptimizer {
    cur_index: AtomicUsize,
    experiment_index: AtomicUsize,
    experiment_done: AtomicBool,
    times: RwLock<Vec<u64>>,
    num_clients: usize,
}

fn min_index(array: &[u64]) -> (u64, usize) {
    let mut min_time = std::u64::MAX;
    let mut min_index = 0;
    for (i, time) in array.iter().enumerate() {
        if *time < min_time {
            min_time = *time;
            min_index = i;
        }
    }
    (min_time, min_index)
}

impl ClientOptimizer {
    fn new(num_clients: usize) -> Self {
        Self {
            cur_index: AtomicUsize::new(0),
            experiment_index: AtomicUsize::new(0),
            experiment_done: AtomicBool::new(false),
            times: RwLock::new(vec![std::u64::MAX; num_clients]),
            num_clients,
        }
    }

    fn experiment(&self) -> usize {
        if self.experiment_index.load(Ordering::Relaxed) < self.num_clients {
            let old = self.experiment_index.fetch_add(1, Ordering::Relaxed);
            if old < self.num_clients {
                old
            } else {
                self.best()
            }
        } else {
            self.best()
        }
    }

    fn report(&self, index: usize, time_ms: u64) {
        if self.num_clients > 1
            && (!self.experiment_done.load(Ordering::Relaxed) || time_ms == std::u64::MAX)
        {
            trace!(
                "report {} with {} exp: {}",
                index,
                time_ms,
                self.experiment_index.load(Ordering::Relaxed)
            );

            self.times.write().unwrap()[index] = time_ms;

            if index == (self.num_clients - 1) || time_ms == std::u64::MAX {
                let times = self.times.read().unwrap();
                let (min_time, min_index) = min_index(&times);
                trace!(
                    "done experimenting min: {} time: {} times: {:?}",
                    min_index,
                    min_time,
                    times
                );

                // Only 1 thread should grab the num_clients-1 index, so this should be ok.
                self.cur_index.store(min_index, Ordering::Relaxed);
                self.experiment_done.store(true, Ordering::Relaxed);
            }
        }
    }

    fn best(&self) -> usize {
        self.cur_index.load(Ordering::Relaxed)
    }
}

/// An object for querying and sending transactions to the network.
pub struct ThinClient {
    rpc_clients: Vec<RpcClient>,
    tpu_addrs: Vec<SocketAddr>,
    optimizer: ClientOptimizer,
    connection_cache: Arc<ConnectionCache>,
}

impl ThinClient {
    /// Create a new ThinClient that will interface with the Rpc at `rpc_addr` using TCP
    /// and the Tpu at `tpu_addr` over `transactions_socket` using Quic or UDP
    /// (currently hardcoded to UDP)
    pub fn new(
        rpc_addr: SocketAddr,
        tpu_addr: SocketAddr,
        connection_cache: Arc<ConnectionCache>,
    ) -> Self {
        Self::new_from_client(RpcClient::new_socket(rpc_addr), tpu_addr, connection_cache)
    }

    pub fn new_socket_with_timeout(
        rpc_addr: SocketAddr,
        tpu_addr: SocketAddr,
        timeout: Duration,
        connection_cache: Arc<ConnectionCache>,
    ) -> Self {
        let rpc_client = RpcClient::new_socket_with_timeout(rpc_addr, timeout);
        Self::new_from_client(rpc_client, tpu_addr, connection_cache)
    }

    fn new_from_client(
        rpc_client: RpcClient,
        tpu_addr: SocketAddr,
        connection_cache: Arc<ConnectionCache>,
    ) -> Self {
        Self {
            rpc_clients: vec![rpc_client],
            tpu_addrs: vec![tpu_addr],
            optimizer: ClientOptimizer::new(0),
            connection_cache,
        }
    }

    pub fn new_from_addrs(
        rpc_addrs: Vec<SocketAddr>,
        tpu_addrs: Vec<SocketAddr>,
        connection_cache: Arc<ConnectionCache>,
    ) -> Self {
        assert!(!rpc_addrs.is_empty());
        assert_eq!(rpc_addrs.len(), tpu_addrs.len());

        let rpc_clients: Vec<_> = rpc_addrs.into_iter().map(RpcClient::new_socket).collect();
        let optimizer = ClientOptimizer::new(rpc_clients.len());
        Self {
            rpc_clients,
            tpu_addrs,
            optimizer,
            connection_cache,
        }
    }

    fn tpu_addr(&self) -> &SocketAddr {
        &self.tpu_addrs[self.optimizer.best()]
    }

    pub fn rpc_client(&self) -> &RpcClient {
        &self.rpc_clients[self.optimizer.best()]
    }

    /// Retry a sending a signed Transaction to the server for processing.
    pub fn retry_transfer_until_confirmed(
        &self,
        keypair: &Keypair,
        transaction: &mut Transaction,
        tries: usize,
        min_confirmed_blocks: usize,
    ) -> TransportResult<Signature> {
        self.send_and_confirm_transaction(&[keypair], transaction, tries, min_confirmed_blocks)
    }

    /// Retry sending a signed Transaction with one signing Keypair to the server for processing.
    pub fn retry_transfer(
        &self,
        keypair: &Keypair,
        transaction: &mut Transaction,
        tries: usize,
    ) -> TransportResult<Signature> {
        self.send_and_confirm_transaction(&[keypair], transaction, tries, 0)
    }

    pub fn send_and_confirm_transaction<T: Signers>(
        &self,
        keypairs: &T,
        transaction: &mut Transaction,
        tries: usize,
        pending_confirmations: usize,
    ) -> TransportResult<Signature> {
        for x in 0..tries {
            let now = Instant::now();
            let mut num_confirmed = 0;
            let mut wait_time = MAX_PROCESSING_AGE;
            // resend the same transaction until the transaction has no chance of succeeding
            let wire_transaction =
                bincode::serialize(&transaction).expect("transaction serialization failed");
            while now.elapsed().as_secs() < wait_time as u64 {
                if num_confirmed == 0 {
                    let conn = self.connection_cache.get_connection(self.tpu_addr());
                    // Send the transaction if there has been no confirmation (e.g. the first time)
<<<<<<< HEAD
                    self.transactions_socket
                        .send_to(&buf[..], self.tpu_addr())?;
=======
                    conn.send_wire_transaction(&wire_transaction)?;
>>>>>>> 55438c03
                }

                if let Ok(confirmed_blocks) = self.poll_for_signature_confirmation(
                    &transaction.signatures[0],
                    pending_confirmations,
                ) {
                    num_confirmed = confirmed_blocks;
                    if confirmed_blocks >= pending_confirmations {
                        return Ok(transaction.signatures[0]);
                    }
                    // Since network has seen the transaction, wait longer to receive
                    // all pending confirmations. Resending the transaction could result into
                    // extra transaction fees
                    wait_time = wait_time.max(
                        MAX_PROCESSING_AGE * pending_confirmations.saturating_sub(num_confirmed),
                    );
                }
            }
            info!("{} tries failed transfer to {}", x, self.tpu_addr());
            let blockhash = self.get_latest_blockhash()?;
            transaction.sign(keypairs, blockhash);
        }
        Err(io::Error::new(
            io::ErrorKind::Other,
            format!("retry_transfer failed in {} retries", tries),
        )
        .into())
    }

    pub fn poll_get_balance(&self, pubkey: &Pubkey) -> TransportResult<u64> {
        self.poll_get_balance_with_commitment(pubkey, CommitmentConfig::default())
    }

    pub fn poll_get_balance_with_commitment(
        &self,
        pubkey: &Pubkey,
        commitment_config: CommitmentConfig,
    ) -> TransportResult<u64> {
        self.rpc_client()
            .poll_get_balance_with_commitment(pubkey, commitment_config)
            .map_err(|e| e.into())
    }

    pub fn wait_for_balance(&self, pubkey: &Pubkey, expected_balance: Option<u64>) -> Option<u64> {
        self.rpc_client().wait_for_balance_with_commitment(
            pubkey,
            expected_balance,
            CommitmentConfig::default(),
        )
    }

    pub fn get_program_accounts_with_config(
        &self,
        pubkey: &Pubkey,
        config: RpcProgramAccountsConfig,
    ) -> TransportResult<Vec<(Pubkey, Account)>> {
        self.rpc_client()
            .get_program_accounts_with_config(pubkey, config)
            .map_err(|e| e.into())
    }

    pub fn wait_for_balance_with_commitment(
        &self,
        pubkey: &Pubkey,
        expected_balance: Option<u64>,
        commitment_config: CommitmentConfig,
    ) -> Option<u64> {
        self.rpc_client().wait_for_balance_with_commitment(
            pubkey,
            expected_balance,
            commitment_config,
        )
    }

    pub fn poll_for_signature_with_commitment(
        &self,
        signature: &Signature,
        commitment_config: CommitmentConfig,
    ) -> TransportResult<()> {
        self.rpc_client()
            .poll_for_signature_with_commitment(signature, commitment_config)
            .map_err(|e| e.into())
    }

    pub fn get_num_blocks_since_signature_confirmation(
        &mut self,
        sig: &Signature,
    ) -> TransportResult<usize> {
        self.rpc_client()
            .get_num_blocks_since_signature_confirmation(sig)
            .map_err(|e| e.into())
    }
}

impl Client for ThinClient {
    fn tpu_addr(&self) -> String {
        self.tpu_addr().to_string()
    }
}

impl SyncClient for ThinClient {
    fn send_and_confirm_message<T: Signers>(
        &self,
        keypairs: &T,
        message: Message,
    ) -> TransportResult<Signature> {
        let blockhash = self.get_latest_blockhash()?;
        let mut transaction = Transaction::new(keypairs, message, blockhash);
        let signature = self.send_and_confirm_transaction(keypairs, &mut transaction, 5, 0)?;
        Ok(signature)
    }

    fn send_and_confirm_instruction(
        &self,
        keypair: &Keypair,
        instruction: Instruction,
    ) -> TransportResult<Signature> {
        let message = Message::new(&[instruction], Some(&keypair.pubkey()));
        self.send_and_confirm_message(&[keypair], message)
    }

    fn transfer_and_confirm(
        &self,
        lamports: u64,
        keypair: &Keypair,
        pubkey: &Pubkey,
    ) -> TransportResult<Signature> {
        let transfer_instruction =
            system_instruction::transfer(&keypair.pubkey(), pubkey, lamports);
        self.send_and_confirm_instruction(keypair, transfer_instruction)
    }

    fn get_account_data(&self, pubkey: &Pubkey) -> TransportResult<Option<Vec<u8>>> {
        Ok(self.rpc_client().get_account_data(pubkey).ok())
    }

    fn get_account(&self, pubkey: &Pubkey) -> TransportResult<Option<Account>> {
        let account = self.rpc_client().get_account(pubkey);
        match account {
            Ok(value) => Ok(Some(value)),
            Err(_) => Ok(None),
        }
    }

    fn get_account_with_commitment(
        &self,
        pubkey: &Pubkey,
        commitment_config: CommitmentConfig,
    ) -> TransportResult<Option<Account>> {
        self.rpc_client()
            .get_account_with_commitment(pubkey, commitment_config)
            .map_err(|e| e.into())
            .map(|r| r.value)
    }

    fn get_balance(&self, pubkey: &Pubkey) -> TransportResult<u64> {
        self.rpc_client().get_balance(pubkey).map_err(|e| e.into())
    }

    fn get_balance_with_commitment(
        &self,
        pubkey: &Pubkey,
        commitment_config: CommitmentConfig,
    ) -> TransportResult<u64> {
        self.rpc_client()
            .get_balance_with_commitment(pubkey, commitment_config)
            .map_err(|e| e.into())
            .map(|r| r.value)
    }

    fn get_minimum_balance_for_rent_exemption(&self, data_len: usize) -> TransportResult<u64> {
        self.rpc_client()
            .get_minimum_balance_for_rent_exemption(data_len)
            .map_err(|e| e.into())
    }

    fn get_recent_blockhash(&self) -> TransportResult<(Hash, FeeCalculator)> {
        #[allow(deprecated)]
        let (blockhash, fee_calculator, _last_valid_slot) =
            self.get_recent_blockhash_with_commitment(CommitmentConfig::default())?;
        Ok((blockhash, fee_calculator))
    }

    fn get_recent_blockhash_with_commitment(
        &self,
        commitment_config: CommitmentConfig,
    ) -> TransportResult<(Hash, FeeCalculator, Slot)> {
        let index = self.optimizer.experiment();
        let now = Instant::now();
        #[allow(deprecated)]
        let recent_blockhash =
            self.rpc_clients[index].get_recent_blockhash_with_commitment(commitment_config);
        match recent_blockhash {
            Ok(Response { value, .. }) => {
                self.optimizer.report(index, duration_as_ms(&now.elapsed()));
                Ok((value.0, value.1, value.2))
            }
            Err(e) => {
                self.optimizer.report(index, std::u64::MAX);
                Err(e.into())
            }
        }
    }

    fn get_fee_calculator_for_blockhash(
        &self,
        blockhash: &Hash,
    ) -> TransportResult<Option<FeeCalculator>> {
        #[allow(deprecated)]
        self.rpc_client()
            .get_fee_calculator_for_blockhash(blockhash)
            .map_err(|e| e.into())
    }

    fn get_fee_rate_governor(&self) -> TransportResult<FeeRateGovernor> {
        #[allow(deprecated)]
        self.rpc_client()
            .get_fee_rate_governor()
            .map_err(|e| e.into())
            .map(|r| r.value)
    }

    fn get_signature_status(
        &self,
        signature: &Signature,
    ) -> TransportResult<Option<transaction::Result<()>>> {
        let status = self
            .rpc_client()
            .get_signature_status(signature)
            .map_err(|err| {
                io::Error::new(
                    io::ErrorKind::Other,
                    format!("send_transaction failed with error {:?}", err),
                )
            })?;
        Ok(status)
    }

    fn get_signature_status_with_commitment(
        &self,
        signature: &Signature,
        commitment_config: CommitmentConfig,
    ) -> TransportResult<Option<transaction::Result<()>>> {
        let status = self
            .rpc_client()
            .get_signature_status_with_commitment(signature, commitment_config)
            .map_err(|err| {
                io::Error::new(
                    io::ErrorKind::Other,
                    format!("send_transaction failed with error {:?}", err),
                )
            })?;
        Ok(status)
    }

    fn get_slot(&self) -> TransportResult<u64> {
        self.get_slot_with_commitment(CommitmentConfig::default())
    }

    fn get_slot_with_commitment(
        &self,
        commitment_config: CommitmentConfig,
    ) -> TransportResult<u64> {
        let slot = self
            .rpc_client()
            .get_slot_with_commitment(commitment_config)
            .map_err(|err| {
                io::Error::new(
                    io::ErrorKind::Other,
                    format!("send_transaction failed with error {:?}", err),
                )
            })?;
        Ok(slot)
    }

    fn get_epoch_info(&self) -> TransportResult<EpochInfo> {
        self.rpc_client().get_epoch_info().map_err(|e| e.into())
    }

    fn get_transaction_count(&self) -> TransportResult<u64> {
        let index = self.optimizer.experiment();
        let now = Instant::now();
        match self.rpc_client().get_transaction_count() {
            Ok(transaction_count) => {
                self.optimizer.report(index, duration_as_ms(&now.elapsed()));
                Ok(transaction_count)
            }
            Err(e) => {
                self.optimizer.report(index, std::u64::MAX);
                Err(e.into())
            }
        }
    }

    fn get_transaction_count_with_commitment(
        &self,
        commitment_config: CommitmentConfig,
    ) -> TransportResult<u64> {
        let index = self.optimizer.experiment();
        let now = Instant::now();
        match self
            .rpc_client()
            .get_transaction_count_with_commitment(commitment_config)
        {
            Ok(transaction_count) => {
                self.optimizer.report(index, duration_as_ms(&now.elapsed()));
                Ok(transaction_count)
            }
            Err(e) => {
                self.optimizer.report(index, std::u64::MAX);
                Err(e.into())
            }
        }
    }

    /// Poll the server until the signature has been confirmed by at least `min_confirmed_blocks`
    fn poll_for_signature_confirmation(
        &self,
        signature: &Signature,
        min_confirmed_blocks: usize,
    ) -> TransportResult<usize> {
        self.rpc_client()
            .poll_for_signature_confirmation(signature, min_confirmed_blocks)
            .map_err(|e| e.into())
    }

    fn poll_for_signature(&self, signature: &Signature) -> TransportResult<()> {
        self.rpc_client()
            .poll_for_signature(signature)
            .map_err(|e| e.into())
    }

    fn get_new_blockhash(&self, blockhash: &Hash) -> TransportResult<(Hash, FeeCalculator)> {
        #[allow(deprecated)]
        self.rpc_client()
            .get_new_blockhash(blockhash)
            .map_err(|e| e.into())
    }

    fn get_latest_blockhash(&self) -> TransportResult<Hash> {
        let (blockhash, _) =
            self.get_latest_blockhash_with_commitment(CommitmentConfig::default())?;
        Ok(blockhash)
    }

    fn get_latest_blockhash_with_commitment(
        &self,
        commitment_config: CommitmentConfig,
    ) -> TransportResult<(Hash, u64)> {
        let index = self.optimizer.experiment();
        let now = Instant::now();
        match self.rpc_clients[index].get_latest_blockhash_with_commitment(commitment_config) {
            Ok((blockhash, last_valid_block_height)) => {
                self.optimizer.report(index, duration_as_ms(&now.elapsed()));
                Ok((blockhash, last_valid_block_height))
            }
            Err(e) => {
                self.optimizer.report(index, std::u64::MAX);
                Err(e.into())
            }
        }
    }

    fn is_blockhash_valid(
        &self,
        blockhash: &Hash,
        commitment_config: CommitmentConfig,
    ) -> TransportResult<bool> {
        self.rpc_client()
            .is_blockhash_valid(blockhash, commitment_config)
            .map_err(|e| e.into())
    }

    fn get_fee_for_message(&self, message: &Message) -> TransportResult<u64> {
        self.rpc_client()
            .get_fee_for_message(message)
            .map_err(|e| e.into())
    }

    // evm scope

    /// Get account balance or 0 if not found.
    fn get_evm_balance(&self, pubkey: &evm_state::Address) -> TransportResult<evm_state::U256> {
        self.rpc_client()
            .get_evm_balance(pubkey)
            .map_err(|e| e.into())
    }
}

impl AsyncClient for ThinClient {
    fn async_send_transaction(&self, transaction: Transaction) -> TransportResult<Signature> {
<<<<<<< HEAD
        let mut buf = vec![0; serialized_size(&transaction).unwrap() as usize];
        let mut wr = std::io::Cursor::new(&mut buf[..]);
        serialize_into(&mut wr, &transaction)
            .expect("serialize Transaction in pub fn transfer_signed");
        assert!(buf.len() < PACKET_DATA_SIZE);
        self.transactions_socket
            .send_to(&buf[..], self.tpu_addr())?;
=======
        let transaction = VersionedTransaction::from(transaction);
        let conn = self.connection_cache.get_connection(self.tpu_addr());
        conn.serialize_and_send_transaction(&transaction)?;
>>>>>>> 55438c03
        Ok(transaction.signatures[0])
    }

    fn async_send_batch(&self, batch: Vec<Transaction>) -> TransportResult<()> {
        let batch: Vec<VersionedTransaction> = batch.into_iter().map(Into::into).collect();
        let conn = self.connection_cache.get_connection(self.tpu_addr());
        conn.par_serialize_and_send_transaction_batch(&batch[..])?;
        Ok(())
    }

    fn async_send_message<T: Signers>(
        &self,
        keypairs: &T,
        message: Message,
        recent_blockhash: Hash,
    ) -> TransportResult<Signature> {
        let transaction = Transaction::new(keypairs, message, recent_blockhash);
        self.async_send_transaction(transaction)
    }
    fn async_send_instruction(
        &self,
        keypair: &Keypair,
        instruction: Instruction,
        recent_blockhash: Hash,
    ) -> TransportResult<Signature> {
        let message = Message::new(&[instruction], Some(&keypair.pubkey()));
        self.async_send_message(&[keypair], message, recent_blockhash)
    }
    fn async_transfer(
        &self,
        lamports: u64,
        keypair: &Keypair,
        pubkey: &Pubkey,
        recent_blockhash: Hash,
    ) -> TransportResult<Signature> {
        let transfer_instruction =
            system_instruction::transfer(&keypair.pubkey(), pubkey, lamports);
        self.async_send_instruction(keypair, transfer_instruction, recent_blockhash)
    }
}

#[cfg(test)]
mod tests {
    use {super::*, rayon::prelude::*};

    #[test]
    fn test_client_optimizer() {
        solana_logger::setup();

        const NUM_CLIENTS: usize = 5;
        let optimizer = ClientOptimizer::new(NUM_CLIENTS);
        (0..NUM_CLIENTS).into_par_iter().for_each(|_| {
            let index = optimizer.experiment();
            optimizer.report(index, (NUM_CLIENTS - index) as u64);
        });

        let index = optimizer.experiment();
        optimizer.report(index, 50);
        assert_eq!(optimizer.best(), NUM_CLIENTS - 1);

        optimizer.report(optimizer.best(), std::u64::MAX);
        assert_eq!(optimizer.best(), NUM_CLIENTS - 2);
    }
}<|MERGE_RESOLUTION|>--- conflicted
+++ resolved
@@ -226,12 +226,7 @@
                 if num_confirmed == 0 {
                     let conn = self.connection_cache.get_connection(self.tpu_addr());
                     // Send the transaction if there has been no confirmation (e.g. the first time)
-<<<<<<< HEAD
-                    self.transactions_socket
-                        .send_to(&buf[..], self.tpu_addr())?;
-=======
                     conn.send_wire_transaction(&wire_transaction)?;
->>>>>>> 55438c03
                 }
 
                 if let Ok(confirmed_blocks) = self.poll_for_signature_confirmation(
@@ -623,19 +618,9 @@
 
 impl AsyncClient for ThinClient {
     fn async_send_transaction(&self, transaction: Transaction) -> TransportResult<Signature> {
-<<<<<<< HEAD
-        let mut buf = vec![0; serialized_size(&transaction).unwrap() as usize];
-        let mut wr = std::io::Cursor::new(&mut buf[..]);
-        serialize_into(&mut wr, &transaction)
-            .expect("serialize Transaction in pub fn transfer_signed");
-        assert!(buf.len() < PACKET_DATA_SIZE);
-        self.transactions_socket
-            .send_to(&buf[..], self.tpu_addr())?;
-=======
         let transaction = VersionedTransaction::from(transaction);
         let conn = self.connection_cache.get_connection(self.tpu_addr());
         conn.serialize_and_send_transaction(&transaction)?;
->>>>>>> 55438c03
         Ok(transaction.signatures[0])
     }
 
