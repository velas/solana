--- conflicted
+++ resolved
@@ -566,14 +566,6 @@
             .map_err(|e| e.into())
     }
 
-<<<<<<< HEAD
-    // evm scope
-
-    /// Get account balance or 0 if not found.
-    fn get_evm_balance(&self, pubkey: &evm_state::Address) -> TransportResult<evm_state::U256> {
-        self.rpc_client()
-            .get_evm_balance(pubkey)
-=======
     fn get_latest_blockhash(&self) -> TransportResult<Hash> {
         let (blockhash, _) =
             self.get_latest_blockhash_with_commitment(CommitmentConfig::default())?;
@@ -611,7 +603,15 @@
     fn get_fee_for_message(&self, message: &Message) -> TransportResult<u64> {
         self.rpc_client()
             .get_fee_for_message(message)
->>>>>>> 3ac7e043
+            .map_err(|e| e.into())
+    }
+
+    // evm scope
+
+    /// Get account balance or 0 if not found.
+    fn get_evm_balance(&self, pubkey: &evm_state::Address) -> TransportResult<evm_state::U256> {
+        self.rpc_client()
+            .get_evm_balance(pubkey)
             .map_err(|e| e.into())
     }
 }
