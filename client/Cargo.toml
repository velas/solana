--- conflicted
+++ resolved
@@ -1,10 +1,6 @@
 [package]
 name = "solana-client"
-<<<<<<< HEAD
-version = "1.9.29"
-=======
 version = "1.10.41"
->>>>>>> 55438c03
 description = "Solana Client"
 authors = ["Solana Maintainers <maintainers@solana.foundation>"]
 repository = "https://github.com/solana-labs/solana"
@@ -42,21 +38,6 @@
 semver = "1.0.6"
 serde = "1.0.136"
 serde_derive = "1.0.103"
-<<<<<<< HEAD
-serde_json = "1.0.72"
-solana-account-decoder = { path = "../account-decoder", version = "=1.9.29" }
-solana-clap-utils = { path = "../clap-utils", version = "=1.9.29" }
-solana-faucet = { path = "../faucet", version = "=1.9.29" }
-solana-net-utils = { path = "../net-utils", version = "=1.9.29" }
-solana-measure = { path = "../measure", version = "=1.9.29" }
-solana-sdk = { path = "../sdk", version = "=1.9.29" }
-solana-transaction-status = { path = "../transaction-status", version = "=1.9.29" }
-solana-version = { path = "../version", version = "=0.6.3" }
-solana-vote-program = { path = "../programs/vote", version = "=1.9.29" }
-thiserror = "1.0"
-tokio = { version = "~1.14.1", features = ["full"] }
-tungstenite = { version = "0.16.0", features = ["rustls-tls-webpki-roots"] }
-=======
 serde_json = "1.0.79"
 solana-account-decoder = { path = "../account-decoder", version = "=1.10.41" }
 solana-clap-utils = { path = "../clap-utils", version = "=1.10.41" }
@@ -67,15 +48,15 @@
 solana-sdk = { path = "../sdk", version = "=1.10.41" }
 solana-streamer = { path = "../streamer", version = "=1.10.41" }
 solana-transaction-status = { path = "../transaction-status", version = "=1.10.41" }
-solana-version = { path = "../version", version = "=1.10.41" }
+solana-version = { path = "../version", version = "=0.6.3" }
 solana-vote-program = { path = "../programs/vote", version = "=1.10.41" }
 spl-token-2022 = { version = "=0.4.2", features = ["no-entrypoint"] }
 thiserror = "1.0"
+# tokio = { version = "~1.14.1", features = ["full"] } ?
 tokio = { version = "1", features = ["full"] }
 tokio-stream = "0.1.8"
 tokio-tungstenite = { version = "0.17.1", features = ["rustls-tls-webpki-roots"] }
 tungstenite = { version = "0.17.2", features = ["rustls-tls-webpki-roots"] }
->>>>>>> 55438c03
 url = "2.2.2"
 evm-state = { path = "../evm-utils/evm-state" }
 evm-rpc = { path = "../evm-utils/evm-rpc" }
@@ -84,12 +65,8 @@
 [dev-dependencies]
 assert_matches = "1.5.0"
 jsonrpc-http-server = "18.0.0"
-<<<<<<< HEAD
-solana-logger = { path = "../logger", version = "=1.9.29" }
-=======
 solana-logger = { path = "../logger", version = "=1.10.41" }
 solana-perf = { path = "../perf", version = "=1.10.41" }
->>>>>>> 55438c03
 
 [package.metadata.docs.rs]
 targets = ["x86_64-unknown-linux-gnu"]