[package]
name = "solana-merkle-tree"
<<<<<<< HEAD
version = "1.9.29"
=======
version = "1.10.41"
>>>>>>> 55438c03
description = "Solana Merkle Tree"
authors = ["Solana Maintainers <maintainers@solana.foundation>"]
repository = "https://github.com/solana-labs/solana"
license = "Apache-2.0"
homepage = "https://solana.com/"
documentation = "https://docs.rs/solana-merkle-tree"
edition = "2021"

[dependencies]
<<<<<<< HEAD
solana-program = { path = "../sdk/program", version = "=1.9.29" }
=======
>>>>>>> 55438c03
fast-math = "0.1"
solana-program = { path = "../sdk/program", version = "=1.10.41" }

# This can go once the BPF toolchain target Rust 1.42.0+
[target.bpfel-unknown-unknown.dependencies]
matches = "0.1.9"

[dev-dependencies]
hex = "0.4.3"

[lib]
crate-type = ["lib"]
name = "solana_merkle_tree"

[package.metadata.docs.rs]
targets = ["x86_64-unknown-linux-gnu"]<|MERGE_RESOLUTION|>--- conflicted
+++ resolved
@@ -1,10 +1,6 @@
 [package]
 name = "solana-merkle-tree"
-<<<<<<< HEAD
-version = "1.9.29"
-=======
 version = "1.10.41"
->>>>>>> 55438c03
 description = "Solana Merkle Tree"
 authors = ["Solana Maintainers <maintainers@solana.foundation>"]
 repository = "https://github.com/solana-labs/solana"
@@ -14,10 +10,6 @@
 edition = "2021"
 
 [dependencies]
-<<<<<<< HEAD
-solana-program = { path = "../sdk/program", version = "=1.9.29" }
-=======
->>>>>>> 55438c03
 fast-math = "0.1"
 solana-program = { path = "../sdk/program", version = "=1.10.41" }
 
