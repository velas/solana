--- conflicted
+++ resolved
@@ -1,10 +1,6 @@
 [package]
 name = "solana-frozen-abi"
-<<<<<<< HEAD
-version = "1.9.29"
-=======
 version = "1.10.41"
->>>>>>> 55438c03
 description = "Solana Frozen ABI"
 authors = ["Solana Maintainers <maintainers@solana.foundation>"]
 repository = "https://github.com/solana-labs/solana"
@@ -20,16 +16,6 @@
 log = "0.4.14"
 serde = "1.0.136"
 serde_derive = "1.0.103"
-<<<<<<< HEAD
-sha2 = "0.9.8"
-solana-frozen-abi-macro = { path = "macro", version = "=1.9.29" }
-thiserror = "1.0"
-
-[target.'cfg(not(target_arch = "bpf"))'.dependencies]
-solana-logger = { path = "../logger", version = "=1.9.29" }
-generic-array = { version = "0.14.4", default-features = false, features = ["serde", "more_lengths"]}
-memmap2 = "0.5.0"
-=======
 serde_bytes = "0.11"
 sha2 = "0.10.2"
 solana-frozen-abi-macro = { path = "macro", version = "=1.10.41" }
@@ -42,7 +28,6 @@
 
 [target.'cfg(not(target_arch = "bpf"))'.dev-dependencies]
 solana-logger = { path = "../logger", version = "=1.10.41" }
->>>>>>> 55438c03
 
 [build-dependencies]
 rustc_version = "0.4"