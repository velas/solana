[package]
name = "solana-rpc-test"
<<<<<<< HEAD
version = "1.9.29"
=======
version = "1.10.41"
>>>>>>> 55438c03
description = "Solana RPC Test"
authors = ["Solana Maintainers <maintainers@solana.foundation>"]
repository = "https://github.com/solana-labs/solana"
license = "Apache-2.0"
homepage = "https://solana.com/"
documentation = "https://docs.rs/solana-rpc-test"
edition = "2021"
publish = false

[dependencies]
bincode = "1.3.3"
bs58 = "0.4.0"
crossbeam-channel = "0.5"
futures-util = "0.3.21"
log = "0.4.11"
<<<<<<< HEAD
reqwest = { version = "0.11.5", default-features = false, features = ["blocking", "rustls-tls", "json"] }
serde = "1.0.130"
serde_json = "1.0.72"
solana-account-decoder = { path = "../account-decoder", version = "=1.9.29" }
solana-client = { path = "../client", version = "=1.9.29" }
solana-rpc = { path = "../rpc", version = "=1.9.29" }
solana-sdk = { path = "../sdk", version = "=1.9.29" }
solana-streamer = { path = "../streamer", version = "=1.9.29" }
solana-test-validator = { path = "../test-validator", version = "=1.9.29" }
solana-transaction-status = { path = "../transaction-status", version = "=1.9.29" }
tokio = { version = "1.14.1", features = ["full"] }
solana-evm-loader-program = { path = "../evm-utils/programs/evm_loader" }
evm-rpc = { path = "../evm-utils/evm-rpc" }
evm-state = { path = "../evm-utils/evm-state" }
hex = "0.4"
primitive-types = "0.11.0"

[dev-dependencies]
solana-logger = { path = "../logger", version = "=1.9.29" }
=======
reqwest = { version = "0.11.10", default-features = false, features = ["blocking", "brotli", "deflate", "gzip", "rustls-tls", "json"] }
serde = "1.0.136"
serde_json = "1.0.79"
solana-account-decoder = { path = "../account-decoder", version = "=1.10.41" }
solana-client = { path = "../client", version = "=1.10.41" }
solana-rpc = { path = "../rpc", version = "=1.10.41" }
solana-sdk = { path = "../sdk", version = "=1.10.41" }
solana-streamer = { path = "../streamer", version = "=1.10.41" }
solana-test-validator = { path = "../test-validator", version = "=1.10.41" }
solana-transaction-status = { path = "../transaction-status", version = "=1.10.41" }
tokio = { version = "~1.14.1", features = ["full"] }

[dev-dependencies]
solana-logger = { path = "../logger", version = "=1.10.41" }
>>>>>>> 55438c03

[package.metadata.docs.rs]
targets = ["x86_64-unknown-linux-gnu"]<|MERGE_RESOLUTION|>--- conflicted
+++ resolved
@@ -1,10 +1,6 @@
 [package]
 name = "solana-rpc-test"
-<<<<<<< HEAD
-version = "1.9.29"
-=======
 version = "1.10.41"
->>>>>>> 55438c03
 description = "Solana RPC Test"
 authors = ["Solana Maintainers <maintainers@solana.foundation>"]
 repository = "https://github.com/solana-labs/solana"
@@ -20,27 +16,6 @@
 crossbeam-channel = "0.5"
 futures-util = "0.3.21"
 log = "0.4.11"
-<<<<<<< HEAD
-reqwest = { version = "0.11.5", default-features = false, features = ["blocking", "rustls-tls", "json"] }
-serde = "1.0.130"
-serde_json = "1.0.72"
-solana-account-decoder = { path = "../account-decoder", version = "=1.9.29" }
-solana-client = { path = "../client", version = "=1.9.29" }
-solana-rpc = { path = "../rpc", version = "=1.9.29" }
-solana-sdk = { path = "../sdk", version = "=1.9.29" }
-solana-streamer = { path = "../streamer", version = "=1.9.29" }
-solana-test-validator = { path = "../test-validator", version = "=1.9.29" }
-solana-transaction-status = { path = "../transaction-status", version = "=1.9.29" }
-tokio = { version = "1.14.1", features = ["full"] }
-solana-evm-loader-program = { path = "../evm-utils/programs/evm_loader" }
-evm-rpc = { path = "../evm-utils/evm-rpc" }
-evm-state = { path = "../evm-utils/evm-state" }
-hex = "0.4"
-primitive-types = "0.11.0"
-
-[dev-dependencies]
-solana-logger = { path = "../logger", version = "=1.9.29" }
-=======
 reqwest = { version = "0.11.10", default-features = false, features = ["blocking", "brotli", "deflate", "gzip", "rustls-tls", "json"] }
 serde = "1.0.136"
 serde_json = "1.0.79"
@@ -52,10 +27,14 @@
 solana-test-validator = { path = "../test-validator", version = "=1.10.41" }
 solana-transaction-status = { path = "../transaction-status", version = "=1.10.41" }
 tokio = { version = "~1.14.1", features = ["full"] }
+solana-evm-loader-program = { path = "../evm-utils/programs/evm_loader" }
+evm-rpc = { path = "../evm-utils/evm-rpc" }
+evm-state = { path = "../evm-utils/evm-state" }
+hex = "0.4"
+primitive-types = "0.11.0"
 
 [dev-dependencies]
 solana-logger = { path = "../logger", version = "=1.10.41" }
->>>>>>> 55438c03
 
 [package.metadata.docs.rs]
 targets = ["x86_64-unknown-linux-gnu"]