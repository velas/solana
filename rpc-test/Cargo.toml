--- conflicted
+++ resolved
@@ -1,10 +1,6 @@
 [package]
 name = "solana-rpc-test"
-<<<<<<< HEAD
-version = "1.13.4"
-=======
 version = "1.13.7"
->>>>>>> 88aeaa82
 description = "Solana RPC Test"
 authors = ["Solana Maintainers <maintainers@solana.foundation>"]
 repository = "https://github.com/solana-labs/solana"
@@ -23,15 +19,6 @@
 reqwest = { version = "0.11.10", default-features = false, features = ["blocking", "brotli", "deflate", "gzip", "rustls-tls", "json"] }
 serde = "1.0.136"
 serde_json = "1.0.79"
-<<<<<<< HEAD
-solana-account-decoder = { path = "../account-decoder", version = "=1.13.4" }
-solana-client = { path = "../client", version = "=1.13.4" }
-solana-rpc = { path = "../rpc", version = "=1.13.4" }
-solana-sdk = { path = "../sdk", version = "=1.13.4" }
-solana-streamer = { path = "../streamer", version = "=1.13.4" }
-solana-test-validator = { path = "../test-validator", version = "=1.13.4" }
-solana-transaction-status = { path = "../transaction-status", version = "=1.13.4" }
-=======
 solana-account-decoder = { path = "../account-decoder", version = "=1.13.7" }
 solana-client = { path = "../client", version = "=1.13.7" }
 solana-rpc = { path = "../rpc", version = "=1.13.7" }
@@ -39,7 +26,6 @@
 solana-streamer = { path = "../streamer", version = "=1.13.7" }
 solana-test-validator = { path = "../test-validator", version = "=1.13.7" }
 solana-transaction-status = { path = "../transaction-status", version = "=1.13.7" }
->>>>>>> 88aeaa82
 tokio = { version = "~1.14.1", features = ["full"] }
 solana-evm-loader-program = { path = "../evm-utils/programs/evm_loader" }
 evm-rpc = { path = "../evm-utils/evm-rpc" }
@@ -48,11 +34,7 @@
 primitive-types = "0.12"
 
 [dev-dependencies]
-<<<<<<< HEAD
-solana-logger = { path = "../logger", version = "=1.13.4" }
-=======
 solana-logger = { path = "../logger", version = "=1.13.7" }
->>>>>>> 88aeaa82
 
 [package.metadata.docs.rs]
 targets = ["x86_64-unknown-linux-gnu"]