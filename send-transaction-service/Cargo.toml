--- conflicted
+++ resolved
@@ -1,10 +1,6 @@
 [package]
 name = "solana-send-transaction-service"
-<<<<<<< HEAD
-version = "1.13.4"
-=======
 version = "1.13.7"
->>>>>>> 88aeaa82
 description = "Solana send transaction service"
 authors = ["Solana Maintainers <maintainers@solana.foundation>"]
 repository = "https://github.com/solana-labs/solana"
@@ -16,17 +12,6 @@
 [dependencies]
 crossbeam-channel = "0.5"
 log = "0.4.14"
-<<<<<<< HEAD
-solana-client = { path = "../client", version = "=1.13.4" }
-solana-measure = { path = "../measure", version = "=1.13.4" }
-solana-metrics = { path = "../metrics", version = "=1.13.4" }
-solana-runtime = { path = "../runtime", version = "=1.13.4" }
-solana-sdk = { path = "../sdk", version = "=1.13.4" }
-
-
-[dev-dependencies]
-solana-logger = { path = "../logger", version = "=1.13.4" }
-=======
 solana-client = { path = "../client", version = "=1.13.7" }
 solana-measure = { path = "../measure", version = "=1.13.7" }
 solana-metrics = { path = "../metrics", version = "=1.13.7" }
@@ -36,7 +21,6 @@
 
 [dev-dependencies]
 solana-logger = { path = "../logger", version = "=1.13.7" }
->>>>>>> 88aeaa82
 
 [package.metadata.docs.rs]
 targets = ["x86_64-unknown-linux-gnu"]