--- conflicted
+++ resolved
@@ -2,39 +2,6 @@
 ///
 /// All tests must start from an entry point and a funding keypair and
 /// discover the rest of the network.
-<<<<<<< HEAD
-use rand::{thread_rng, Rng};
-use rayon::prelude::*;
-use solana_client::thin_client::create_client;
-use solana_core::validator::ValidatorExit;
-use solana_core::{
-    cluster_info::VALIDATOR_PORT_RANGE, consensus::VOTE_THRESHOLD_DEPTH, contact_info::ContactInfo,
-    gossip_service::discover_cluster,
-};
-use solana_ledger::{
-    blockstore::Blockstore,
-    entry::{Entry, EntrySlice},
-};
-use solana_sdk::{
-    client::SyncClient,
-    clock::{self, Slot, NUM_CONSECUTIVE_LEADER_SLOTS},
-    commitment_config::CommitmentConfig,
-    epoch_schedule::MINIMUM_SLOTS_PER_EPOCH,
-    hash::Hash,
-    poh_config::PohConfig,
-    pubkey::Pubkey,
-    signature::{Keypair, Signature, Signer},
-    system_transaction,
-    timing::duration_as_ms,
-    transport::TransportError,
-};
-use std::{
-    collections::{HashMap, HashSet},
-    path::Path,
-    sync::{Arc, RwLock},
-    thread::sleep,
-    time::{Duration, Instant},
-=======
 use log::*;
 use {
     rand::{thread_rng, Rng},
@@ -74,7 +41,6 @@
         thread::sleep,
         time::{Duration, Instant},
     },
->>>>>>> 3ac7e043
 };
 
 /// Spend and verify from every node in the network
@@ -102,13 +68,8 @@
             )
             .expect("balance in source");
         assert!(bal > 0);
-<<<<<<< HEAD
-        let (blockhash, _fee_calculator, _last_valid_slot) = client
-            .get_recent_blockhash_with_commitment(CommitmentConfig::confirmed())
-=======
         let (blockhash, _) = client
             .get_latest_blockhash_with_commitment(CommitmentConfig::confirmed())
->>>>>>> 3ac7e043
             .unwrap();
         let mut transaction =
             system_transaction::transfer(funding_keypair, &random_keypair.pubkey(), 1, blockhash);
@@ -329,19 +290,6 @@
     let mut done = false;
     let mut last_print = Instant::now();
     let loop_start = Instant::now();
-<<<<<<< HEAD
-    let loop_timeout = Duration::from_secs(60);
-    while !done {
-        assert!(loop_start.elapsed() < loop_timeout);
-        for (i, ingress_node) in contact_infos.iter().enumerate() {
-            let client = create_client(ingress_node.client_facing_addr(), VALIDATOR_PORT_RANGE);
-            let slot = client.get_slot().unwrap_or(0);
-            roots[i].insert(slot);
-            let min_node = roots.iter().map(|r| r.len()).min().unwrap_or(0);
-            done = min_node >= num_new_roots;
-            if done || last_print.elapsed().as_secs() > 3 {
-                info!("{} min observed roots {}/16", test_name, min_node);
-=======
     let loop_timeout = Duration::from_secs(180);
     let mut num_roots_map = HashMap::new();
     while !done {
@@ -361,7 +309,6 @@
                     "{} waiting for {} new roots.. observed: {:?}",
                     test_name, num_new_roots, num_roots_map
                 );
->>>>>>> 3ac7e043
                 last_print = Instant::now();
             }
         }
@@ -447,7 +394,6 @@
     Ok(())
 }
 
-#[allow(clippy::bool_assert_comparison)]
 fn get_and_verify_slot_entries(
     blockstore: &Blockstore,
     slot: Slot,
