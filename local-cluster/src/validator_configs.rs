--- conflicted
+++ resolved
@@ -66,13 +66,10 @@
         accounts_shrink_ratio: config.accounts_shrink_ratio,
         accounts_db_config: config.accounts_db_config.clone(),
         wait_to_vote_slot: config.wait_to_vote_slot,
-<<<<<<< HEAD
+        ledger_column_options: config.ledger_column_options.clone(),
+        enable_quic_servers: config.enable_quic_servers,
         verify_evm_state: config.verify_evm_state,
         jaeger_collector_url: config.jaeger_collector_url.clone(),
-=======
-        ledger_column_options: config.ledger_column_options.clone(),
-        enable_quic_servers: config.enable_quic_servers,
->>>>>>> 55438c03
     }
 }
 
