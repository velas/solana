--- conflicted
+++ resolved
@@ -3,11 +3,7 @@
 edition = "2021"
 name = "solana-local-cluster"
 description = "Blockchain, Rebuilt for Scale"
-<<<<<<< HEAD
-version = "1.9.29"
-=======
 version = "1.10.41"
->>>>>>> 55438c03
 repository = "https://github.com/solana-labs/solana"
 license = "Apache-2.0"
 homepage = "https://solana.com/"
@@ -20,22 +16,6 @@
 log = "0.4.14"
 rand = "0.7.0"
 rayon = "1.5.1"
-<<<<<<< HEAD
-solana-config-program = { path = "../programs/config", version = "=1.9.29" }
-solana-core = { path = "../core", version = "=1.9.29" }
-solana-client = { path = "../client", version = "=1.9.29" }
-solana-download-utils = { path = "../download-utils", version = "=1.9.29" }
-solana-entry = { path = "../entry", version = "=1.9.29" }
-solana-gossip = { path = "../gossip", version = "=1.9.29" }
-solana-ledger = { path = "../ledger", version = "=1.9.29" }
-solana-logger = { path = "../logger", version = "=1.9.29" }
-solana-runtime = { path = "../runtime", version = "=1.9.29" }
-solana-sdk = { path = "../sdk", version = "=1.9.29" }
-solana-stake-program = { path = "../programs/stake", version = "=1.9.29" }
-solana-streamer = { path = "../streamer", version = "=1.9.29" }
-solana-vote-program = { path = "../programs/vote", version = "=1.9.29" }
-tempfile = "3.2.0"
-=======
 solana-client = { path = "../client", version = "=1.10.41" }
 solana-config-program = { path = "../programs/config", version = "=1.10.41" }
 solana-core = { path = "../core", version = "=1.10.41" }
@@ -48,7 +28,6 @@
 solana-streamer = { path = "../streamer", version = "=1.10.41" }
 solana-vote-program = { path = "../programs/vote", version = "=1.10.41" }
 tempfile = "3.3.0"
->>>>>>> 55438c03
 
 [dev-dependencies]
 assert_matches = "1.5.0"
