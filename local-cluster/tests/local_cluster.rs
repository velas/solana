#![allow(clippy::integer_arithmetic)]
use {
    assert_matches::assert_matches,
<<<<<<< HEAD
    common::{
        create_custom_leader_schedule_with_random_keys, last_vote_in_tower, ms_for_n_slots,
        open_blockstore, purge_slots, remove_tower, restore_tower, run_cluster_partition,
        run_kill_partition_switch_threshold, test_faulty_node, RUST_LOG_FILTER,
    },
=======
    common::*,
>>>>>>> 55438c03
    crossbeam_channel::{unbounded, Receiver},
    gag::BufferRedirect,
    log::*,
    serial_test::serial,
    solana_client::{
        pubsub_client::PubsubClient,
        rpc_client::RpcClient,
        rpc_config::{RpcProgramAccountsConfig, RpcSignatureSubscribeConfig},
        rpc_response::RpcSignatureResult,
        thin_client::ThinClient,
    },
    solana_core::{
        broadcast_stage::BroadcastStageType,
        consensus::{Tower, SWITCH_FORK_THRESHOLD, VOTE_THRESHOLD_DEPTH},
        optimistic_confirmation_verifier::OptimisticConfirmationVerifier,
        replay_stage::DUPLICATE_THRESHOLD,
        tower_storage::FileTowerStorage,
        validator::ValidatorConfig,
    },
    solana_download_utils::download_snapshot_archive,
<<<<<<< HEAD
    solana_gossip::{cluster_info::VALIDATOR_PORT_RANGE, gossip_service::discover_cluster},
=======
    solana_gossip::gossip_service::discover_cluster,
>>>>>>> 55438c03
    solana_ledger::{ancestor_iterator::AncestorIterator, blockstore::Blockstore},
    solana_local_cluster::{
        cluster::{Cluster, ClusterValidatorInfo},
        cluster_tests,
        local_cluster::{ClusterConfig, LocalCluster},
        validator_configs::*,
    },
    solana_runtime::{
        snapshot_archive_info::SnapshotArchiveInfoGetter,
        snapshot_package::SnapshotType,
        snapshot_utils::{self, ArchiveFormat},
    },
    solana_sdk::{
        account::AccountSharedData,
        client::{AsyncClient, SyncClient},
        clock::{self, Slot, DEFAULT_TICKS_PER_SLOT, MAX_PROCESSING_AGE},
        commitment_config::CommitmentConfig,
        epoch_schedule::MINIMUM_SLOTS_PER_EPOCH,
        genesis_config::ClusterType,
        poh_config::PohConfig,
        pubkey::Pubkey,
        signature::{Keypair, Signer},
        system_program, system_transaction,
    },
    solana_streamer::socket::SocketAddrSpace,
    solana_vote_program::vote_state::MAX_LOCKOUT_HISTORY,
    std::{
        collections::{HashMap, HashSet},
        fs,
        io::Read,
        iter,
        path::Path,
        sync::{
            atomic::{AtomicBool, Ordering},
            Arc,
        },
        thread::{sleep, Builder, JoinHandle},
        time::{Duration, Instant},
    },
};

mod common;
<<<<<<< HEAD

#[test]
fn test_local_cluster_start_and_exit() {
    solana_logger::setup();
    let num_nodes = 1;
    let cluster =
        LocalCluster::new_with_equal_stakes(num_nodes, 100, 3, SocketAddrSpace::Unspecified);
    assert_eq!(cluster.validators.len(), num_nodes);
}

#[test]
fn test_local_cluster_start_and_exit_with_config() {
    solana_logger::setup();
    const NUM_NODES: usize = 1;
    let mut config = ClusterConfig {
        validator_configs: make_identical_validator_configs(
            &ValidatorConfig::default_for_test(),
            NUM_NODES,
        ),
        node_stakes: vec![3; NUM_NODES],
        cluster_lamports: 100,
        ticks_per_slot: 8,
        slots_per_epoch: MINIMUM_SLOTS_PER_EPOCH as u64,
        stakers_slot_offset: MINIMUM_SLOTS_PER_EPOCH as u64,
        ..ClusterConfig::default()
    };
    let cluster = LocalCluster::new(&mut config, SocketAddrSpace::Unspecified);
    assert_eq!(cluster.validators.len(), NUM_NODES);
}

#[test]
#[serial]
fn test_ledger_cleanup_service() {
    solana_logger::setup_with_default(RUST_LOG_FILTER);
    error!("test_ledger_cleanup_service");
    let num_nodes = 3;
    let validator_config = ValidatorConfig {
        max_ledger_shreds: Some(100),
        ..ValidatorConfig::default_for_test()
    };
=======

#[test]
fn test_local_cluster_start_and_exit() {
    solana_logger::setup();
    let num_nodes = 1;
    let cluster =
        LocalCluster::new_with_equal_stakes(num_nodes, 100, 3, SocketAddrSpace::Unspecified);
    assert_eq!(cluster.validators.len(), num_nodes);
}

#[test]
fn test_local_cluster_start_and_exit_with_config() {
    solana_logger::setup();
    const NUM_NODES: usize = 1;
>>>>>>> 55438c03
    let mut config = ClusterConfig {
        validator_configs: make_identical_validator_configs(
            &ValidatorConfig::default_for_test(),
            NUM_NODES,
        ),
        node_stakes: vec![3; NUM_NODES],
        cluster_lamports: 100,
        ticks_per_slot: 8,
        slots_per_epoch: MINIMUM_SLOTS_PER_EPOCH as u64,
        stakers_slot_offset: MINIMUM_SLOTS_PER_EPOCH as u64,
        ..ClusterConfig::default()
    };
    let cluster = LocalCluster::new(&mut config, SocketAddrSpace::Unspecified);
    assert_eq!(cluster.validators.len(), NUM_NODES);
}

#[test]
#[serial]
fn test_spend_and_verify_all_nodes_1() {
    solana_logger::setup_with_default(RUST_LOG_FILTER);
    error!("test_spend_and_verify_all_nodes_1");
    let num_nodes = 1;
    let local =
        LocalCluster::new_with_equal_stakes(num_nodes, 10_000, 100, SocketAddrSpace::Unspecified);
    cluster_tests::spend_and_verify_all_nodes(
        &local.entry_point_info,
        &local.funding_keypair,
        num_nodes,
        HashSet::new(),
        SocketAddrSpace::Unspecified,
        &local.connection_cache,
    );
}

#[test]
#[serial]
fn test_spend_and_verify_all_nodes_2() {
    solana_logger::setup_with_default(RUST_LOG_FILTER);
    error!("test_spend_and_verify_all_nodes_2");
    let num_nodes = 2;
    let local =
        LocalCluster::new_with_equal_stakes(num_nodes, 10_000, 100, SocketAddrSpace::Unspecified);
    cluster_tests::spend_and_verify_all_nodes(
        &local.entry_point_info,
        &local.funding_keypair,
        num_nodes,
        HashSet::new(),
        SocketAddrSpace::Unspecified,
        &local.connection_cache,
    );
}

#[test]
#[serial]
fn test_spend_and_verify_all_nodes_3() {
    solana_logger::setup_with_default(RUST_LOG_FILTER);
    error!("test_spend_and_verify_all_nodes_3");
    let num_nodes = 3;
    let local =
        LocalCluster::new_with_equal_stakes(num_nodes, 10_000, 100, SocketAddrSpace::Unspecified);
    cluster_tests::spend_and_verify_all_nodes(
        &local.entry_point_info,
        &local.funding_keypair,
        num_nodes,
        HashSet::new(),
        SocketAddrSpace::Unspecified,
        &local.connection_cache,
    );
}

#[test]
#[serial]
fn test_local_cluster_signature_subscribe() {
    solana_logger::setup_with_default(RUST_LOG_FILTER);
    let num_nodes = 2;
    let cluster =
        LocalCluster::new_with_equal_stakes(num_nodes, 10_000, 100, SocketAddrSpace::Unspecified);
    let nodes = cluster.get_node_pubkeys();

    // Get non leader
    let non_bootstrap_id = nodes
        .into_iter()
        .find(|id| *id != cluster.entry_point_info.id)
        .unwrap();
    let non_bootstrap_info = cluster.get_contact_info(&non_bootstrap_id).unwrap();

    let (rpc, tpu) = non_bootstrap_info.client_facing_addr();
    let tx_client = ThinClient::new(rpc, tpu, cluster.connection_cache.clone());

    let (blockhash, _) = tx_client
        .get_latest_blockhash_with_commitment(CommitmentConfig::processed())
        .unwrap();

    let mut transaction = system_transaction::transfer(
        &cluster.funding_keypair,
        &solana_sdk::pubkey::new_rand(),
        10,
        blockhash,
    );

    let (mut sig_subscribe_client, receiver) = PubsubClient::signature_subscribe(
        &format!("ws://{}", &non_bootstrap_info.rpc_pubsub.to_string()),
        &transaction.signatures[0],
        Some(RpcSignatureSubscribeConfig {
            commitment: Some(CommitmentConfig::processed()),
            enable_received_notification: Some(true),
        }),
    )
    .unwrap();

    tx_client
        .retry_transfer(&cluster.funding_keypair, &mut transaction, 5)
        .unwrap();

    let mut got_received_notification = false;
    loop {
        let responses: Vec<_> = receiver.try_iter().collect();
        let mut should_break = false;
        for response in responses {
            match response.value {
                RpcSignatureResult::ProcessedSignature(_) => {
                    should_break = true;
                    break;
                }
                RpcSignatureResult::ReceivedSignature(_) => {
                    got_received_notification = true;
                }
            }
        }

        if should_break {
            break;
        }
        sleep(Duration::from_millis(100));
    }

    // If we don't drop the cluster, the blocking web socket service
    // won't return, and the `sig_subscribe_client` won't shut down
    drop(cluster);
    sig_subscribe_client.shutdown().unwrap();
    assert!(got_received_notification);
}

#[test]
#[allow(unused_attributes)]
#[ignore]
fn test_spend_and_verify_all_nodes_env_num_nodes() {
    solana_logger::setup_with_default(RUST_LOG_FILTER);
    let num_nodes: usize = std::env::var("NUM_NODES")
        .expect("please set environment variable NUM_NODES")
        .parse()
        .expect("could not parse NUM_NODES as a number");
    let local =
        LocalCluster::new_with_equal_stakes(num_nodes, 10_000, 100, SocketAddrSpace::Unspecified);
    cluster_tests::spend_and_verify_all_nodes(
        &local.entry_point_info,
        &local.funding_keypair,
        num_nodes,
        HashSet::new(),
        SocketAddrSpace::Unspecified,
<<<<<<< HEAD
    );
}

// Cluster needs a supermajority to remain, so the minimum size for this test is 4
#[test]
#[serial]
fn test_leader_failure_4() {
    solana_logger::setup_with_default(RUST_LOG_FILTER);
    error!("test_leader_failure_4");
    let num_nodes = 4;
    let validator_config = ValidatorConfig::default_for_test();
    let mut config = ClusterConfig {
        cluster_lamports: 10_000,
        node_stakes: vec![100; 4],
        validator_configs: make_identical_validator_configs(&validator_config, num_nodes),
        ..ClusterConfig::default()
    };
    let local = LocalCluster::new(&mut config, SocketAddrSpace::Unspecified);

    cluster_tests::kill_entry_and_spend_and_verify_rest(
        &local.entry_point_info,
        &local
            .validators
            .get(&local.entry_point_info.id)
            .unwrap()
            .config
            .validator_exit,
        &local.funding_keypair,
        num_nodes,
        config.ticks_per_slot * config.poh_config.target_tick_duration.as_millis() as u64,
        SocketAddrSpace::Unspecified,
=======
        &local.connection_cache,
>>>>>>> 55438c03
    );
}

#[allow(unused_attributes)]
#[ignore]
#[test]
#[serial]
fn test_cluster_partition_1_2() {
    let empty = |_: &mut LocalCluster, _: &mut ()| {};
    let on_partition_resolved = |cluster: &mut LocalCluster, _: &mut ()| {
        cluster.check_for_new_roots(16, "PARTITION_TEST", SocketAddrSpace::Unspecified);
    };
    run_cluster_partition(
        &[vec![1], vec![1, 1]],
        None,
        (),
        empty,
        empty,
        on_partition_resolved,
        None,
        None,
        vec![],
    )
}

<<<<<<< HEAD
#[test]
#[serial]
fn test_cluster_partition_1_1() {
    let empty = |_: &mut LocalCluster, _: &mut ()| {};
    let on_partition_resolved = |cluster: &mut LocalCluster, _: &mut ()| {
        cluster.check_for_new_roots(16, "PARTITION_TEST", SocketAddrSpace::Unspecified);
    };
    run_cluster_partition(
        &[vec![1], vec![1]],
        None,
        (),
        empty,
        empty,
        on_partition_resolved,
        None,
        None,
        vec![],
    )
}

#[test]
#[serial]
fn test_cluster_partition_1_1_1() {
    let empty = |_: &mut LocalCluster, _: &mut ()| {};
    let on_partition_resolved = |cluster: &mut LocalCluster, _: &mut ()| {
        cluster.check_for_new_roots(16, "PARTITION_TEST", SocketAddrSpace::Unspecified);
    };
    run_cluster_partition(
        &[vec![1], vec![1], vec![1]],
        None,
        (),
        empty,
        empty,
        on_partition_resolved,
        None,
        None,
        vec![],
    )
}

=======
>>>>>>> 55438c03
#[test]
#[serial]
fn test_two_unbalanced_stakes() {
    solana_logger::setup_with_default(RUST_LOG_FILTER);
    error!("test_two_unbalanced_stakes");
    let validator_config = ValidatorConfig::default_for_test();
    let num_ticks_per_second = 100;
    let num_ticks_per_slot = 10;
    let num_slots_per_epoch = MINIMUM_SLOTS_PER_EPOCH as u64;

    let mut cluster = LocalCluster::new(
        &mut ClusterConfig {
            node_stakes: vec![999_990, 3],
            cluster_lamports: 1_000_000,
            validator_configs: make_identical_validator_configs(&validator_config, 2),
            ticks_per_slot: num_ticks_per_slot,
            slots_per_epoch: num_slots_per_epoch,
            stakers_slot_offset: num_slots_per_epoch,
            poh_config: PohConfig::new_sleep(Duration::from_millis(1000 / num_ticks_per_second)),
            ..ClusterConfig::default()
        },
        SocketAddrSpace::Unspecified,
    );

    cluster_tests::sleep_n_epochs(
        10.0,
        &cluster.genesis_config.poh_config,
        num_ticks_per_slot,
        num_slots_per_epoch,
    );
    cluster.close_preserve_ledgers();
    let leader_pubkey = cluster.entry_point_info.id;
    let leader_ledger = cluster.validators[&leader_pubkey].info.ledger_path.clone();
    cluster_tests::verify_ledger_ticks(&leader_ledger, num_ticks_per_slot as usize);
}

#[test]
#[serial]
fn test_forwarding() {
    // Set up a cluster where one node is never the leader, so all txs sent to this node
    // will be have to be forwarded in order to be confirmed
    let mut config = ClusterConfig {
        node_stakes: vec![999_990, 3],
        cluster_lamports: 2_000_000,
        validator_configs: make_identical_validator_configs(
            &ValidatorConfig::default_for_test(),
            2,
        ),
        ..ClusterConfig::default()
    };
    let cluster = LocalCluster::new(&mut config, SocketAddrSpace::Unspecified);

    let cluster_nodes = discover_cluster(
        &cluster.entry_point_info.gossip,
        2,
        SocketAddrSpace::Unspecified,
    )
    .unwrap();
    assert!(cluster_nodes.len() >= 2);

    let leader_pubkey = cluster.entry_point_info.id;

    let validator_info = cluster_nodes
        .iter()
        .find(|c| c.id != leader_pubkey)
        .unwrap();

    // Confirm that transactions were forwarded to and processed by the leader.
    cluster_tests::send_many_transactions(
        validator_info,
        &cluster.funding_keypair,
        &cluster.connection_cache,
        10,
        20,
    );
}

#[test]
#[serial]
fn test_restart_node() {
    solana_logger::setup_with_default(RUST_LOG_FILTER);
    error!("test_restart_node");
    let slots_per_epoch = MINIMUM_SLOTS_PER_EPOCH * 2;
    let ticks_per_slot = 16;
    let validator_config = ValidatorConfig::default_for_test();
    let mut cluster = LocalCluster::new(
        &mut ClusterConfig {
            node_stakes: vec![100; 1],
            cluster_lamports: 100,
            validator_configs: vec![safe_clone_config(&validator_config)],
            ticks_per_slot,
            slots_per_epoch,
            stakers_slot_offset: slots_per_epoch,
            ..ClusterConfig::default()
        },
        SocketAddrSpace::Unspecified,
    );
    let nodes = cluster.get_node_pubkeys();
    cluster_tests::sleep_n_epochs(
        1.0,
        &cluster.genesis_config.poh_config,
        clock::DEFAULT_TICKS_PER_SLOT,
        slots_per_epoch,
    );
    cluster.exit_restart_node(&nodes[0], validator_config, SocketAddrSpace::Unspecified);
    cluster_tests::sleep_n_epochs(
        0.5,
        &cluster.genesis_config.poh_config,
        clock::DEFAULT_TICKS_PER_SLOT,
        slots_per_epoch,
    );
    cluster_tests::send_many_transactions(
        &cluster.entry_point_info,
        &cluster.funding_keypair,
<<<<<<< HEAD
=======
        &cluster.connection_cache,
>>>>>>> 55438c03
        10,
        1,
    );
}

#[test]
#[serial]
fn test_mainnet_beta_cluster_type() {
    solana_logger::setup_with_default(RUST_LOG_FILTER);

    let mut config = ClusterConfig {
        cluster_type: ClusterType::MainnetBeta,
        node_stakes: vec![100; 1],
        cluster_lamports: 1_000,
        validator_configs: make_identical_validator_configs(
            &ValidatorConfig::default_for_test(),
            1,
        ),
        ..ClusterConfig::default()
    };
    let cluster = LocalCluster::new(&mut config, SocketAddrSpace::Unspecified);
    let cluster_nodes = discover_cluster(
        &cluster.entry_point_info.gossip,
        1,
        SocketAddrSpace::Unspecified,
    )
    .unwrap();
    assert_eq!(cluster_nodes.len(), 1);

    let (rpc, tpu) = cluster.entry_point_info.client_facing_addr();
    let client = ThinClient::new(rpc, tpu, cluster.connection_cache.clone());

    // Programs that are available at epoch 0
    for program_id in [
        &solana_config_program::id(),
        &solana_sdk::system_program::id(),
        &solana_sdk::stake::program::id(),
        &solana_vote_program::id(),
        &solana_sdk::bpf_loader_deprecated::id(),
        &solana_sdk::bpf_loader::id(),
        &solana_sdk::bpf_loader_upgradeable::id(),
    ]
    .iter()
    {
        assert_matches!(
            (
                program_id,
                client
                    .get_account_with_commitment(program_id, CommitmentConfig::processed())
                    .unwrap()
            ),
            (_program_id, Some(_))
        );
    }

    // Programs that are not available at epoch 0
    for program_id in [].iter() {
        assert_eq!(
            (
                program_id,
                client
                    .get_account_with_commitment(program_id, CommitmentConfig::processed())
                    .unwrap()
            ),
            (program_id, None)
        );
    }
}

#[test]
#[serial]
fn test_snapshot_download() {
    solana_logger::setup_with_default(RUST_LOG_FILTER);
    // First set up the cluster with 1 node
    let snapshot_interval_slots = 50;
    let num_account_paths = 3;

    let leader_snapshot_test_config =
        setup_snapshot_validator_config(snapshot_interval_slots, num_account_paths);
    let validator_snapshot_test_config =
        setup_snapshot_validator_config(snapshot_interval_slots, num_account_paths);

    let stake = 10_000;
    let mut config = ClusterConfig {
        node_stakes: vec![stake],
        cluster_lamports: 1_000_000,
        validator_configs: make_identical_validator_configs(
            &leader_snapshot_test_config.validator_config,
            1,
        ),
        ..ClusterConfig::default()
    };

    let mut cluster = LocalCluster::new(&mut config, SocketAddrSpace::Unspecified);

    let snapshot_archives_dir = &leader_snapshot_test_config
        .validator_config
        .snapshot_config
        .as_ref()
        .unwrap()
        .snapshot_archives_dir;

    trace!("Waiting for snapshot");
    let full_snapshot_archive_info = cluster.wait_for_next_full_snapshot(snapshot_archives_dir);
    trace!("found: {}", full_snapshot_archive_info.path().display());

    // Download the snapshot, then boot a validator from it.
    download_snapshot_archive(
        &cluster.entry_point_info.rpc,
        snapshot_archives_dir,
        (
            full_snapshot_archive_info.slot(),
            *full_snapshot_archive_info.hash(),
        ),
        SnapshotType::FullSnapshot,
        validator_snapshot_test_config
            .validator_config
            .snapshot_config
            .as_ref()
            .unwrap()
            .maximum_full_snapshot_archives_to_retain,
        validator_snapshot_test_config
            .validator_config
            .snapshot_config
            .as_ref()
            .unwrap()
            .maximum_incremental_snapshot_archives_to_retain,
        false,
        &mut None,
    )
    .unwrap();

    cluster.add_validator(
        &validator_snapshot_test_config.validator_config,
        stake,
        Arc::new(Keypair::new()),
        None,
        SocketAddrSpace::Unspecified,
    );
}

#[test]
#[serial]
fn test_incremental_snapshot_download() {
    solana_logger::setup_with_default(RUST_LOG_FILTER);
    // First set up the cluster with 1 node
    let accounts_hash_interval = 3;
    let incremental_snapshot_interval = accounts_hash_interval * 3;
    let full_snapshot_interval = incremental_snapshot_interval * 3;
    let num_account_paths = 3;

    let leader_snapshot_test_config = SnapshotValidatorConfig::new(
        full_snapshot_interval,
        incremental_snapshot_interval,
        accounts_hash_interval,
        num_account_paths,
    );
    let validator_snapshot_test_config = SnapshotValidatorConfig::new(
        full_snapshot_interval,
        incremental_snapshot_interval,
        accounts_hash_interval,
        num_account_paths,
    );

    let stake = 10_000;
    let mut config = ClusterConfig {
        node_stakes: vec![stake],
        cluster_lamports: 1_000_000,
        validator_configs: make_identical_validator_configs(
            &leader_snapshot_test_config.validator_config,
            1,
        ),
        ..ClusterConfig::default()
    };

    let mut cluster = LocalCluster::new(&mut config, SocketAddrSpace::Unspecified);

    let snapshot_archives_dir = &leader_snapshot_test_config
        .validator_config
        .snapshot_config
        .as_ref()
        .unwrap()
        .snapshot_archives_dir;

    debug!("snapshot config:\n\tfull snapshot interval: {}\n\tincremental snapshot interval: {}\n\taccounts hash interval: {}",
           full_snapshot_interval,
           incremental_snapshot_interval,
           accounts_hash_interval);
    debug!(
        "leader config:\n\tbank snapshots dir: {}\n\tsnapshot archives dir: {}",
        leader_snapshot_test_config
            .bank_snapshots_dir
            .path()
            .display(),
        leader_snapshot_test_config
            .snapshot_archives_dir
            .path()
            .display(),
    );
    debug!(
        "validator config:\n\tbank snapshots dir: {}\n\tsnapshot archives dir: {}",
        validator_snapshot_test_config
            .bank_snapshots_dir
            .path()
            .display(),
        validator_snapshot_test_config
            .snapshot_archives_dir
            .path()
            .display(),
    );

    trace!("Waiting for snapshots");
    let (incremental_snapshot_archive_info, full_snapshot_archive_info) =
        cluster.wait_for_next_incremental_snapshot(snapshot_archives_dir);
    trace!(
        "found: {} and {}",
        full_snapshot_archive_info.path().display(),
        incremental_snapshot_archive_info.path().display()
    );

    // Download the snapshots, then boot a validator from them.
    download_snapshot_archive(
        &cluster.entry_point_info.rpc,
        snapshot_archives_dir,
        (
            full_snapshot_archive_info.slot(),
            *full_snapshot_archive_info.hash(),
        ),
        SnapshotType::FullSnapshot,
        validator_snapshot_test_config
            .validator_config
            .snapshot_config
            .as_ref()
            .unwrap()
            .maximum_full_snapshot_archives_to_retain,
        validator_snapshot_test_config
            .validator_config
            .snapshot_config
            .as_ref()
            .unwrap()
            .maximum_incremental_snapshot_archives_to_retain,
        false,
        &mut None,
    )
    .unwrap();

    download_snapshot_archive(
        &cluster.entry_point_info.rpc,
        snapshot_archives_dir,
        (
            incremental_snapshot_archive_info.slot(),
            *incremental_snapshot_archive_info.hash(),
        ),
        SnapshotType::IncrementalSnapshot(incremental_snapshot_archive_info.base_slot()),
        validator_snapshot_test_config
            .validator_config
            .snapshot_config
            .as_ref()
            .unwrap()
            .maximum_full_snapshot_archives_to_retain,
        validator_snapshot_test_config
            .validator_config
            .snapshot_config
            .as_ref()
            .unwrap()
            .maximum_incremental_snapshot_archives_to_retain,
        false,
        &mut None,
    )
    .unwrap();

    cluster.add_validator(
        &validator_snapshot_test_config.validator_config,
        stake,
        Arc::new(Keypair::new()),
        None,
        SocketAddrSpace::Unspecified,
    );
}

/// Test the scenario where a node starts up from a snapshot and its blockstore has enough new
/// roots that cross the full snapshot interval.  In this scenario, the node needs to take a full
/// snapshot while processing the blockstore so that once the background services start up, there
/// is the correct full snapshot available to take subsequent incremental snapshots.
///
/// For this test...
/// - Start a leader node and run it long enough to take a full and incremental snapshot
/// - Download those snapshots to a validator node
/// - Copy the validator snapshots to a back up directory
/// - Start up the validator node
/// - Wait for the validator node to see enough root slots to cross the full snapshot interval
/// - Delete the snapshots on the validator node and restore the ones from the backup
/// - Restart the validator node to trigger the scenario we're trying to test
/// - Wait for the validator node to generate a new incremental snapshot
/// - Copy the new incremental snapshot (and its associated full snapshot) to another new validator
/// - Start up this new validator to ensure the snapshots from ^^^ are good
#[test]
#[ignore]
#[serial]
fn test_incremental_snapshot_download_with_crossing_full_snapshot_interval_at_startup() {
    solana_logger::setup_with_default(RUST_LOG_FILTER);
    // If these intervals change, also make sure to change the loop timers accordingly.
    let accounts_hash_interval = 3;
    let incremental_snapshot_interval = accounts_hash_interval * 3;
    let full_snapshot_interval = incremental_snapshot_interval * 3;

    let num_account_paths = 3;
    let leader_snapshot_test_config = SnapshotValidatorConfig::new(
        full_snapshot_interval,
        incremental_snapshot_interval,
        accounts_hash_interval,
        num_account_paths,
    );
    let validator_snapshot_test_config = SnapshotValidatorConfig::new(
        full_snapshot_interval,
        incremental_snapshot_interval,
        accounts_hash_interval,
        num_account_paths,
    );
    let stake = 10_000;
    let mut config = ClusterConfig {
        node_stakes: vec![stake],
        cluster_lamports: 1_000_000,
        validator_configs: make_identical_validator_configs(
            &leader_snapshot_test_config.validator_config,
            1,
        ),
        ..ClusterConfig::default()
    };

    let mut cluster = LocalCluster::new(&mut config, SocketAddrSpace::Unspecified);

    debug!("snapshot config:\n\tfull snapshot interval: {}\n\tincremental snapshot interval: {}\n\taccounts hash interval: {}",
           full_snapshot_interval,
           incremental_snapshot_interval,
           accounts_hash_interval);
    debug!(
        "leader config:\n\tbank snapshots dir: {}\n\tsnapshot archives dir: {}",
        leader_snapshot_test_config
            .bank_snapshots_dir
            .path()
            .display(),
        leader_snapshot_test_config
            .snapshot_archives_dir
            .path()
            .display(),
    );
    debug!(
        "validator config:\n\tbank snapshots dir: {}\n\tsnapshot archives dir: {}",
        validator_snapshot_test_config
            .bank_snapshots_dir
            .path()
            .display(),
        validator_snapshot_test_config
            .snapshot_archives_dir
            .path()
            .display(),
    );

    info!("Waiting for leader to create snapshots...");
    let (incremental_snapshot_archive_info, full_snapshot_archive_info) =
        LocalCluster::wait_for_next_incremental_snapshot(
            &cluster,
            leader_snapshot_test_config.snapshot_archives_dir.path(),
        );
    debug!(
        "Found snapshots:\n\tfull snapshot: {}\n\tincremental snapshot: {}",
        full_snapshot_archive_info.path().display(),
        incremental_snapshot_archive_info.path().display()
    );
    assert_eq!(
        full_snapshot_archive_info.slot(),
        incremental_snapshot_archive_info.base_slot()
    );

    // Download the snapshots, then boot a validator from them.
    info!("Downloading full snapshot to validator...");
    download_snapshot_archive(
        &cluster.entry_point_info.rpc,
        validator_snapshot_test_config.snapshot_archives_dir.path(),
        (
            full_snapshot_archive_info.slot(),
            *full_snapshot_archive_info.hash(),
        ),
        SnapshotType::FullSnapshot,
        validator_snapshot_test_config
            .validator_config
            .snapshot_config
            .as_ref()
            .unwrap()
            .maximum_full_snapshot_archives_to_retain,
        validator_snapshot_test_config
            .validator_config
            .snapshot_config
            .as_ref()
            .unwrap()
            .maximum_incremental_snapshot_archives_to_retain,
        false,
        &mut None,
    )
    .unwrap();
    let downloaded_full_snapshot_archive_info =
        snapshot_utils::get_highest_full_snapshot_archive_info(
            validator_snapshot_test_config.snapshot_archives_dir.path(),
        )
        .unwrap();
    debug!(
        "Downloaded full snapshot, slot: {}",
        downloaded_full_snapshot_archive_info.slot()
    );

    info!("Downloading incremental snapshot to validator...");
    download_snapshot_archive(
        &cluster.entry_point_info.rpc,
        validator_snapshot_test_config.snapshot_archives_dir.path(),
        (
            incremental_snapshot_archive_info.slot(),
            *incremental_snapshot_archive_info.hash(),
        ),
        SnapshotType::IncrementalSnapshot(incremental_snapshot_archive_info.base_slot()),
        validator_snapshot_test_config
            .validator_config
            .snapshot_config
            .as_ref()
            .unwrap()
            .maximum_full_snapshot_archives_to_retain,
        validator_snapshot_test_config
            .validator_config
            .snapshot_config
            .as_ref()
            .unwrap()
            .maximum_incremental_snapshot_archives_to_retain,
        false,
        &mut None,
    )
    .unwrap();
    let downloaded_incremental_snapshot_archive_info =
        snapshot_utils::get_highest_incremental_snapshot_archive_info(
            validator_snapshot_test_config.snapshot_archives_dir.path(),
            full_snapshot_archive_info.slot(),
        )
        .unwrap();
    debug!(
        "Downloaded incremental snapshot, slot: {}, base slot: {}",
        downloaded_incremental_snapshot_archive_info.slot(),
        downloaded_incremental_snapshot_archive_info.base_slot(),
    );
    assert_eq!(
        downloaded_full_snapshot_archive_info.slot(),
        downloaded_incremental_snapshot_archive_info.base_slot()
    );

    // closure to copy files in a directory to another directory
    let copy_files = |from: &Path, to: &Path| {
        trace!(
            "copying files from dir {}, to dir {}",
            from.display(),
            to.display()
        );
        for entry in fs::read_dir(from).unwrap() {
            let entry = entry.unwrap();
            if entry.file_type().unwrap().is_dir() {
                continue;
            }
            let from_file_path = entry.path();
            let to_file_path = to.join(from_file_path.file_name().unwrap());
            trace!(
                "\t\tcopying file from {} to {}...",
                from_file_path.display(),
                to_file_path.display()
            );
            fs::copy(from_file_path, to_file_path).unwrap();
        }
    };
    // closure to delete files in a directory
    let delete_files = |dir: &Path| {
        trace!("deleting files in dir {}", dir.display());
        for entry in fs::read_dir(dir).unwrap() {
            let entry = entry.unwrap();
            if entry.file_type().unwrap().is_dir() {
                continue;
            }
            let file_path = entry.path();
            trace!("\t\tdeleting file {}...", file_path.display());
            fs::remove_file(file_path).unwrap();
        }
    };

    let copy_files_with_remote = |from: &Path, to: &Path| {
        copy_files(from, to);
        let remote_from = snapshot_utils::build_snapshot_archives_remote_dir(from);
        let remote_to = snapshot_utils::build_snapshot_archives_remote_dir(to);
        let _ = fs::create_dir_all(&remote_from);
        let _ = fs::create_dir_all(&remote_to);
        copy_files(&remote_from, &remote_to);
    };

    let delete_files_with_remote = |from: &Path| {
        delete_files(from);
        let remote_dir = snapshot_utils::build_snapshot_archives_remote_dir(from);
        let _ = fs::create_dir_all(&remote_dir);
        delete_files(&remote_dir);
    };

    // After downloading the snapshots, copy them over to a backup directory.  Later we'll need to
    // restart the node and guarantee that the only snapshots present are these initial ones.  So,
    // the easiest way to do that is create a backup now, delete the ones on the node before
    // restart, then copy the backup ones over again.
    let backup_validator_snapshot_archives_dir = tempfile::tempdir_in(farf_dir()).unwrap();
    trace!(
        "Backing up validator snapshots to dir: {}...",
        backup_validator_snapshot_archives_dir.path().display()
    );
    copy_files_with_remote(
        validator_snapshot_test_config.snapshot_archives_dir.path(),
        backup_validator_snapshot_archives_dir.path(),
    );

    info!("Starting a new validator...");
    let validator_identity = Arc::new(Keypair::new());
    cluster.add_validator(
        &validator_snapshot_test_config.validator_config,
        stake,
        validator_identity.clone(),
        None,
        SocketAddrSpace::Unspecified,
    );

    // To ensure that a snapshot will be taken during startup, the blockstore needs to have roots
    // that cross a full snapshot interval.
    info!("Waiting for the validator to see enough slots to cross a full snapshot interval...");
    let starting_slot = incremental_snapshot_archive_info.slot();
    let timer = Instant::now();
    loop {
        let validator_current_slot = cluster
            .get_validator_client(&validator_identity.pubkey())
            .unwrap()
            .get_slot_with_commitment(CommitmentConfig::finalized())
            .unwrap();
        if validator_current_slot > (starting_slot + full_snapshot_interval) {
            break;
        }
        assert!(
            timer.elapsed() < Duration::from_secs(30),
            "It should not take longer than 30 seconds to cross the next full snapshot interval."
        );
        std::thread::yield_now();
    }
    trace!("Waited {:?}", timer.elapsed());

    // Get the highest full snapshot archive info for the validator, now that it has crossed the
    // next full snapshot interval.  We are going to use this to look up the same snapshot on the
    // leader, which we'll then use to compare to the full snapshot the validator will create
    // during startup.  This ensures the snapshot creation process during startup is correct.
    //
    // Putting this all in its own block so its clear we're only intended to keep the leader's info
    let leader_full_snapshot_archive_info_for_comparison = {
        let validator_full_snapshot = snapshot_utils::get_highest_full_snapshot_archive_info(
            validator_snapshot_test_config.snapshot_archives_dir.path(),
        )
        .unwrap();

        // Now get the same full snapshot on the LEADER that we just got from the validator
        let mut leader_full_snapshots = snapshot_utils::get_full_snapshot_archives(
            leader_snapshot_test_config.snapshot_archives_dir.path(),
        );
        leader_full_snapshots.retain(|full_snapshot| {
            full_snapshot.slot() == validator_full_snapshot.slot()
                && full_snapshot.hash() == validator_full_snapshot.hash()
        });

        // NOTE: If this unwrap() ever fails, it may be that the leader's old full snapshot archives
        // were purged.  If that happens, increase the maximum_full_snapshot_archives_to_retain
        // in the leader's Snapshotconfig.
        let leader_full_snapshot = leader_full_snapshots.first().unwrap();

        // And for sanity, the full snapshot from the leader and the validator MUST be the same
        assert_eq!(
            (
                validator_full_snapshot.slot(),
                validator_full_snapshot.hash()
            ),
            (leader_full_snapshot.slot(), leader_full_snapshot.hash())
        );

        leader_full_snapshot.clone()
    };

    trace!(
        "Delete all the snapshots on the validator and restore the originals from the backup..."
    );
    delete_files_with_remote(validator_snapshot_test_config.snapshot_archives_dir.path());
    copy_files_with_remote(
        backup_validator_snapshot_archives_dir.path(),
        validator_snapshot_test_config.snapshot_archives_dir.path(),
    );

    // Get the highest full snapshot slot *before* restarting, as a comparison
    let validator_full_snapshot_slot_at_startup =
        snapshot_utils::get_highest_full_snapshot_archive_slot(
            validator_snapshot_test_config.snapshot_archives_dir.path(),
        )
        .unwrap();

    info!("Restarting the validator...");
    let validator_info = cluster.exit_node(&validator_identity.pubkey());
    cluster.restart_node(
        &validator_identity.pubkey(),
        validator_info,
        SocketAddrSpace::Unspecified,
    );

    // Now, we want to ensure that the validator can make a new incremental snapshot based on the
    // new full snapshot that was created during the restart.
    let timer = Instant::now();
    let (
        validator_highest_full_snapshot_archive_info,
        _validator_highest_incremental_snapshot_archive_info,
    ) = loop {
        if let Some(highest_full_snapshot_info) =
            snapshot_utils::get_highest_full_snapshot_archive_info(
                validator_snapshot_test_config.snapshot_archives_dir.path(),
            )
        {
            if highest_full_snapshot_info.slot() > validator_full_snapshot_slot_at_startup {
                if let Some(highest_incremental_snapshot_info) =
                    snapshot_utils::get_highest_incremental_snapshot_archive_info(
                        validator_snapshot_test_config.snapshot_archives_dir.path(),
                        highest_full_snapshot_info.slot(),
                    )
                {
                    info!("Success! Made new full and incremental snapshots!");
                    trace!(
                        "Full snapshot slot: {}, incremental snapshot slot: {}",
                        highest_full_snapshot_info.slot(),
                        highest_incremental_snapshot_info.slot(),
                    );
                    break (
                        highest_full_snapshot_info,
                        highest_incremental_snapshot_info,
                    );
                }
            }
        }
        assert!(
            timer.elapsed() < Duration::from_secs(10),
            "It should not take longer than 10 seconds to cross the next incremental snapshot interval."
        );
        std::thread::yield_now();
    };
    trace!("Waited {:?}", timer.elapsed());

    // Check to make sure that the full snapshot the validator created during startup is the same
    // as the snapshot the leader created.
    // NOTE: If the assert fires and the _slots_ don't match (specifically are off by a full
    // snapshot interval), then that means the loop to get the
    // `validator_highest_full_snapshot_archive_info` saw the wrong one, and that may've been due
    // to some weird scheduling/delays on the machine running the test.  Run the test again.  If
    // this ever fails repeatedly then the test will need to be modified to handle this case.
    assert_eq!(
        (
            validator_highest_full_snapshot_archive_info.slot(),
            validator_highest_full_snapshot_archive_info.hash()
        ),
        (
            leader_full_snapshot_archive_info_for_comparison.slot(),
            leader_full_snapshot_archive_info_for_comparison.hash()
        )
    );

    // And lastly, startup another node with the new snapshots to ensure they work
    let final_validator_snapshot_test_config = SnapshotValidatorConfig::new(
        full_snapshot_interval,
        incremental_snapshot_interval,
        accounts_hash_interval,
        num_account_paths,
    );

    // Copy over the snapshots to the new node, but need to remove the tmp snapshot dir so it
    // doesn't break the simple copy_files closure.
    snapshot_utils::remove_tmp_snapshot_archives(
        validator_snapshot_test_config.snapshot_archives_dir.path(),
    );
    copy_files(
        validator_snapshot_test_config.snapshot_archives_dir.path(),
        final_validator_snapshot_test_config
            .snapshot_archives_dir
            .path(),
    );

    info!("Starting final validator...");
    let final_validator_identity = Arc::new(Keypair::new());
    cluster.add_validator(
        &final_validator_snapshot_test_config.validator_config,
        stake,
        final_validator_identity,
        None,
        SocketAddrSpace::Unspecified,
    );

    // Success!
}

#[allow(unused_attributes)]
#[test]
#[serial]
fn test_snapshot_restart_tower() {
    solana_logger::setup_with_default(RUST_LOG_FILTER);
    // First set up the cluster with 2 nodes
    let snapshot_interval_slots = 10;
    let num_account_paths = 2;

    let leader_snapshot_test_config =
        setup_snapshot_validator_config(snapshot_interval_slots, num_account_paths);
    let validator_snapshot_test_config =
        setup_snapshot_validator_config(snapshot_interval_slots, num_account_paths);

    let mut config = ClusterConfig {
        node_stakes: vec![10000, 10],
        cluster_lamports: 100_000,
        validator_configs: vec![
            safe_clone_config(&leader_snapshot_test_config.validator_config),
            safe_clone_config(&validator_snapshot_test_config.validator_config),
        ],
        ..ClusterConfig::default()
    };

    let mut cluster = LocalCluster::new(&mut config, SocketAddrSpace::Unspecified);

    // Let the nodes run for a while, then stop one of the validators
    sleep(Duration::from_millis(5000));
    let all_pubkeys = cluster.get_node_pubkeys();
    let validator_id = all_pubkeys
        .into_iter()
        .find(|x| *x != cluster.entry_point_info.id)
        .unwrap();
    let validator_info = cluster.exit_node(&validator_id);

    // Get slot after which this was generated
    let snapshot_archives_dir = &leader_snapshot_test_config
        .validator_config
        .snapshot_config
        .as_ref()
        .unwrap()
        .snapshot_archives_dir;

    let full_snapshot_archive_info = cluster.wait_for_next_full_snapshot(snapshot_archives_dir);

    // Copy archive to validator's snapshot output directory
    let validator_archive_path = snapshot_utils::build_full_snapshot_archive_path(
        validator_snapshot_test_config
            .snapshot_archives_dir
            .into_path(),
        full_snapshot_archive_info.slot(),
        full_snapshot_archive_info.hash(),
        full_snapshot_archive_info.archive_format(),
    );
    fs::hard_link(full_snapshot_archive_info.path(), &validator_archive_path).unwrap();

    // Restart validator from snapshot, the validator's tower state in this snapshot
    // will contain slots < the root bank of the snapshot. Validator should not panic.
    cluster.restart_node(&validator_id, validator_info, SocketAddrSpace::Unspecified);

    // Test cluster can still make progress and get confirmations in tower
    // Use the restarted node as the discovery point so that we get updated
    // validator's ContactInfo
    let restarted_node_info = cluster.get_contact_info(&validator_id).unwrap();
    cluster_tests::spend_and_verify_all_nodes(
        restarted_node_info,
        &cluster.funding_keypair,
        1,
        HashSet::new(),
        SocketAddrSpace::Unspecified,
        &cluster.connection_cache,
    );
}

#[test]
#[serial]
fn test_snapshots_blockstore_floor() {
    solana_logger::setup_with_default(RUST_LOG_FILTER);
    // First set up the cluster with 1 snapshotting leader
    let snapshot_interval_slots = 10;
    let num_account_paths = 4;

    let leader_snapshot_test_config =
        setup_snapshot_validator_config(snapshot_interval_slots, num_account_paths);
    let mut validator_snapshot_test_config =
        setup_snapshot_validator_config(snapshot_interval_slots, num_account_paths);

    let snapshot_archives_dir = &leader_snapshot_test_config
        .validator_config
        .snapshot_config
        .as_ref()
        .unwrap()
        .snapshot_archives_dir;

    let mut config = ClusterConfig {
        node_stakes: vec![10000],
        cluster_lamports: 100_000,
        validator_configs: make_identical_validator_configs(
            &leader_snapshot_test_config.validator_config,
            1,
        ),
        ..ClusterConfig::default()
    };

    let mut cluster = LocalCluster::new(&mut config, SocketAddrSpace::Unspecified);

    trace!("Waiting for snapshot tar to be generated with slot",);

    let archive_info = loop {
        let archive =
            snapshot_utils::get_highest_full_snapshot_archive_info(&snapshot_archives_dir);
        if archive.is_some() {
            trace!("snapshot exists");
            break archive.unwrap();
        }
        sleep(Duration::from_millis(5000));
    };

    // Copy archive to validator's snapshot output directory
    let validator_archive_path = snapshot_utils::build_full_snapshot_archive_path(
        validator_snapshot_test_config
            .snapshot_archives_dir
            .into_path(),
        archive_info.slot(),
        archive_info.hash(),
        ArchiveFormat::TarBzip2,
    );
    fs::hard_link(archive_info.path(), &validator_archive_path).unwrap();
    let slot_floor = archive_info.slot();

    // Start up a new node from a snapshot
    let validator_stake = 5;

    let cluster_nodes = discover_cluster(
        &cluster.entry_point_info.gossip,
        1,
        SocketAddrSpace::Unspecified,
    )
    .unwrap();
    let mut known_validators = HashSet::new();
    known_validators.insert(cluster_nodes[0].id);
    validator_snapshot_test_config
        .validator_config
        .known_validators = Some(known_validators);

    cluster.add_validator(
        &validator_snapshot_test_config.validator_config,
        validator_stake,
        Arc::new(Keypair::new()),
        None,
        SocketAddrSpace::Unspecified,
    );
    let all_pubkeys = cluster.get_node_pubkeys();
    let validator_id = all_pubkeys
        .into_iter()
        .find(|x| *x != cluster.entry_point_info.id)
        .unwrap();
    let validator_client = cluster.get_validator_client(&validator_id).unwrap();
    let mut current_slot = 0;

    // Let this validator run a while with repair
    let target_slot = slot_floor + 40;
    while current_slot <= target_slot {
        trace!("current_slot: {}", current_slot);
        if let Ok(slot) = validator_client.get_slot_with_commitment(CommitmentConfig::processed()) {
            current_slot = slot;
        } else {
            continue;
        }
        sleep(Duration::from_secs(1));
    }

    // Check the validator ledger doesn't contain any slots < slot_floor
    cluster.close_preserve_ledgers();
    let validator_ledger_path = &cluster.validators[&validator_id];
    let blockstore = Blockstore::open(&validator_ledger_path.info.ledger_path).unwrap();

    // Skip the zeroth slot in blockstore that the ledger is initialized with
    let (first_slot, _) = blockstore.slot_meta_iterator(1).unwrap().next().unwrap();

    assert_eq!(first_slot, slot_floor);
}

#[test]
#[serial]
fn test_snapshots_restart_validity() {
    solana_logger::setup_with_default(RUST_LOG_FILTER);
    let snapshot_interval_slots = 10;
    let num_account_paths = 1;
    let mut snapshot_test_config =
        setup_snapshot_validator_config(snapshot_interval_slots, num_account_paths);
    let snapshot_archives_dir = &snapshot_test_config
        .validator_config
        .snapshot_config
        .as_ref()
        .unwrap()
        .snapshot_archives_dir;

    // Set up the cluster with 1 snapshotting validator
    let mut all_account_storage_dirs = vec![vec![]];

    std::mem::swap(
        &mut all_account_storage_dirs[0],
        &mut snapshot_test_config.account_storage_dirs,
    );

    let mut config = ClusterConfig {
        node_stakes: vec![10000],
        cluster_lamports: 100_000,
        validator_configs: make_identical_validator_configs(
            &snapshot_test_config.validator_config,
            1,
        ),
        ..ClusterConfig::default()
    };

    // Create and reboot the node from snapshot `num_runs` times
    let num_runs = 3;
    let mut expected_balances = HashMap::new();
    let mut cluster = LocalCluster::new(&mut config, SocketAddrSpace::Unspecified);
    for i in 1..num_runs {
        info!("run {}", i);
        // Push transactions to one of the nodes and confirm that transactions were
        // forwarded to and processed.
        trace!("Sending transactions");
        let new_balances = cluster_tests::send_many_transactions(
            &cluster.entry_point_info,
            &cluster.funding_keypair,
            &cluster.connection_cache,
            10,
            10,
        );

        expected_balances.extend(new_balances);

        cluster.wait_for_next_full_snapshot(snapshot_archives_dir);

        // Create new account paths since validator exit is not guaranteed to cleanup RPC threads,
        // which may delete the old accounts on exit at any point
        let (new_account_storage_dirs, new_account_storage_paths) =
            generate_account_paths(num_account_paths);
        all_account_storage_dirs.push(new_account_storage_dirs);
        snapshot_test_config.validator_config.account_paths = new_account_storage_paths;

        // Restart node
        trace!("Restarting cluster from snapshot");
        let nodes = cluster.get_node_pubkeys();
        cluster.exit_restart_node(
            &nodes[0],
            safe_clone_config(&snapshot_test_config.validator_config),
            SocketAddrSpace::Unspecified,
        );

        // Verify account balances on validator
        trace!("Verifying balances");
        cluster_tests::verify_balances(
            expected_balances.clone(),
            &cluster.entry_point_info,
            cluster.connection_cache.clone(),
        );

        // Check that we can still push transactions
        trace!("Spending and verifying");
        cluster_tests::spend_and_verify_all_nodes(
            &cluster.entry_point_info,
            &cluster.funding_keypair,
            1,
            HashSet::new(),
            SocketAddrSpace::Unspecified,
            &cluster.connection_cache,
        );
    }
}

#[test]
#[serial]
#[allow(unused_attributes)]
#[ignore]
fn test_fail_entry_verification_leader() {
    let leader_stake = (DUPLICATE_THRESHOLD * 100.0) as u64 + 1;
    let validator_stake1 = (100 - leader_stake) / 2;
    let validator_stake2 = 100 - leader_stake - validator_stake1;
    let (cluster, _) = test_faulty_node(
        BroadcastStageType::FailEntryVerification,
        vec![leader_stake, validator_stake1, validator_stake2],
    );
    cluster.check_for_new_roots(
        16,
        "test_fail_entry_verification_leader",
        SocketAddrSpace::Unspecified,
    );
}

#[test]
#[serial]
#[ignore]
#[allow(unused_attributes)]
fn test_fake_shreds_broadcast_leader() {
    let node_stakes = vec![300, 100];
    let (cluster, _) = test_faulty_node(BroadcastStageType::BroadcastFakeShreds, node_stakes);
    cluster.check_for_new_roots(
        16,
        "test_fake_shreds_broadcast_leader",
        SocketAddrSpace::Unspecified,
    );
}

#[test]
fn test_wait_for_max_stake() {
    solana_logger::setup_with_default(RUST_LOG_FILTER);
    let validator_config = ValidatorConfig::default_for_test();
    let mut config = ClusterConfig {
        cluster_lamports: 10_000,
        node_stakes: vec![100; 4],
        validator_configs: make_identical_validator_configs(&validator_config, 4),
        ..ClusterConfig::default()
    };
    let cluster = LocalCluster::new(&mut config, SocketAddrSpace::Unspecified);
    let client = RpcClient::new_socket(cluster.entry_point_info.rpc);

    assert!(client
        .wait_for_max_stake(CommitmentConfig::default(), 33.0f32)
        .is_ok());
    assert!(client.get_slot().unwrap() > 10);
}

#[test]
// Test that when a leader is leader for banks B_i..B_{i+n}, and B_i is not
// votable, then B_{i+1} still chains to B_i
fn test_no_voting() {
    solana_logger::setup_with_default(RUST_LOG_FILTER);
    let validator_config = ValidatorConfig {
        voting_disabled: true,
        ..ValidatorConfig::default_for_test()
    };
    let mut config = ClusterConfig {
        cluster_lamports: 10_000,
        node_stakes: vec![100],
        validator_configs: vec![validator_config],
        ..ClusterConfig::default()
    };
    let mut cluster = LocalCluster::new(&mut config, SocketAddrSpace::Unspecified);
    let client = cluster
        .get_validator_client(&cluster.entry_point_info.id)
        .unwrap();
    loop {
        let last_slot = client
            .get_slot_with_commitment(CommitmentConfig::processed())
            .expect("Couldn't get slot");
        if last_slot > 4 * VOTE_THRESHOLD_DEPTH as u64 {
            break;
        }
        sleep(Duration::from_secs(1));
    }

    cluster.close_preserve_ledgers();
    let leader_pubkey = cluster.entry_point_info.id;
    let ledger_path = cluster.validators[&leader_pubkey].info.ledger_path.clone();
    let ledger = Blockstore::open(&ledger_path).unwrap();
    for i in 0..2 * VOTE_THRESHOLD_DEPTH {
        let meta = ledger.meta(i as u64).unwrap().unwrap();
        let parent = meta.parent_slot;
        let expected_parent = i.saturating_sub(1);
        assert_eq!(parent, Some(expected_parent as u64));
    }
}

#[test]
#[serial]
fn test_optimistic_confirmation_violation_detection() {
    solana_logger::setup_with_default(RUST_LOG_FILTER);
    // First set up the cluster with 2 nodes
    let slots_per_epoch = 2048;
    let node_stakes = vec![51, 50];
    let validator_keys: Vec<_> = vec![
        "4qhhXNTbKD1a5vxDDLZcHKj7ELNeiivtUBxn3wUK1F5VRsQVP89VUhfXqSfgiFB14GfuBgtrQ96n9NvWQADVkcCg",
        "3kHBzVwie5vTEaY6nFCPeFT8qDpoXzn7dCEioGRNBTnUDpvwnG85w8Wq63gVWpVTP8k2a8cgcWRjSXyUkEygpXWS",
    ]
    .iter()
    .map(|s| (Arc::new(Keypair::from_base58_string(s)), true))
    .take(node_stakes.len())
    .collect();
    let mut config = ClusterConfig {
        cluster_lamports: 100_000,
        node_stakes: node_stakes.clone(),
        validator_configs: make_identical_validator_configs(
            &ValidatorConfig::default_for_test(),
            node_stakes.len(),
        ),
        validator_keys: Some(validator_keys),
        slots_per_epoch,
        stakers_slot_offset: slots_per_epoch,
        skip_warmup_slots: true,
        ..ClusterConfig::default()
    };
    let mut cluster = LocalCluster::new(&mut config, SocketAddrSpace::Unspecified);
    let entry_point_id = cluster.entry_point_info.id;
    // Let the nodes run for a while. Wait for validators to vote on slot `S`
    // so that the vote on `S-1` is definitely in gossip and optimistic confirmation is
    // detected on slot `S-1` for sure, then stop the heavier of the two
    // validators
    let client = cluster.get_validator_client(&entry_point_id).unwrap();
    let mut prev_voted_slot = 0;
    loop {
        let last_voted_slot = client
            .get_slot_with_commitment(CommitmentConfig::processed())
            .unwrap();
        if last_voted_slot > 50 {
            if prev_voted_slot == 0 {
                prev_voted_slot = last_voted_slot;
            } else {
                break;
            }
        }
        sleep(Duration::from_millis(100));
    }

    let exited_validator_info = cluster.exit_node(&entry_point_id);

    // Mark fork as dead on the heavier validator, this should make the fork effectively
    // dead, even though it was optimistically confirmed. The smaller validator should
    // create and jump over to a new fork
    // Also, remove saved tower to intentionally make the restarted validator to violate the
    // optimistic confirmation
    {
        let blockstore = open_blockstore(&exited_validator_info.info.ledger_path);
        info!(
            "Setting slot: {} on main fork as dead, should cause fork",
            prev_voted_slot
        );
        // Necessary otherwise tower will inform this validator that it's latest
        // vote is on slot `prev_voted_slot`. This will then prevent this validator
        // from resetting to the parent of `prev_voted_slot` to create an alternative fork because
        // 1) Validator can't vote on earlier ancestor of last vote due to switch threshold (can't vote
        // on ancestors of last vote)
        // 2) Won't reset to this earlier ancestor becasue reset can only happen on same voted fork if
        // it's for the last vote slot or later
        remove_tower(&exited_validator_info.info.ledger_path, &entry_point_id);
        blockstore.set_dead_slot(prev_voted_slot).unwrap();
    }

    {
        // Buffer stderr to detect optimistic slot violation log
        let buf = std::env::var("OPTIMISTIC_CONF_TEST_DUMP_LOG")
            .err()
            .map(|_| BufferRedirect::stderr().unwrap());
        cluster.restart_node(
            &entry_point_id,
            exited_validator_info,
            SocketAddrSpace::Unspecified,
        );

        // Wait for a root > prev_voted_slot to be set. Because the root is on a
        // different fork than `prev_voted_slot`, then optimistic confirmation is
        // violated
        let client = cluster.get_validator_client(&entry_point_id).unwrap();
        loop {
            let last_root = client
                .get_slot_with_commitment(CommitmentConfig::finalized())
                .unwrap();
            if last_root > prev_voted_slot {
                break;
            }
            sleep(Duration::from_millis(100));
        }

        // Check to see that validator detected optimistic confirmation for
        // `prev_voted_slot` failed
        let expected_log =
            OptimisticConfirmationVerifier::format_optimistic_confirmed_slot_violation_log(
                prev_voted_slot,
            );
        // Violation detection thread can be behind so poll logs up to 10 seconds
        if let Some(mut buf) = buf {
            let start = Instant::now();
            let mut success = false;
            let mut output = String::new();
            while start.elapsed().as_secs() < 10 {
                buf.read_to_string(&mut output).unwrap();
                if output.contains(&expected_log) {
                    success = true;
                    break;
                }
                sleep(Duration::from_millis(10));
            }
            print!("{}", output);
            assert!(success);
        } else {
            panic!("dumped log and disabled testing");
        }
    }

    // Make sure validator still makes progress
    cluster_tests::check_for_new_roots(
        16,
        &[cluster.get_contact_info(&entry_point_id).unwrap().clone()],
        &cluster.connection_cache,
        "test_optimistic_confirmation_violation",
    );
}

#[test]
#[serial]
fn test_validator_saves_tower() {
    solana_logger::setup_with_default(RUST_LOG_FILTER);

    let validator_config = ValidatorConfig {
        require_tower: true,
        ..ValidatorConfig::default_for_test()
    };
    let validator_identity_keypair = Arc::new(Keypair::new());
    let validator_id = validator_identity_keypair.pubkey();
    let mut config = ClusterConfig {
        cluster_lamports: 10_000,
        node_stakes: vec![100],
        validator_configs: vec![validator_config],
        validator_keys: Some(vec![(validator_identity_keypair.clone(), true)]),
        ..ClusterConfig::default()
    };
    let mut cluster = LocalCluster::new(&mut config, SocketAddrSpace::Unspecified);

    let validator_client = cluster.get_validator_client(&validator_id).unwrap();

    let ledger_path = cluster
        .validators
        .get(&validator_id)
        .unwrap()
        .info
        .ledger_path
        .clone();

    let file_tower_storage = FileTowerStorage::new(ledger_path.clone());

    // Wait for some votes to be generated
    loop {
        if let Ok(slot) = validator_client.get_slot_with_commitment(CommitmentConfig::processed()) {
            trace!("current slot: {}", slot);
            if slot > 2 {
                break;
            }
        }
        sleep(Duration::from_millis(10));
    }

    // Stop validator and check saved tower
    let validator_info = cluster.exit_node(&validator_id);
    let tower1 = Tower::restore(&file_tower_storage, &validator_id).unwrap();
    trace!("tower1: {:?}", tower1);
    assert_eq!(tower1.root(), 0);
    assert!(tower1.last_voted_slot().is_some());

    // Restart the validator and wait for a new root
    cluster.restart_node(&validator_id, validator_info, SocketAddrSpace::Unspecified);
    let validator_client = cluster.get_validator_client(&validator_id).unwrap();

    // Wait for the first new root
    let last_replayed_root = loop {
        #[allow(deprecated)]
        // This test depends on knowing the immediate root, without any delay from the commitment
        // service, so the deprecated CommitmentConfig::root() is retained
        if let Ok(root) = validator_client.get_slot_with_commitment(CommitmentConfig::root()) {
            trace!("current root: {}", root);
            if root > 0 {
                break root;
            }
        }
        sleep(Duration::from_millis(50));
    };

    // Stop validator, and check saved tower
    let validator_info = cluster.exit_node(&validator_id);
    let tower2 = Tower::restore(&file_tower_storage, &validator_id).unwrap();
    trace!("tower2: {:?}", tower2);
    assert_eq!(tower2.root(), last_replayed_root);

    // Rollback saved tower to `tower1` to simulate a validator starting from a newer snapshot
    // without having to wait for that snapshot to be generated in this test
    tower1
        .save(&file_tower_storage, &validator_identity_keypair)
        .unwrap();

    cluster.restart_node(&validator_id, validator_info, SocketAddrSpace::Unspecified);
    let validator_client = cluster.get_validator_client(&validator_id).unwrap();

    // Wait for a new root, demonstrating the validator was able to make progress from the older `tower1`
    let new_root = loop {
        #[allow(deprecated)]
        // This test depends on knowing the immediate root, without any delay from the commitment
        // service, so the deprecated CommitmentConfig::root() is retained
        if let Ok(root) = validator_client.get_slot_with_commitment(CommitmentConfig::root()) {
            trace!(
                "current root: {}, last_replayed_root: {}",
                root,
                last_replayed_root
            );
            if root > last_replayed_root {
                break root;
            }
        }
        sleep(Duration::from_millis(50));
    };

    // Check the new root is reflected in the saved tower state
    let mut validator_info = cluster.exit_node(&validator_id);
    let tower3 = Tower::restore(&file_tower_storage, &validator_id).unwrap();
    trace!("tower3: {:?}", tower3);
    let tower3_root = tower3.root();
    assert!(tower3_root >= new_root);

    // Remove the tower file entirely and allow the validator to start without a tower.  It will
    // rebuild tower from its vote account contents
    remove_tower(&ledger_path, &validator_id);
    validator_info.config.require_tower = false;

    cluster.restart_node(&validator_id, validator_info, SocketAddrSpace::Unspecified);
    let validator_client = cluster.get_validator_client(&validator_id).unwrap();

    // Wait for another new root
    let new_root = loop {
        #[allow(deprecated)]
        // This test depends on knowing the immediate root, without any delay from the commitment
        // service, so the deprecated CommitmentConfig::root() is retained
        if let Ok(root) = validator_client.get_slot_with_commitment(CommitmentConfig::root()) {
            trace!("current root: {}, last tower root: {}", root, tower3_root);
            if root > tower3_root {
                break root;
            }
        }
        sleep(Duration::from_millis(50));
    };

    cluster.close_preserve_ledgers();

    let tower4 = Tower::restore(&file_tower_storage, &validator_id).unwrap();
    trace!("tower4: {:?}", tower4);
    assert!(tower4.root() >= new_root);
}

<<<<<<< HEAD
fn save_tower(tower_path: &Path, tower: &Tower, node_keypair: &Keypair) {
    let file_tower_storage = FileTowerStorage::new(tower_path.to_path_buf());
    let saved_tower = SavedTower::new(tower, node_keypair).unwrap();
    file_tower_storage.store(&saved_tower).unwrap();
}

=======
>>>>>>> 55438c03
fn root_in_tower(tower_path: &Path, node_pubkey: &Pubkey) -> Option<Slot> {
    restore_tower(tower_path, node_pubkey).map(|tower| tower.root())
}

enum ClusterMode {
    MasterOnly,
    MasterSlave,
}

fn do_test_future_tower(cluster_mode: ClusterMode) {
    solana_logger::setup_with_default(RUST_LOG_FILTER);

    // First set up the cluster with 4 nodes
    let slots_per_epoch = 2048;
    let node_stakes = match cluster_mode {
        ClusterMode::MasterOnly => vec![100],
        ClusterMode::MasterSlave => vec![100, 1],
    };

    let validator_keys = vec![
        "28bN3xyvrP4E8LwEgtLjhnkb7cY4amQb6DrYAbAYjgRV4GAGgkVM2K7wnxnAS7WDneuavza7x21MiafLu1HkwQt4",
        "2saHBBoTkLMmttmPQP8KfBkcCw45S5cwtV3wTdGCscRC8uxdgvHxpHiWXKx4LvJjNJtnNcbSv5NdheokFFqnNDt8",
    ]
    .iter()
    .map(|s| (Arc::new(Keypair::from_base58_string(s)), true))
    .take(node_stakes.len())
    .collect::<Vec<_>>();
    let validators = validator_keys
        .iter()
        .map(|(kp, _)| kp.pubkey())
        .collect::<Vec<_>>();
    let validator_a_pubkey = match cluster_mode {
        ClusterMode::MasterOnly => validators[0],
        ClusterMode::MasterSlave => validators[1],
    };

    let mut config = ClusterConfig {
        cluster_lamports: 100_000,
        node_stakes: node_stakes.clone(),
        validator_configs: make_identical_validator_configs(
            &ValidatorConfig::default_for_test(),
            node_stakes.len(),
        ),
        validator_keys: Some(validator_keys),
        slots_per_epoch,
        stakers_slot_offset: slots_per_epoch,
        skip_warmup_slots: true,
        ..ClusterConfig::default()
    };
    let mut cluster = LocalCluster::new(&mut config, SocketAddrSpace::Unspecified);

    let val_a_ledger_path = cluster.ledger_path(&validator_a_pubkey);

    loop {
        sleep(Duration::from_millis(100));

        if let Some(root) = root_in_tower(&val_a_ledger_path, &validator_a_pubkey) {
            if root >= 15 {
                break;
            }
        }
    }
    let purged_slot_before_restart = 10;
    let validator_a_info = cluster.exit_node(&validator_a_pubkey);
    {
        // create a warped future tower without mangling the tower itself
        info!(
            "Revert blockstore before slot {} and effectively create a future tower",
            purged_slot_before_restart,
        );
        let blockstore = open_blockstore(&val_a_ledger_path);
        purge_slots(&blockstore, purged_slot_before_restart, 100);
    }

    cluster.restart_node(
        &validator_a_pubkey,
        validator_a_info,
        SocketAddrSpace::Unspecified,
    );

    let mut newly_rooted = false;
    let some_root_after_restart = purged_slot_before_restart + 25; // 25 is arbitrary; just wait a bit
    for _ in 0..600 {
        sleep(Duration::from_millis(100));

        if let Some(root) = root_in_tower(&val_a_ledger_path, &validator_a_pubkey) {
            if root >= some_root_after_restart {
                newly_rooted = true;
                break;
            }
        }
    }
    let _validator_a_info = cluster.exit_node(&validator_a_pubkey);
    if newly_rooted {
        // there should be no forks; i.e. monotonically increasing ancestor chain
        let (last_vote, _) = last_vote_in_tower(&val_a_ledger_path, &validator_a_pubkey).unwrap();
        let blockstore = open_blockstore(&val_a_ledger_path);
        let actual_block_ancestors = AncestorIterator::new_inclusive(last_vote, &blockstore)
            .take_while(|a| *a >= some_root_after_restart)
            .collect::<Vec<_>>();
        let expected_countinuous_no_fork_votes = (some_root_after_restart..=last_vote)
            .rev()
            .collect::<Vec<_>>();
        assert_eq!(actual_block_ancestors, expected_countinuous_no_fork_votes);
        assert!(actual_block_ancestors.len() > MAX_LOCKOUT_HISTORY);
        info!("validator managed to handle future tower!");
    } else {
        panic!("no root detected");
    }
}

#[test]
#[serial]
fn test_future_tower_master_only() {
    do_test_future_tower(ClusterMode::MasterOnly);
}

#[test]
#[serial]
fn test_future_tower_master_slave() {
    do_test_future_tower(ClusterMode::MasterSlave);
}

#[test]
fn test_hard_fork_invalidates_tower() {
    solana_logger::setup_with_default(RUST_LOG_FILTER);

    // First set up the cluster with 2 nodes
    let slots_per_epoch = 2048;
    let node_stakes = vec![60, 40];

    let validator_keys = vec![
        "28bN3xyvrP4E8LwEgtLjhnkb7cY4amQb6DrYAbAYjgRV4GAGgkVM2K7wnxnAS7WDneuavza7x21MiafLu1HkwQt4",
        "2saHBBoTkLMmttmPQP8KfBkcCw45S5cwtV3wTdGCscRC8uxdgvHxpHiWXKx4LvJjNJtnNcbSv5NdheokFFqnNDt8",
    ]
    .iter()
    .map(|s| (Arc::new(Keypair::from_base58_string(s)), true))
    .take(node_stakes.len())
    .collect::<Vec<_>>();
    let validators = validator_keys
        .iter()
        .map(|(kp, _)| kp.pubkey())
        .collect::<Vec<_>>();

    let validator_a_pubkey = validators[0];
    let validator_b_pubkey = validators[1];

    let mut config = ClusterConfig {
        cluster_lamports: 100_000,
        node_stakes: node_stakes.clone(),
        validator_configs: make_identical_validator_configs(
            &ValidatorConfig::default_for_test(),
            node_stakes.len(),
        ),
        validator_keys: Some(validator_keys),
        slots_per_epoch,
        stakers_slot_offset: slots_per_epoch,
        skip_warmup_slots: true,
        ..ClusterConfig::default()
    };
    let cluster = std::sync::Arc::new(std::sync::Mutex::new(LocalCluster::new(
        &mut config,
        SocketAddrSpace::Unspecified,
    )));

    let val_a_ledger_path = cluster.lock().unwrap().ledger_path(&validator_a_pubkey);

    let min_root = 15;
    loop {
        sleep(Duration::from_millis(100));

        if let Some(root) = root_in_tower(&val_a_ledger_path, &validator_a_pubkey) {
            if root >= min_root {
                break;
            }
        }
    }

    let mut validator_a_info = cluster.lock().unwrap().exit_node(&validator_a_pubkey);
    let mut validator_b_info = cluster.lock().unwrap().exit_node(&validator_b_pubkey);

    // setup hard fork at slot < a previously rooted slot!
    let hard_fork_slot = min_root - 5;
    let hard_fork_slots = Some(vec![hard_fork_slot]);
    let mut hard_forks = solana_sdk::hard_forks::HardForks::default();
    hard_forks.register(hard_fork_slot);

    let expected_shred_version = solana_sdk::shred_version::compute_shred_version(
        &cluster.lock().unwrap().genesis_config.hash(),
        Some(&hard_forks),
    );

    validator_a_info.config.new_hard_forks = hard_fork_slots.clone();
    validator_a_info.config.wait_for_supermajority = Some(hard_fork_slot);
    validator_a_info.config.expected_shred_version = Some(expected_shred_version);

    validator_b_info.config.new_hard_forks = hard_fork_slots;
    validator_b_info.config.wait_for_supermajority = Some(hard_fork_slot);
    validator_b_info.config.expected_shred_version = Some(expected_shred_version);

    // Clear ledger of all slots post hard fork
    {
        let blockstore_a = open_blockstore(&validator_a_info.info.ledger_path);
        let blockstore_b = open_blockstore(&validator_b_info.info.ledger_path);
        purge_slots(&blockstore_a, hard_fork_slot + 1, 100);
        purge_slots(&blockstore_b, hard_fork_slot + 1, 100);
    }

    // restart validator A first
    let cluster_for_a = cluster.clone();
    // Spawn a thread because wait_for_supermajority blocks in Validator::new()!
    let thread = std::thread::spawn(move || {
        let restart_context = cluster_for_a
            .lock()
            .unwrap()
            .create_restart_context(&validator_a_pubkey, &mut validator_a_info);
        let restarted_validator_info = LocalCluster::restart_node_with_context(
            validator_a_info,
            restart_context,
            SocketAddrSpace::Unspecified,
        );
        cluster_for_a
            .lock()
            .unwrap()
            .add_node(&validator_a_pubkey, restarted_validator_info);
    });

    // test validator A actually to wait for supermajority
    let mut last_vote = None;
    for _ in 0..10 {
        sleep(Duration::from_millis(1000));

        let (new_last_vote, _) =
            last_vote_in_tower(&val_a_ledger_path, &validator_a_pubkey).unwrap();
        if let Some(last_vote) = last_vote {
            assert_eq!(last_vote, new_last_vote);
        } else {
            last_vote = Some(new_last_vote);
        }
    }

    // restart validator B normally
    cluster.lock().unwrap().restart_node(
        &validator_b_pubkey,
        validator_b_info,
        SocketAddrSpace::Unspecified,
    );

    // validator A should now start so join its thread here
    thread.join().unwrap();

    // new slots should be rooted after hard-fork cluster relaunch
    cluster
        .lock()
        .unwrap()
        .check_for_new_roots(16, "hard fork", SocketAddrSpace::Unspecified);
}

#[test]
#[serial]
fn test_run_test_load_program_accounts_root() {
    run_test_load_program_accounts(CommitmentConfig::finalized());
}

#[test]
#[serial]
fn test_restart_tower_rollback() {
    // Test node crashing and failing to save its tower before restart
    // Cluster continues to make progress, this node is able to rejoin with
    // outdated tower post restart.
    solana_logger::setup_with_default(RUST_LOG_FILTER);

    // First set up the cluster with 2 nodes
    let slots_per_epoch = 2048;
    let node_stakes = vec![10000, 1];

    let validator_strings = vec![
        "28bN3xyvrP4E8LwEgtLjhnkb7cY4amQb6DrYAbAYjgRV4GAGgkVM2K7wnxnAS7WDneuavza7x21MiafLu1HkwQt4",
        "2saHBBoTkLMmttmPQP8KfBkcCw45S5cwtV3wTdGCscRC8uxdgvHxpHiWXKx4LvJjNJtnNcbSv5NdheokFFqnNDt8",
    ];

    let validator_keys = validator_strings
        .iter()
        .map(|s| (Arc::new(Keypair::from_base58_string(s)), true))
        .take(node_stakes.len())
        .collect::<Vec<_>>();

    let b_pubkey = validator_keys[1].0.pubkey();

    let mut config = ClusterConfig {
        cluster_lamports: 100_000,
        node_stakes: node_stakes.clone(),
        validator_configs: make_identical_validator_configs(
            &ValidatorConfig::default_for_test(),
            node_stakes.len(),
        ),
        validator_keys: Some(validator_keys),
        slots_per_epoch,
        stakers_slot_offset: slots_per_epoch,
        skip_warmup_slots: true,
        ..ClusterConfig::default()
    };
    let mut cluster = LocalCluster::new(&mut config, SocketAddrSpace::Unspecified);

    let val_b_ledger_path = cluster.ledger_path(&b_pubkey);

    let mut earlier_tower: Tower;
    loop {
        sleep(Duration::from_millis(1000));

        // Grab the current saved tower
        earlier_tower = restore_tower(&val_b_ledger_path, &b_pubkey).unwrap();
        if earlier_tower.last_voted_slot().unwrap_or(0) > 1 {
            break;
        }
    }

    let mut exited_validator_info: ClusterValidatorInfo;
    let last_voted_slot: Slot;
    loop {
        sleep(Duration::from_millis(1000));

        // Wait for second, lesser staked validator to make a root past the earlier_tower's
        // latest vote slot, then exit that validator
        let tower = restore_tower(&val_b_ledger_path, &b_pubkey).unwrap();
        if tower.root()
            > earlier_tower
                .last_voted_slot()
                .expect("Earlier tower must have at least one vote")
        {
            exited_validator_info = cluster.exit_node(&b_pubkey);
            last_voted_slot = tower.last_voted_slot().unwrap();
            break;
        }
    }

    // Now rewrite the tower with the *earlier_tower*. We disable voting until we reach
    // a slot we did not previously vote for in order to avoid duplicate vote slashing
    // issues.
    save_tower(
        &val_b_ledger_path,
        &earlier_tower,
        &exited_validator_info.info.keypair,
    );
    exited_validator_info.config.wait_to_vote_slot = Some(last_voted_slot + 10);

    cluster.restart_node(
        &b_pubkey,
        exited_validator_info,
        SocketAddrSpace::Unspecified,
    );

    // Check this node is making new roots
    cluster.check_for_new_roots(
        20,
        "test_restart_tower_rollback",
        SocketAddrSpace::Unspecified,
    );
}

#[test]
#[serial]
fn test_run_test_load_program_accounts_partition_root() {
    run_test_load_program_accounts_partition(CommitmentConfig::finalized());
}

fn run_test_load_program_accounts_partition(scan_commitment: CommitmentConfig) {
    let num_slots_per_validator = 8;
    let partitions: [Vec<usize>; 2] = [vec![1], vec![1]];
    let (leader_schedule, validator_keys) = create_custom_leader_schedule_with_random_keys(&[
        num_slots_per_validator,
        num_slots_per_validator,
    ]);

    let (update_client_sender, update_client_receiver) = unbounded();
    let (scan_client_sender, scan_client_receiver) = unbounded();
    let exit = Arc::new(AtomicBool::new(false));

    let (t_update, t_scan, additional_accounts) = setup_transfer_scan_threads(
        1000,
        exit.clone(),
        scan_commitment,
        update_client_receiver,
        scan_client_receiver,
    );

    let on_partition_start = |cluster: &mut LocalCluster, _: &mut ()| {
        let update_client = cluster
            .get_validator_client(&cluster.entry_point_info.id)
            .unwrap();
        update_client_sender.send(update_client).unwrap();
        let scan_client = cluster
            .get_validator_client(&cluster.entry_point_info.id)
            .unwrap();
        scan_client_sender.send(scan_client).unwrap();
    };

    let on_partition_before_resolved = |_: &mut LocalCluster, _: &mut ()| {};

    let on_partition_resolved = |cluster: &mut LocalCluster, _: &mut ()| {
        cluster.check_for_new_roots(
            20,
            "run_test_load_program_accounts_partition",
            SocketAddrSpace::Unspecified,
        );
        exit.store(true, Ordering::Relaxed);
        t_update.join().unwrap();
        t_scan.join().unwrap();
    };

    run_cluster_partition(
        &partitions,
        Some((leader_schedule, validator_keys)),
        (),
        on_partition_start,
        on_partition_before_resolved,
        on_partition_resolved,
        None,
        None,
        additional_accounts,
    );
}

#[test]
#[serial]
fn test_votes_land_in_fork_during_long_partition() {
    let total_stake = 100;
    // Make `lighter_stake` insufficient for switching threshold
    let lighter_stake = (SWITCH_FORK_THRESHOLD as f64 * total_stake as f64) as u64;
    let heavier_stake = lighter_stake + 1;
    let failures_stake = total_stake - lighter_stake - heavier_stake;

    // Give lighter stake 30 consecutive slots before
    // the heavier stake gets a single slot
    let partitions: &[&[(usize, usize)]] = &[
        &[(heavier_stake as usize, 1)],
        &[(lighter_stake as usize, 30)],
    ];

    #[derive(Default)]
    struct PartitionContext {
        heaviest_validator_key: Pubkey,
        lighter_validator_key: Pubkey,
        heavier_fork_slot: Slot,
    }

    let on_partition_start = |_cluster: &mut LocalCluster,
                              validator_keys: &[Pubkey],
                              _dead_validator_infos: Vec<ClusterValidatorInfo>,
                              context: &mut PartitionContext| {
        // validator_keys[0] is the validator that will be killed, i.e. the validator with
        // stake == `failures_stake`
        context.heaviest_validator_key = validator_keys[1];
        context.lighter_validator_key = validator_keys[2];
    };

    let on_before_partition_resolved =
        |cluster: &mut LocalCluster, context: &mut PartitionContext| {
            let lighter_validator_ledger_path = cluster.ledger_path(&context.lighter_validator_key);
            let heavier_validator_ledger_path =
                cluster.ledger_path(&context.heaviest_validator_key);

            // Wait for each node to have created and voted on its own partition
            loop {
                let (heavier_validator_latest_vote_slot, _) = last_vote_in_tower(
                    &heavier_validator_ledger_path,
                    &context.heaviest_validator_key,
                )
                .unwrap();
                info!(
                    "Checking heavier validator's last vote {} is on a separate fork",
                    heavier_validator_latest_vote_slot
                );
                let lighter_validator_blockstore = open_blockstore(&lighter_validator_ledger_path);
                if lighter_validator_blockstore
                    .meta(heavier_validator_latest_vote_slot)
                    .unwrap()
                    .is_none()
                {
                    context.heavier_fork_slot = heavier_validator_latest_vote_slot;
                    return;
                }
                sleep(Duration::from_millis(100));
            }
        };

    let on_partition_resolved = |cluster: &mut LocalCluster, context: &mut PartitionContext| {
        let lighter_validator_ledger_path = cluster.ledger_path(&context.lighter_validator_key);
        let start = Instant::now();
        let max_wait = ms_for_n_slots(MAX_PROCESSING_AGE as u64, DEFAULT_TICKS_PER_SLOT);
        // Wait for the lighter node to switch over and root the `context.heavier_fork_slot`
        loop {
            assert!(
                // Should finish faster than if the cluster were relying on replay vote
                // refreshing to refresh the vote on blockhash expiration for the vote
                // transaction.
                start.elapsed() <= Duration::from_millis(max_wait),
                "Went too long {} ms without a root",
                max_wait,
            );
            let lighter_validator_blockstore = open_blockstore(&lighter_validator_ledger_path);
            if lighter_validator_blockstore.is_root(context.heavier_fork_slot) {
                info!(
                    "Partition resolved, new root made in {}ms",
                    start.elapsed().as_millis()
                );
                return;
            }
            sleep(Duration::from_millis(100));
        }
    };

    run_kill_partition_switch_threshold(
        &[&[(failures_stake as usize, 0)]],
        partitions,
        None,
        None,
        PartitionContext::default(),
        on_partition_start,
        on_before_partition_resolved,
        on_partition_resolved,
    );
}

fn setup_transfer_scan_threads(
    num_starting_accounts: usize,
    exit: Arc<AtomicBool>,
    scan_commitment: CommitmentConfig,
    update_client_receiver: Receiver<ThinClient>,
    scan_client_receiver: Receiver<ThinClient>,
) -> (
    JoinHandle<()>,
    JoinHandle<()>,
    Vec<(Pubkey, AccountSharedData)>,
) {
    let exit_ = exit.clone();
    let starting_keypairs: Arc<Vec<Keypair>> = Arc::new(
        iter::repeat_with(Keypair::new)
            .take(num_starting_accounts)
            .collect(),
    );
    let target_keypairs: Arc<Vec<Keypair>> = Arc::new(
        iter::repeat_with(Keypair::new)
            .take(num_starting_accounts)
            .collect(),
    );
    let starting_accounts: Vec<(Pubkey, AccountSharedData)> = starting_keypairs
        .iter()
        .map(|k| {
            (
                k.pubkey(),
                AccountSharedData::new(1, 0, &system_program::id()),
            )
        })
        .collect();

    let starting_keypairs_ = starting_keypairs.clone();
    let target_keypairs_ = target_keypairs.clone();
    let t_update = Builder::new()
        .name("update".to_string())
        .spawn(move || {
            let client = update_client_receiver.recv().unwrap();
            loop {
                if exit_.load(Ordering::Relaxed) {
                    return;
                }
                let (blockhash, _) = client
                    .get_latest_blockhash_with_commitment(CommitmentConfig::processed())
                    .unwrap();
                for i in 0..starting_keypairs_.len() {
                    client
                        .async_transfer(
                            1,
                            &starting_keypairs_[i],
                            &target_keypairs_[i].pubkey(),
                            blockhash,
                        )
                        .unwrap();
                }
                for i in 0..starting_keypairs_.len() {
                    client
                        .async_transfer(
                            1,
                            &target_keypairs_[i],
                            &starting_keypairs_[i].pubkey(),
                            blockhash,
                        )
                        .unwrap();
                }
            }
        })
        .unwrap();

    // Scan, the total funds should add up to the original
    let mut scan_commitment_config = RpcProgramAccountsConfig::default();
    scan_commitment_config.account_config.commitment = Some(scan_commitment);
    let tracked_pubkeys: HashSet<Pubkey> = starting_keypairs
        .iter()
        .chain(target_keypairs.iter())
        .map(|k| k.pubkey())
        .collect();
    let expected_total_balance = num_starting_accounts as u64;
    let t_scan = Builder::new()
        .name("scan".to_string())
        .spawn(move || {
            let client = scan_client_receiver.recv().unwrap();
            loop {
                if exit.load(Ordering::Relaxed) {
                    return;
                }
                if let Some(total_scan_balance) = client
                    .get_program_accounts_with_config(
                        &system_program::id(),
                        scan_commitment_config.clone(),
                    )
                    .ok()
                    .map(|result| {
                        result
                            .into_iter()
                            .map(|(key, account)| {
                                if tracked_pubkeys.contains(&key) {
                                    account.lamports
                                } else {
                                    0
                                }
                            })
                            .sum::<u64>()
                    })
                {
                    assert_eq!(total_scan_balance, expected_total_balance);
                }
            }
        })
        .unwrap();

    (t_update, t_scan, starting_accounts)
}

fn run_test_load_program_accounts(scan_commitment: CommitmentConfig) {
    solana_logger::setup_with_default(RUST_LOG_FILTER);
    // First set up the cluster with 2 nodes
    let slots_per_epoch = 2048;
    let node_stakes = vec![51, 50];
    let validator_keys: Vec<_> = vec![
        "4qhhXNTbKD1a5vxDDLZcHKj7ELNeiivtUBxn3wUK1F5VRsQVP89VUhfXqSfgiFB14GfuBgtrQ96n9NvWQADVkcCg",
        "3kHBzVwie5vTEaY6nFCPeFT8qDpoXzn7dCEioGRNBTnUDpvwnG85w8Wq63gVWpVTP8k2a8cgcWRjSXyUkEygpXWS",
    ]
    .iter()
    .map(|s| (Arc::new(Keypair::from_base58_string(s)), true))
    .take(node_stakes.len())
    .collect();

    let num_starting_accounts = 1000;
    let exit = Arc::new(AtomicBool::new(false));
    let (update_client_sender, update_client_receiver) = unbounded();
    let (scan_client_sender, scan_client_receiver) = unbounded();

    // Setup the update/scan threads
    let (t_update, t_scan, starting_accounts) = setup_transfer_scan_threads(
        num_starting_accounts,
        exit.clone(),
        scan_commitment,
        update_client_receiver,
        scan_client_receiver,
    );

    let mut config = ClusterConfig {
        cluster_lamports: 100_000,
        node_stakes: node_stakes.clone(),
        validator_configs: make_identical_validator_configs(
            &ValidatorConfig::default_for_test(),
            node_stakes.len(),
        ),
        validator_keys: Some(validator_keys),
        slots_per_epoch,
        stakers_slot_offset: slots_per_epoch,
        skip_warmup_slots: true,
        additional_accounts: starting_accounts,
        ..ClusterConfig::default()
    };
    let cluster = LocalCluster::new(&mut config, SocketAddrSpace::Unspecified);

    // Give the threads a client to use for querying the cluster
    let all_pubkeys = cluster.get_node_pubkeys();
    let other_validator_id = all_pubkeys
        .into_iter()
        .find(|x| *x != cluster.entry_point_info.id)
        .unwrap();
    let client = cluster
        .get_validator_client(&cluster.entry_point_info.id)
        .unwrap();
    update_client_sender.send(client).unwrap();
    let scan_client = cluster.get_validator_client(&other_validator_id).unwrap();
    scan_client_sender.send(scan_client).unwrap();

    // Wait for some roots to pass
    cluster.check_for_new_roots(
        40,
        "run_test_load_program_accounts",
        SocketAddrSpace::Unspecified,
    );

    // Exit and ensure no violations of consistency were found
    exit.store(true, Ordering::Relaxed);
    t_update.join().unwrap();
    t_scan.join().unwrap();
<<<<<<< HEAD
}

fn farf_dir() -> PathBuf {
    std::env::var("FARF_DIR")
        .unwrap_or_else(|_| "farf".to_string())
        .into()
}

fn generate_account_paths(num_account_paths: usize) -> (Vec<TempDir>, Vec<PathBuf>) {
    let account_storage_dirs: Vec<TempDir> = (0..num_account_paths)
        .map(|_| tempfile::tempdir_in(farf_dir()).unwrap())
        .collect();
    let account_storage_paths: Vec<_> = account_storage_dirs
        .iter()
        .map(|a| a.path().to_path_buf())
        .collect();
    (account_storage_dirs, account_storage_paths)
}

struct SnapshotValidatorConfig {
    bank_snapshots_dir: TempDir,
    snapshot_archives_dir: TempDir,
    account_storage_dirs: Vec<TempDir>,
    validator_config: ValidatorConfig,
}

impl SnapshotValidatorConfig {
    pub fn new(
        full_snapshot_archive_interval_slots: Slot,
        incremental_snapshot_archive_interval_slots: Slot,
        accounts_hash_interval_slots: Slot,
        num_account_paths: usize,
    ) -> SnapshotValidatorConfig {
        assert!(accounts_hash_interval_slots > 0);
        assert!(full_snapshot_archive_interval_slots > 0);
        assert!(full_snapshot_archive_interval_slots % accounts_hash_interval_slots == 0);
        if incremental_snapshot_archive_interval_slots != Slot::MAX {
            assert!(incremental_snapshot_archive_interval_slots > 0);
            assert!(
                incremental_snapshot_archive_interval_slots % accounts_hash_interval_slots == 0
            );
            assert!(
                full_snapshot_archive_interval_slots % incremental_snapshot_archive_interval_slots
                    == 0
            );
        }

        // Create the snapshot config
        let _ = fs::create_dir_all(farf_dir());
        let bank_snapshots_dir = tempfile::tempdir_in(farf_dir()).unwrap();
        let snapshot_archives_dir = tempfile::tempdir_in(farf_dir()).unwrap();
        let snapshot_config = SnapshotConfig {
            full_snapshot_archive_interval_slots,
            incremental_snapshot_archive_interval_slots,
            snapshot_archives_dir: snapshot_archives_dir.path().to_path_buf(),
            bank_snapshots_dir: bank_snapshots_dir.path().to_path_buf(),
            ..SnapshotConfig::default()
        };

        // Create the account paths
        let (account_storage_dirs, account_storage_paths) =
            generate_account_paths(num_account_paths);

        // Create the validator config
        let validator_config = ValidatorConfig {
            snapshot_config: Some(snapshot_config),
            account_paths: account_storage_paths,
            accounts_hash_interval_slots,
            ..ValidatorConfig::default_for_test()
        };

        SnapshotValidatorConfig {
            bank_snapshots_dir,
            snapshot_archives_dir,
            account_storage_dirs,
            validator_config,
        }
    }
}

fn setup_snapshot_validator_config(
    snapshot_interval_slots: Slot,
    num_account_paths: usize,
) -> SnapshotValidatorConfig {
    SnapshotValidatorConfig::new(
        snapshot_interval_slots,
        Slot::MAX,
        snapshot_interval_slots,
        num_account_paths,
    )
=======
>>>>>>> 55438c03
}<|MERGE_RESOLUTION|>--- conflicted
+++ resolved
@@ -1,15 +1,7 @@
 #![allow(clippy::integer_arithmetic)]
 use {
     assert_matches::assert_matches,
-<<<<<<< HEAD
-    common::{
-        create_custom_leader_schedule_with_random_keys, last_vote_in_tower, ms_for_n_slots,
-        open_blockstore, purge_slots, remove_tower, restore_tower, run_cluster_partition,
-        run_kill_partition_switch_threshold, test_faulty_node, RUST_LOG_FILTER,
-    },
-=======
     common::*,
->>>>>>> 55438c03
     crossbeam_channel::{unbounded, Receiver},
     gag::BufferRedirect,
     log::*,
@@ -30,11 +22,7 @@
         validator::ValidatorConfig,
     },
     solana_download_utils::download_snapshot_archive,
-<<<<<<< HEAD
-    solana_gossip::{cluster_info::VALIDATOR_PORT_RANGE, gossip_service::discover_cluster},
-=======
     solana_gossip::gossip_service::discover_cluster,
->>>>>>> 55438c03
     solana_ledger::{ancestor_iterator::AncestorIterator, blockstore::Blockstore},
     solana_local_cluster::{
         cluster::{Cluster, ClusterValidatorInfo},
@@ -77,7 +65,6 @@
 };
 
 mod common;
-<<<<<<< HEAD
 
 #[test]
 fn test_local_cluster_start_and_exit() {
@@ -92,48 +79,6 @@
 fn test_local_cluster_start_and_exit_with_config() {
     solana_logger::setup();
     const NUM_NODES: usize = 1;
-    let mut config = ClusterConfig {
-        validator_configs: make_identical_validator_configs(
-            &ValidatorConfig::default_for_test(),
-            NUM_NODES,
-        ),
-        node_stakes: vec![3; NUM_NODES],
-        cluster_lamports: 100,
-        ticks_per_slot: 8,
-        slots_per_epoch: MINIMUM_SLOTS_PER_EPOCH as u64,
-        stakers_slot_offset: MINIMUM_SLOTS_PER_EPOCH as u64,
-        ..ClusterConfig::default()
-    };
-    let cluster = LocalCluster::new(&mut config, SocketAddrSpace::Unspecified);
-    assert_eq!(cluster.validators.len(), NUM_NODES);
-}
-
-#[test]
-#[serial]
-fn test_ledger_cleanup_service() {
-    solana_logger::setup_with_default(RUST_LOG_FILTER);
-    error!("test_ledger_cleanup_service");
-    let num_nodes = 3;
-    let validator_config = ValidatorConfig {
-        max_ledger_shreds: Some(100),
-        ..ValidatorConfig::default_for_test()
-    };
-=======
-
-#[test]
-fn test_local_cluster_start_and_exit() {
-    solana_logger::setup();
-    let num_nodes = 1;
-    let cluster =
-        LocalCluster::new_with_equal_stakes(num_nodes, 100, 3, SocketAddrSpace::Unspecified);
-    assert_eq!(cluster.validators.len(), num_nodes);
-}
-
-#[test]
-fn test_local_cluster_start_and_exit_with_config() {
-    solana_logger::setup();
-    const NUM_NODES: usize = 1;
->>>>>>> 55438c03
     let mut config = ClusterConfig {
         validator_configs: make_identical_validator_configs(
             &ValidatorConfig::default_for_test(),
@@ -294,41 +239,7 @@
         num_nodes,
         HashSet::new(),
         SocketAddrSpace::Unspecified,
-<<<<<<< HEAD
-    );
-}
-
-// Cluster needs a supermajority to remain, so the minimum size for this test is 4
-#[test]
-#[serial]
-fn test_leader_failure_4() {
-    solana_logger::setup_with_default(RUST_LOG_FILTER);
-    error!("test_leader_failure_4");
-    let num_nodes = 4;
-    let validator_config = ValidatorConfig::default_for_test();
-    let mut config = ClusterConfig {
-        cluster_lamports: 10_000,
-        node_stakes: vec![100; 4],
-        validator_configs: make_identical_validator_configs(&validator_config, num_nodes),
-        ..ClusterConfig::default()
-    };
-    let local = LocalCluster::new(&mut config, SocketAddrSpace::Unspecified);
-
-    cluster_tests::kill_entry_and_spend_and_verify_rest(
-        &local.entry_point_info,
-        &local
-            .validators
-            .get(&local.entry_point_info.id)
-            .unwrap()
-            .config
-            .validator_exit,
-        &local.funding_keypair,
-        num_nodes,
-        config.ticks_per_slot * config.poh_config.target_tick_duration.as_millis() as u64,
-        SocketAddrSpace::Unspecified,
-=======
         &local.connection_cache,
->>>>>>> 55438c03
     );
 }
 
@@ -354,49 +265,6 @@
     )
 }
 
-<<<<<<< HEAD
-#[test]
-#[serial]
-fn test_cluster_partition_1_1() {
-    let empty = |_: &mut LocalCluster, _: &mut ()| {};
-    let on_partition_resolved = |cluster: &mut LocalCluster, _: &mut ()| {
-        cluster.check_for_new_roots(16, "PARTITION_TEST", SocketAddrSpace::Unspecified);
-    };
-    run_cluster_partition(
-        &[vec![1], vec![1]],
-        None,
-        (),
-        empty,
-        empty,
-        on_partition_resolved,
-        None,
-        None,
-        vec![],
-    )
-}
-
-#[test]
-#[serial]
-fn test_cluster_partition_1_1_1() {
-    let empty = |_: &mut LocalCluster, _: &mut ()| {};
-    let on_partition_resolved = |cluster: &mut LocalCluster, _: &mut ()| {
-        cluster.check_for_new_roots(16, "PARTITION_TEST", SocketAddrSpace::Unspecified);
-    };
-    run_cluster_partition(
-        &[vec![1], vec![1], vec![1]],
-        None,
-        (),
-        empty,
-        empty,
-        on_partition_resolved,
-        None,
-        None,
-        vec![],
-    )
-}
-
-=======
->>>>>>> 55438c03
 #[test]
 #[serial]
 fn test_two_unbalanced_stakes() {
@@ -471,52 +339,6 @@
         &cluster.connection_cache,
         10,
         20,
-    );
-}
-
-#[test]
-#[serial]
-fn test_restart_node() {
-    solana_logger::setup_with_default(RUST_LOG_FILTER);
-    error!("test_restart_node");
-    let slots_per_epoch = MINIMUM_SLOTS_PER_EPOCH * 2;
-    let ticks_per_slot = 16;
-    let validator_config = ValidatorConfig::default_for_test();
-    let mut cluster = LocalCluster::new(
-        &mut ClusterConfig {
-            node_stakes: vec![100; 1],
-            cluster_lamports: 100,
-            validator_configs: vec![safe_clone_config(&validator_config)],
-            ticks_per_slot,
-            slots_per_epoch,
-            stakers_slot_offset: slots_per_epoch,
-            ..ClusterConfig::default()
-        },
-        SocketAddrSpace::Unspecified,
-    );
-    let nodes = cluster.get_node_pubkeys();
-    cluster_tests::sleep_n_epochs(
-        1.0,
-        &cluster.genesis_config.poh_config,
-        clock::DEFAULT_TICKS_PER_SLOT,
-        slots_per_epoch,
-    );
-    cluster.exit_restart_node(&nodes[0], validator_config, SocketAddrSpace::Unspecified);
-    cluster_tests::sleep_n_epochs(
-        0.5,
-        &cluster.genesis_config.poh_config,
-        clock::DEFAULT_TICKS_PER_SLOT,
-        slots_per_epoch,
-    );
-    cluster_tests::send_many_transactions(
-        &cluster.entry_point_info,
-        &cluster.funding_keypair,
-<<<<<<< HEAD
-=======
-        &cluster.connection_cache,
->>>>>>> 55438c03
-        10,
-        1,
     );
 }
 
@@ -1856,15 +1678,6 @@
     assert!(tower4.root() >= new_root);
 }
 
-<<<<<<< HEAD
-fn save_tower(tower_path: &Path, tower: &Tower, node_keypair: &Keypair) {
-    let file_tower_storage = FileTowerStorage::new(tower_path.to_path_buf());
-    let saved_tower = SavedTower::new(tower, node_keypair).unwrap();
-    file_tower_storage.store(&saved_tower).unwrap();
-}
-
-=======
->>>>>>> 55438c03
 fn root_in_tower(tower_path: &Path, node_pubkey: &Pubkey) -> Option<Slot> {
     restore_tower(tower_path, node_pubkey).map(|tower| tower.root())
 }
@@ -2571,97 +2384,4 @@
     exit.store(true, Ordering::Relaxed);
     t_update.join().unwrap();
     t_scan.join().unwrap();
-<<<<<<< HEAD
-}
-
-fn farf_dir() -> PathBuf {
-    std::env::var("FARF_DIR")
-        .unwrap_or_else(|_| "farf".to_string())
-        .into()
-}
-
-fn generate_account_paths(num_account_paths: usize) -> (Vec<TempDir>, Vec<PathBuf>) {
-    let account_storage_dirs: Vec<TempDir> = (0..num_account_paths)
-        .map(|_| tempfile::tempdir_in(farf_dir()).unwrap())
-        .collect();
-    let account_storage_paths: Vec<_> = account_storage_dirs
-        .iter()
-        .map(|a| a.path().to_path_buf())
-        .collect();
-    (account_storage_dirs, account_storage_paths)
-}
-
-struct SnapshotValidatorConfig {
-    bank_snapshots_dir: TempDir,
-    snapshot_archives_dir: TempDir,
-    account_storage_dirs: Vec<TempDir>,
-    validator_config: ValidatorConfig,
-}
-
-impl SnapshotValidatorConfig {
-    pub fn new(
-        full_snapshot_archive_interval_slots: Slot,
-        incremental_snapshot_archive_interval_slots: Slot,
-        accounts_hash_interval_slots: Slot,
-        num_account_paths: usize,
-    ) -> SnapshotValidatorConfig {
-        assert!(accounts_hash_interval_slots > 0);
-        assert!(full_snapshot_archive_interval_slots > 0);
-        assert!(full_snapshot_archive_interval_slots % accounts_hash_interval_slots == 0);
-        if incremental_snapshot_archive_interval_slots != Slot::MAX {
-            assert!(incremental_snapshot_archive_interval_slots > 0);
-            assert!(
-                incremental_snapshot_archive_interval_slots % accounts_hash_interval_slots == 0
-            );
-            assert!(
-                full_snapshot_archive_interval_slots % incremental_snapshot_archive_interval_slots
-                    == 0
-            );
-        }
-
-        // Create the snapshot config
-        let _ = fs::create_dir_all(farf_dir());
-        let bank_snapshots_dir = tempfile::tempdir_in(farf_dir()).unwrap();
-        let snapshot_archives_dir = tempfile::tempdir_in(farf_dir()).unwrap();
-        let snapshot_config = SnapshotConfig {
-            full_snapshot_archive_interval_slots,
-            incremental_snapshot_archive_interval_slots,
-            snapshot_archives_dir: snapshot_archives_dir.path().to_path_buf(),
-            bank_snapshots_dir: bank_snapshots_dir.path().to_path_buf(),
-            ..SnapshotConfig::default()
-        };
-
-        // Create the account paths
-        let (account_storage_dirs, account_storage_paths) =
-            generate_account_paths(num_account_paths);
-
-        // Create the validator config
-        let validator_config = ValidatorConfig {
-            snapshot_config: Some(snapshot_config),
-            account_paths: account_storage_paths,
-            accounts_hash_interval_slots,
-            ..ValidatorConfig::default_for_test()
-        };
-
-        SnapshotValidatorConfig {
-            bank_snapshots_dir,
-            snapshot_archives_dir,
-            account_storage_dirs,
-            validator_config,
-        }
-    }
-}
-
-fn setup_snapshot_validator_config(
-    snapshot_interval_slots: Slot,
-    num_account_paths: usize,
-) -> SnapshotValidatorConfig {
-    SnapshotValidatorConfig::new(
-        snapshot_interval_slots,
-        Slot::MAX,
-        snapshot_interval_slots,
-        num_account_paths,
-    )
-=======
->>>>>>> 55438c03
 }