--- conflicted
+++ resolved
@@ -2,14 +2,9 @@
 RUN apt-get -y update
 ENV TZ=Europe/Stockholm
 RUN ln -snf /usr/share/zoneinfo/$TZ /etc/localtime && echo $TZ > /etc/timezone
-<<<<<<< HEAD
 RUN apt-get -y install curl git libssl-dev libudev-dev make pkg-config zlib1g-dev llvm clang cmake
-
-=======
-RUN apt-get -y install curl git libssl-dev libudev-dev make pkg-config zlib1g-dev llvm clang
 RUN apt-get -y install openssh-client
 RUN mkdir -p -m 0700 ~/.ssh && ssh-keyscan github.com >> ~/.ssh/known_hosts
->>>>>>> 40fbc689
 RUN curl https://sh.rustup.rs -sSf | bash -s -- -y
 ENV PATH="/root/.cargo/bin:${PATH}"
 RUN rustup component add rustfmt && rustup update
