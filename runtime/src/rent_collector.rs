--- conflicted
+++ resolved
@@ -1,15 +1,4 @@
 //! calculate and collect rent from Accounts
-<<<<<<< HEAD
-use solana_sdk::{
-    account::{AccountSharedData, ReadableAccount, WritableAccount},
-    clock::Epoch,
-    epoch_schedule::EpochSchedule,
-    genesis_config::GenesisConfig,
-    incinerator,
-    pubkey::Pubkey,
-    rent::{Rent, RentDue},
-    sysvar,
-=======
 use {
     log::*,
     solana_sdk::{
@@ -21,7 +10,6 @@
         pubkey::Pubkey,
         rent::{Rent, RentDue},
     },
->>>>>>> 55438c03
 };
 
 #[derive(Serialize, Deserialize, Clone, PartialEq, Debug, AbiExample)]
@@ -85,34 +73,18 @@
         account: &impl ReadableAccount,
     ) -> bool {
         !(account.executable() // executable accounts must be rent-exempt balance
-<<<<<<< HEAD
-            || (!rent_for_sysvars && sysvar::check_id(account.owner()))
             || *address == incinerator::id()
             || *address == solana_sdk::evm_state::id())
-=======
-            || *address == incinerator::id())
->>>>>>> 55438c03
     }
 
     /// given an account that 'should_collect_rent'
     /// returns (amount rent due, is_exempt_from_rent)
-<<<<<<< HEAD
-    pub fn get_rent_due(&self, account: &impl ReadableAccount) -> RentDue {
-        let slots_elapsed: u64 = (account.rent_epoch()..=self.epoch)
-            .map(|epoch| self.epoch_schedule.get_slots_in_epoch(epoch + 1))
-            .sum();
-
-        // avoid infinite rent in rust 1.45
-        let years_elapsed = if self.slots_per_year != 0.0 {
-            slots_elapsed as f64 / self.slots_per_year
-=======
     pub(crate) fn get_rent_due(&self, account: &impl ReadableAccount) -> RentDue {
         if self
             .rent
             .is_exempt(account.lamports(), account.data().len())
         {
             RentDue::Exempt
->>>>>>> 55438c03
         } else {
             let account_rent_epoch = account.rent_epoch();
             let slots_elapsed: u64 = (account_rent_epoch..=self.epoch)
@@ -154,42 +126,6 @@
         address: &Pubkey,
         account: &mut AccountSharedData,
         filler_account_suffix: Option<&Pubkey>,
-<<<<<<< HEAD
-    ) -> CollectedInfo {
-        if self.can_skip_rent_collection(address, account, rent_for_sysvars, filler_account_suffix)
-        {
-            return CollectedInfo::default();
-        }
-
-        let rent_due = self.get_rent_due(account);
-        if let RentDue::Paying(0) = rent_due {
-            // maybe collect rent later, leave account alone
-            return CollectedInfo::default();
-        }
-
-        let epoch_increment = match rent_due {
-            // Rent isn't collected for the next epoch
-            // Make sure to check exempt status again later in current epoch
-            RentDue::Exempt => 0,
-            // Rent is collected for next epoch
-            RentDue::Paying(_) => 1,
-        };
-        account.set_rent_epoch(self.epoch + epoch_increment);
-
-        let begin_lamports = account.lamports();
-        account.saturating_sub_lamports(rent_due.lamports());
-        let end_lamports = account.lamports();
-
-        let mut account_data_len_reclaimed = 0;
-        if end_lamports == 0 {
-            account_data_len_reclaimed = account.data().len() as u64;
-            *account = AccountSharedData::default();
-        }
-
-        CollectedInfo {
-            rent_amount: begin_lamports - end_lamports,
-            account_data_len_reclaimed,
-=======
         preserve_rent_epoch_for_rent_exempt_accounts: bool,
     ) -> CollectedInfo {
         match self.calculate_rent_result(
@@ -254,7 +190,6 @@
                 new_rent_epoch: self.epoch + 1,
                 rent_due,
             },
->>>>>>> 55438c03
         }
     }
 
@@ -263,11 +198,7 @@
         &self,
         address: &Pubkey,
         account: &mut AccountSharedData,
-<<<<<<< HEAD
-        rent_for_sysvars: bool,
-=======
         preserve_rent_epoch_for_rent_exempt_accounts: bool,
->>>>>>> 55438c03
     ) -> CollectedInfo {
         // initialize rent_epoch as created at this epoch
         account.set_rent_epoch(self.epoch);
@@ -319,48 +250,6 @@
     fn add_assign(&mut self, other: Self) {
         *self = *self + other;
     }
-
-    /// Performs easy checks to see if rent collection can be skipped
-    fn can_skip_rent_collection(
-        &self,
-        address: &Pubkey,
-        account: &mut AccountSharedData,
-        rent_for_sysvars: bool,
-        filler_account_suffix: Option<&Pubkey>,
-    ) -> bool {
-        !self.should_collect_rent(address, account, rent_for_sysvars)
-            || account.rent_epoch() > self.epoch
-            || crate::accounts_db::AccountsDb::is_filler_account_helper(
-                address,
-                filler_account_suffix,
-            )
-    }
-}
-
-/// Information computed during rent collection
-#[derive(Debug, Default, Copy, Clone, Eq, PartialEq)]
-pub struct CollectedInfo {
-    /// Amount of rent collected from account
-    pub rent_amount: u64,
-    /// Size of data reclaimed from account (happens when account's lamports go to zero)
-    pub account_data_len_reclaimed: u64,
-}
-
-impl std::ops::Add for CollectedInfo {
-    type Output = Self;
-    fn add(self, other: Self) -> Self {
-        Self {
-            rent_amount: self.rent_amount + other.rent_amount,
-            account_data_len_reclaimed: self.account_data_len_reclaimed
-                + other.account_data_len_reclaimed,
-        }
-    }
-}
-
-impl std::ops::AddAssign for CollectedInfo {
-    fn add_assign(&mut self, other: Self) {
-        *self = *self + other;
-    }
 }
 
 #[cfg(test)]
@@ -441,17 +330,12 @@
         let rent_collector = default_rent_collector_clone_with_epoch(epoch);
 
         // first mark account as being collected while being rent-exempt
-<<<<<<< HEAD
-        let collected =
-            rent_collector.collect_from_existing_account(&pubkey, &mut account, true, None);
-=======
         let collected = rent_collector.collect_from_existing_account(
             &pubkey,
             &mut account,
             None, // filler_account_suffix
             true, // preserve_rent_epoch_for_rent_exempt_accounts
         );
->>>>>>> 55438c03
         assert_eq!(account.lamports(), huge_lamports);
         assert_eq!(collected, CollectedInfo::default());
 
@@ -459,17 +343,12 @@
         account.set_lamports(tiny_lamports);
 
         // ... and trigger another rent collection on the same epoch and check that rent is working
-<<<<<<< HEAD
-        let collected =
-            rent_collector.collect_from_existing_account(&pubkey, &mut account, true, None);
-=======
         let collected = rent_collector.collect_from_existing_account(
             &pubkey,
             &mut account,
             None, // filler_account_suffix
             true, // preserve_rent_epoch_for_rent_exempt_accounts
         );
->>>>>>> 55438c03
         assert_eq!(account.lamports(), tiny_lamports - collected.rent_amount);
         assert_ne!(collected, CollectedInfo::default());
     }
@@ -486,17 +365,7 @@
         assert_eq!(account.rent_epoch(), 0);
 
         let epoch = 3;
-<<<<<<< HEAD
-        let rent_collector = RentCollector::default().clone_with_epoch(epoch);
-
-        // old behavior: sysvars are special-cased
-        let collected =
-            rent_collector.collect_from_existing_account(&pubkey, &mut account, false, None);
-        assert_eq!(account.lamports(), tiny_lamports);
-        assert_eq!(collected, CollectedInfo::default());
-=======
         let rent_collector = default_rent_collector_clone_with_epoch(epoch);
->>>>>>> 55438c03
 
         let collected = rent_collector.collect_from_existing_account(
             &pubkey,
@@ -521,22 +390,13 @@
             rent_epoch: account_rent_epoch,
             ..Account::default()
         });
-<<<<<<< HEAD
-        let rent_collector = RentCollector::default().clone_with_epoch(account_rent_epoch + 2);
-=======
         let rent_collector = default_rent_collector_clone_with_epoch(account_rent_epoch + 1);
->>>>>>> 55438c03
 
         let collected = rent_collector.collect_from_existing_account(
             &Pubkey::new_unique(),
             &mut account,
-<<<<<<< HEAD
-            true,
-            None,
-=======
-            None, // filler_account_suffix
-            true, // preserve_rent_epoch_for_rent_exempt_accounts
->>>>>>> 55438c03
+            None, // filler_account_suffix
+            true, // preserve_rent_epoch_for_rent_exempt_accounts
         );
 
         assert_eq!(collected.rent_amount, account_lamports);
