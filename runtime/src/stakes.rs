//! Stakes serve as a cache of stake and vote accounts to derive
//! node stakes
use {
    crate::{
        stake_history::StakeHistory,
<<<<<<< HEAD
        vote_account::{VoteAccount, VoteAccounts, VoteAccountsHashMap},
    },
    dashmap::DashMap,
    num_derive::ToPrimitive,
    num_traits::ToPrimitive,
    rayon::{
        iter::{IntoParallelRefIterator, ParallelIterator},
        ThreadPool,
=======
        vote_account::{VoteAccount, VoteAccounts},
>>>>>>> 55438c03
    },
    dashmap::DashMap,
    im::HashMap as ImHashMap,
    num_derive::ToPrimitive,
    num_traits::ToPrimitive,
    rayon::{prelude::*, ThreadPool},
    solana_sdk::{
        account::{AccountSharedData, ReadableAccount},
        clock::{Epoch, Slot},
        pubkey::Pubkey,
        stake::{
            self,
            state::{Delegation, StakeActivationStatus, StakeState},
        },
    },
    solana_stake_program::stake_state,
    solana_vote_program::vote_state::VoteState,
    std::{
        collections::HashMap,
<<<<<<< HEAD
=======
        ops::Add,
>>>>>>> 55438c03
        sync::{Arc, RwLock, RwLockReadGuard},
    },
};

#[derive(Debug, Clone, PartialEq, ToPrimitive)]
pub enum InvalidCacheEntryReason {
    Missing,
    BadState,
    WrongOwner,
}

#[derive(Default, Debug, Deserialize, Serialize, AbiExample)]
pub struct StakesCache(RwLock<Stakes>);

impl StakesCache {
    pub fn new(stakes: Stakes) -> Self {
        Self(RwLock::new(stakes))
    }

    pub fn stakes(&self) -> RwLockReadGuard<Stakes> {
        self.0.read().unwrap()
    }

    pub fn is_stake(account: &AccountSharedData) -> bool {
        solana_vote_program::check_id(account.owner())
            || stake::program::check_id(account.owner())
                && account.data().len() >= std::mem::size_of::<StakeState>()
    }

<<<<<<< HEAD
    pub fn check_and_store(
        &self,
        pubkey: &Pubkey,
        account: &AccountSharedData,
        remove_delegation_on_inactive: bool,
    ) {
=======
    pub fn check_and_store(&self, pubkey: &Pubkey, account: &AccountSharedData) {
>>>>>>> 55438c03
        if solana_vote_program::check_id(account.owner()) {
            let new_vote_account = if account.lamports() != 0
                && VoteState::is_correct_size_and_initialized(account.data())
            {
                let vote_account = VoteAccount::from(account.clone());
                {
                    // Called to eagerly deserialize vote state
                    let _res = vote_account.vote_state();
                }
                Some(vote_account)
            } else {
                None
            };

            self.0
                .write()
                .unwrap()
                .update_vote_account(pubkey, new_vote_account);
        } else if solana_stake_program::check_id(account.owner()) {
            let new_delegation = stake_state::delegation_from(account).map(|delegation| {
                let stakes = self.stakes();
                let stake = if account.lamports() != 0 {
                    delegation.stake(stakes.epoch, Some(&stakes.stake_history))
                } else {
                    // when account is removed (lamports == 0), this special `else` clause ensures
                    // resetting cached stake value below, even if the account happens to be
                    // still staked for some (odd) reason
                    0
                };
                (stake, delegation)
            });

<<<<<<< HEAD
            let remove_delegation = if remove_delegation_on_inactive {
                new_delegation.is_none()
            } else {
                account.lamports() == 0
            };

            self.0.write().unwrap().update_stake_delegation(
                pubkey,
                new_delegation,
                remove_delegation,
            );
=======
            self.0
                .write()
                .unwrap()
                .update_stake_delegation(pubkey, new_delegation);
>>>>>>> 55438c03
        }
    }

    pub fn activate_epoch(&self, next_epoch: Epoch, thread_pool: &ThreadPool) {
        let mut stakes = self.0.write().unwrap();
        stakes.activate_epoch(next_epoch, thread_pool)
    }

    pub fn handle_invalid_keys(
        &self,
        invalid_stake_keys: DashMap<Pubkey, InvalidCacheEntryReason>,
        invalid_vote_keys: DashMap<Pubkey, InvalidCacheEntryReason>,
        should_evict_invalid_entries: bool,
        current_slot: Slot,
    ) {
        if invalid_stake_keys.is_empty() && invalid_vote_keys.is_empty() {
            return;
        }

        // Prune invalid stake delegations and vote accounts that were
        // not properly evicted in normal operation.
        let mut maybe_stakes = if should_evict_invalid_entries {
            Some(self.0.write().unwrap())
        } else {
            None
        };

        for (stake_pubkey, reason) in invalid_stake_keys {
            if let Some(stakes) = maybe_stakes.as_mut() {
                stakes.remove_stake_delegation(&stake_pubkey);
            }
            datapoint_warn!(
                "bank-stake_delegation_accounts-invalid-account",
                ("slot", current_slot as i64, i64),
                ("stake-address", format!("{:?}", stake_pubkey), String),
                ("reason", reason.to_i64().unwrap_or_default(), i64),
            );
        }

        for (vote_pubkey, reason) in invalid_vote_keys {
            if let Some(stakes) = maybe_stakes.as_mut() {
                stakes.remove_vote_account(&vote_pubkey);
            }
            datapoint_warn!(
                "bank-stake_delegation_accounts-invalid-account",
                ("slot", current_slot as i64, i64),
                ("vote-address", format!("{:?}", vote_pubkey), String),
                ("reason", reason.to_i64().unwrap_or_default(), i64),
            );
        }
    }
}

#[derive(Default, Clone, PartialEq, Debug, Deserialize, Serialize, AbiExample)]
pub struct Stakes {
    /// vote accounts
    vote_accounts: VoteAccounts,

    /// stake_delegations
    stake_delegations: ImHashMap<Pubkey, Delegation>,

    /// unused
    unused: u64,

    /// current epoch, used to calculate current stake
    epoch: Epoch,

    /// history of staking levels
    stake_history: StakeHistory,
}

impl Stakes {
    pub fn history(&self) -> &StakeHistory {
        &self.stake_history
    }

    fn activate_epoch(&mut self, next_epoch: Epoch, thread_pool: &ThreadPool) {
        type StakesHashMap = HashMap</*voter:*/ Pubkey, /*stake:*/ u64>;
        fn merge(mut acc: StakesHashMap, other: StakesHashMap) -> StakesHashMap {
            if acc.len() < other.len() {
                return merge(other, acc);
            }
            for (key, stake) in other {
                *acc.entry(key).or_default() += stake;
            }
            acc
        }
        let stake_delegations: Vec<_> = self.stake_delegations.values().collect();
        // Wrap up the prev epoch by adding new stake history entry for the
        // prev epoch.
        let stake_history_entry = thread_pool.install(|| {
            stake_delegations
                .par_iter()
                .fold(StakeActivationStatus::default, |acc, delegation| {
                    acc + delegation
                        .stake_activating_and_deactivating(self.epoch, Some(&self.stake_history))
                })
                .reduce(StakeActivationStatus::default, Add::add)
        });
        self.stake_history.add(self.epoch, stake_history_entry);
        self.epoch = next_epoch;
        // Refresh the stake distribution of vote accounts for the next epoch,
        // using new stake history.
        let delegated_stakes = thread_pool.install(|| {
            stake_delegations
                .par_iter()
                .fold(HashMap::default, |mut delegated_stakes, delegation| {
                    let entry = delegated_stakes.entry(delegation.voter_pubkey).or_default();
                    *entry += delegation.stake(self.epoch, Some(&self.stake_history));
                    delegated_stakes
                })
                .reduce(HashMap::default, merge)
        });
        self.vote_accounts = self
            .vote_accounts
            .iter()
            .map(|(&vote_pubkey, (_ /*stake*/, vote_account))| {
                let delegated_stake = delegated_stakes
                    .get(&vote_pubkey)
                    .copied()
                    .unwrap_or_default();
                (vote_pubkey, (delegated_stake, vote_account.clone()))
            })
            .collect();
    }

    /// Sum the stakes that point to the given voter_pubkey
    fn calculate_stake(
        &self,
        voter_pubkey: &Pubkey,
        epoch: Epoch,
        stake_history: &StakeHistory,
    ) -> u64 {
        let matches_voter_pubkey = |(_, stake_delegation): &(&_, &Delegation)| {
            &stake_delegation.voter_pubkey == voter_pubkey
        };
        let get_stake = |(_, stake_delegation): (_, &Delegation)| {
            stake_delegation.stake(epoch, Some(stake_history))
        };

        self.stake_delegations
            .iter()
            .filter(matches_voter_pubkey)
            .map(get_stake)
            .sum()
    }

    /// Sum the lamports of the vote accounts and the delegated stake
    pub fn vote_balance_and_staked(&self) -> u64 {
        let get_stake = |(_, stake_delegation): (_, &Delegation)| stake_delegation.stake;
        let get_lamports = |(_, (_, vote_account)): (_, &(_, VoteAccount))| vote_account.lamports();

        self.stake_delegations.iter().map(get_stake).sum::<u64>()
            + self.vote_accounts.iter().map(get_lamports).sum::<u64>()
    }

    pub fn remove_vote_account(&mut self, vote_pubkey: &Pubkey) {
        self.vote_accounts.remove(vote_pubkey);
    }

    pub fn remove_stake_delegation(&mut self, stake_pubkey: &Pubkey) {
        if let Some(removed_delegation) = self.stake_delegations.remove(stake_pubkey) {
            let removed_stake = removed_delegation.stake(self.epoch, Some(&self.stake_history));
            self.vote_accounts
                .sub_stake(&removed_delegation.voter_pubkey, removed_stake);
        }
    }

    pub fn update_vote_account(
        &mut self,
        vote_pubkey: &Pubkey,
        new_vote_account: Option<VoteAccount>,
    ) {
        // unconditionally remove existing at first; there is no dependent calculated state for
        // votes, not like stakes (stake codepath maintains calculated stake value grouped by
        // delegated vote pubkey)
        let old_entry = self.vote_accounts.remove(vote_pubkey);
        if let Some(new_vote_account) = new_vote_account {
            debug_assert!(new_vote_account.is_deserialized());
            let new_stake = old_entry.as_ref().map_or_else(
                || self.calculate_stake(vote_pubkey, self.epoch, &self.stake_history),
                |(old_stake, _old_vote_account)| *old_stake,
            );

            self.vote_accounts
                .insert(*vote_pubkey, (new_stake, new_vote_account));
        }
    }

    pub fn update_stake_delegation(
        &mut self,
        stake_pubkey: &Pubkey,
        new_delegation: Option<(u64, Delegation)>,
<<<<<<< HEAD
        remove_delegation: bool,
=======
>>>>>>> 55438c03
    ) {
        //  old_stake is stake lamports and voter_pubkey from the pre-store() version
        let old_stake = self.stake_delegations.get(stake_pubkey).map(|delegation| {
            (
                delegation.voter_pubkey,
                delegation.stake(self.epoch, Some(&self.stake_history)),
            )
        });

        let new_stake = new_delegation.map(|(stake, delegation)| (delegation.voter_pubkey, stake));

        // check if adjustments need to be made...
        if new_stake != old_stake {
            if let Some((voter_pubkey, stake)) = old_stake {
                self.vote_accounts.sub_stake(&voter_pubkey, stake);
            }
            if let Some((voter_pubkey, stake)) = new_stake {
                self.vote_accounts.add_stake(&voter_pubkey, stake);
            }
        }

<<<<<<< HEAD
        if remove_delegation {
            // when account is removed (lamports == 0), remove it from Stakes as well
            // so that given `pubkey` can be used for any owner in the future, while not
            // affecting Stakes.
            self.stake_delegations.remove(stake_pubkey);
        } else if let Some((_stake, delegation)) = new_delegation {
            self.stake_delegations.insert(*stake_pubkey, delegation);
=======
        if let Some((_stake, delegation)) = new_delegation {
            self.stake_delegations.insert(*stake_pubkey, delegation);
        } else {
            // when stake is no longer delegated, remove it from Stakes so that
            // given `pubkey` can be used for any owner in the future, while not
            // affecting Stakes.
            self.stake_delegations.remove(stake_pubkey);
>>>>>>> 55438c03
        }
    }

    pub fn vote_accounts(&self) -> &VoteAccounts {
        &self.vote_accounts
    }

    pub(crate) fn stake_delegations(&self) -> &ImHashMap<Pubkey, Delegation> {
        &self.stake_delegations
    }

    pub fn staked_nodes(&self) -> Arc<HashMap<Pubkey, u64>> {
        self.vote_accounts.staked_nodes()
    }

    pub fn highest_staked_node(&self) -> Option<Pubkey> {
        let (_pubkey, (_stake, vote_account)) = self
            .vote_accounts
            .iter()
            .max_by(|(_ak, av), (_bk, bv)| av.0.cmp(&bv.0))?;
        let node_pubkey = vote_account.vote_state().as_ref().ok()?.node_pubkey;
        Some(node_pubkey)
    }
}

#[cfg(test)]
pub mod tests {
    use {
        super::*,
        rayon::ThreadPoolBuilder,
        solana_sdk::{account::WritableAccount, pubkey::Pubkey, rent::Rent},
        solana_stake_program::stake_state,
        solana_vote_program::vote_state::{self, VoteState, VoteStateVersions},
    };

    //  set up some dummies for a staked node     ((     vote      )  (     stake     ))
    pub fn create_staked_node_accounts(
        stake: u64,
    ) -> ((Pubkey, AccountSharedData), (Pubkey, AccountSharedData)) {
        let vote_pubkey = solana_sdk::pubkey::new_rand();
        let vote_account =
            vote_state::create_account(&vote_pubkey, &solana_sdk::pubkey::new_rand(), 0, 1);
        (
            (vote_pubkey, vote_account),
            create_stake_account(stake, &vote_pubkey),
        )
    }

    //   add stake to a vote_pubkey                               (   stake    )
    pub fn create_stake_account(stake: u64, vote_pubkey: &Pubkey) -> (Pubkey, AccountSharedData) {
        let stake_pubkey = solana_sdk::pubkey::new_rand();
        (
            stake_pubkey,
            stake_state::create_account(
                &stake_pubkey,
                vote_pubkey,
                &vote_state::create_account(vote_pubkey, &solana_sdk::pubkey::new_rand(), 0, 1),
                &Rent::free(),
                stake,
            ),
        )
    }

    pub fn create_warming_staked_node_accounts(
        stake: u64,
        epoch: Epoch,
    ) -> ((Pubkey, AccountSharedData), (Pubkey, AccountSharedData)) {
        let vote_pubkey = solana_sdk::pubkey::new_rand();
        let vote_account =
            vote_state::create_account(&vote_pubkey, &solana_sdk::pubkey::new_rand(), 0, 1);
        (
            (vote_pubkey, vote_account),
            create_warming_stake_account(stake, epoch, &vote_pubkey),
        )
    }

    // add stake to a vote_pubkey                               (   stake    )
    pub fn create_warming_stake_account(
        stake: u64,
        epoch: Epoch,
        vote_pubkey: &Pubkey,
    ) -> (Pubkey, AccountSharedData) {
        let stake_pubkey = solana_sdk::pubkey::new_rand();
        (
            stake_pubkey,
            stake_state::create_account_with_activation_epoch(
                &stake_pubkey,
                vote_pubkey,
                &vote_state::create_account(vote_pubkey, &solana_sdk::pubkey::new_rand(), 0, 1),
                &Rent::free(),
                stake,
                epoch,
            ),
        )
    }

    #[test]
    fn test_stakes_basic() {
        for i in 0..4 {
            let stakes_cache = StakesCache::new(Stakes {
                epoch: i,
                ..Stakes::default()
            });

            let ((vote_pubkey, vote_account), (stake_pubkey, mut stake_account)) =
                create_staked_node_accounts(10);

<<<<<<< HEAD
            stakes_cache.check_and_store(&vote_pubkey, &vote_account, true);
            stakes_cache.check_and_store(&stake_pubkey, &stake_account, true);
=======
            stakes_cache.check_and_store(&vote_pubkey, &vote_account);
            stakes_cache.check_and_store(&stake_pubkey, &stake_account);
>>>>>>> 55438c03
            let stake = stake_state::stake_from(&stake_account).unwrap();
            {
                let stakes = stakes_cache.stakes();
                let vote_accounts = stakes.vote_accounts();
                assert!(vote_accounts.get(&vote_pubkey).is_some());
                assert_eq!(
                    vote_accounts.get(&vote_pubkey).unwrap().0,
                    stake.stake(i, None)
                );
            }

            stake_account.set_lamports(42);
<<<<<<< HEAD
            stakes_cache.check_and_store(&stake_pubkey, &stake_account, true);
=======
            stakes_cache.check_and_store(&stake_pubkey, &stake_account);
>>>>>>> 55438c03
            {
                let stakes = stakes_cache.stakes();
                let vote_accounts = stakes.vote_accounts();
                assert!(vote_accounts.get(&vote_pubkey).is_some());
                assert_eq!(
                    vote_accounts.get(&vote_pubkey).unwrap().0,
                    stake.stake(i, None)
                ); // stays old stake, because only 10 is activated
            }

            // activate more
            let (_stake_pubkey, mut stake_account) = create_stake_account(42, &vote_pubkey);
<<<<<<< HEAD
            stakes_cache.check_and_store(&stake_pubkey, &stake_account, true);
=======
            stakes_cache.check_and_store(&stake_pubkey, &stake_account);
>>>>>>> 55438c03
            let stake = stake_state::stake_from(&stake_account).unwrap();
            {
                let stakes = stakes_cache.stakes();
                let vote_accounts = stakes.vote_accounts();
                assert!(vote_accounts.get(&vote_pubkey).is_some());
                assert_eq!(
                    vote_accounts.get(&vote_pubkey).unwrap().0,
                    stake.stake(i, None)
                ); // now stake of 42 is activated
            }

            stake_account.set_lamports(0);
<<<<<<< HEAD
            stakes_cache.check_and_store(&stake_pubkey, &stake_account, true);
=======
            stakes_cache.check_and_store(&stake_pubkey, &stake_account);
>>>>>>> 55438c03
            {
                let stakes = stakes_cache.stakes();
                let vote_accounts = stakes.vote_accounts();
                assert!(vote_accounts.get(&vote_pubkey).is_some());
                assert_eq!(vote_accounts.get(&vote_pubkey).unwrap().0, 0);
            }
        }
    }

    #[test]
    fn test_stakes_highest() {
        let stakes_cache = StakesCache::default();

        assert_eq!(stakes_cache.stakes().highest_staked_node(), None);

        let ((vote_pubkey, vote_account), (stake_pubkey, stake_account)) =
            create_staked_node_accounts(10);

<<<<<<< HEAD
        stakes_cache.check_and_store(&vote_pubkey, &vote_account, true);
        stakes_cache.check_and_store(&stake_pubkey, &stake_account, true);
=======
        stakes_cache.check_and_store(&vote_pubkey, &vote_account);
        stakes_cache.check_and_store(&stake_pubkey, &stake_account);
>>>>>>> 55438c03

        let ((vote11_pubkey, vote11_account), (stake11_pubkey, stake11_account)) =
            create_staked_node_accounts(20);

<<<<<<< HEAD
        stakes_cache.check_and_store(&vote11_pubkey, &vote11_account, true);
        stakes_cache.check_and_store(&stake11_pubkey, &stake11_account, true);
=======
        stakes_cache.check_and_store(&vote11_pubkey, &vote11_account);
        stakes_cache.check_and_store(&stake11_pubkey, &stake11_account);
>>>>>>> 55438c03

        let vote11_node_pubkey = VoteState::from(&vote11_account).unwrap().node_pubkey;

        let highest_staked_node = stakes_cache.stakes().highest_staked_node();
        assert_eq!(highest_staked_node, Some(vote11_node_pubkey));
    }

    #[test]
    fn test_stakes_vote_account_disappear_reappear() {
        let stakes_cache = StakesCache::new(Stakes {
            epoch: 4,
            ..Stakes::default()
        });

        let ((vote_pubkey, mut vote_account), (stake_pubkey, stake_account)) =
            create_staked_node_accounts(10);

<<<<<<< HEAD
        stakes_cache.check_and_store(&vote_pubkey, &vote_account, true);
        stakes_cache.check_and_store(&stake_pubkey, &stake_account, true);
=======
        stakes_cache.check_and_store(&vote_pubkey, &vote_account);
        stakes_cache.check_and_store(&stake_pubkey, &stake_account);
>>>>>>> 55438c03

        {
            let stakes = stakes_cache.stakes();
            let vote_accounts = stakes.vote_accounts();
            assert!(vote_accounts.get(&vote_pubkey).is_some());
            assert_eq!(vote_accounts.get(&vote_pubkey).unwrap().0, 10);
        }

        vote_account.set_lamports(0);
<<<<<<< HEAD
        stakes_cache.check_and_store(&vote_pubkey, &vote_account, true);
=======
        stakes_cache.check_and_store(&vote_pubkey, &vote_account);
>>>>>>> 55438c03

        {
            let stakes = stakes_cache.stakes();
            let vote_accounts = stakes.vote_accounts();
            assert!(vote_accounts.get(&vote_pubkey).is_none());
        }

        vote_account.set_lamports(1);
<<<<<<< HEAD
        stakes_cache.check_and_store(&vote_pubkey, &vote_account, true);
=======
        stakes_cache.check_and_store(&vote_pubkey, &vote_account);
>>>>>>> 55438c03

        {
            let stakes = stakes_cache.stakes();
            let vote_accounts = stakes.vote_accounts();
            assert!(vote_accounts.get(&vote_pubkey).is_some());
            assert_eq!(vote_accounts.get(&vote_pubkey).unwrap().0, 10);
        }

        // Vote account too big
        let cache_data = vote_account.data().to_vec();
        let mut pushed = vote_account.data().to_vec();
        pushed.push(0);
        vote_account.set_data(pushed);
<<<<<<< HEAD
        stakes_cache.check_and_store(&vote_pubkey, &vote_account, true);
=======
        stakes_cache.check_and_store(&vote_pubkey, &vote_account);
>>>>>>> 55438c03

        {
            let stakes = stakes_cache.stakes();
            let vote_accounts = stakes.vote_accounts();
            assert!(vote_accounts.get(&vote_pubkey).is_none());
        }

        // Vote account uninitialized
        let default_vote_state = VoteState::default();
        let versioned = VoteStateVersions::new_current(default_vote_state);
        VoteState::to(&versioned, &mut vote_account).unwrap();
<<<<<<< HEAD
        stakes_cache.check_and_store(&vote_pubkey, &vote_account, true);
=======
        stakes_cache.check_and_store(&vote_pubkey, &vote_account);
>>>>>>> 55438c03

        {
            let stakes = stakes_cache.stakes();
            let vote_accounts = stakes.vote_accounts();
            assert!(vote_accounts.get(&vote_pubkey).is_none());
        }

        vote_account.set_data(cache_data);
<<<<<<< HEAD
        stakes_cache.check_and_store(&vote_pubkey, &vote_account, true);
=======
        stakes_cache.check_and_store(&vote_pubkey, &vote_account);
>>>>>>> 55438c03

        {
            let stakes = stakes_cache.stakes();
            let vote_accounts = stakes.vote_accounts();
            assert!(vote_accounts.get(&vote_pubkey).is_some());
            assert_eq!(vote_accounts.get(&vote_pubkey).unwrap().0, 10);
        }
    }

    #[test]
    fn test_stakes_change_delegate() {
        let stakes_cache = StakesCache::new(Stakes {
            epoch: 4,
            ..Stakes::default()
        });

        let ((vote_pubkey, vote_account), (stake_pubkey, stake_account)) =
            create_staked_node_accounts(10);

        let ((vote_pubkey2, vote_account2), (_stake_pubkey2, stake_account2)) =
            create_staked_node_accounts(10);

<<<<<<< HEAD
        stakes_cache.check_and_store(&vote_pubkey, &vote_account, true);
        stakes_cache.check_and_store(&vote_pubkey2, &vote_account2, true);

        // delegates to vote_pubkey
        stakes_cache.check_and_store(&stake_pubkey, &stake_account, true);
=======
        stakes_cache.check_and_store(&vote_pubkey, &vote_account);
        stakes_cache.check_and_store(&vote_pubkey2, &vote_account2);

        // delegates to vote_pubkey
        stakes_cache.check_and_store(&stake_pubkey, &stake_account);
>>>>>>> 55438c03

        let stake = stake_state::stake_from(&stake_account).unwrap();

        {
            let stakes = stakes_cache.stakes();
            let vote_accounts = stakes.vote_accounts();
            assert!(vote_accounts.get(&vote_pubkey).is_some());
            assert_eq!(
                vote_accounts.get(&vote_pubkey).unwrap().0,
                stake.stake(stakes.epoch, Some(&stakes.stake_history))
            );
            assert!(vote_accounts.get(&vote_pubkey2).is_some());
            assert_eq!(vote_accounts.get(&vote_pubkey2).unwrap().0, 0);
        }

        // delegates to vote_pubkey2
<<<<<<< HEAD
        stakes_cache.check_and_store(&stake_pubkey, &stake_account2, true);
=======
        stakes_cache.check_and_store(&stake_pubkey, &stake_account2);
>>>>>>> 55438c03

        {
            let stakes = stakes_cache.stakes();
            let vote_accounts = stakes.vote_accounts();
            assert!(vote_accounts.get(&vote_pubkey).is_some());
            assert_eq!(vote_accounts.get(&vote_pubkey).unwrap().0, 0);
            assert!(vote_accounts.get(&vote_pubkey2).is_some());
            assert_eq!(
                vote_accounts.get(&vote_pubkey2).unwrap().0,
                stake.stake(stakes.epoch, Some(&stakes.stake_history))
            );
        }
    }
    #[test]
    fn test_stakes_multiple_stakers() {
        let stakes_cache = StakesCache::new(Stakes {
            epoch: 4,
            ..Stakes::default()
        });

        let ((vote_pubkey, vote_account), (stake_pubkey, stake_account)) =
            create_staked_node_accounts(10);

        let (stake_pubkey2, stake_account2) = create_stake_account(10, &vote_pubkey);

<<<<<<< HEAD
        stakes_cache.check_and_store(&vote_pubkey, &vote_account, true);

        // delegates to vote_pubkey
        stakes_cache.check_and_store(&stake_pubkey, &stake_account, true);
        stakes_cache.check_and_store(&stake_pubkey2, &stake_account2, true);
=======
        stakes_cache.check_and_store(&vote_pubkey, &vote_account);

        // delegates to vote_pubkey
        stakes_cache.check_and_store(&stake_pubkey, &stake_account);
        stakes_cache.check_and_store(&stake_pubkey2, &stake_account2);
>>>>>>> 55438c03

        {
            let stakes = stakes_cache.stakes();
            let vote_accounts = stakes.vote_accounts();
            assert!(vote_accounts.get(&vote_pubkey).is_some());
            assert_eq!(vote_accounts.get(&vote_pubkey).unwrap().0, 20);
        }
    }

    #[test]
    fn test_activate_epoch() {
        let stakes_cache = StakesCache::default();

        let ((vote_pubkey, vote_account), (stake_pubkey, stake_account)) =
            create_staked_node_accounts(10);

<<<<<<< HEAD
        stakes_cache.check_and_store(&vote_pubkey, &vote_account, true);
        stakes_cache.check_and_store(&stake_pubkey, &stake_account, true);
=======
        stakes_cache.check_and_store(&vote_pubkey, &vote_account);
        stakes_cache.check_and_store(&stake_pubkey, &stake_account);
>>>>>>> 55438c03
        let stake = stake_state::stake_from(&stake_account).unwrap();

        {
            let stakes = stakes_cache.stakes();
            let vote_accounts = stakes.vote_accounts();
            assert_eq!(
                vote_accounts.get(&vote_pubkey).unwrap().0,
                stake.stake(stakes.epoch, Some(&stakes.stake_history))
            );
        }
        let thread_pool = ThreadPoolBuilder::new().num_threads(1).build().unwrap();
        stakes_cache.activate_epoch(3, &thread_pool);
        {
            let stakes = stakes_cache.stakes();
            let vote_accounts = stakes.vote_accounts();
            assert_eq!(
                vote_accounts.get(&vote_pubkey).unwrap().0,
                stake.stake(stakes.epoch, Some(&stakes.stake_history))
            );
        }
    }

    #[test]
    fn test_stakes_not_delegate() {
        let stakes_cache = StakesCache::new(Stakes {
            epoch: 4,
            ..Stakes::default()
        });

        let ((vote_pubkey, vote_account), (stake_pubkey, stake_account)) =
            create_staked_node_accounts(10);

<<<<<<< HEAD
        stakes_cache.check_and_store(&vote_pubkey, &vote_account, true);
        stakes_cache.check_and_store(&stake_pubkey, &stake_account, true);
=======
        stakes_cache.check_and_store(&vote_pubkey, &vote_account);
        stakes_cache.check_and_store(&stake_pubkey, &stake_account);
>>>>>>> 55438c03

        {
            let stakes = stakes_cache.stakes();
            let vote_accounts = stakes.vote_accounts();
            assert!(vote_accounts.get(&vote_pubkey).is_some());
            assert_eq!(vote_accounts.get(&vote_pubkey).unwrap().0, 10);
        }

        // not a stake account, and whacks above entry
        stakes_cache.check_and_store(
            &stake_pubkey,
            &AccountSharedData::new(1, 0, &stake::program::id()),
        );
        {
            let stakes = stakes_cache.stakes();
            let vote_accounts = stakes.vote_accounts();
            assert!(vote_accounts.get(&vote_pubkey).is_some());
            assert_eq!(vote_accounts.get(&vote_pubkey).unwrap().0, 0);
        }
    }

    #[test]
    fn test_vote_balance_and_staked_empty() {
        let stakes = Stakes::default();
        assert_eq!(stakes.vote_balance_and_staked(), 0);
    }

    #[test]
    fn test_vote_balance_and_staked_normal() {
        let stakes_cache = StakesCache::default();
        impl Stakes {
            pub fn vote_balance_and_warmed_staked(&self) -> u64 {
                self.vote_accounts
                    .iter()
                    .map(|(_pubkey, (staked, account))| staked + account.lamports())
                    .sum()
            }
        }

        let genesis_epoch = 0;
        let ((vote_pubkey, vote_account), (stake_pubkey, stake_account)) =
            create_warming_staked_node_accounts(10, genesis_epoch);
<<<<<<< HEAD
        stakes_cache.check_and_store(&vote_pubkey, &vote_account, true);
        stakes_cache.check_and_store(&stake_pubkey, &stake_account, true);
=======
        stakes_cache.check_and_store(&vote_pubkey, &vote_account);
        stakes_cache.check_and_store(&stake_pubkey, &stake_account);
>>>>>>> 55438c03

        {
            let stakes = stakes_cache.stakes();
            assert_eq!(stakes.vote_balance_and_staked(), 11);
            assert_eq!(stakes.vote_balance_and_warmed_staked(), 1);
        }

        let thread_pool = ThreadPoolBuilder::new().num_threads(1).build().unwrap();
        for (epoch, expected_warmed_stake) in ((genesis_epoch + 1)..=3).zip(&[2, 3, 4]) {
            stakes_cache.activate_epoch(epoch, &thread_pool);
            // vote_balance_and_staked() always remain to return same lamports
            // while vote_balance_and_warmed_staked() gradually increases
            let stakes = stakes_cache.stakes();
            assert_eq!(stakes.vote_balance_and_staked(), 11);
            assert_eq!(
                stakes.vote_balance_and_warmed_staked(),
                *expected_warmed_stake
            );
        }
    }
}<|MERGE_RESOLUTION|>--- conflicted
+++ resolved
@@ -3,18 +3,7 @@
 use {
     crate::{
         stake_history::StakeHistory,
-<<<<<<< HEAD
-        vote_account::{VoteAccount, VoteAccounts, VoteAccountsHashMap},
-    },
-    dashmap::DashMap,
-    num_derive::ToPrimitive,
-    num_traits::ToPrimitive,
-    rayon::{
-        iter::{IntoParallelRefIterator, ParallelIterator},
-        ThreadPool,
-=======
         vote_account::{VoteAccount, VoteAccounts},
->>>>>>> 55438c03
     },
     dashmap::DashMap,
     im::HashMap as ImHashMap,
@@ -34,10 +23,7 @@
     solana_vote_program::vote_state::VoteState,
     std::{
         collections::HashMap,
-<<<<<<< HEAD
-=======
         ops::Add,
->>>>>>> 55438c03
         sync::{Arc, RwLock, RwLockReadGuard},
     },
 };
@@ -67,16 +53,7 @@
                 && account.data().len() >= std::mem::size_of::<StakeState>()
     }
 
-<<<<<<< HEAD
-    pub fn check_and_store(
-        &self,
-        pubkey: &Pubkey,
-        account: &AccountSharedData,
-        remove_delegation_on_inactive: bool,
-    ) {
-=======
     pub fn check_and_store(&self, pubkey: &Pubkey, account: &AccountSharedData) {
->>>>>>> 55438c03
         if solana_vote_program::check_id(account.owner()) {
             let new_vote_account = if account.lamports() != 0
                 && VoteState::is_correct_size_and_initialized(account.data())
@@ -109,24 +86,10 @@
                 (stake, delegation)
             });
 
-<<<<<<< HEAD
-            let remove_delegation = if remove_delegation_on_inactive {
-                new_delegation.is_none()
-            } else {
-                account.lamports() == 0
-            };
-
-            self.0.write().unwrap().update_stake_delegation(
-                pubkey,
-                new_delegation,
-                remove_delegation,
-            );
-=======
             self.0
                 .write()
                 .unwrap()
                 .update_stake_delegation(pubkey, new_delegation);
->>>>>>> 55438c03
         }
     }
 
@@ -320,10 +283,6 @@
         &mut self,
         stake_pubkey: &Pubkey,
         new_delegation: Option<(u64, Delegation)>,
-<<<<<<< HEAD
-        remove_delegation: bool,
-=======
->>>>>>> 55438c03
     ) {
         //  old_stake is stake lamports and voter_pubkey from the pre-store() version
         let old_stake = self.stake_delegations.get(stake_pubkey).map(|delegation| {
@@ -345,15 +304,6 @@
             }
         }
 
-<<<<<<< HEAD
-        if remove_delegation {
-            // when account is removed (lamports == 0), remove it from Stakes as well
-            // so that given `pubkey` can be used for any owner in the future, while not
-            // affecting Stakes.
-            self.stake_delegations.remove(stake_pubkey);
-        } else if let Some((_stake, delegation)) = new_delegation {
-            self.stake_delegations.insert(*stake_pubkey, delegation);
-=======
         if let Some((_stake, delegation)) = new_delegation {
             self.stake_delegations.insert(*stake_pubkey, delegation);
         } else {
@@ -361,7 +311,6 @@
             // given `pubkey` can be used for any owner in the future, while not
             // affecting Stakes.
             self.stake_delegations.remove(stake_pubkey);
->>>>>>> 55438c03
         }
     }
 
@@ -469,13 +418,8 @@
             let ((vote_pubkey, vote_account), (stake_pubkey, mut stake_account)) =
                 create_staked_node_accounts(10);
 
-<<<<<<< HEAD
-            stakes_cache.check_and_store(&vote_pubkey, &vote_account, true);
-            stakes_cache.check_and_store(&stake_pubkey, &stake_account, true);
-=======
             stakes_cache.check_and_store(&vote_pubkey, &vote_account);
             stakes_cache.check_and_store(&stake_pubkey, &stake_account);
->>>>>>> 55438c03
             let stake = stake_state::stake_from(&stake_account).unwrap();
             {
                 let stakes = stakes_cache.stakes();
@@ -488,11 +432,7 @@
             }
 
             stake_account.set_lamports(42);
-<<<<<<< HEAD
-            stakes_cache.check_and_store(&stake_pubkey, &stake_account, true);
-=======
             stakes_cache.check_and_store(&stake_pubkey, &stake_account);
->>>>>>> 55438c03
             {
                 let stakes = stakes_cache.stakes();
                 let vote_accounts = stakes.vote_accounts();
@@ -505,11 +445,7 @@
 
             // activate more
             let (_stake_pubkey, mut stake_account) = create_stake_account(42, &vote_pubkey);
-<<<<<<< HEAD
-            stakes_cache.check_and_store(&stake_pubkey, &stake_account, true);
-=======
             stakes_cache.check_and_store(&stake_pubkey, &stake_account);
->>>>>>> 55438c03
             let stake = stake_state::stake_from(&stake_account).unwrap();
             {
                 let stakes = stakes_cache.stakes();
@@ -522,11 +458,7 @@
             }
 
             stake_account.set_lamports(0);
-<<<<<<< HEAD
-            stakes_cache.check_and_store(&stake_pubkey, &stake_account, true);
-=======
             stakes_cache.check_and_store(&stake_pubkey, &stake_account);
->>>>>>> 55438c03
             {
                 let stakes = stakes_cache.stakes();
                 let vote_accounts = stakes.vote_accounts();
@@ -545,24 +477,14 @@
         let ((vote_pubkey, vote_account), (stake_pubkey, stake_account)) =
             create_staked_node_accounts(10);
 
-<<<<<<< HEAD
-        stakes_cache.check_and_store(&vote_pubkey, &vote_account, true);
-        stakes_cache.check_and_store(&stake_pubkey, &stake_account, true);
-=======
         stakes_cache.check_and_store(&vote_pubkey, &vote_account);
         stakes_cache.check_and_store(&stake_pubkey, &stake_account);
->>>>>>> 55438c03
 
         let ((vote11_pubkey, vote11_account), (stake11_pubkey, stake11_account)) =
             create_staked_node_accounts(20);
 
-<<<<<<< HEAD
-        stakes_cache.check_and_store(&vote11_pubkey, &vote11_account, true);
-        stakes_cache.check_and_store(&stake11_pubkey, &stake11_account, true);
-=======
         stakes_cache.check_and_store(&vote11_pubkey, &vote11_account);
         stakes_cache.check_and_store(&stake11_pubkey, &stake11_account);
->>>>>>> 55438c03
 
         let vote11_node_pubkey = VoteState::from(&vote11_account).unwrap().node_pubkey;
 
@@ -580,13 +502,8 @@
         let ((vote_pubkey, mut vote_account), (stake_pubkey, stake_account)) =
             create_staked_node_accounts(10);
 
-<<<<<<< HEAD
-        stakes_cache.check_and_store(&vote_pubkey, &vote_account, true);
-        stakes_cache.check_and_store(&stake_pubkey, &stake_account, true);
-=======
         stakes_cache.check_and_store(&vote_pubkey, &vote_account);
         stakes_cache.check_and_store(&stake_pubkey, &stake_account);
->>>>>>> 55438c03
 
         {
             let stakes = stakes_cache.stakes();
@@ -596,11 +513,7 @@
         }
 
         vote_account.set_lamports(0);
-<<<<<<< HEAD
-        stakes_cache.check_and_store(&vote_pubkey, &vote_account, true);
-=======
-        stakes_cache.check_and_store(&vote_pubkey, &vote_account);
->>>>>>> 55438c03
+        stakes_cache.check_and_store(&vote_pubkey, &vote_account);
 
         {
             let stakes = stakes_cache.stakes();
@@ -609,11 +522,7 @@
         }
 
         vote_account.set_lamports(1);
-<<<<<<< HEAD
-        stakes_cache.check_and_store(&vote_pubkey, &vote_account, true);
-=======
-        stakes_cache.check_and_store(&vote_pubkey, &vote_account);
->>>>>>> 55438c03
+        stakes_cache.check_and_store(&vote_pubkey, &vote_account);
 
         {
             let stakes = stakes_cache.stakes();
@@ -627,11 +536,7 @@
         let mut pushed = vote_account.data().to_vec();
         pushed.push(0);
         vote_account.set_data(pushed);
-<<<<<<< HEAD
-        stakes_cache.check_and_store(&vote_pubkey, &vote_account, true);
-=======
-        stakes_cache.check_and_store(&vote_pubkey, &vote_account);
->>>>>>> 55438c03
+        stakes_cache.check_and_store(&vote_pubkey, &vote_account);
 
         {
             let stakes = stakes_cache.stakes();
@@ -643,11 +548,7 @@
         let default_vote_state = VoteState::default();
         let versioned = VoteStateVersions::new_current(default_vote_state);
         VoteState::to(&versioned, &mut vote_account).unwrap();
-<<<<<<< HEAD
-        stakes_cache.check_and_store(&vote_pubkey, &vote_account, true);
-=======
-        stakes_cache.check_and_store(&vote_pubkey, &vote_account);
->>>>>>> 55438c03
+        stakes_cache.check_and_store(&vote_pubkey, &vote_account);
 
         {
             let stakes = stakes_cache.stakes();
@@ -656,11 +557,7 @@
         }
 
         vote_account.set_data(cache_data);
-<<<<<<< HEAD
-        stakes_cache.check_and_store(&vote_pubkey, &vote_account, true);
-=======
-        stakes_cache.check_and_store(&vote_pubkey, &vote_account);
->>>>>>> 55438c03
+        stakes_cache.check_and_store(&vote_pubkey, &vote_account);
 
         {
             let stakes = stakes_cache.stakes();
@@ -683,19 +580,11 @@
         let ((vote_pubkey2, vote_account2), (_stake_pubkey2, stake_account2)) =
             create_staked_node_accounts(10);
 
-<<<<<<< HEAD
-        stakes_cache.check_and_store(&vote_pubkey, &vote_account, true);
-        stakes_cache.check_and_store(&vote_pubkey2, &vote_account2, true);
-
-        // delegates to vote_pubkey
-        stakes_cache.check_and_store(&stake_pubkey, &stake_account, true);
-=======
         stakes_cache.check_and_store(&vote_pubkey, &vote_account);
         stakes_cache.check_and_store(&vote_pubkey2, &vote_account2);
 
         // delegates to vote_pubkey
         stakes_cache.check_and_store(&stake_pubkey, &stake_account);
->>>>>>> 55438c03
 
         let stake = stake_state::stake_from(&stake_account).unwrap();
 
@@ -712,11 +601,7 @@
         }
 
         // delegates to vote_pubkey2
-<<<<<<< HEAD
-        stakes_cache.check_and_store(&stake_pubkey, &stake_account2, true);
-=======
         stakes_cache.check_and_store(&stake_pubkey, &stake_account2);
->>>>>>> 55438c03
 
         {
             let stakes = stakes_cache.stakes();
@@ -742,19 +627,11 @@
 
         let (stake_pubkey2, stake_account2) = create_stake_account(10, &vote_pubkey);
 
-<<<<<<< HEAD
-        stakes_cache.check_and_store(&vote_pubkey, &vote_account, true);
-
-        // delegates to vote_pubkey
-        stakes_cache.check_and_store(&stake_pubkey, &stake_account, true);
-        stakes_cache.check_and_store(&stake_pubkey2, &stake_account2, true);
-=======
         stakes_cache.check_and_store(&vote_pubkey, &vote_account);
 
         // delegates to vote_pubkey
         stakes_cache.check_and_store(&stake_pubkey, &stake_account);
         stakes_cache.check_and_store(&stake_pubkey2, &stake_account2);
->>>>>>> 55438c03
 
         {
             let stakes = stakes_cache.stakes();
@@ -771,13 +648,8 @@
         let ((vote_pubkey, vote_account), (stake_pubkey, stake_account)) =
             create_staked_node_accounts(10);
 
-<<<<<<< HEAD
-        stakes_cache.check_and_store(&vote_pubkey, &vote_account, true);
-        stakes_cache.check_and_store(&stake_pubkey, &stake_account, true);
-=======
         stakes_cache.check_and_store(&vote_pubkey, &vote_account);
         stakes_cache.check_and_store(&stake_pubkey, &stake_account);
->>>>>>> 55438c03
         let stake = stake_state::stake_from(&stake_account).unwrap();
 
         {
@@ -810,13 +682,8 @@
         let ((vote_pubkey, vote_account), (stake_pubkey, stake_account)) =
             create_staked_node_accounts(10);
 
-<<<<<<< HEAD
-        stakes_cache.check_and_store(&vote_pubkey, &vote_account, true);
-        stakes_cache.check_and_store(&stake_pubkey, &stake_account, true);
-=======
         stakes_cache.check_and_store(&vote_pubkey, &vote_account);
         stakes_cache.check_and_store(&stake_pubkey, &stake_account);
->>>>>>> 55438c03
 
         {
             let stakes = stakes_cache.stakes();
@@ -859,13 +726,8 @@
         let genesis_epoch = 0;
         let ((vote_pubkey, vote_account), (stake_pubkey, stake_account)) =
             create_warming_staked_node_accounts(10, genesis_epoch);
-<<<<<<< HEAD
-        stakes_cache.check_and_store(&vote_pubkey, &vote_account, true);
-        stakes_cache.check_and_store(&stake_pubkey, &stake_account, true);
-=======
         stakes_cache.check_and_store(&vote_pubkey, &vote_account);
         stakes_cache.check_and_store(&stake_pubkey, &stake_account);
->>>>>>> 55438c03
 
         {
             let stakes = stakes_cache.stakes();
