--- conflicted
+++ resolved
@@ -281,36 +281,6 @@
         self.vote_accounts.remove(vote_pubkey);
     }
 
-<<<<<<< HEAD
-    pub fn store(
-        &mut self,
-        pubkey: &Pubkey,
-        account: &AccountSharedData,
-        fix_stake_deactivate: bool,
-        check_vote_init: bool,
-    ) -> Option<ArcVoteAccount> {
-        if solana_vote_program::check_id(&account.owner) {
-            // unconditionally remove existing at first; there is no dependent calculated state for
-            // votes, not like stakes (stake codepath maintains calculated stake value grouped by
-            // delegated vote pubkey)
-            let old = self.vote_accounts.remove(pubkey);
-            // when account is removed (lamports == 0 or data uninitialized), don't read so that
-            // given `pubkey` can be used for any owner in the future, while not affecting Stakes.
-            if account.lamports != 0
-                && !(check_vote_init && VoteState::is_uninitialized_no_deser(account.data()))
-            {
-                let stake = old.as_ref().map_or_else(
-                    || {
-                        self.calculate_stake(
-                            pubkey,
-                            self.epoch,
-                            Some(&self.stake_history),
-                            fix_stake_deactivate,
-                        )
-                    },
-                    |v| v.0,
-                );
-=======
     pub fn remove_stake_delegation(&mut self, stake_pubkey: &Pubkey) {
         if let Some(removed_delegation) = self.stake_delegations.remove(stake_pubkey) {
             let removed_stake = removed_delegation.stake(self.epoch, Some(&self.stake_history));
@@ -318,7 +288,6 @@
                 .sub_stake(&removed_delegation.voter_pubkey, removed_stake);
         }
     }
->>>>>>> 3ac7e043
 
     pub fn update_vote_account(
         &mut self,
