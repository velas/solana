use {
    solana_program_runtime::{ic_msg, invoke_context::InvokeContext},
    solana_sdk::{
        account::{ReadableAccount, WritableAccount},
        account_utils::State as AccountUtilsState,
        feature_set::{self, nonce_must_be_writable},
        instruction::{checked_add, InstructionError},
        keyed_account::KeyedAccount,
        nonce::{
            self,
            state::{DurableNonce, Versions},
            State,
        },
        pubkey::Pubkey,
        system_instruction::{nonce_to_instruction_error, NonceError},
        sysvar::rent::Rent,
    },
    std::collections::HashSet,
};

pub trait NonceKeyedAccount {
    fn advance_nonce_account(
        &self,
        signers: &HashSet<Pubkey>,
        invoke_context: &InvokeContext,
    ) -> Result<(), InstructionError>;
    fn withdraw_nonce_account(
        &self,
        lamports: u64,
        to: &KeyedAccount,
        rent: &Rent,
        signers: &HashSet<Pubkey>,
        invoke_context: &InvokeContext,
    ) -> Result<(), InstructionError>;
    fn initialize_nonce_account(
        &self,
        nonce_authority: &Pubkey,
        rent: &Rent,
        invoke_context: &InvokeContext,
    ) -> Result<(), InstructionError>;
    fn authorize_nonce_account(
        &self,
        nonce_authority: &Pubkey,
        signers: &HashSet<Pubkey>,
        invoke_context: &InvokeContext,
    ) -> Result<(), InstructionError>;
}

fn get_durable_nonce(invoke_context: &InvokeContext) -> (DurableNonce, /*separate_domains:*/ bool) {
    let separate_nonce_from_blockhash = invoke_context
        .feature_set
        .is_active(&feature_set::separate_nonce_from_blockhash::id());
    let durable_nonce =
        DurableNonce::from_blockhash(&invoke_context.blockhash, separate_nonce_from_blockhash);
    (durable_nonce, separate_nonce_from_blockhash)
}

impl<'a> NonceKeyedAccount for KeyedAccount<'a> {
    fn advance_nonce_account(
        &self,
        signers: &HashSet<Pubkey>,
        invoke_context: &InvokeContext,
    ) -> Result<(), InstructionError> {
        let merge_nonce_error_into_system_error = invoke_context
            .feature_set
            .is_active(&feature_set::merge_nonce_error_into_system_error::id());

        if invoke_context
            .feature_set
            .is_active(&nonce_must_be_writable::id())
            && !self.is_writable()
        {
            ic_msg!(
                invoke_context,
                "Advance nonce account: Account {} must be writeable",
                self.unsigned_key()
            );
            return Err(InstructionError::InvalidArgument);
        }

<<<<<<< HEAD
        let state = AccountUtilsState::<Versions>::state(self)?;
        match state.state() {
=======
        let versions = AccountUtilsState::<Versions>::state(self)?;
        match versions.state() {
>>>>>>> 55438c03
            State::Initialized(data) => {
                if !signers.contains(&data.authority) {
                    ic_msg!(
                        invoke_context,
                        "Advance nonce account: Account {} must be a signer",
                        data.authority
                    );
                    return Err(InstructionError::MissingRequiredSignature);
                }
                let (next_durable_nonce, separate_domains) = get_durable_nonce(invoke_context);
                if data.durable_nonce == next_durable_nonce {
                    ic_msg!(
                        invoke_context,
                        "Advance nonce account: nonce can only advance once per slot"
                    );
                    return Err(nonce_to_instruction_error(
                        NonceError::NotExpired,
                        merge_nonce_error_into_system_error,
                    ));
                }

                let new_data = nonce::state::Data::new(
                    data.authority,
                    next_durable_nonce,
                    invoke_context.lamports_per_signature,
                );
                self.set_state(&Versions::new(
                    State::Initialized(new_data),
                    separate_domains,
                ))
            }
            State::Uninitialized => {
                ic_msg!(
                    invoke_context,
                    "Advance nonce account: Account {} state is invalid",
                    self.unsigned_key()
                );
                Err(nonce_to_instruction_error(
                    NonceError::BadAccountState,
                    merge_nonce_error_into_system_error,
                ))
            }
        }
    }

    fn withdraw_nonce_account(
        &self,
        lamports: u64,
        to: &KeyedAccount,
        rent: &Rent,
        signers: &HashSet<Pubkey>,
        invoke_context: &InvokeContext,
    ) -> Result<(), InstructionError> {
        let merge_nonce_error_into_system_error = invoke_context
            .feature_set
            .is_active(&feature_set::merge_nonce_error_into_system_error::id());

        if invoke_context
            .feature_set
            .is_active(&nonce_must_be_writable::id())
            && !self.is_writable()
        {
            ic_msg!(
                invoke_context,
                "Withdraw nonce account: Account {} must be writeable",
                self.unsigned_key()
            );
            return Err(InstructionError::InvalidArgument);
        }

        let signer = match AccountUtilsState::<Versions>::state(self)?.state() {
            State::Uninitialized => {
                if lamports > self.lamports()? {
                    ic_msg!(
                        invoke_context,
                        "Withdraw nonce account: insufficient lamports {}, need {}",
                        self.lamports()?,
                        lamports,
                    );
                    return Err(InstructionError::InsufficientFunds);
                }
                *self.unsigned_key()
            }
            State::Initialized(ref data) => {
                if lamports == self.lamports()? {
                    let (durable_nonce, separate_domains) = get_durable_nonce(invoke_context);
                    if data.durable_nonce == durable_nonce {
                        ic_msg!(
                            invoke_context,
                            "Withdraw nonce account: nonce can only advance once per slot"
                        );
                        return Err(nonce_to_instruction_error(
                            NonceError::NotExpired,
                            merge_nonce_error_into_system_error,
                        ));
                    }
                    self.set_state(&Versions::new(State::Uninitialized, separate_domains))?;
                } else {
                    let min_balance = rent.minimum_balance(self.data_len()?);
                    let amount = checked_add(lamports, min_balance)?;
                    if amount > self.lamports()? {
                        ic_msg!(
                            invoke_context,
                            "Withdraw nonce account: insufficient lamports {}, need {}",
                            self.lamports()?,
                            amount,
                        );
                        return Err(InstructionError::InsufficientFunds);
                    }
                }
                data.authority
            }
        };

        if !signers.contains(&signer) {
            ic_msg!(
                invoke_context,
                "Withdraw nonce account: Account {} must sign",
                signer
            );
            return Err(InstructionError::MissingRequiredSignature);
        }

        let nonce_balance = self.try_account_ref_mut()?.lamports();
        self.try_account_ref_mut()?.set_lamports(
            nonce_balance
                .checked_sub(lamports)
                .ok_or(InstructionError::ArithmeticOverflow)?,
        );
        let to_balance = to.try_account_ref_mut()?.lamports();
        to.try_account_ref_mut()?.set_lamports(
            to_balance
                .checked_add(lamports)
                .ok_or(InstructionError::ArithmeticOverflow)?,
        );

        Ok(())
    }

    fn initialize_nonce_account(
        &self,
        nonce_authority: &Pubkey,
        rent: &Rent,
        invoke_context: &InvokeContext,
    ) -> Result<(), InstructionError> {
        let merge_nonce_error_into_system_error = invoke_context
            .feature_set
            .is_active(&feature_set::merge_nonce_error_into_system_error::id());

        if invoke_context
            .feature_set
            .is_active(&nonce_must_be_writable::id())
            && !self.is_writable()
        {
            ic_msg!(
                invoke_context,
                "Initialize nonce account: Account {} must be writeable",
                self.unsigned_key()
            );
            return Err(InstructionError::InvalidArgument);
        }

        match AccountUtilsState::<Versions>::state(self)?.state() {
            State::Uninitialized => {
                let min_balance = rent.minimum_balance(self.data_len()?);
                if self.lamports()? < min_balance {
                    ic_msg!(
                        invoke_context,
                        "Initialize nonce account: insufficient lamports {}, need {}",
                        self.lamports()?,
                        min_balance
                    );
                    return Err(InstructionError::InsufficientFunds);
                }
                let (durable_nonce, separate_domains) = get_durable_nonce(invoke_context);
                let data = nonce::state::Data::new(
                    *nonce_authority,
                    durable_nonce,
                    invoke_context.lamports_per_signature,
                );
<<<<<<< HEAD
                let state = State::Initialized(data);
                self.set_state(&Versions::new(state, separate_domains))
=======
                self.set_state(&Versions::new(State::Initialized(data), separate_domains))
>>>>>>> 55438c03
            }
            State::Initialized(_) => {
                ic_msg!(
                    invoke_context,
                    "Initialize nonce account: Account {} state is invalid",
                    self.unsigned_key()
                );
                Err(nonce_to_instruction_error(
                    NonceError::BadAccountState,
                    merge_nonce_error_into_system_error,
                ))
            }
        }
    }

    fn authorize_nonce_account(
        &self,
        nonce_authority: &Pubkey,
        signers: &HashSet<Pubkey>,
        invoke_context: &InvokeContext,
    ) -> Result<(), InstructionError> {
        let merge_nonce_error_into_system_error = invoke_context
            .feature_set
            .is_active(&feature_set::merge_nonce_error_into_system_error::id());

        if invoke_context
            .feature_set
            .is_active(&nonce_must_be_writable::id())
            && !self.is_writable()
        {
            ic_msg!(
                invoke_context,
                "Authorize nonce account: Account {} must be writeable",
                self.unsigned_key()
            );
            return Err(InstructionError::InvalidArgument);
        }

<<<<<<< HEAD
        let state = AccountUtilsState::<Versions>::state(self)?;
        let separate_domains = state.separate_domains();
        match state.state() {
=======
        let versions = AccountUtilsState::<Versions>::state(self)?;
        let separate_domains = versions.separate_domains();
        match versions.state() {
>>>>>>> 55438c03
            State::Initialized(data) => {
                if !signers.contains(&data.authority) {
                    ic_msg!(
                        invoke_context,
                        "Authorize nonce account: Account {} must sign",
                        data.authority
                    );
                    return Err(InstructionError::MissingRequiredSignature);
                }
                let new_data = nonce::state::Data::new(
                    *nonce_authority,
                    data.durable_nonce,
                    data.get_lamports_per_signature(),
                );
                self.set_state(&Versions::new(
                    State::Initialized(new_data),
                    separate_domains,
                ))
            }
            State::Uninitialized => {
                ic_msg!(
                    invoke_context,
                    "Authorize nonce account: Account {} state is invalid",
                    self.unsigned_key()
                );
                Err(nonce_to_instruction_error(
                    NonceError::BadAccountState,
                    merge_nonce_error_into_system_error,
                ))
            }
        }
    }
}

#[cfg(test)]
mod test {
    use {
        super::*,
        assert_matches::assert_matches,
        solana_program_runtime::invoke_context::InvokeContext,
        solana_sdk::{
            account::AccountSharedData,
            hash::{hash, Hash},
            nonce::{self, State},
            nonce_account::{create_account, verify_nonce_account},
            system_instruction::SystemError,
            system_program,
            transaction_context::{InstructionAccount, TransactionContext},
        },
    };

<<<<<<< HEAD
    fn with_test_keyed_account<F>(lamports: u64, signer: bool, f: F)
    where
        F: Fn(&KeyedAccount),
    {
        let pubkey = Pubkey::new_unique();
        let account = create_account(lamports, /*separate_domains:*/ true);
        let keyed_account = KeyedAccount::new(&pubkey, signer, &account);
        f(&keyed_account)
=======
    pub const NONCE_ACCOUNT_INDEX: usize = 0;
    pub const WITHDRAW_TO_ACCOUNT_INDEX: usize = 1;

    macro_rules! push_instruction_context {
        ($invoke_context:expr, $transaction_context:ident, $instruction_context:ident, $instruction_accounts:ident) => {
            $invoke_context
                .push(&$instruction_accounts, &[2], &[])
                .unwrap();
            let $transaction_context = &$invoke_context.transaction_context;
            let $instruction_context = $transaction_context
                .get_current_instruction_context()
                .unwrap();
        };
>>>>>>> 55438c03
    }

    macro_rules! prepare_mockup {
        ($invoke_context:ident, $instruction_accounts:ident, $rent:ident) => {
            let $rent = Rent {
                lamports_per_byte_year: 42,
                ..Rent::default()
            };
            let from_lamports = $rent.minimum_balance(State::size()) + 42;
            let accounts = vec![
                (
                    Pubkey::new_unique(),
                    create_account(from_lamports, /*separate_domains:*/ true).into_inner(),
                ),
                (
                    Pubkey::new_unique(),
                    create_account(42, /*separate_domains:*/ true).into_inner(),
                ),
                (system_program::id(), AccountSharedData::default()),
            ];
            let $instruction_accounts = vec![
                InstructionAccount {
                    index_in_transaction: 0,
                    index_in_caller: 0,
                    is_signer: true,
                    is_writable: true,
                },
                InstructionAccount {
                    index_in_transaction: 1,
                    index_in_caller: 1,
                    is_signer: false,
                    is_writable: true,
                },
            ];
            let mut transaction_context = TransactionContext::new(accounts, 1, 2);
            let mut $invoke_context = InvokeContext::new_mock(&mut transaction_context, &[]);
        };
    }

    macro_rules! set_invoke_context_blockhash {
        ($invoke_context:expr, $seed:expr) => {
            $invoke_context.blockhash = hash(&bincode::serialize(&$seed).unwrap());
            $invoke_context.lamports_per_signature = ($seed as u64).saturating_mul(100);
        };
    }

    #[test]
    fn default_is_uninitialized() {
        assert_eq!(State::default(), State::Uninitialized)
    }

    #[test]
    fn expected_behavior() {
        prepare_mockup!(invoke_context, instruction_accounts, rent);
        push_instruction_context!(
            invoke_context,
            transaction_context,
            instruction_context,
            instruction_accounts
        );
        let nonce_account = instruction_context
            .try_borrow_instruction_account(transaction_context, NONCE_ACCOUNT_INDEX)
            .unwrap();
        let data = nonce::state::Data {
            authority: *nonce_account.get_key(),
            ..nonce::state::Data::default()
        };
<<<<<<< HEAD
        let min_lamports = rent.minimum_balance(State::size());
        with_test_keyed_account(min_lamports + 42, true, |keyed_account| {
            let data = nonce::state::Data {
                authority: *keyed_account.unsigned_key(),
                ..nonce::state::Data::default()
            };
            let mut signers = HashSet::new();
            signers.insert(*keyed_account.signer_key().unwrap());
            let versions = AccountUtilsState::<Versions>::state(keyed_account).unwrap();
            // New is in Uninitialzed state
            assert_eq!(versions.state(), &State::Uninitialized);
            let invoke_context = create_invoke_context_with_blockhash(95);
            let authorized = keyed_account.unsigned_key();
            keyed_account
                .initialize_nonce_account(authorized, &rent, &invoke_context)
                .unwrap();
            let versions = AccountUtilsState::<Versions>::state(keyed_account).unwrap();
            let data = nonce::state::Data::new(
                data.authority,
                get_durable_nonce(&invoke_context).0,
                invoke_context.lamports_per_signature,
            );
            // First nonce instruction drives state from Uninitialized to Initialized
            assert_eq!(versions.state(), &State::Initialized(data.clone()));
            let invoke_context = create_invoke_context_with_blockhash(63);
            keyed_account
                .advance_nonce_account(&signers, &invoke_context)
                .unwrap();
            let versions = AccountUtilsState::<Versions>::state(keyed_account).unwrap();
            let data = nonce::state::Data::new(
                data.authority,
                get_durable_nonce(&invoke_context).0,
                invoke_context.lamports_per_signature,
            );
            // Second nonce instruction consumes and replaces stored nonce
            assert_eq!(versions.state(), &State::Initialized(data.clone()));
            let invoke_context = create_invoke_context_with_blockhash(31);
            keyed_account
                .advance_nonce_account(&signers, &invoke_context)
                .unwrap();
            let versions = AccountUtilsState::<Versions>::state(keyed_account).unwrap();
            let data = nonce::state::Data::new(
                data.authority,
                get_durable_nonce(&invoke_context).0,
                invoke_context.lamports_per_signature,
            );
            // Third nonce instruction for fun and profit
            assert_eq!(versions.state(), &State::Initialized(data));
            with_test_keyed_account(42, false, |to_keyed| {
                let invoke_context = create_invoke_context_with_blockhash(0);
                let withdraw_lamports = keyed_account.account.borrow().lamports();
                let expect_nonce_lamports =
                    keyed_account.account.borrow().lamports() - withdraw_lamports;
                let expect_to_lamports = to_keyed.account.borrow().lamports() + withdraw_lamports;
                keyed_account
                    .withdraw_nonce_account(
                        withdraw_lamports,
                        to_keyed,
                        &rent,
                        &signers,
                        &invoke_context,
                    )
                    .unwrap();
                // Empties Account balance
                assert_eq!(
                    keyed_account.account.borrow().lamports(),
                    expect_nonce_lamports
                );
                // Account balance goes to `to`
                assert_eq!(to_keyed.account.borrow().lamports(), expect_to_lamports);
                let versions = AccountUtilsState::<Versions>::state(keyed_account).unwrap();
                // Empty balance deinitializes data
                assert_eq!(versions.state(), &State::Uninitialized);
            })
        })
=======
        let mut signers = HashSet::new();
        signers.insert(*nonce_account.get_key());
        let versions = nonce_account.get_state::<Versions>().unwrap();
        // New is in Uninitialzed state
        assert_eq!(versions.state(), &State::Uninitialized);
        set_invoke_context_blockhash!(invoke_context, 95);
        let authorized = *nonce_account.get_key();
        drop(nonce_account);
        invoke_context.get_keyed_accounts().unwrap()[1 + NONCE_ACCOUNT_INDEX]
            .initialize_nonce_account(&authorized, &rent, &invoke_context)
            .unwrap();
        let nonce_account = instruction_context
            .try_borrow_instruction_account(transaction_context, NONCE_ACCOUNT_INDEX)
            .unwrap();
        let versions = nonce_account.get_state::<Versions>().unwrap();
        let data = nonce::state::Data::new(
            data.authority,
            get_durable_nonce(&invoke_context).0,
            invoke_context.lamports_per_signature,
        );
        // First nonce instruction drives state from Uninitialized to Initialized
        assert_eq!(versions.state(), &State::Initialized(data.clone()));
        set_invoke_context_blockhash!(invoke_context, 63);
        drop(nonce_account);
        invoke_context.get_keyed_accounts().unwrap()[1 + NONCE_ACCOUNT_INDEX]
            .advance_nonce_account(&signers, &invoke_context)
            .unwrap();
        let nonce_account = instruction_context
            .try_borrow_instruction_account(transaction_context, NONCE_ACCOUNT_INDEX)
            .unwrap();
        let versions = nonce_account.get_state::<Versions>().unwrap();
        let data = nonce::state::Data::new(
            data.authority,
            get_durable_nonce(&invoke_context).0,
            invoke_context.lamports_per_signature,
        );
        // Second nonce instruction consumes and replaces stored nonce
        assert_eq!(versions.state(), &State::Initialized(data.clone()));
        set_invoke_context_blockhash!(invoke_context, 31);
        drop(nonce_account);
        invoke_context.get_keyed_accounts().unwrap()[1 + NONCE_ACCOUNT_INDEX]
            .advance_nonce_account(&signers, &invoke_context)
            .unwrap();
        let nonce_account = instruction_context
            .try_borrow_instruction_account(transaction_context, NONCE_ACCOUNT_INDEX)
            .unwrap();
        let versions = nonce_account.get_state::<Versions>().unwrap();
        let data = nonce::state::Data::new(
            data.authority,
            get_durable_nonce(&invoke_context).0,
            invoke_context.lamports_per_signature,
        );
        // Third nonce instruction for fun and profit
        assert_eq!(versions.state(), &State::Initialized(data));

        set_invoke_context_blockhash!(invoke_context, 0);
        let to_account = instruction_context
            .try_borrow_instruction_account(transaction_context, WITHDRAW_TO_ACCOUNT_INDEX)
            .unwrap();
        let withdraw_lamports = nonce_account.get_lamports();
        let expect_nonce_lamports = nonce_account.get_lamports() - withdraw_lamports;
        let expect_to_lamports = to_account.get_lamports() + withdraw_lamports;
        drop(nonce_account);
        drop(to_account);
        invoke_context.get_keyed_accounts().unwrap()[1 + NONCE_ACCOUNT_INDEX]
            .withdraw_nonce_account(
                withdraw_lamports,
                &invoke_context.get_keyed_accounts().unwrap()[1 + WITHDRAW_TO_ACCOUNT_INDEX],
                &rent,
                &signers,
                &invoke_context,
            )
            .unwrap();
        let nonce_account = instruction_context
            .try_borrow_instruction_account(transaction_context, NONCE_ACCOUNT_INDEX)
            .unwrap();
        let to_account = instruction_context
            .try_borrow_instruction_account(transaction_context, WITHDRAW_TO_ACCOUNT_INDEX)
            .unwrap();
        // Empties Account balance
        assert_eq!(nonce_account.get_lamports(), expect_nonce_lamports);
        // Account balance goes to `to`
        assert_eq!(to_account.get_lamports(), expect_to_lamports);
        let versions = nonce_account.get_state::<Versions>().unwrap();
        // Empty balance deinitializes data
        assert_eq!(versions.state(), &State::Uninitialized);
>>>>>>> 55438c03
    }

    #[test]
    fn nonce_inx_initialized_account_not_signer_fail() {
<<<<<<< HEAD
        let rent = Rent {
            lamports_per_byte_year: 42,
            ..Rent::default()
        };
        let min_lamports = rent.minimum_balance(State::size());
        with_test_keyed_account(min_lamports + 42, true, |nonce_account| {
            let invoke_context = create_invoke_context_with_blockhash(31);
            let authority = *nonce_account.unsigned_key();
            nonce_account
                .initialize_nonce_account(&authority, &rent, &invoke_context)
                .unwrap();
            let pubkey = *nonce_account.account.borrow().owner();
            let nonce_account = KeyedAccount::new(&pubkey, false, nonce_account.account);
            let versions = AccountUtilsState::<Versions>::state(&nonce_account).unwrap();
            let data = nonce::state::Data::new(
                authority,
                get_durable_nonce(&invoke_context).0,
                invoke_context.lamports_per_signature,
            );
            assert_eq!(versions.state(), &State::Initialized(data));
            let signers = HashSet::new();
            let invoke_context = create_invoke_context_with_blockhash(0);

            let result = nonce_account.advance_nonce_account(&signers, &invoke_context);
            assert_eq!(result, Err(InstructionError::MissingRequiredSignature),);
        })
=======
        prepare_mockup!(invoke_context, instruction_accounts, rent);
        push_instruction_context!(
            invoke_context,
            transaction_context,
            instruction_context,
            instruction_accounts
        );
        let nonce_account = instruction_context
            .try_borrow_instruction_account(transaction_context, NONCE_ACCOUNT_INDEX)
            .unwrap();
        set_invoke_context_blockhash!(invoke_context, 31);
        let authority = *nonce_account.get_key();
        drop(nonce_account);
        invoke_context.get_keyed_accounts().unwrap()[1 + NONCE_ACCOUNT_INDEX]
            .initialize_nonce_account(&authority, &rent, &invoke_context)
            .unwrap();
        let nonce_account = instruction_context
            .try_borrow_instruction_account(transaction_context, NONCE_ACCOUNT_INDEX)
            .unwrap();
        let versions = nonce_account.get_state::<Versions>().unwrap();
        let data = nonce::state::Data::new(
            authority,
            get_durable_nonce(&invoke_context).0,
            invoke_context.lamports_per_signature,
        );
        assert_eq!(versions.state(), &State::Initialized(data));
        drop(nonce_account);
        // Nonce account did not sign
        let signers = HashSet::new();
        set_invoke_context_blockhash!(invoke_context, 0);
        let result = invoke_context.get_keyed_accounts().unwrap()[1 + NONCE_ACCOUNT_INDEX]
            .advance_nonce_account(&signers, &invoke_context);
        assert_eq!(result, Err(InstructionError::MissingRequiredSignature));
>>>>>>> 55438c03
    }

    #[test]
    fn nonce_inx_too_early_fail() {
        prepare_mockup!(invoke_context, instruction_accounts, rent);
        push_instruction_context!(
            invoke_context,
            transaction_context,
            instruction_context,
            instruction_accounts
        );
        let nonce_account = instruction_context
            .try_borrow_instruction_account(transaction_context, NONCE_ACCOUNT_INDEX)
            .unwrap();
        let mut signers = HashSet::new();
        signers.insert(*nonce_account.get_key());
        set_invoke_context_blockhash!(invoke_context, 63);
        let authorized = *nonce_account.get_key();
        drop(nonce_account);
        invoke_context.get_keyed_accounts().unwrap()[1 + NONCE_ACCOUNT_INDEX]
            .initialize_nonce_account(&authorized, &rent, &invoke_context)
            .unwrap();
        let result = invoke_context.get_keyed_accounts().unwrap()[1 + NONCE_ACCOUNT_INDEX]
            .advance_nonce_account(&signers, &invoke_context);
        assert_eq!(result, Err(SystemError::NonceBlockhashNotExpired.into()));
    }

    #[test]
    fn nonce_inx_uninitialized_account_fail() {
        prepare_mockup!(invoke_context, instruction_accounts, rent);
        push_instruction_context!(
            invoke_context,
            transaction_context,
            instruction_context,
            instruction_accounts
        );
        let nonce_account = instruction_context
            .try_borrow_instruction_account(transaction_context, NONCE_ACCOUNT_INDEX)
            .unwrap();
        let mut signers = HashSet::new();
        signers.insert(*nonce_account.get_key());
        set_invoke_context_blockhash!(invoke_context, 63);
        drop(nonce_account);
        let result = invoke_context.get_keyed_accounts().unwrap()[1 + NONCE_ACCOUNT_INDEX]
            .advance_nonce_account(&signers, &invoke_context);
        assert_eq!(result, Err(InstructionError::InvalidAccountData));
    }

    #[test]
    fn nonce_inx_independent_nonce_authority_ok() {
        prepare_mockup!(invoke_context, instruction_accounts, rent);
        push_instruction_context!(
            invoke_context,
            transaction_context,
            instruction_context,
            instruction_accounts
        );
        let nonce_account = instruction_context
            .try_borrow_instruction_account(transaction_context, NONCE_ACCOUNT_INDEX)
            .unwrap();
        let nonce_authority = instruction_context
            .try_borrow_instruction_account(transaction_context, NONCE_ACCOUNT_INDEX + 1)
            .unwrap();
        let mut signers = HashSet::new();
        signers.insert(*nonce_account.get_key());
        set_invoke_context_blockhash!(invoke_context, 63);
        let authorized = *nonce_authority.get_key();
        drop(nonce_account);
        drop(nonce_authority);
        invoke_context.get_keyed_accounts().unwrap()[1 + NONCE_ACCOUNT_INDEX]
            .initialize_nonce_account(&authorized, &rent, &invoke_context)
            .unwrap();
        let mut signers = HashSet::new();
        signers.insert(authorized);
        set_invoke_context_blockhash!(invoke_context, 31);
        let result = invoke_context.get_keyed_accounts().unwrap()[1 + NONCE_ACCOUNT_INDEX]
            .advance_nonce_account(&signers, &invoke_context);
        assert_eq!(result, Ok(()));
    }

    #[test]
    fn nonce_inx_no_nonce_authority_sig_fail() {
        prepare_mockup!(invoke_context, instruction_accounts, rent);
        push_instruction_context!(
            invoke_context,
            transaction_context,
            instruction_context,
            instruction_accounts
        );
        let nonce_account = instruction_context
            .try_borrow_instruction_account(transaction_context, NONCE_ACCOUNT_INDEX)
            .unwrap();
        let nonce_authority = instruction_context
            .try_borrow_instruction_account(transaction_context, NONCE_ACCOUNT_INDEX + 1)
            .unwrap();
        let mut signers = HashSet::new();
        signers.insert(*nonce_account.get_key());
        set_invoke_context_blockhash!(invoke_context, 63);
        let authorized = *nonce_authority.get_key();
        drop(nonce_account);
        drop(nonce_authority);
        invoke_context.get_keyed_accounts().unwrap()[1 + NONCE_ACCOUNT_INDEX]
            .initialize_nonce_account(&authorized, &rent, &invoke_context)
            .unwrap();
        let result = invoke_context.get_keyed_accounts().unwrap()[1 + NONCE_ACCOUNT_INDEX]
            .advance_nonce_account(&signers, &invoke_context);
        assert_eq!(result, Err(InstructionError::MissingRequiredSignature));
    }

    #[test]
    fn withdraw_inx_unintialized_acc_ok() {
<<<<<<< HEAD
        let rent = Rent {
            lamports_per_byte_year: 42,
            ..Rent::default()
        };
        let min_lamports = rent.minimum_balance(State::size());
        with_test_keyed_account(min_lamports + 42, true, |nonce_keyed| {
            let verions = AccountUtilsState::<Versions>::state(nonce_keyed).unwrap();
            assert_eq!(verions.state(), &State::Uninitialized);
            with_test_keyed_account(42, false, |to_keyed| {
                let mut signers = HashSet::new();
                signers.insert(*nonce_keyed.signer_key().unwrap());
                let invoke_context = create_invoke_context_with_blockhash(0);
                let withdraw_lamports = nonce_keyed.account.borrow().lamports();
                let expect_nonce_lamports =
                    nonce_keyed.account.borrow().lamports() - withdraw_lamports;
                let expect_to_lamports = to_keyed.account.borrow().lamports() + withdraw_lamports;
                nonce_keyed
                    .withdraw_nonce_account(
                        withdraw_lamports,
                        to_keyed,
                        &rent,
                        &signers,
                        &invoke_context,
                    )
                    .unwrap();
                let versions = AccountUtilsState::<Versions>::state(nonce_keyed).unwrap();
                // Withdraw instruction...
                // Deinitializes Account state
                assert_eq!(versions.state(), &State::Uninitialized);
                // Empties Account balance
                assert_eq!(
                    nonce_keyed.account.borrow().lamports(),
                    expect_nonce_lamports
                );
                // Account balance goes to `to`
                assert_eq!(to_keyed.account.borrow().lamports(), expect_to_lamports);
            })
        })
=======
        prepare_mockup!(invoke_context, instruction_accounts, rent);
        push_instruction_context!(
            invoke_context,
            transaction_context,
            instruction_context,
            instruction_accounts
        );
        let nonce_account = instruction_context
            .try_borrow_instruction_account(transaction_context, NONCE_ACCOUNT_INDEX)
            .unwrap();
        let to_account = instruction_context
            .try_borrow_instruction_account(transaction_context, WITHDRAW_TO_ACCOUNT_INDEX)
            .unwrap();
        let versions = nonce_account.get_state::<Versions>().unwrap();
        assert_eq!(versions.state(), &State::Uninitialized);
        let mut signers = HashSet::new();
        signers.insert(*nonce_account.get_key());
        set_invoke_context_blockhash!(invoke_context, 0);
        let withdraw_lamports = nonce_account.get_lamports();
        let expect_from_lamports = nonce_account.get_lamports() - withdraw_lamports;
        let expect_to_lamports = to_account.get_lamports() + withdraw_lamports;
        drop(nonce_account);
        drop(to_account);
        invoke_context.get_keyed_accounts().unwrap()[1 + NONCE_ACCOUNT_INDEX]
            .withdraw_nonce_account(
                withdraw_lamports,
                &invoke_context.get_keyed_accounts().unwrap()[1 + WITHDRAW_TO_ACCOUNT_INDEX],
                &rent,
                &signers,
                &invoke_context,
            )
            .unwrap();
        let nonce_account = instruction_context
            .try_borrow_instruction_account(transaction_context, NONCE_ACCOUNT_INDEX)
            .unwrap();
        let to_account = instruction_context
            .try_borrow_instruction_account(transaction_context, WITHDRAW_TO_ACCOUNT_INDEX)
            .unwrap();
        let versions = nonce_account.get_state::<Versions>().unwrap();
        assert_eq!(versions.state(), &State::Uninitialized);
        assert_eq!(nonce_account.get_lamports(), expect_from_lamports);
        assert_eq!(to_account.get_lamports(), expect_to_lamports);
>>>>>>> 55438c03
    }

    #[test]
    fn withdraw_inx_unintialized_acc_unsigned_fail() {
<<<<<<< HEAD
        let rent = Rent {
            lamports_per_byte_year: 42,
            ..Rent::default()
        };
        let min_lamports = rent.minimum_balance(State::size());
        with_test_keyed_account(min_lamports + 42, false, |nonce_keyed| {
            let versions = AccountUtilsState::<Versions>::state(nonce_keyed).unwrap();
            assert_eq!(versions.state(), &State::Uninitialized);
            with_test_keyed_account(42, false, |to_keyed| {
                let signers = HashSet::new();
                let invoke_context = create_invoke_context_with_blockhash(0);
                let lamports = nonce_keyed.account.borrow().lamports();
                let result = nonce_keyed.withdraw_nonce_account(
                    lamports,
                    to_keyed,
                    &rent,
                    &signers,
                    &invoke_context,
                );
                assert_eq!(result, Err(InstructionError::MissingRequiredSignature),);
            })
        })
=======
        prepare_mockup!(invoke_context, instruction_accounts, rent);
        push_instruction_context!(
            invoke_context,
            transaction_context,
            instruction_context,
            instruction_accounts
        );
        let nonce_account = instruction_context
            .try_borrow_instruction_account(transaction_context, NONCE_ACCOUNT_INDEX)
            .unwrap();
        let to_account = instruction_context
            .try_borrow_instruction_account(transaction_context, WITHDRAW_TO_ACCOUNT_INDEX)
            .unwrap();
        let versions = nonce_account.get_state::<Versions>().unwrap();
        assert_eq!(versions.state(), &State::Uninitialized);
        let signers = HashSet::new();
        set_invoke_context_blockhash!(invoke_context, 0);
        let withdraw_lamports = nonce_account.get_lamports();
        drop(nonce_account);
        drop(to_account);
        let result = invoke_context.get_keyed_accounts().unwrap()[1 + NONCE_ACCOUNT_INDEX]
            .withdraw_nonce_account(
                withdraw_lamports,
                &invoke_context.get_keyed_accounts().unwrap()[1 + WITHDRAW_TO_ACCOUNT_INDEX],
                &rent,
                &signers,
                &invoke_context,
            );
        assert_eq!(result, Err(InstructionError::MissingRequiredSignature));
>>>>>>> 55438c03
    }

    #[test]
    fn withdraw_inx_unintialized_acc_insuff_funds_fail() {
<<<<<<< HEAD
        let rent = Rent {
            lamports_per_byte_year: 42,
            ..Rent::default()
        };
        let min_lamports = rent.minimum_balance(State::size());
        with_test_keyed_account(min_lamports + 42, true, |nonce_keyed| {
            let versions = AccountUtilsState::<Versions>::state(nonce_keyed).unwrap();
            assert_eq!(versions.state(), &State::Uninitialized);
            with_test_keyed_account(42, false, |to_keyed| {
                let mut signers = HashSet::new();
                signers.insert(*nonce_keyed.signer_key().unwrap());
                let invoke_context = create_invoke_context_with_blockhash(0);
                let lamports = nonce_keyed.account.borrow().lamports() + 1;
                let result = nonce_keyed.withdraw_nonce_account(
                    lamports,
                    to_keyed,
                    &rent,
                    &signers,
                    &invoke_context,
                );
                assert_eq!(result, Err(InstructionError::InsufficientFunds));
            })
        })
=======
        prepare_mockup!(invoke_context, instruction_accounts, rent);
        push_instruction_context!(
            invoke_context,
            transaction_context,
            instruction_context,
            instruction_accounts
        );
        let nonce_account = instruction_context
            .try_borrow_instruction_account(transaction_context, NONCE_ACCOUNT_INDEX)
            .unwrap();
        let versions = nonce_account.get_state::<Versions>().unwrap();
        assert_eq!(versions.state(), &State::Uninitialized);
        let mut signers = HashSet::new();
        signers.insert(*nonce_account.get_key());
        set_invoke_context_blockhash!(invoke_context, 0);
        let withdraw_lamports = nonce_account.get_lamports() + 1;
        drop(nonce_account);
        let result = invoke_context.get_keyed_accounts().unwrap()[1 + NONCE_ACCOUNT_INDEX]
            .withdraw_nonce_account(
                withdraw_lamports,
                &invoke_context.get_keyed_accounts().unwrap()[1 + WITHDRAW_TO_ACCOUNT_INDEX],
                &rent,
                &signers,
                &invoke_context,
            );
        assert_eq!(result, Err(InstructionError::InsufficientFunds));
>>>>>>> 55438c03
    }

    #[test]
    fn withdraw_inx_uninitialized_acc_two_withdraws_ok() {
<<<<<<< HEAD
        let rent = Rent {
            lamports_per_byte_year: 42,
            ..Rent::default()
        };
        let min_lamports = rent.minimum_balance(State::size());
        with_test_keyed_account(min_lamports + 42, true, |nonce_keyed| {
            with_test_keyed_account(42, false, |to_keyed| {
                let mut signers = HashSet::new();
                signers.insert(*nonce_keyed.signer_key().unwrap());
                let invoke_context = create_invoke_context_with_blockhash(0);
                let withdraw_lamports = nonce_keyed.account.borrow().lamports() / 2;
                let nonce_expect_lamports =
                    nonce_keyed.account.borrow().lamports() - withdraw_lamports;
                let to_expect_lamports = to_keyed.account.borrow().lamports() + withdraw_lamports;
                nonce_keyed
                    .withdraw_nonce_account(
                        withdraw_lamports,
                        to_keyed,
                        &rent,
                        &signers,
                        &invoke_context,
                    )
                    .unwrap();
                let versions = AccountUtilsState::<Versions>::state(nonce_keyed).unwrap();
                assert_eq!(versions.state(), &State::Uninitialized);
                assert_eq!(
                    nonce_keyed.account.borrow().lamports(),
                    nonce_expect_lamports
                );
                assert_eq!(to_keyed.account.borrow().lamports(), to_expect_lamports);
                let withdraw_lamports = nonce_keyed.account.borrow().lamports();
                let nonce_expect_lamports =
                    nonce_keyed.account.borrow().lamports() - withdraw_lamports;
                let to_expect_lamports = to_keyed.account.borrow().lamports() + withdraw_lamports;
                nonce_keyed
                    .withdraw_nonce_account(
                        withdraw_lamports,
                        to_keyed,
                        &rent,
                        &signers,
                        &invoke_context,
                    )
                    .unwrap();
                let versions = AccountUtilsState::<Versions>::state(nonce_keyed).unwrap();
                assert_eq!(versions.state(), &State::Uninitialized);
                assert_eq!(
                    nonce_keyed.account.borrow().lamports(),
                    nonce_expect_lamports
                );
                assert_eq!(to_keyed.account.borrow().lamports(), to_expect_lamports);
            })
        })
=======
        prepare_mockup!(invoke_context, instruction_accounts, rent);
        push_instruction_context!(
            invoke_context,
            transaction_context,
            instruction_context,
            instruction_accounts
        );
        let nonce_account = instruction_context
            .try_borrow_instruction_account(transaction_context, NONCE_ACCOUNT_INDEX)
            .unwrap();
        let to_account = instruction_context
            .try_borrow_instruction_account(transaction_context, WITHDRAW_TO_ACCOUNT_INDEX)
            .unwrap();
        let mut signers = HashSet::new();
        signers.insert(*nonce_account.get_key());
        set_invoke_context_blockhash!(invoke_context, 0);
        let withdraw_lamports = nonce_account.get_lamports() / 2;
        let from_expect_lamports = nonce_account.get_lamports() - withdraw_lamports;
        let to_expect_lamports = to_account.get_lamports() + withdraw_lamports;
        drop(nonce_account);
        drop(to_account);
        invoke_context.get_keyed_accounts().unwrap()[1 + NONCE_ACCOUNT_INDEX]
            .withdraw_nonce_account(
                withdraw_lamports,
                &invoke_context.get_keyed_accounts().unwrap()[1 + WITHDRAW_TO_ACCOUNT_INDEX],
                &rent,
                &signers,
                &invoke_context,
            )
            .unwrap();
        let nonce_account = instruction_context
            .try_borrow_instruction_account(transaction_context, NONCE_ACCOUNT_INDEX)
            .unwrap();
        let to_account = instruction_context
            .try_borrow_instruction_account(transaction_context, WITHDRAW_TO_ACCOUNT_INDEX)
            .unwrap();
        let versions = nonce_account.get_state::<Versions>().unwrap();
        assert_eq!(versions.state(), &State::Uninitialized);
        assert_eq!(nonce_account.get_lamports(), from_expect_lamports);
        assert_eq!(to_account.get_lamports(), to_expect_lamports);
        let withdraw_lamports = nonce_account.get_lamports();
        let from_expect_lamports = nonce_account.get_lamports() - withdraw_lamports;
        let to_expect_lamports = to_account.get_lamports() + withdraw_lamports;
        drop(nonce_account);
        drop(to_account);
        invoke_context.get_keyed_accounts().unwrap()[1 + NONCE_ACCOUNT_INDEX]
            .withdraw_nonce_account(
                withdraw_lamports,
                &invoke_context.get_keyed_accounts().unwrap()[1 + WITHDRAW_TO_ACCOUNT_INDEX],
                &rent,
                &signers,
                &invoke_context,
            )
            .unwrap();
        let nonce_account = instruction_context
            .try_borrow_instruction_account(transaction_context, NONCE_ACCOUNT_INDEX)
            .unwrap();
        let to_account = instruction_context
            .try_borrow_instruction_account(transaction_context, WITHDRAW_TO_ACCOUNT_INDEX)
            .unwrap();
        let versions = nonce_account.get_state::<Versions>().unwrap();
        assert_eq!(versions.state(), &State::Uninitialized);
        assert_eq!(nonce_account.get_lamports(), from_expect_lamports);
        assert_eq!(to_account.get_lamports(), to_expect_lamports);
>>>>>>> 55438c03
    }

    #[test]
    fn withdraw_inx_initialized_acc_two_withdraws_ok() {
<<<<<<< HEAD
        let rent = Rent {
            lamports_per_byte_year: 42,
            ..Rent::default()
        };
        let min_lamports = rent.minimum_balance(State::size());
        with_test_keyed_account(min_lamports + 42, true, |nonce_keyed| {
            let mut signers = HashSet::new();
            signers.insert(*nonce_keyed.signer_key().unwrap());
            let invoke_context = create_invoke_context_with_blockhash(31);
            let authority = *nonce_keyed.unsigned_key();
            nonce_keyed
                .initialize_nonce_account(&authority, &rent, &invoke_context)
                .unwrap();
            let versions = AccountUtilsState::<Versions>::state(nonce_keyed).unwrap();
            let data = nonce::state::Data::new(
                authority,
                get_durable_nonce(&invoke_context).0,
                invoke_context.lamports_per_signature,
            );
            assert_eq!(versions.state(), &State::Initialized(data.clone()));
            with_test_keyed_account(42, false, |to_keyed| {
                let withdraw_lamports = nonce_keyed.account.borrow().lamports() - min_lamports;
                let nonce_expect_lamports =
                    nonce_keyed.account.borrow().lamports() - withdraw_lamports;
                let to_expect_lamports = to_keyed.account.borrow().lamports() + withdraw_lamports;
                nonce_keyed
                    .withdraw_nonce_account(
                        withdraw_lamports,
                        to_keyed,
                        &rent,
                        &signers,
                        &invoke_context,
                    )
                    .unwrap();
                let versions = AccountUtilsState::<Versions>::state(nonce_keyed).unwrap();
                let data = nonce::state::Data::new(
                    data.authority,
                    get_durable_nonce(&invoke_context).0,
                    invoke_context.lamports_per_signature,
                );
                assert_eq!(versions.state(), &State::Initialized(data));
                assert_eq!(
                    nonce_keyed.account.borrow().lamports(),
                    nonce_expect_lamports
                );
                assert_eq!(to_keyed.account.borrow().lamports(), to_expect_lamports);
                let invoke_context = create_invoke_context_with_blockhash(0);
                let withdraw_lamports = nonce_keyed.account.borrow().lamports();
                let nonce_expect_lamports =
                    nonce_keyed.account.borrow().lamports() - withdraw_lamports;
                let to_expect_lamports = to_keyed.account.borrow().lamports() + withdraw_lamports;
                nonce_keyed
                    .withdraw_nonce_account(
                        withdraw_lamports,
                        to_keyed,
                        &rent,
                        &signers,
                        &invoke_context,
                    )
                    .unwrap();
                let versions = AccountUtilsState::<Versions>::state(nonce_keyed).unwrap();
                assert_eq!(versions.state(), &State::Uninitialized);
                assert_eq!(
                    nonce_keyed.account.borrow().lamports(),
                    nonce_expect_lamports
                );
                assert_eq!(to_keyed.account.borrow().lamports(), to_expect_lamports);
            })
        })
=======
        prepare_mockup!(invoke_context, instruction_accounts, rent);
        push_instruction_context!(
            invoke_context,
            transaction_context,
            instruction_context,
            instruction_accounts
        );
        let nonce_account = instruction_context
            .try_borrow_instruction_account(transaction_context, NONCE_ACCOUNT_INDEX)
            .unwrap();
        let to_account = instruction_context
            .try_borrow_instruction_account(transaction_context, WITHDRAW_TO_ACCOUNT_INDEX)
            .unwrap();
        let mut signers = HashSet::new();
        signers.insert(*nonce_account.get_key());
        set_invoke_context_blockhash!(invoke_context, 31);
        let authority = *nonce_account.get_key();
        drop(nonce_account);
        drop(to_account);
        invoke_context.get_keyed_accounts().unwrap()[1 + NONCE_ACCOUNT_INDEX]
            .initialize_nonce_account(&authority, &rent, &invoke_context)
            .unwrap();
        let nonce_account = instruction_context
            .try_borrow_instruction_account(transaction_context, NONCE_ACCOUNT_INDEX)
            .unwrap();
        let to_account = instruction_context
            .try_borrow_instruction_account(transaction_context, WITHDRAW_TO_ACCOUNT_INDEX)
            .unwrap();
        let versions = nonce_account.get_state::<Versions>().unwrap();
        let data = nonce::state::Data::new(
            authority,
            get_durable_nonce(&invoke_context).0,
            invoke_context.lamports_per_signature,
        );
        assert_eq!(versions.state(), &State::Initialized(data.clone()));
        let withdraw_lamports = 42;
        let from_expect_lamports = nonce_account.get_lamports() - withdraw_lamports;
        let to_expect_lamports = to_account.get_lamports() + withdraw_lamports;
        drop(nonce_account);
        drop(to_account);
        invoke_context.get_keyed_accounts().unwrap()[1 + NONCE_ACCOUNT_INDEX]
            .withdraw_nonce_account(
                withdraw_lamports,
                &invoke_context.get_keyed_accounts().unwrap()[1 + WITHDRAW_TO_ACCOUNT_INDEX],
                &rent,
                &signers,
                &invoke_context,
            )
            .unwrap();
        let nonce_account = instruction_context
            .try_borrow_instruction_account(transaction_context, NONCE_ACCOUNT_INDEX)
            .unwrap();
        let to_account = instruction_context
            .try_borrow_instruction_account(transaction_context, WITHDRAW_TO_ACCOUNT_INDEX)
            .unwrap();
        let versions = nonce_account.get_state::<Versions>().unwrap();
        let data = nonce::state::Data::new(
            data.authority,
            get_durable_nonce(&invoke_context).0,
            invoke_context.lamports_per_signature,
        );
        assert_eq!(versions.state(), &State::Initialized(data));
        assert_eq!(nonce_account.get_lamports(), from_expect_lamports);
        assert_eq!(to_account.get_lamports(), to_expect_lamports);
        set_invoke_context_blockhash!(invoke_context, 0);
        let withdraw_lamports = nonce_account.get_lamports();
        let from_expect_lamports = nonce_account.get_lamports() - withdraw_lamports;
        let to_expect_lamports = to_account.get_lamports() + withdraw_lamports;
        drop(nonce_account);
        drop(to_account);
        invoke_context.get_keyed_accounts().unwrap()[1 + NONCE_ACCOUNT_INDEX]
            .withdraw_nonce_account(
                withdraw_lamports,
                &invoke_context.get_keyed_accounts().unwrap()[1 + WITHDRAW_TO_ACCOUNT_INDEX],
                &rent,
                &signers,
                &invoke_context,
            )
            .unwrap();
        let nonce_account = instruction_context
            .try_borrow_instruction_account(transaction_context, NONCE_ACCOUNT_INDEX)
            .unwrap();
        let to_account = instruction_context
            .try_borrow_instruction_account(transaction_context, WITHDRAW_TO_ACCOUNT_INDEX)
            .unwrap();
        let versions = nonce_account.get_state::<Versions>().unwrap();
        assert_eq!(versions.state(), &State::Uninitialized);
        assert_eq!(nonce_account.get_lamports(), from_expect_lamports);
        assert_eq!(to_account.get_lamports(), to_expect_lamports);
>>>>>>> 55438c03
    }

    #[test]
    fn withdraw_inx_initialized_acc_nonce_too_early_fail() {
        prepare_mockup!(invoke_context, instruction_accounts, rent);
        push_instruction_context!(
            invoke_context,
            transaction_context,
            instruction_context,
            instruction_accounts
        );
        let nonce_account = instruction_context
            .try_borrow_instruction_account(transaction_context, NONCE_ACCOUNT_INDEX)
            .unwrap();
        let to_account = instruction_context
            .try_borrow_instruction_account(transaction_context, WITHDRAW_TO_ACCOUNT_INDEX)
            .unwrap();
        set_invoke_context_blockhash!(invoke_context, 0);
        let authorized = *nonce_account.get_key();
        drop(nonce_account);
        drop(to_account);
        invoke_context.get_keyed_accounts().unwrap()[1 + NONCE_ACCOUNT_INDEX]
            .initialize_nonce_account(&authorized, &rent, &invoke_context)
            .unwrap();
        let nonce_account = instruction_context
            .try_borrow_instruction_account(transaction_context, NONCE_ACCOUNT_INDEX)
            .unwrap();
        let mut signers = HashSet::new();
        signers.insert(*nonce_account.get_key());
        let withdraw_lamports = nonce_account.get_lamports();
        drop(nonce_account);
        let result = invoke_context.get_keyed_accounts().unwrap()[1 + NONCE_ACCOUNT_INDEX]
            .withdraw_nonce_account(
                withdraw_lamports,
                &invoke_context.get_keyed_accounts().unwrap()[1 + WITHDRAW_TO_ACCOUNT_INDEX],
                &rent,
                &signers,
                &invoke_context,
            );
        assert_eq!(result, Err(SystemError::NonceBlockhashNotExpired.into()));
    }

    #[test]
    fn withdraw_inx_initialized_acc_insuff_funds_fail() {
        prepare_mockup!(invoke_context, instruction_accounts, rent);
        push_instruction_context!(
            invoke_context,
            transaction_context,
            instruction_context,
            instruction_accounts
        );
        let nonce_account = instruction_context
            .try_borrow_instruction_account(transaction_context, NONCE_ACCOUNT_INDEX)
            .unwrap();
        set_invoke_context_blockhash!(invoke_context, 95);
        let authorized = *nonce_account.get_key();
        drop(nonce_account);
        invoke_context.get_keyed_accounts().unwrap()[1 + NONCE_ACCOUNT_INDEX]
            .initialize_nonce_account(&authorized, &rent, &invoke_context)
            .unwrap();
        set_invoke_context_blockhash!(invoke_context, 63);
        let nonce_account = instruction_context
            .try_borrow_instruction_account(transaction_context, NONCE_ACCOUNT_INDEX)
            .unwrap();
        let mut signers = HashSet::new();
        signers.insert(*nonce_account.get_key());
        let withdraw_lamports = nonce_account.get_lamports() + 1;
        drop(nonce_account);
        let result = invoke_context.get_keyed_accounts().unwrap()[1 + NONCE_ACCOUNT_INDEX]
            .withdraw_nonce_account(
                withdraw_lamports,
                &invoke_context.get_keyed_accounts().unwrap()[1 + WITHDRAW_TO_ACCOUNT_INDEX],
                &rent,
                &signers,
                &invoke_context,
            );
        assert_eq!(result, Err(InstructionError::InsufficientFunds));
    }

    #[test]
    fn withdraw_inx_initialized_acc_insuff_rent_fail() {
        prepare_mockup!(invoke_context, instruction_accounts, rent);
        push_instruction_context!(
            invoke_context,
            transaction_context,
            instruction_context,
            instruction_accounts
        );
        let nonce_account = instruction_context
            .try_borrow_instruction_account(transaction_context, NONCE_ACCOUNT_INDEX)
            .unwrap();
        set_invoke_context_blockhash!(invoke_context, 95);
        let authorized = *nonce_account.get_key();
        drop(nonce_account);
        invoke_context.get_keyed_accounts().unwrap()[1 + NONCE_ACCOUNT_INDEX]
            .initialize_nonce_account(&authorized, &rent, &invoke_context)
            .unwrap();
        let nonce_account = instruction_context
            .try_borrow_instruction_account(transaction_context, NONCE_ACCOUNT_INDEX)
            .unwrap();
        set_invoke_context_blockhash!(invoke_context, 63);
        let mut signers = HashSet::new();
        signers.insert(*nonce_account.get_key());
        let withdraw_lamports = 42 + 1;
        drop(nonce_account);
        let result = invoke_context.get_keyed_accounts().unwrap()[1 + NONCE_ACCOUNT_INDEX]
            .withdraw_nonce_account(
                withdraw_lamports,
                &invoke_context.get_keyed_accounts().unwrap()[1 + WITHDRAW_TO_ACCOUNT_INDEX],
                &rent,
                &signers,
                &invoke_context,
            );
        assert_eq!(result, Err(InstructionError::InsufficientFunds));
    }

    #[test]
    fn withdraw_inx_overflow() {
        prepare_mockup!(invoke_context, instruction_accounts, rent);
        push_instruction_context!(
            invoke_context,
            transaction_context,
            instruction_context,
            instruction_accounts
        );
        let nonce_account = instruction_context
            .try_borrow_instruction_account(transaction_context, NONCE_ACCOUNT_INDEX)
            .unwrap();
        set_invoke_context_blockhash!(invoke_context, 95);
        let authorized = *nonce_account.get_key();
        drop(nonce_account);
        invoke_context.get_keyed_accounts().unwrap()[1 + NONCE_ACCOUNT_INDEX]
            .initialize_nonce_account(&authorized, &rent, &invoke_context)
            .unwrap();
        let nonce_account = instruction_context
            .try_borrow_instruction_account(transaction_context, NONCE_ACCOUNT_INDEX)
            .unwrap();
        set_invoke_context_blockhash!(invoke_context, 63);
        let mut signers = HashSet::new();
        signers.insert(*nonce_account.get_key());
        let withdraw_lamports = u64::MAX - 54;
        drop(nonce_account);
        let result = invoke_context.get_keyed_accounts().unwrap()[1 + NONCE_ACCOUNT_INDEX]
            .withdraw_nonce_account(
                withdraw_lamports,
                &invoke_context.get_keyed_accounts().unwrap()[1 + WITHDRAW_TO_ACCOUNT_INDEX],
                &rent,
                &signers,
                &invoke_context,
            );
        assert_eq!(result, Err(InstructionError::InsufficientFunds));
    }

    #[test]
    fn initialize_inx_ok() {
<<<<<<< HEAD
        let rent = Rent {
            lamports_per_byte_year: 42,
            ..Rent::default()
        };
        let min_lamports = rent.minimum_balance(State::size());
        with_test_keyed_account(min_lamports + 42, true, |keyed_account| {
            let versions = AccountUtilsState::<Versions>::state(keyed_account).unwrap();
            assert_eq!(versions.state(), &State::Uninitialized);
            let mut signers = HashSet::new();
            signers.insert(*keyed_account.signer_key().unwrap());
            let invoke_context = create_invoke_context_with_blockhash(0);
            let authority = *keyed_account.unsigned_key();
            let result = keyed_account.initialize_nonce_account(&authority, &rent, &invoke_context);
            let data = nonce::state::Data::new(
                authority,
                get_durable_nonce(&invoke_context).0,
                invoke_context.lamports_per_signature,
            );
            assert_eq!(result, Ok(()));
            let versions = AccountUtilsState::<Versions>::state(keyed_account).unwrap();
            assert_eq!(versions.state(), &State::Initialized(data));
        })
=======
        prepare_mockup!(invoke_context, instruction_accounts, rent);
        push_instruction_context!(
            invoke_context,
            transaction_context,
            instruction_context,
            instruction_accounts
        );
        let nonce_account = instruction_context
            .try_borrow_instruction_account(transaction_context, NONCE_ACCOUNT_INDEX)
            .unwrap();
        let versions = nonce_account.get_state::<Versions>().unwrap();
        assert_eq!(versions.state(), &State::Uninitialized);
        let mut signers = HashSet::new();
        signers.insert(*nonce_account.get_key());
        set_invoke_context_blockhash!(invoke_context, 0);
        let authorized = *nonce_account.get_key();
        drop(nonce_account);
        let result = invoke_context.get_keyed_accounts().unwrap()[1 + NONCE_ACCOUNT_INDEX]
            .initialize_nonce_account(&authorized, &rent, &invoke_context);
        let nonce_account = instruction_context
            .try_borrow_instruction_account(transaction_context, NONCE_ACCOUNT_INDEX)
            .unwrap();
        let data = nonce::state::Data::new(
            authorized,
            get_durable_nonce(&invoke_context).0,
            invoke_context.lamports_per_signature,
        );
        assert_eq!(result, Ok(()));
        let versions = nonce_account.get_state::<Versions>().unwrap();
        assert_eq!(versions.state(), &State::Initialized(data));
>>>>>>> 55438c03
    }

    #[test]
    fn initialize_inx_initialized_account_fail() {
        prepare_mockup!(invoke_context, instruction_accounts, rent);
        push_instruction_context!(
            invoke_context,
            transaction_context,
            instruction_context,
            instruction_accounts
        );
        let nonce_account = instruction_context
            .try_borrow_instruction_account(transaction_context, NONCE_ACCOUNT_INDEX)
            .unwrap();
        set_invoke_context_blockhash!(invoke_context, 31);
        let authorized = *nonce_account.get_key();
        drop(nonce_account);
        invoke_context.get_keyed_accounts().unwrap()[1 + NONCE_ACCOUNT_INDEX]
            .initialize_nonce_account(&authorized, &rent, &invoke_context)
            .unwrap();
        set_invoke_context_blockhash!(invoke_context, 0);
        let result = invoke_context.get_keyed_accounts().unwrap()[1 + NONCE_ACCOUNT_INDEX]
            .initialize_nonce_account(&authorized, &rent, &invoke_context);
        assert_eq!(result, Err(InstructionError::InvalidAccountData));
    }

    #[test]
    fn initialize_inx_uninitialized_acc_insuff_funds_fail() {
        prepare_mockup!(invoke_context, instruction_accounts, rent);
        push_instruction_context!(
            invoke_context,
            transaction_context,
            instruction_context,
            instruction_accounts
        );
        let mut nonce_account = instruction_context
            .try_borrow_instruction_account(transaction_context, NONCE_ACCOUNT_INDEX)
            .unwrap();
        nonce_account.checked_sub_lamports(42 * 2).unwrap();
        set_invoke_context_blockhash!(invoke_context, 63);
        let authorized = *nonce_account.get_key();
        drop(nonce_account);
        let result = invoke_context.get_keyed_accounts().unwrap()[1 + NONCE_ACCOUNT_INDEX]
            .initialize_nonce_account(&authorized, &rent, &invoke_context);
        assert_eq!(result, Err(InstructionError::InsufficientFunds));
    }

    #[test]
    fn authorize_inx_ok() {
<<<<<<< HEAD
        let rent = Rent {
            lamports_per_byte_year: 42,
            ..Rent::default()
        };
        let min_lamports = rent.minimum_balance(State::size());
        with_test_keyed_account(min_lamports + 42, true, |nonce_account| {
            let mut signers = HashSet::new();
            signers.insert(*nonce_account.signer_key().unwrap());
            let invoke_context = create_invoke_context_with_blockhash(31);
            let authorized = *nonce_account.unsigned_key();
            nonce_account
                .initialize_nonce_account(&authorized, &rent, &invoke_context)
                .unwrap();
            let authority = Pubkey::default();
            let data = nonce::state::Data::new(
                authority,
                get_durable_nonce(&invoke_context).0,
                invoke_context.lamports_per_signature,
            );
            let result = nonce_account.authorize_nonce_account(
                &Pubkey::default(),
                &signers,
                &invoke_context,
            );
            assert_eq!(result, Ok(()));
            let versions = AccountUtilsState::<Versions>::state(nonce_account).unwrap();
            assert_eq!(versions.state(), &State::Initialized(data));
        })
=======
        prepare_mockup!(invoke_context, instruction_accounts, rent);
        push_instruction_context!(
            invoke_context,
            transaction_context,
            instruction_context,
            instruction_accounts
        );
        let nonce_account = instruction_context
            .try_borrow_instruction_account(transaction_context, NONCE_ACCOUNT_INDEX)
            .unwrap();
        let mut signers = HashSet::new();
        signers.insert(*nonce_account.get_key());
        set_invoke_context_blockhash!(invoke_context, 31);
        let authorized = *nonce_account.get_key();
        drop(nonce_account);
        invoke_context.get_keyed_accounts().unwrap()[1 + NONCE_ACCOUNT_INDEX]
            .initialize_nonce_account(&authorized, &rent, &invoke_context)
            .unwrap();
        let authority = Pubkey::default();
        let data = nonce::state::Data::new(
            authority,
            get_durable_nonce(&invoke_context).0,
            invoke_context.lamports_per_signature,
        );
        invoke_context.get_keyed_accounts().unwrap()[1 + NONCE_ACCOUNT_INDEX]
            .authorize_nonce_account(&authority, &signers, &invoke_context)
            .unwrap();
        let nonce_account = instruction_context
            .try_borrow_instruction_account(transaction_context, NONCE_ACCOUNT_INDEX)
            .unwrap();
        let versions = nonce_account.get_state::<Versions>().unwrap();
        assert_eq!(versions.state(), &State::Initialized(data));
>>>>>>> 55438c03
    }

    #[test]
    fn authorize_inx_uninitialized_state_fail() {
        prepare_mockup!(invoke_context, instruction_accounts, rent);
        push_instruction_context!(
            invoke_context,
            transaction_context,
            instruction_context,
            instruction_accounts
        );
        let nonce_account = instruction_context
            .try_borrow_instruction_account(transaction_context, NONCE_ACCOUNT_INDEX)
            .unwrap();
        let mut signers = HashSet::new();
        signers.insert(*nonce_account.get_key());
        drop(nonce_account);
        let result = invoke_context.get_keyed_accounts().unwrap()[1 + NONCE_ACCOUNT_INDEX]
            .authorize_nonce_account(&Pubkey::default(), &signers, &invoke_context);
        assert_eq!(result, Err(InstructionError::InvalidAccountData));
    }

    #[test]
    fn authorize_inx_bad_authority_fail() {
        prepare_mockup!(invoke_context, instruction_accounts, rent);
        push_instruction_context!(
            invoke_context,
            transaction_context,
            instruction_context,
            instruction_accounts
        );
        let nonce_account = instruction_context
            .try_borrow_instruction_account(transaction_context, NONCE_ACCOUNT_INDEX)
            .unwrap();
        let mut signers = HashSet::new();
        signers.insert(*nonce_account.get_key());
        set_invoke_context_blockhash!(invoke_context, 31);
        let authorized = Pubkey::default();
        drop(nonce_account);
        invoke_context.get_keyed_accounts().unwrap()[1 + NONCE_ACCOUNT_INDEX]
            .initialize_nonce_account(&authorized, &rent, &invoke_context)
            .unwrap();
        let result = invoke_context.get_keyed_accounts().unwrap()[1 + NONCE_ACCOUNT_INDEX]
            .authorize_nonce_account(&authorized, &signers, &invoke_context);
        assert_eq!(result, Err(InstructionError::MissingRequiredSignature));
    }

    #[test]
    fn verify_nonce_ok() {
<<<<<<< HEAD
        with_test_keyed_account(42, true, |nonce_account| {
            let mut signers = HashSet::new();
            signers.insert(nonce_account.signer_key().unwrap());
            let versions: Versions = nonce_account.state().unwrap();
            // New is in Uninitialzed state
            assert_eq!(versions.state(), &State::Uninitialized);
            let invoke_context = create_invoke_context_with_blockhash(0);
            let authorized = nonce_account.unsigned_key();
            nonce_account
                .initialize_nonce_account(authorized, &Rent::free(), &invoke_context)
                .unwrap();
            assert_matches!(
                verify_nonce_account(
                    &nonce_account.account.borrow(),
                    get_durable_nonce(&invoke_context).0.as_hash(),
                    true, // separate_domains
                ),
                Some(_)
            );
        });
=======
        prepare_mockup!(invoke_context, instruction_accounts, rent);
        push_instruction_context!(
            invoke_context,
            transaction_context,
            instruction_context,
            instruction_accounts
        );
        let nonce_account = instruction_context
            .try_borrow_instruction_account(transaction_context, NONCE_ACCOUNT_INDEX)
            .unwrap();
        let mut signers = HashSet::new();
        signers.insert(nonce_account.get_key());
        let versions: Versions = nonce_account.get_state().unwrap();
        // New is in Uninitialzed state
        assert_eq!(versions.state(), &State::Uninitialized);
        set_invoke_context_blockhash!(invoke_context, 0);
        let authorized = *nonce_account.get_key();
        drop(nonce_account);
        invoke_context.get_keyed_accounts().unwrap()[1 + NONCE_ACCOUNT_INDEX]
            .initialize_nonce_account(&authorized, &rent, &invoke_context)
            .unwrap();
        assert_matches!(
            verify_nonce_account(
                &transaction_context
                    .get_account_at_index(NONCE_ACCOUNT_INDEX)
                    .unwrap()
                    .borrow(),
                get_durable_nonce(&invoke_context).0.as_hash(),
                true, // separate_domains
            ),
            Some(_)
        );
>>>>>>> 55438c03
    }

    #[test]
    fn verify_nonce_bad_acc_state_fail() {
<<<<<<< HEAD
        with_test_keyed_account(42, true, |nonce_account| {
            assert_eq!(
                verify_nonce_account(
                    &nonce_account.account.borrow(),
                    &Hash::default(),
                    true, // separate_domains
                ),
                None,
            );
        });
=======
        prepare_mockup!(invoke_context, instruction_accounts, rent);
        push_instruction_context!(
            invoke_context,
            transaction_context,
            _instruction_context,
            instruction_accounts
        );
        assert_eq!(
            verify_nonce_account(
                &transaction_context
                    .get_account_at_index(NONCE_ACCOUNT_INDEX)
                    .unwrap()
                    .borrow(),
                &Hash::default(),
                true, // separate_domins
            ),
            None
        );
>>>>>>> 55438c03
    }

    #[test]
    fn verify_nonce_bad_query_hash_fail() {
<<<<<<< HEAD
        with_test_keyed_account(42, true, |nonce_account| {
            let mut signers = HashSet::new();
            signers.insert(nonce_account.signer_key().unwrap());
            let versions: Versions = nonce_account.state().unwrap();
            // New is in Uninitialzed state
            assert_eq!(versions.state(), &State::Uninitialized);
            let invoke_context = create_invoke_context_with_blockhash(0);
            let authorized = nonce_account.unsigned_key();
            nonce_account
                .initialize_nonce_account(authorized, &Rent::free(), &invoke_context)
                .unwrap();
            let invoke_context = create_invoke_context_with_blockhash(1);
            assert_eq!(
                verify_nonce_account(
                    &nonce_account.account.borrow(),
                    get_durable_nonce(&invoke_context).0.as_hash(),
                    true, // separate_domains
                ),
                None
            );
        });
=======
        prepare_mockup!(invoke_context, instruction_accounts, rent);
        push_instruction_context!(
            invoke_context,
            transaction_context,
            instruction_context,
            instruction_accounts
        );
        let nonce_account = instruction_context
            .try_borrow_instruction_account(transaction_context, NONCE_ACCOUNT_INDEX)
            .unwrap();
        let mut signers = HashSet::new();
        signers.insert(nonce_account.get_key());
        let versions: Versions = nonce_account.get_state().unwrap();
        // New is in Uninitialzed state
        assert_eq!(versions.state(), &State::Uninitialized);
        set_invoke_context_blockhash!(invoke_context, 0);
        let authorized = *nonce_account.get_key();
        drop(nonce_account);
        invoke_context.get_keyed_accounts().unwrap()[1 + NONCE_ACCOUNT_INDEX]
            .initialize_nonce_account(&authorized, &Rent::free(), &invoke_context)
            .unwrap();
        set_invoke_context_blockhash!(invoke_context, 1);
        assert_eq!(
            verify_nonce_account(
                &transaction_context
                    .get_account_at_index(NONCE_ACCOUNT_INDEX)
                    .unwrap()
                    .borrow(),
                get_durable_nonce(&invoke_context).0.as_hash(),
                true, // separate_domains
            ),
            None
        );
>>>>>>> 55438c03
    }
}<|MERGE_RESOLUTION|>--- conflicted
+++ resolved
@@ -78,13 +78,8 @@
             return Err(InstructionError::InvalidArgument);
         }
 
-<<<<<<< HEAD
-        let state = AccountUtilsState::<Versions>::state(self)?;
-        match state.state() {
-=======
         let versions = AccountUtilsState::<Versions>::state(self)?;
         match versions.state() {
->>>>>>> 55438c03
             State::Initialized(data) => {
                 if !signers.contains(&data.authority) {
                     ic_msg!(
@@ -265,12 +260,7 @@
                     durable_nonce,
                     invoke_context.lamports_per_signature,
                 );
-<<<<<<< HEAD
-                let state = State::Initialized(data);
-                self.set_state(&Versions::new(state, separate_domains))
-=======
                 self.set_state(&Versions::new(State::Initialized(data), separate_domains))
->>>>>>> 55438c03
             }
             State::Initialized(_) => {
                 ic_msg!(
@@ -309,15 +299,9 @@
             return Err(InstructionError::InvalidArgument);
         }
 
-<<<<<<< HEAD
-        let state = AccountUtilsState::<Versions>::state(self)?;
-        let separate_domains = state.separate_domains();
-        match state.state() {
-=======
         let versions = AccountUtilsState::<Versions>::state(self)?;
         let separate_domains = versions.separate_domains();
         match versions.state() {
->>>>>>> 55438c03
             State::Initialized(data) => {
                 if !signers.contains(&data.authority) {
                     ic_msg!(
@@ -369,16 +353,6 @@
         },
     };
 
-<<<<<<< HEAD
-    fn with_test_keyed_account<F>(lamports: u64, signer: bool, f: F)
-    where
-        F: Fn(&KeyedAccount),
-    {
-        let pubkey = Pubkey::new_unique();
-        let account = create_account(lamports, /*separate_domains:*/ true);
-        let keyed_account = KeyedAccount::new(&pubkey, signer, &account);
-        f(&keyed_account)
-=======
     pub const NONCE_ACCOUNT_INDEX: usize = 0;
     pub const WITHDRAW_TO_ACCOUNT_INDEX: usize = 1;
 
@@ -392,7 +366,6 @@
                 .get_current_instruction_context()
                 .unwrap();
         };
->>>>>>> 55438c03
     }
 
     macro_rules! prepare_mockup {
@@ -460,83 +433,6 @@
             authority: *nonce_account.get_key(),
             ..nonce::state::Data::default()
         };
-<<<<<<< HEAD
-        let min_lamports = rent.minimum_balance(State::size());
-        with_test_keyed_account(min_lamports + 42, true, |keyed_account| {
-            let data = nonce::state::Data {
-                authority: *keyed_account.unsigned_key(),
-                ..nonce::state::Data::default()
-            };
-            let mut signers = HashSet::new();
-            signers.insert(*keyed_account.signer_key().unwrap());
-            let versions = AccountUtilsState::<Versions>::state(keyed_account).unwrap();
-            // New is in Uninitialzed state
-            assert_eq!(versions.state(), &State::Uninitialized);
-            let invoke_context = create_invoke_context_with_blockhash(95);
-            let authorized = keyed_account.unsigned_key();
-            keyed_account
-                .initialize_nonce_account(authorized, &rent, &invoke_context)
-                .unwrap();
-            let versions = AccountUtilsState::<Versions>::state(keyed_account).unwrap();
-            let data = nonce::state::Data::new(
-                data.authority,
-                get_durable_nonce(&invoke_context).0,
-                invoke_context.lamports_per_signature,
-            );
-            // First nonce instruction drives state from Uninitialized to Initialized
-            assert_eq!(versions.state(), &State::Initialized(data.clone()));
-            let invoke_context = create_invoke_context_with_blockhash(63);
-            keyed_account
-                .advance_nonce_account(&signers, &invoke_context)
-                .unwrap();
-            let versions = AccountUtilsState::<Versions>::state(keyed_account).unwrap();
-            let data = nonce::state::Data::new(
-                data.authority,
-                get_durable_nonce(&invoke_context).0,
-                invoke_context.lamports_per_signature,
-            );
-            // Second nonce instruction consumes and replaces stored nonce
-            assert_eq!(versions.state(), &State::Initialized(data.clone()));
-            let invoke_context = create_invoke_context_with_blockhash(31);
-            keyed_account
-                .advance_nonce_account(&signers, &invoke_context)
-                .unwrap();
-            let versions = AccountUtilsState::<Versions>::state(keyed_account).unwrap();
-            let data = nonce::state::Data::new(
-                data.authority,
-                get_durable_nonce(&invoke_context).0,
-                invoke_context.lamports_per_signature,
-            );
-            // Third nonce instruction for fun and profit
-            assert_eq!(versions.state(), &State::Initialized(data));
-            with_test_keyed_account(42, false, |to_keyed| {
-                let invoke_context = create_invoke_context_with_blockhash(0);
-                let withdraw_lamports = keyed_account.account.borrow().lamports();
-                let expect_nonce_lamports =
-                    keyed_account.account.borrow().lamports() - withdraw_lamports;
-                let expect_to_lamports = to_keyed.account.borrow().lamports() + withdraw_lamports;
-                keyed_account
-                    .withdraw_nonce_account(
-                        withdraw_lamports,
-                        to_keyed,
-                        &rent,
-                        &signers,
-                        &invoke_context,
-                    )
-                    .unwrap();
-                // Empties Account balance
-                assert_eq!(
-                    keyed_account.account.borrow().lamports(),
-                    expect_nonce_lamports
-                );
-                // Account balance goes to `to`
-                assert_eq!(to_keyed.account.borrow().lamports(), expect_to_lamports);
-                let versions = AccountUtilsState::<Versions>::state(keyed_account).unwrap();
-                // Empty balance deinitializes data
-                assert_eq!(versions.state(), &State::Uninitialized);
-            })
-        })
-=======
         let mut signers = HashSet::new();
         signers.insert(*nonce_account.get_key());
         let versions = nonce_account.get_state::<Versions>().unwrap();
@@ -623,39 +519,10 @@
         let versions = nonce_account.get_state::<Versions>().unwrap();
         // Empty balance deinitializes data
         assert_eq!(versions.state(), &State::Uninitialized);
->>>>>>> 55438c03
     }
 
     #[test]
     fn nonce_inx_initialized_account_not_signer_fail() {
-<<<<<<< HEAD
-        let rent = Rent {
-            lamports_per_byte_year: 42,
-            ..Rent::default()
-        };
-        let min_lamports = rent.minimum_balance(State::size());
-        with_test_keyed_account(min_lamports + 42, true, |nonce_account| {
-            let invoke_context = create_invoke_context_with_blockhash(31);
-            let authority = *nonce_account.unsigned_key();
-            nonce_account
-                .initialize_nonce_account(&authority, &rent, &invoke_context)
-                .unwrap();
-            let pubkey = *nonce_account.account.borrow().owner();
-            let nonce_account = KeyedAccount::new(&pubkey, false, nonce_account.account);
-            let versions = AccountUtilsState::<Versions>::state(&nonce_account).unwrap();
-            let data = nonce::state::Data::new(
-                authority,
-                get_durable_nonce(&invoke_context).0,
-                invoke_context.lamports_per_signature,
-            );
-            assert_eq!(versions.state(), &State::Initialized(data));
-            let signers = HashSet::new();
-            let invoke_context = create_invoke_context_with_blockhash(0);
-
-            let result = nonce_account.advance_nonce_account(&signers, &invoke_context);
-            assert_eq!(result, Err(InstructionError::MissingRequiredSignature),);
-        })
-=======
         prepare_mockup!(invoke_context, instruction_accounts, rent);
         push_instruction_context!(
             invoke_context,
@@ -689,7 +556,6 @@
         let result = invoke_context.get_keyed_accounts().unwrap()[1 + NONCE_ACCOUNT_INDEX]
             .advance_nonce_account(&signers, &invoke_context);
         assert_eq!(result, Err(InstructionError::MissingRequiredSignature));
->>>>>>> 55438c03
     }
 
     #[test]
@@ -801,46 +667,6 @@
 
     #[test]
     fn withdraw_inx_unintialized_acc_ok() {
-<<<<<<< HEAD
-        let rent = Rent {
-            lamports_per_byte_year: 42,
-            ..Rent::default()
-        };
-        let min_lamports = rent.minimum_balance(State::size());
-        with_test_keyed_account(min_lamports + 42, true, |nonce_keyed| {
-            let verions = AccountUtilsState::<Versions>::state(nonce_keyed).unwrap();
-            assert_eq!(verions.state(), &State::Uninitialized);
-            with_test_keyed_account(42, false, |to_keyed| {
-                let mut signers = HashSet::new();
-                signers.insert(*nonce_keyed.signer_key().unwrap());
-                let invoke_context = create_invoke_context_with_blockhash(0);
-                let withdraw_lamports = nonce_keyed.account.borrow().lamports();
-                let expect_nonce_lamports =
-                    nonce_keyed.account.borrow().lamports() - withdraw_lamports;
-                let expect_to_lamports = to_keyed.account.borrow().lamports() + withdraw_lamports;
-                nonce_keyed
-                    .withdraw_nonce_account(
-                        withdraw_lamports,
-                        to_keyed,
-                        &rent,
-                        &signers,
-                        &invoke_context,
-                    )
-                    .unwrap();
-                let versions = AccountUtilsState::<Versions>::state(nonce_keyed).unwrap();
-                // Withdraw instruction...
-                // Deinitializes Account state
-                assert_eq!(versions.state(), &State::Uninitialized);
-                // Empties Account balance
-                assert_eq!(
-                    nonce_keyed.account.borrow().lamports(),
-                    expect_nonce_lamports
-                );
-                // Account balance goes to `to`
-                assert_eq!(to_keyed.account.borrow().lamports(), expect_to_lamports);
-            })
-        })
-=======
         prepare_mockup!(invoke_context, instruction_accounts, rent);
         push_instruction_context!(
             invoke_context,
@@ -883,35 +709,10 @@
         assert_eq!(versions.state(), &State::Uninitialized);
         assert_eq!(nonce_account.get_lamports(), expect_from_lamports);
         assert_eq!(to_account.get_lamports(), expect_to_lamports);
->>>>>>> 55438c03
     }
 
     #[test]
     fn withdraw_inx_unintialized_acc_unsigned_fail() {
-<<<<<<< HEAD
-        let rent = Rent {
-            lamports_per_byte_year: 42,
-            ..Rent::default()
-        };
-        let min_lamports = rent.minimum_balance(State::size());
-        with_test_keyed_account(min_lamports + 42, false, |nonce_keyed| {
-            let versions = AccountUtilsState::<Versions>::state(nonce_keyed).unwrap();
-            assert_eq!(versions.state(), &State::Uninitialized);
-            with_test_keyed_account(42, false, |to_keyed| {
-                let signers = HashSet::new();
-                let invoke_context = create_invoke_context_with_blockhash(0);
-                let lamports = nonce_keyed.account.borrow().lamports();
-                let result = nonce_keyed.withdraw_nonce_account(
-                    lamports,
-                    to_keyed,
-                    &rent,
-                    &signers,
-                    &invoke_context,
-                );
-                assert_eq!(result, Err(InstructionError::MissingRequiredSignature),);
-            })
-        })
-=======
         prepare_mockup!(invoke_context, instruction_accounts, rent);
         push_instruction_context!(
             invoke_context,
@@ -941,36 +742,10 @@
                 &invoke_context,
             );
         assert_eq!(result, Err(InstructionError::MissingRequiredSignature));
->>>>>>> 55438c03
     }
 
     #[test]
     fn withdraw_inx_unintialized_acc_insuff_funds_fail() {
-<<<<<<< HEAD
-        let rent = Rent {
-            lamports_per_byte_year: 42,
-            ..Rent::default()
-        };
-        let min_lamports = rent.minimum_balance(State::size());
-        with_test_keyed_account(min_lamports + 42, true, |nonce_keyed| {
-            let versions = AccountUtilsState::<Versions>::state(nonce_keyed).unwrap();
-            assert_eq!(versions.state(), &State::Uninitialized);
-            with_test_keyed_account(42, false, |to_keyed| {
-                let mut signers = HashSet::new();
-                signers.insert(*nonce_keyed.signer_key().unwrap());
-                let invoke_context = create_invoke_context_with_blockhash(0);
-                let lamports = nonce_keyed.account.borrow().lamports() + 1;
-                let result = nonce_keyed.withdraw_nonce_account(
-                    lamports,
-                    to_keyed,
-                    &rent,
-                    &signers,
-                    &invoke_context,
-                );
-                assert_eq!(result, Err(InstructionError::InsufficientFunds));
-            })
-        })
-=======
         prepare_mockup!(invoke_context, instruction_accounts, rent);
         push_instruction_context!(
             invoke_context,
@@ -997,65 +772,10 @@
                 &invoke_context,
             );
         assert_eq!(result, Err(InstructionError::InsufficientFunds));
->>>>>>> 55438c03
     }
 
     #[test]
     fn withdraw_inx_uninitialized_acc_two_withdraws_ok() {
-<<<<<<< HEAD
-        let rent = Rent {
-            lamports_per_byte_year: 42,
-            ..Rent::default()
-        };
-        let min_lamports = rent.minimum_balance(State::size());
-        with_test_keyed_account(min_lamports + 42, true, |nonce_keyed| {
-            with_test_keyed_account(42, false, |to_keyed| {
-                let mut signers = HashSet::new();
-                signers.insert(*nonce_keyed.signer_key().unwrap());
-                let invoke_context = create_invoke_context_with_blockhash(0);
-                let withdraw_lamports = nonce_keyed.account.borrow().lamports() / 2;
-                let nonce_expect_lamports =
-                    nonce_keyed.account.borrow().lamports() - withdraw_lamports;
-                let to_expect_lamports = to_keyed.account.borrow().lamports() + withdraw_lamports;
-                nonce_keyed
-                    .withdraw_nonce_account(
-                        withdraw_lamports,
-                        to_keyed,
-                        &rent,
-                        &signers,
-                        &invoke_context,
-                    )
-                    .unwrap();
-                let versions = AccountUtilsState::<Versions>::state(nonce_keyed).unwrap();
-                assert_eq!(versions.state(), &State::Uninitialized);
-                assert_eq!(
-                    nonce_keyed.account.borrow().lamports(),
-                    nonce_expect_lamports
-                );
-                assert_eq!(to_keyed.account.borrow().lamports(), to_expect_lamports);
-                let withdraw_lamports = nonce_keyed.account.borrow().lamports();
-                let nonce_expect_lamports =
-                    nonce_keyed.account.borrow().lamports() - withdraw_lamports;
-                let to_expect_lamports = to_keyed.account.borrow().lamports() + withdraw_lamports;
-                nonce_keyed
-                    .withdraw_nonce_account(
-                        withdraw_lamports,
-                        to_keyed,
-                        &rent,
-                        &signers,
-                        &invoke_context,
-                    )
-                    .unwrap();
-                let versions = AccountUtilsState::<Versions>::state(nonce_keyed).unwrap();
-                assert_eq!(versions.state(), &State::Uninitialized);
-                assert_eq!(
-                    nonce_keyed.account.borrow().lamports(),
-                    nonce_expect_lamports
-                );
-                assert_eq!(to_keyed.account.borrow().lamports(), to_expect_lamports);
-            })
-        })
-=======
         prepare_mockup!(invoke_context, instruction_accounts, rent);
         push_instruction_context!(
             invoke_context,
@@ -1120,82 +840,10 @@
         assert_eq!(versions.state(), &State::Uninitialized);
         assert_eq!(nonce_account.get_lamports(), from_expect_lamports);
         assert_eq!(to_account.get_lamports(), to_expect_lamports);
->>>>>>> 55438c03
     }
 
     #[test]
     fn withdraw_inx_initialized_acc_two_withdraws_ok() {
-<<<<<<< HEAD
-        let rent = Rent {
-            lamports_per_byte_year: 42,
-            ..Rent::default()
-        };
-        let min_lamports = rent.minimum_balance(State::size());
-        with_test_keyed_account(min_lamports + 42, true, |nonce_keyed| {
-            let mut signers = HashSet::new();
-            signers.insert(*nonce_keyed.signer_key().unwrap());
-            let invoke_context = create_invoke_context_with_blockhash(31);
-            let authority = *nonce_keyed.unsigned_key();
-            nonce_keyed
-                .initialize_nonce_account(&authority, &rent, &invoke_context)
-                .unwrap();
-            let versions = AccountUtilsState::<Versions>::state(nonce_keyed).unwrap();
-            let data = nonce::state::Data::new(
-                authority,
-                get_durable_nonce(&invoke_context).0,
-                invoke_context.lamports_per_signature,
-            );
-            assert_eq!(versions.state(), &State::Initialized(data.clone()));
-            with_test_keyed_account(42, false, |to_keyed| {
-                let withdraw_lamports = nonce_keyed.account.borrow().lamports() - min_lamports;
-                let nonce_expect_lamports =
-                    nonce_keyed.account.borrow().lamports() - withdraw_lamports;
-                let to_expect_lamports = to_keyed.account.borrow().lamports() + withdraw_lamports;
-                nonce_keyed
-                    .withdraw_nonce_account(
-                        withdraw_lamports,
-                        to_keyed,
-                        &rent,
-                        &signers,
-                        &invoke_context,
-                    )
-                    .unwrap();
-                let versions = AccountUtilsState::<Versions>::state(nonce_keyed).unwrap();
-                let data = nonce::state::Data::new(
-                    data.authority,
-                    get_durable_nonce(&invoke_context).0,
-                    invoke_context.lamports_per_signature,
-                );
-                assert_eq!(versions.state(), &State::Initialized(data));
-                assert_eq!(
-                    nonce_keyed.account.borrow().lamports(),
-                    nonce_expect_lamports
-                );
-                assert_eq!(to_keyed.account.borrow().lamports(), to_expect_lamports);
-                let invoke_context = create_invoke_context_with_blockhash(0);
-                let withdraw_lamports = nonce_keyed.account.borrow().lamports();
-                let nonce_expect_lamports =
-                    nonce_keyed.account.borrow().lamports() - withdraw_lamports;
-                let to_expect_lamports = to_keyed.account.borrow().lamports() + withdraw_lamports;
-                nonce_keyed
-                    .withdraw_nonce_account(
-                        withdraw_lamports,
-                        to_keyed,
-                        &rent,
-                        &signers,
-                        &invoke_context,
-                    )
-                    .unwrap();
-                let versions = AccountUtilsState::<Versions>::state(nonce_keyed).unwrap();
-                assert_eq!(versions.state(), &State::Uninitialized);
-                assert_eq!(
-                    nonce_keyed.account.borrow().lamports(),
-                    nonce_expect_lamports
-                );
-                assert_eq!(to_keyed.account.borrow().lamports(), to_expect_lamports);
-            })
-        })
-=======
         prepare_mockup!(invoke_context, instruction_accounts, rent);
         push_instruction_context!(
             invoke_context,
@@ -1285,7 +933,6 @@
         assert_eq!(versions.state(), &State::Uninitialized);
         assert_eq!(nonce_account.get_lamports(), from_expect_lamports);
         assert_eq!(to_account.get_lamports(), to_expect_lamports);
->>>>>>> 55438c03
     }
 
     #[test]
@@ -1441,30 +1088,6 @@
 
     #[test]
     fn initialize_inx_ok() {
-<<<<<<< HEAD
-        let rent = Rent {
-            lamports_per_byte_year: 42,
-            ..Rent::default()
-        };
-        let min_lamports = rent.minimum_balance(State::size());
-        with_test_keyed_account(min_lamports + 42, true, |keyed_account| {
-            let versions = AccountUtilsState::<Versions>::state(keyed_account).unwrap();
-            assert_eq!(versions.state(), &State::Uninitialized);
-            let mut signers = HashSet::new();
-            signers.insert(*keyed_account.signer_key().unwrap());
-            let invoke_context = create_invoke_context_with_blockhash(0);
-            let authority = *keyed_account.unsigned_key();
-            let result = keyed_account.initialize_nonce_account(&authority, &rent, &invoke_context);
-            let data = nonce::state::Data::new(
-                authority,
-                get_durable_nonce(&invoke_context).0,
-                invoke_context.lamports_per_signature,
-            );
-            assert_eq!(result, Ok(()));
-            let versions = AccountUtilsState::<Versions>::state(keyed_account).unwrap();
-            assert_eq!(versions.state(), &State::Initialized(data));
-        })
-=======
         prepare_mockup!(invoke_context, instruction_accounts, rent);
         push_instruction_context!(
             invoke_context,
@@ -1495,7 +1118,6 @@
         assert_eq!(result, Ok(()));
         let versions = nonce_account.get_state::<Versions>().unwrap();
         assert_eq!(versions.state(), &State::Initialized(data));
->>>>>>> 55438c03
     }
 
     #[test]
@@ -1545,36 +1167,6 @@
 
     #[test]
     fn authorize_inx_ok() {
-<<<<<<< HEAD
-        let rent = Rent {
-            lamports_per_byte_year: 42,
-            ..Rent::default()
-        };
-        let min_lamports = rent.minimum_balance(State::size());
-        with_test_keyed_account(min_lamports + 42, true, |nonce_account| {
-            let mut signers = HashSet::new();
-            signers.insert(*nonce_account.signer_key().unwrap());
-            let invoke_context = create_invoke_context_with_blockhash(31);
-            let authorized = *nonce_account.unsigned_key();
-            nonce_account
-                .initialize_nonce_account(&authorized, &rent, &invoke_context)
-                .unwrap();
-            let authority = Pubkey::default();
-            let data = nonce::state::Data::new(
-                authority,
-                get_durable_nonce(&invoke_context).0,
-                invoke_context.lamports_per_signature,
-            );
-            let result = nonce_account.authorize_nonce_account(
-                &Pubkey::default(),
-                &signers,
-                &invoke_context,
-            );
-            assert_eq!(result, Ok(()));
-            let versions = AccountUtilsState::<Versions>::state(nonce_account).unwrap();
-            assert_eq!(versions.state(), &State::Initialized(data));
-        })
-=======
         prepare_mockup!(invoke_context, instruction_accounts, rent);
         push_instruction_context!(
             invoke_context,
@@ -1607,7 +1199,6 @@
             .unwrap();
         let versions = nonce_account.get_state::<Versions>().unwrap();
         assert_eq!(versions.state(), &State::Initialized(data));
->>>>>>> 55438c03
     }
 
     #[test]
@@ -1657,28 +1248,6 @@
 
     #[test]
     fn verify_nonce_ok() {
-<<<<<<< HEAD
-        with_test_keyed_account(42, true, |nonce_account| {
-            let mut signers = HashSet::new();
-            signers.insert(nonce_account.signer_key().unwrap());
-            let versions: Versions = nonce_account.state().unwrap();
-            // New is in Uninitialzed state
-            assert_eq!(versions.state(), &State::Uninitialized);
-            let invoke_context = create_invoke_context_with_blockhash(0);
-            let authorized = nonce_account.unsigned_key();
-            nonce_account
-                .initialize_nonce_account(authorized, &Rent::free(), &invoke_context)
-                .unwrap();
-            assert_matches!(
-                verify_nonce_account(
-                    &nonce_account.account.borrow(),
-                    get_durable_nonce(&invoke_context).0.as_hash(),
-                    true, // separate_domains
-                ),
-                Some(_)
-            );
-        });
-=======
         prepare_mockup!(invoke_context, instruction_accounts, rent);
         push_instruction_context!(
             invoke_context,
@@ -1711,23 +1280,10 @@
             ),
             Some(_)
         );
->>>>>>> 55438c03
     }
 
     #[test]
     fn verify_nonce_bad_acc_state_fail() {
-<<<<<<< HEAD
-        with_test_keyed_account(42, true, |nonce_account| {
-            assert_eq!(
-                verify_nonce_account(
-                    &nonce_account.account.borrow(),
-                    &Hash::default(),
-                    true, // separate_domains
-                ),
-                None,
-            );
-        });
-=======
         prepare_mockup!(invoke_context, instruction_accounts, rent);
         push_instruction_context!(
             invoke_context,
@@ -1746,34 +1302,10 @@
             ),
             None
         );
->>>>>>> 55438c03
     }
 
     #[test]
     fn verify_nonce_bad_query_hash_fail() {
-<<<<<<< HEAD
-        with_test_keyed_account(42, true, |nonce_account| {
-            let mut signers = HashSet::new();
-            signers.insert(nonce_account.signer_key().unwrap());
-            let versions: Versions = nonce_account.state().unwrap();
-            // New is in Uninitialzed state
-            assert_eq!(versions.state(), &State::Uninitialized);
-            let invoke_context = create_invoke_context_with_blockhash(0);
-            let authorized = nonce_account.unsigned_key();
-            nonce_account
-                .initialize_nonce_account(authorized, &Rent::free(), &invoke_context)
-                .unwrap();
-            let invoke_context = create_invoke_context_with_blockhash(1);
-            assert_eq!(
-                verify_nonce_account(
-                    &nonce_account.account.borrow(),
-                    get_durable_nonce(&invoke_context).0.as_hash(),
-                    true, // separate_domains
-                ),
-                None
-            );
-        });
-=======
         prepare_mockup!(invoke_context, instruction_accounts, rent);
         push_instruction_context!(
             invoke_context,
@@ -1807,6 +1339,5 @@
             ),
             None
         );
->>>>>>> 55438c03
     }
 }