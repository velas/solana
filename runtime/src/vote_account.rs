--- conflicted
+++ resolved
@@ -65,11 +65,7 @@
         inner.vote_state.read().unwrap()
     }
 
-<<<<<<< HEAD
-    pub fn is_deserialized(&self) -> bool {
-=======
     pub(crate) fn is_deserialized(&self) -> bool {
->>>>>>> 55438c03
         self.0.vote_state_once.is_completed()
     }
 
