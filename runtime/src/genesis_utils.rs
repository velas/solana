--- conflicted
+++ resolved
@@ -1,18 +1,6 @@
-<<<<<<< HEAD
-use solana_sdk::{
-    account::{Account, AccountSharedData},
-    feature::{self, Feature},
-    feature_set::FeatureSet,
-    fee_calculator::FeeRateGovernor,
-    genesis_config::{ClusterType, GenesisConfig},
-    pubkey::Pubkey,
-    rent::Rent,
-    signature::{Keypair, Signer},
-    system_program,
-=======
 use {
     solana_sdk::{
-        account::{Account, AccountSharedData},
+    account::{Account, AccountSharedData},
         feature::{self, Feature},
         feature_set::FeatureSet,
         fee_calculator::FeeRateGovernor,
@@ -26,7 +14,6 @@
     solana_stake_program::stake_state,
     solana_vote_program::vote_state,
     std::borrow::Borrow,
->>>>>>> 3ac7e043
 };
 
 // Default amount received by the validator
@@ -35,7 +22,6 @@
 // fun fact: rustc is very close to make this const fn.
 pub fn bootstrap_validator_stake_lamports() -> u64 {
     StakeState::get_rent_exempt_reserve(&Rent::default())
-        + solana_stake_program::stake_state::MIN_DELEGATE_STAKE_AMOUNT
 }
 
 pub struct ValidatorVoteKeypairs {
@@ -118,10 +104,7 @@
         genesis_config,
         mint_keypair,
         voting_keypair,
-<<<<<<< HEAD
-=======
         validator_pubkey,
->>>>>>> 3ac7e043
     };
 
     for (validator_voting_keypairs, stake) in voting_keypairs[1..].iter().zip(&stakes[1..]) {
@@ -132,19 +115,20 @@
         // Create accounts
         let node_account = Account::new(VALIDATOR_LAMPORTS, 0, &system_program::id());
         let vote_account = vote_state::create_account(&vote_pubkey, &node_pubkey, 0, *stake);
-        let stake_account = stake_state::create_account(
+        let stake_account = Account::from(stake_state::create_account(
             &stake_pubkey,
             &vote_pubkey,
             &vote_account,
             &genesis_config_info.genesis_config.rent,
             *stake,
-        );
-
+        ));
+
+        let vote_account = Account::from(vote_account);
         // Put newly created accounts into genesis
         genesis_config_info.genesis_config.accounts.extend(vec![
             (node_pubkey, node_account),
-            (vote_pubkey, Account::from(vote_account)),
-            (stake_pubkey, Account::from(stake_account)),
+            (vote_pubkey, vote_account),
+            (stake_pubkey, stake_account),
         ]);
     }
 
@@ -177,7 +161,7 @@
         genesis_config,
         mint_keypair,
         voting_keypair,
-<<<<<<< HEAD
+        validator_pubkey: *validator_pubkey,
     }
 }
 
@@ -192,9 +176,6 @@
                 std::cmp::max(genesis_config.rent.minimum_balance(Feature::size_of()), 1),
             )),
         );
-=======
-        validator_pubkey: *validator_pubkey,
->>>>>>> 3ac7e043
     }
 }
 
@@ -253,13 +234,12 @@
     initial_accounts.push((*validator_vote_account_pubkey, validator_vote_account));
     initial_accounts.push((*validator_stake_account_pubkey, validator_stake_account));
 
-    let accounts = initial_accounts
-        .into_iter()
-        .map(|(key, account)| (key, Account::from(account)))
-        .collect();
-
     let mut genesis_config = GenesisConfig {
-        accounts,
+        accounts: initial_accounts
+            .iter()
+            .cloned()
+            .map(|(key, account)| (key, Account::from(account)))
+            .collect(),
         fee_rate_governor,
         rent,
         cluster_type,
