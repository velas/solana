--- conflicted
+++ resolved
@@ -1687,7 +1687,6 @@
     }
 
     fn update_spl_token_secondary_indexes<G: GenericTokenAccount>(
-<<<<<<< HEAD
         &self,
         token_id: &Pubkey,
         pubkey: &Pubkey,
@@ -1715,35 +1714,6 @@
     }
 
     pub(crate) fn update_secondary_indexes(
-=======
->>>>>>> 55438c03
-        &self,
-        token_id: &Pubkey,
-        pubkey: &Pubkey,
-        account_owner: &Pubkey,
-        account_data: &[u8],
-        account_indexes: &AccountSecondaryIndexes,
-    ) {
-        if *account_owner == *token_id {
-            if account_indexes.contains(&AccountIndex::SplTokenOwner) {
-                if let Some(owner_key) = G::unpack_account_owner(account_data) {
-                    if account_indexes.include_key(owner_key) {
-                        self.spl_token_owner_index.insert(owner_key, pubkey);
-                    }
-                }
-            }
-
-            if account_indexes.contains(&AccountIndex::SplTokenMint) {
-                if let Some(mint_key) = G::unpack_account_mint(account_data) {
-                    if account_indexes.include_key(mint_key) {
-                        self.spl_token_mint_index.insert(mint_key, pubkey);
-                    }
-                }
-            }
-        }
-    }
-
-    pub(crate) fn update_secondary_indexes(
         &self,
         pubkey: &Pubkey,
         account: &impl ReadableAccount,
@@ -1774,7 +1744,6 @@
         // 2) When the fetch from storage occurs, it will return AccountSharedData::Default
         // (as persisted tombstone for snapshots). This will then ultimately be
         // filtered out by post-scan filters, like in `get_filtered_spl_token_accounts_by_owner()`.
-<<<<<<< HEAD
 
         self.update_spl_token_secondary_indexes::<inline_spl_token::Account>(
             &inline_spl_token::id(),
@@ -1832,23 +1801,6 @@
                 Err(err) => log::warn!("Unable to parse Velas Account: {:?}", err),
             }
         }
-=======
-
-        self.update_spl_token_secondary_indexes::<inline_spl_token::Account>(
-            &inline_spl_token::id(),
-            pubkey,
-            account_owner,
-            account_data,
-            account_indexes,
-        );
-        self.update_spl_token_secondary_indexes::<inline_spl_token_2022::Account>(
-            &inline_spl_token_2022::id(),
-            pubkey,
-            account_owner,
-            account_data,
-            account_indexes,
-        );
->>>>>>> 55438c03
     }
 
     fn get_account_maps_write_lock(&self, pubkey: &Pubkey) -> AccountMapsWriteLock<T> {
@@ -2246,10 +2198,7 @@
         super::*,
         crate::inline_spl_token::*,
         solana_sdk::{
-<<<<<<< HEAD
-=======
             account::{AccountSharedData, WritableAccount},
->>>>>>> 55438c03
             pubkey::PUBKEY_BYTES,
             signature::{Keypair, Signer},
         },
@@ -4288,12 +4237,7 @@
             0,
             0,
             &account_key,
-<<<<<<< HEAD
-            token_id,
-            &account_data[1..],
-=======
             &AccountSharedData::create(0, account_data[1..].to_vec(), *token_id, false, 0),
->>>>>>> 55438c03
             &secondary_indexes,
             true,
             &mut vec![],
@@ -4308,12 +4252,7 @@
         for _ in 0..2 {
             index.update_secondary_indexes(
                 &account_key,
-<<<<<<< HEAD
-                token_id,
-                &account_data,
-=======
                 &AccountSharedData::create(0, account_data.to_vec(), *token_id, false, 0),
->>>>>>> 55438c03
                 &secondary_indexes,
             );
             check_secondary_index_mapping_correct(secondary_index, &[index_key], &account_key);
@@ -4329,15 +4268,11 @@
         });
         secondary_index.index.clear();
         secondary_index.reverse_index.clear();
-<<<<<<< HEAD
-        index.update_secondary_indexes(&account_key, token_id, &account_data, &secondary_indexes);
-=======
         index.update_secondary_indexes(
             &account_key,
             &AccountSharedData::create(0, account_data.to_vec(), *token_id, false, 0),
             &secondary_indexes,
         );
->>>>>>> 55438c03
         assert!(!secondary_index.index.is_empty());
         assert!(!secondary_index.reverse_index.is_empty());
         check_secondary_index_mapping_correct(secondary_index, &[index_key], &account_key);
@@ -4349,15 +4284,11 @@
         });
         secondary_index.index.clear();
         secondary_index.reverse_index.clear();
-<<<<<<< HEAD
-        index.update_secondary_indexes(&account_key, token_id, &account_data, &secondary_indexes);
-=======
         index.update_secondary_indexes(
             &account_key,
             &AccountSharedData::create(0, account_data.to_vec(), *token_id, false, 0),
             &secondary_indexes,
         );
->>>>>>> 55438c03
         assert!(!secondary_index.index.is_empty());
         assert!(!secondary_index.reverse_index.is_empty());
         check_secondary_index_mapping_correct(secondary_index, &[index_key], &account_key);
@@ -4383,11 +4314,7 @@
                 &index.spl_token_mint_index,
                 key_start,
                 key_end,
-<<<<<<< HEAD
-            &secondary_indexes,
-=======
                 &secondary_indexes,
->>>>>>> 55438c03
             );
         }
     }
@@ -4403,11 +4330,7 @@
                 &index.spl_token_owner_index,
                 key_start,
                 key_end,
-<<<<<<< HEAD
-            &secondary_indexes,
-=======
                 &secondary_indexes,
->>>>>>> 55438c03
             );
         }
     }
@@ -4439,12 +4362,7 @@
             slot,
             slot,
             &account_key,
-<<<<<<< HEAD
-            token_id,
-            &account_data1,
-=======
             &AccountSharedData::create(0, account_data1.to_vec(), *token_id, false, 0),
->>>>>>> 55438c03
             secondary_indexes,
             true,
             &mut vec![],
@@ -4456,12 +4374,7 @@
             slot,
             slot,
             &account_key,
-<<<<<<< HEAD
-            token_id,
-            &account_data2,
-=======
             &AccountSharedData::create(0, account_data2.to_vec(), *token_id, false, 0),
->>>>>>> 55438c03
             secondary_indexes,
             true,
             &mut vec![],
@@ -4481,12 +4394,7 @@
             later_slot,
             later_slot,
             &account_key,
-<<<<<<< HEAD
-            token_id,
-            &account_data1,
-=======
             &AccountSharedData::create(0, account_data1.to_vec(), *token_id, false, 0),
->>>>>>> 55438c03
             secondary_indexes,
             true,
             &mut vec![],
