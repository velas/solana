use {
    crate::{
        accounts_index_storage::AccountsIndexStorage,
        ancestors::Ancestors,
        bucket_map_holder::{Age, BucketMapHolder},
        contains::Contains,
        in_mem_accounts_index::{InMemAccountsIndex, InsertNewEntryResults},
        inline_spl_token::{self, GenericTokenAccount},
        inline_spl_token_2022,
        pubkey_bins::PubkeyBinCalculator24,
        secondary_index::*,
    },
<<<<<<< HEAD
    convert::TryFrom,
    ops::{
        Bound,
        Bound::{Excluded, Included, Unbounded},
        Range, RangeBounds,
=======
    bv::BitVec,
    log::*,
    ouroboros::self_referencing,
    rand::{thread_rng, Rng},
    solana_measure::measure::Measure,
    solana_sdk::{
        clock::{BankId, Slot},
        pubkey::Pubkey,
>>>>>>> 3ac7e043
    },
    std::{
        collections::{btree_map::BTreeMap, HashSet},
        fmt::Debug,
        ops::{
            Bound,
            Bound::{Excluded, Included, Unbounded},
            Range, RangeBounds,
        },
        path::PathBuf,
        sync::{
            atomic::{AtomicBool, AtomicU64, AtomicU8, Ordering},
            Arc, Mutex, RwLock, RwLockReadGuard, RwLockWriteGuard,
        },
    },
    thiserror::Error,
};

use velas_account_program::{VAccountStorage, VelasAccountType};
use velas_relying_party_program::RelyingPartyData;

pub const ITER_BATCH_SIZE: usize = 1000;
pub const BINS_DEFAULT: usize = 8192;
pub const BINS_FOR_TESTING: usize = 2; // we want > 1, but each bin is a few disk files with a disk based index, so fewer is better
pub const BINS_FOR_BENCHMARKS: usize = 2;
pub const FLUSH_THREADS_TESTING: usize = 1;
pub const ACCOUNTS_INDEX_CONFIG_FOR_TESTING: AccountsIndexConfig = AccountsIndexConfig {
    bins: Some(BINS_FOR_TESTING),
    flush_threads: Some(FLUSH_THREADS_TESTING),
    drives: None,
    index_limit_mb: None,
    ages_to_stay_in_cache: None,
    scan_results_limit_bytes: None,
};
pub const ACCOUNTS_INDEX_CONFIG_FOR_BENCHMARKS: AccountsIndexConfig = AccountsIndexConfig {
    bins: Some(BINS_FOR_BENCHMARKS),
    flush_threads: Some(FLUSH_THREADS_TESTING),
    drives: None,
    index_limit_mb: None,
    ages_to_stay_in_cache: None,
    scan_results_limit_bytes: None,
};
pub type ScanResult<T> = Result<T, ScanError>;
pub type SlotList<T> = Vec<(Slot, T)>;
pub type SlotSlice<'s, T> = &'s [(Slot, T)];
pub type RefCount = u64;
pub type AccountMap<V> = Arc<InMemAccountsIndex<V>>;

#[derive(Debug, Default)]
pub struct ScanConfig {
    /// checked by the scan. When true, abort scan.
    pub abort: Option<Arc<AtomicBool>>,

    /// true to allow return of all matching items and allow them to be unsorted.
    /// This is more efficient.
    pub collect_all_unsorted: bool,
}

impl ScanConfig {
    pub fn new(collect_all_unsorted: bool) -> Self {
        Self {
            collect_all_unsorted,
            ..ScanConfig::default()
        }
    }

    pub fn abort(&self) {
        if let Some(abort) = self.abort.as_ref() {
            abort.store(true, Ordering::Relaxed)
        }
    }

    /// true if scan should abort
    pub fn is_aborted(&self) -> bool {
        if let Some(abort) = self.abort.as_ref() {
            abort.load(Ordering::Relaxed)
        } else {
            false
        }
    }
}

pub(crate) type AccountMapEntry<T> = Arc<AccountMapEntryInner<T>>;

pub trait IsCached {
    fn is_cached(&self) -> bool;
}

pub trait IndexValue:
    'static + IsCached + Clone + Debug + PartialEq + ZeroLamport + Copy + Default + Sync + Send
{
}

#[derive(Error, Debug, PartialEq)]
pub enum ScanError {
    #[error("Node detected it replayed bad version of slot {slot:?} with id {bank_id:?}, thus the scan on said slot was aborted")]
    SlotRemoved { slot: Slot, bank_id: BankId },
    #[error("scan aborted: {0}")]
    Aborted(String),
}

enum ScanTypes<R: RangeBounds<Pubkey>> {
    Unindexed(Option<R>),
    Indexed(IndexKey),
}

#[derive(Debug, Clone, Copy)]
pub enum IndexKey {
    ProgramId(Pubkey),
    SplTokenMint(Pubkey),
    SplTokenOwner(Pubkey),
    VelasAccountStorage(Pubkey),
    VelasAccountOwner(Pubkey),
    VelasAccountOperational(Pubkey),
    VelasRelyingOwner(Pubkey),
}

#[derive(Debug, Clone, Copy, PartialEq, Eq, Hash)]
pub enum AccountIndex {
    ProgramId,
    SplTokenMint,
    SplTokenOwner,
    VelasAccountStorage,
    VelasAccountOwner,
    VelasAccountOperational,
    VelasRelyingOwner,
}

#[derive(Debug, PartialEq, Eq, Clone)]
pub struct AccountSecondaryIndexesIncludeExclude {
    pub exclude: bool,
    pub keys: HashSet<Pubkey>,
}

#[derive(Debug, Default, Clone)]
pub struct AccountSecondaryIndexes {
    pub keys: Option<AccountSecondaryIndexesIncludeExclude>,
    pub indexes: HashSet<AccountIndex>,
}

impl AccountSecondaryIndexes {
    pub fn is_empty(&self) -> bool {
        self.indexes.is_empty()
    }
    pub fn contains(&self, index: &AccountIndex) -> bool {
        self.indexes.contains(index)
    }
    pub fn include_key(&self, key: &Pubkey) -> bool {
        match &self.keys {
            Some(options) => options.exclude ^ options.keys.contains(key),
            None => true, // include all keys
        }
    }
}

#[derive(Debug, PartialEq, Eq, Clone)]
pub struct AccountSecondaryIndexesIncludeExclude {
    pub exclude: bool,
    pub keys: HashSet<Pubkey>,
}

#[derive(Debug, Default, Clone)]
pub struct AccountsIndexConfig {
    pub bins: Option<usize>,
    pub flush_threads: Option<usize>,
    pub drives: Option<Vec<PathBuf>>,
    pub index_limit_mb: Option<usize>,
    pub ages_to_stay_in_cache: Option<Age>,
    pub scan_results_limit_bytes: Option<usize>,
}

#[derive(Debug, Default, Clone)]
pub struct AccountSecondaryIndexes {
    pub keys: Option<AccountSecondaryIndexesIncludeExclude>,
    pub indexes: HashSet<AccountIndex>,
}

impl AccountSecondaryIndexes {
    pub fn is_empty(&self) -> bool {
        self.indexes.is_empty()
    }
    pub fn contains(&self, index: &AccountIndex) -> bool {
        self.indexes.contains(index)
    }
    pub fn include_key(&self, key: &Pubkey) -> bool {
        match &self.keys {
            Some(options) => options.exclude ^ options.keys.contains(key),
            None => true, // include all keys
        }
    }
}

#[derive(Debug, Default)]
pub struct AccountMapEntryMeta {
    pub dirty: AtomicBool,
    pub age: AtomicU8,
}

impl AccountMapEntryMeta {
    pub fn new_dirty<T: IndexValue>(storage: &Arc<BucketMapHolder<T>>) -> Self {
        AccountMapEntryMeta {
            dirty: AtomicBool::new(true),
            age: AtomicU8::new(storage.future_age_to_flush()),
        }
    }
}

#[derive(Debug, Default)]
pub struct AccountMapEntryInner<T> {
    ref_count: AtomicU64,
    pub slot_list: RwLock<SlotList<T>>,
    pub meta: AccountMapEntryMeta,
}

impl<T: IndexValue> AccountMapEntryInner<T> {
    pub fn new(slot_list: SlotList<T>, ref_count: RefCount, meta: AccountMapEntryMeta) -> Self {
        Self {
            slot_list: RwLock::new(slot_list),
            ref_count: AtomicU64::new(ref_count),
            meta,
        }
    }
    pub fn ref_count(&self) -> RefCount {
        self.ref_count.load(Ordering::Relaxed)
    }

    pub fn add_un_ref(&self, add: bool) {
        if add {
            self.ref_count.fetch_add(1, Ordering::Relaxed);
        } else {
            self.ref_count.fetch_sub(1, Ordering::Relaxed);
        }
        self.set_dirty(true);
    }

    pub fn dirty(&self) -> bool {
        self.meta.dirty.load(Ordering::Acquire)
    }

    pub fn set_dirty(&self, value: bool) {
        self.meta.dirty.store(value, Ordering::Release)
    }

    /// set dirty to false, return true if was dirty
    pub fn clear_dirty(&self) -> bool {
        self.meta
            .dirty
            .compare_exchange(true, false, Ordering::AcqRel, Ordering::Relaxed)
            .is_ok()
    }

    pub fn age(&self) -> Age {
        self.meta.age.load(Ordering::Relaxed)
    }

    pub fn set_age(&self, value: Age) {
        self.meta.age.store(value, Ordering::Relaxed)
    }
}

pub enum AccountIndexGetResult<'a, T: IndexValue> {
    Found(ReadAccountMapEntry<T>, usize),
    NotFoundOnFork,
    Missing(AccountMapsReadLock<'a, T>),
}

#[self_referencing]
pub struct ReadAccountMapEntry<T: IndexValue> {
    owned_entry: AccountMapEntry<T>,
    #[borrows(owned_entry)]
    #[covariant]
    slot_list_guard: RwLockReadGuard<'this, SlotList<T>>,
}

impl<T: IndexValue> Debug for ReadAccountMapEntry<T> {
    fn fmt(&self, f: &mut std::fmt::Formatter) -> std::fmt::Result {
        write!(f, "{:?}", self.borrow_owned_entry())
    }
}

impl<T: IndexValue> ReadAccountMapEntry<T> {
    pub fn from_account_map_entry(account_map_entry: AccountMapEntry<T>) -> Self {
        ReadAccountMapEntryBuilder {
            owned_entry: account_map_entry,
            slot_list_guard_builder: |lock| lock.slot_list.read().unwrap(),
        }
        .build()
    }

    pub fn slot_list(&self) -> &SlotList<T> {
        &*self.borrow_slot_list_guard()
    }

    pub fn ref_count(&self) -> RefCount {
        self.borrow_owned_entry().ref_count()
    }

    pub fn unref(&self) {
        self.borrow_owned_entry().add_un_ref(false);
    }

    pub fn addref(&self) {
        self.borrow_owned_entry().add_un_ref(true);
    }
}

/// can be used to pre-allocate structures for insertion into accounts index outside of lock
pub enum PreAllocatedAccountMapEntry<T: IndexValue> {
    Entry(AccountMapEntry<T>),
    Raw((Slot, T)),
}

impl<T: IndexValue> ZeroLamport for PreAllocatedAccountMapEntry<T> {
    fn is_zero_lamport(&self) -> bool {
        match self {
            PreAllocatedAccountMapEntry::Entry(entry) => {
                entry.slot_list.read().unwrap()[0].1.is_zero_lamport()
            }
            PreAllocatedAccountMapEntry::Raw(raw) => raw.1.is_zero_lamport(),
        }
    }
}

impl<T: IndexValue> From<PreAllocatedAccountMapEntry<T>> for (Slot, T) {
    fn from(source: PreAllocatedAccountMapEntry<T>) -> (Slot, T) {
        match source {
            PreAllocatedAccountMapEntry::Entry(entry) => entry.slot_list.write().unwrap().remove(0),
            PreAllocatedAccountMapEntry::Raw(raw) => raw,
        }
    }
}

impl<T: IndexValue> PreAllocatedAccountMapEntry<T> {
    /// create an entry that is equivalent to this process:
    /// 1. new empty (refcount=0, slot_list={})
    /// 2. update(slot, account_info)
    /// This code is called when the first entry [ie. (slot,account_info)] for a pubkey is inserted into the index.
    pub fn new(
        slot: Slot,
        account_info: T,
        storage: &Arc<BucketMapHolder<T>>,
        store_raw: bool,
    ) -> PreAllocatedAccountMapEntry<T> {
        if store_raw {
            Self::Raw((slot, account_info))
        } else {
            Self::Entry(Self::allocate(slot, account_info, storage))
        }
    }

    fn allocate(
        slot: Slot,
        account_info: T,
        storage: &Arc<BucketMapHolder<T>>,
    ) -> AccountMapEntry<T> {
        let ref_count = if account_info.is_cached() { 0 } else { 1 };
        let meta = AccountMapEntryMeta::new_dirty(storage);
        Arc::new(AccountMapEntryInner::new(
            vec![(slot, account_info)],
            ref_count,
            meta,
        ))
    }

    pub fn into_account_map_entry(self, storage: &Arc<BucketMapHolder<T>>) -> AccountMapEntry<T> {
        match self {
            Self::Entry(entry) => entry,
            Self::Raw((slot, account_info)) => Self::allocate(slot, account_info, storage),
        }
    }
}

#[derive(Debug, Default, AbiExample, Clone)]
pub struct RollingBitField {
    max_width: u64,
    min: u64,
    max: u64, // exclusive
    bits: BitVec,
    count: usize,
    // These are items that are true and lower than min.
    // They would cause us to exceed max_width if we stored them in our bit field.
    // We only expect these items in conditions where there is some other bug in the system
    //  or in testing when large ranges are created.
    excess: HashSet<u64>,
}

impl PartialEq<RollingBitField> for RollingBitField {
    fn eq(&self, other: &Self) -> bool {
        // 2 instances could have different internal data for the same values,
        // so we have to compare data.
        self.len() == other.len() && {
            for item in self.get_all() {
                if !other.contains(&item) {
                    return false;
                }
            }
            true
        }
    }
}

// functionally similar to a hashset
// Relies on there being a sliding window of key values. The key values continue to increase.
// Old key values are removed from the lesser values and do not accumulate.
impl RollingBitField {
    pub fn new(max_width: u64) -> Self {
        assert!(max_width > 0);
        assert!(max_width.is_power_of_two()); // power of 2 to make dividing a shift
        let bits = BitVec::new_fill(false, max_width);
        Self {
            max_width,
            bits,
            count: 0,
            min: 0,
            max: 0,
            excess: HashSet::new(),
        }
    }

    // find the array index
    fn get_address(&self, key: &u64) -> u64 {
        key % self.max_width
    }

    pub fn range_width(&self) -> u64 {
        // note that max isn't updated on remove, so it can be above the current max
        self.max - self.min
    }

    pub fn min(&self) -> Option<u64> {
        if self.is_empty() {
            None
        } else if self.excess.is_empty() {
            Some(self.min)
        } else {
            let mut min = if self.all_items_in_excess() {
                u64::MAX
            } else {
                self.min
            };
            for item in &self.excess {
                min = std::cmp::min(min, *item);
            }
            Some(min)
        }
    }

    pub fn insert(&mut self, key: u64) {
        let mut bits_empty = self.count == 0 || self.all_items_in_excess();
        let update_bits = if bits_empty {
            true // nothing in bits, so in range
        } else if key < self.min {
            // bits not empty and this insert is before min, so add to excess
            if self.excess.insert(key) {
                self.count += 1;
            }
            false
        } else if key < self.max {
            true // fits current bit field range
        } else {
            // key is >= max
            let new_max = key + 1;
            loop {
                let new_width = new_max.saturating_sub(self.min);
                if new_width <= self.max_width {
                    // this key will fit the max range
                    break;
                }

                // move the min item from bits to excess and then purge from min to make room for this new max
                let inserted = self.excess.insert(self.min);
                assert!(inserted);

                let key = self.min;
                let address = self.get_address(&key);
                self.bits.set(address, false);
                self.purge(&key);

                if self.all_items_in_excess() {
                    // if we moved the last existing item to excess, then we are ready to insert the new item in the bits
                    bits_empty = true;
                    break;
                }
            }

            true // moved things to excess if necessary, so update bits with the new entry
        };

        if update_bits {
            let address = self.get_address(&key);
            let value = self.bits.get(address);
            if !value {
                self.bits.set(address, true);
                if bits_empty {
                    self.min = key;
                    self.max = key + 1;
                } else {
                    self.min = std::cmp::min(self.min, key);
                    self.max = std::cmp::max(self.max, key + 1);
                    assert!(
                        self.min + self.max_width >= self.max,
                        "min: {}, max: {}, max_width: {}",
                        self.min,
                        self.max,
                        self.max_width
                    );
                }
                self.count += 1;
            }
        }
    }

    pub fn remove(&mut self, key: &u64) -> bool {
        if key >= &self.min {
            // if asked to remove something bigger than max, then no-op
            if key < &self.max {
                let address = self.get_address(key);
                let get = self.bits.get(address);
                if get {
                    self.count -= 1;
                    self.bits.set(address, false);
                    self.purge(key);
                }
                get
            } else {
                false
            }
        } else {
            // asked to remove something < min. would be in excess if it exists
            let remove = self.excess.remove(key);
            if remove {
                self.count -= 1;
            }
            remove
        }
    }

    fn all_items_in_excess(&self) -> bool {
        self.excess.len() == self.count
    }

    // after removing 'key' where 'key' = min, make min the correct new min value
    fn purge(&mut self, key: &u64) {
        if self.count > 0 && !self.all_items_in_excess() {
            if key == &self.min {
                let start = self.min + 1; // min just got removed
                for key in start..self.max {
                    if self.contains_assume_in_range(&key) {
                        self.min = key;
                        break;
                    }
                }
            }
        } else {
            // The idea is that there are no items in the bitfield anymore.
            // But, there MAY be items in excess. The model works such that items < min go into excess.
            // So, after purging all items from bitfield, we hold max to be what it previously was, but set min to max.
            // Thus, if we lookup >= max, answer is always false without having to look in excess.
            // If we changed max here to 0, we would lose the ability to know the range of items in excess (if any).
            // So, now, with min updated = max:
            // If we lookup < max, then we first check min.
            // If >= min, then we look in bitfield.
            // Otherwise, we look in excess since the request is < min.
            // So, resetting min like this after a remove results in the correct behavior for the model.
            // Later, if we insert and there are 0 items total (excess + bitfield), then we reset min/max to reflect the new item only.
            self.min = self.max;
        }
    }

    fn contains_assume_in_range(&self, key: &u64) -> bool {
        // the result may be aliased. Caller is responsible for determining key is in range.
        let address = self.get_address(key);
        self.bits.get(address)
    }

    // This is the 99% use case.
    // This needs be fast for the most common case of asking for key >= min.
    pub fn contains(&self, key: &u64) -> bool {
        if key < &self.max {
            if key >= &self.min {
                // in the bitfield range
                self.contains_assume_in_range(key)
            } else {
                self.excess.contains(key)
            }
        } else {
            false
        }
    }

    pub fn len(&self) -> usize {
        self.count
    }

    pub fn is_empty(&self) -> bool {
        self.len() == 0
    }

    pub fn clear(&mut self) {
        let mut n = Self::new(self.max_width);
        std::mem::swap(&mut n, self);
    }

    pub fn max(&self) -> u64 {
        self.max
    }

    pub fn get_all(&self) -> Vec<u64> {
        let mut all = Vec::with_capacity(self.count);
        self.excess.iter().for_each(|slot| all.push(*slot));
        for key in self.min..self.max {
            if self.contains_assume_in_range(&key) {
                all.push(key);
            }
        }
        all
    }
}

#[derive(Debug)]
pub struct RootsTracker {
    roots: RollingBitField,
    max_root: Slot,
    uncleaned_roots: HashSet<Slot>,
    previous_uncleaned_roots: HashSet<Slot>,
}

impl Default for RootsTracker {
    fn default() -> Self {
        // we expect to keep a rolling set of 400k slots around at a time
        // 4M gives us plenty of extra(?!) room to handle a width 10x what we should need.
        // cost is 4M bits of memory, which is .5MB
        RootsTracker::new(4194304)
    }
}

impl RootsTracker {
    pub fn new(max_width: u64) -> Self {
        Self {
            roots: RollingBitField::new(max_width),
            max_root: 0,
            uncleaned_roots: HashSet::new(),
            previous_uncleaned_roots: HashSet::new(),
        }
    }

    pub fn min_root(&self) -> Option<Slot> {
        self.roots.min()
    }
}

#[derive(Debug, Default)]
pub struct AccountsIndexRootsStats {
    pub roots_len: usize,
    pub uncleaned_roots_len: usize,
    pub previous_uncleaned_roots_len: usize,
    pub roots_range: u64,
    pub rooted_cleaned_count: usize,
    pub unrooted_cleaned_count: usize,
    pub clean_unref_from_storage_us: u64,
    pub clean_dead_slot_us: u64,
}

pub struct AccountsIndexIterator<'a, T: IndexValue> {
    account_maps: &'a LockMapTypeSlice<T>,
    bin_calculator: &'a PubkeyBinCalculator24,
    start_bound: Bound<Pubkey>,
    end_bound: Bound<Pubkey>,
    is_finished: bool,
    collect_all_unsorted: bool,
}

impl<'a, T: IndexValue> AccountsIndexIterator<'a, T> {
    fn range<R>(
        map: &AccountMapsReadLock<T>,
        range: R,
        collect_all_unsorted: bool,
    ) -> Vec<(Pubkey, AccountMapEntry<T>)>
    where
        R: RangeBounds<Pubkey> + std::fmt::Debug,
    {
        let mut result = map.items(&Some(&range));
        if !collect_all_unsorted {
            result.sort_unstable_by(|a, b| a.0.cmp(&b.0));
        }
        result
    }

    fn clone_bound(bound: Bound<&Pubkey>) -> Bound<Pubkey> {
        match bound {
            Unbounded => Unbounded,
            Included(k) => Included(*k),
            Excluded(k) => Excluded(*k),
        }
    }

    fn bin_from_bound(&self, bound: &Bound<Pubkey>, unbounded_bin: usize) -> usize {
        match bound {
            Bound::Included(bound) | Bound::Excluded(bound) => {
                self.bin_calculator.bin_from_pubkey(bound)
            }
            Bound::Unbounded => unbounded_bin,
        }
    }

    fn start_bin(&self) -> usize {
        // start in bin where 'start_bound' would exist
        self.bin_from_bound(&self.start_bound, 0)
    }

    fn end_bin_inclusive(&self) -> usize {
        // end in bin where 'end_bound' would exist
        self.bin_from_bound(&self.end_bound, usize::MAX)
    }

    fn bin_start_and_range(&self) -> (usize, usize) {
        let start_bin = self.start_bin();
        // calculate the max range of bins to look in
        let end_bin_inclusive = self.end_bin_inclusive();
        let bin_range = if start_bin > end_bin_inclusive {
            0 // empty range
        } else if end_bin_inclusive == usize::MAX {
            usize::MAX
        } else {
            // the range is end_inclusive + 1 - start
            // end_inclusive could be usize::MAX already if no bound was specified
            end_bin_inclusive.saturating_add(1) - start_bin
        };
        (start_bin, bin_range)
    }

    pub fn new<R>(
        index: &'a AccountsIndex<T>,
        range: Option<&R>,
        collect_all_unsorted: bool,
    ) -> Self
    where
        R: RangeBounds<Pubkey>,
    {
        Self {
            start_bound: range
                .as_ref()
                .map(|r| Self::clone_bound(r.start_bound()))
                .unwrap_or(Unbounded),
            end_bound: range
                .as_ref()
                .map(|r| Self::clone_bound(r.end_bound()))
                .unwrap_or(Unbounded),
            account_maps: &index.account_maps,
            is_finished: false,
            bin_calculator: &index.bin_calculator,
            collect_all_unsorted,
        }
    }

    pub fn hold_range_in_memory<R>(&self, range: &R, start_holding: bool)
    where
        R: RangeBounds<Pubkey> + Debug,
    {
        // forward this hold request ONLY to the bins which contain keys in the specified range
        let (start_bin, bin_range) = self.bin_start_and_range();
        self.account_maps
            .iter()
            .skip(start_bin)
            .take(bin_range)
            .for_each(|map| {
                map.read()
                    .unwrap()
                    .hold_range_in_memory(range, start_holding);
            });
    }
}

impl<'a, T: IndexValue> Iterator for AccountsIndexIterator<'a, T> {
    type Item = Vec<(Pubkey, AccountMapEntry<T>)>;
    fn next(&mut self) -> Option<Self::Item> {
        if self.is_finished {
            return None;
        }
        let (start_bin, bin_range) = self.bin_start_and_range();
        let mut chunk = Vec::with_capacity(ITER_BATCH_SIZE);
        'outer: for i in self.account_maps.iter().skip(start_bin).take(bin_range) {
            for (pubkey, account_map_entry) in Self::range(
                &i.read().unwrap(),
                (self.start_bound, self.end_bound),
                self.collect_all_unsorted,
            ) {
                if chunk.len() >= ITER_BATCH_SIZE && !self.collect_all_unsorted {
                    break 'outer;
                }
                let item = (pubkey, account_map_entry);
                chunk.push(item);
            }
        }

        if chunk.is_empty() {
            self.is_finished = true;
            return None;
        } else if self.collect_all_unsorted {
            self.is_finished = true;
        }

        self.start_bound = Excluded(chunk.last().unwrap().0);
        Some(chunk)
    }
}

pub trait ZeroLamport {
    fn is_zero_lamport(&self) -> bool;
}

<<<<<<< HEAD
#[derive(Debug)]
pub struct AccountsIndex<T> {
    pub account_maps: RwLock<AccountMap<Pubkey, AccountMapEntry<T>>>,
=======
type MapType<T> = AccountMap<T>;
type LockMapType<T> = Vec<RwLock<MapType<T>>>;
type LockMapTypeSlice<T> = [RwLock<MapType<T>>];
type AccountMapsWriteLock<'a, T> = RwLockWriteGuard<'a, MapType<T>>;
type AccountMapsReadLock<'a, T> = RwLockReadGuard<'a, MapType<T>>;

#[derive(Debug, Default)]
pub struct ScanSlotTracker {
    is_removed: bool,
}

impl ScanSlotTracker {
    pub fn is_removed(&self) -> bool {
        self.is_removed
    }

    pub fn mark_removed(&mut self) {
        self.is_removed = true;
    }
}

#[derive(Debug)]
pub struct AccountsIndex<T: IndexValue> {
    pub account_maps: LockMapType<T>,
    pub bin_calculator: PubkeyBinCalculator24,
>>>>>>> 3ac7e043
    program_id_index: SecondaryIndex<DashMapSecondaryIndexEntry>,
    spl_token_mint_index: SecondaryIndex<DashMapSecondaryIndexEntry>,
    spl_token_owner_index: SecondaryIndex<RwLockSecondaryIndexEntry>,
    roots_tracker: RwLock<RootsTracker>,
    ongoing_scan_roots: RwLock<BTreeMap<Slot, u64>>,
<<<<<<< HEAD
    zero_lamport_pubkeys: DashSet<Pubkey>,
    // EVM Indices
    velas_account_storage_index: SecondaryIndex<DashMapSecondaryIndexEntry>,
    velas_account_owner_index: SecondaryIndex<DashMapSecondaryIndexEntry>,
    velas_account_operational_index: SecondaryIndex<DashMapSecondaryIndexEntry>,
    velas_relying_party_owner_index: SecondaryIndex<DashMapSecondaryIndexEntry>,
}

impl<T> Default for AccountsIndex<T> {
    fn default() -> Self {
        Self {
            account_maps: RwLock::<AccountMap<Pubkey, AccountMapEntry<T>>>::default(),
            program_id_index: SecondaryIndex::<DashMapSecondaryIndexEntry>::new(
                "program_id_index_stats",
            ),
            spl_token_mint_index: SecondaryIndex::<DashMapSecondaryIndexEntry>::new(
                "spl_token_mint_index_stats",
            ),
            spl_token_owner_index: SecondaryIndex::<RwLockSecondaryIndexEntry>::new(
                "spl_token_owner_index_stats",
            ),
            roots_tracker: RwLock::<RootsTracker>::default(),
            ongoing_scan_roots: RwLock::<BTreeMap<Slot, u64>>::default(),
            zero_lamport_pubkeys: DashSet::<Pubkey>::default(),
            //
            // EVM Indices
            velas_account_storage_index: SecondaryIndex::<DashMapSecondaryIndexEntry>::new(
                "velas_account_storage_index",
            ),
            velas_account_owner_index: SecondaryIndex::<DashMapSecondaryIndexEntry>::new(
                "velas_account_owner_index",
            ),
            velas_account_operational_index: SecondaryIndex::<DashMapSecondaryIndexEntry>::new(
                "velas_account_operational_index",
            ),
            velas_relying_party_owner_index: SecondaryIndex::<DashMapSecondaryIndexEntry>::new(
                "velas_relying_party_owner_index",
            ),
        }
    }
=======
    // Each scan has some latest slot `S` that is the tip of the fork the scan
    // is iterating over. The unique id of that slot `S` is recorded here (note we don't use
    // `S` as the id because there can be more than one version of a slot `S`). If a fork
    // is abandoned, all of the slots on that fork up to `S` will be removed via
    // `AccountsDb::remove_unrooted_slots()`. When the scan finishes, it'll realize that the
    // results of the scan may have been corrupted by `remove_unrooted_slots` and abort its results.
    //
    // `removed_bank_ids` tracks all the slot ids that were removed via `remove_unrooted_slots()` so any attempted scans
    // on any of these slots fails. This is safe to purge once the associated Bank is dropped and
    // scanning the fork with that Bank at the tip is no longer possible.
    pub removed_bank_ids: Mutex<HashSet<BankId>>,

    storage: AccountsIndexStorage<T>,

    /// when a scan's accumulated data exceeds this limit, abort the scan
    pub scan_results_limit_bytes: Option<usize>,
>>>>>>> 3ac7e043
}

impl<T: IndexValue> AccountsIndex<T> {
    pub fn default_for_tests() -> Self {
        let mut config = ACCOUNTS_INDEX_CONFIG_FOR_TESTING;
        if let Ok(limit) = std::env::var("SOLANA_TEST_ACCOUNTS_INDEX_MEMORY_LIMIT_MB") {
            // allocate with disk buckets
            config.index_limit_mb = Some(limit.parse::<usize>().unwrap());
        }

        Self::new(Some(config))
    }

    pub fn new(config: Option<AccountsIndexConfig>) -> Self {
        let scan_results_limit_bytes = config
            .as_ref()
            .and_then(|config| config.scan_results_limit_bytes);
        let (account_maps, bin_calculator, storage) = Self::allocate_accounts_index(config);
        Self {
            account_maps,
            bin_calculator,
            program_id_index: SecondaryIndex::<DashMapSecondaryIndexEntry>::new(
                "program_id_index_stats",
            ),
            spl_token_mint_index: SecondaryIndex::<DashMapSecondaryIndexEntry>::new(
                "spl_token_mint_index_stats",
            ),
            spl_token_owner_index: SecondaryIndex::<RwLockSecondaryIndexEntry>::new(
                "spl_token_owner_index_stats",
            ),
            roots_tracker: RwLock::<RootsTracker>::default(),
            ongoing_scan_roots: RwLock::<BTreeMap<Slot, u64>>::default(),
            removed_bank_ids: Mutex::<HashSet<BankId>>::default(),
            storage,
            scan_results_limit_bytes,
        }
    }

    fn allocate_accounts_index(
        config: Option<AccountsIndexConfig>,
    ) -> (
        LockMapType<T>,
        PubkeyBinCalculator24,
        AccountsIndexStorage<T>,
    ) {
        let bins = config
            .as_ref()
            .and_then(|config| config.bins)
            .unwrap_or(BINS_DEFAULT);
        // create bin_calculator early to verify # bins is reasonable
        let bin_calculator = PubkeyBinCalculator24::new(bins);
        let storage = AccountsIndexStorage::new(bins, &config);
        let account_maps = (0..bins)
            .into_iter()
            .map(|bin| RwLock::new(Arc::clone(&storage.in_mem[bin])))
            .collect::<Vec<_>>();
        (account_maps, bin_calculator, storage)
    }

    fn iter<R>(&self, range: Option<&R>, collect_all_unsorted: bool) -> AccountsIndexIterator<T>
    where
        R: RangeBounds<Pubkey>,
    {
        AccountsIndexIterator::new(self, range, collect_all_unsorted)
    }

    fn do_checked_scan_accounts<F, R>(
        &self,
        metric_name: &'static str,
        ancestors: &Ancestors,
        scan_bank_id: BankId,
        func: F,
        scan_type: ScanTypes<R>,
        config: &ScanConfig,
    ) -> Result<(), ScanError>
    where
        F: FnMut(&Pubkey, (&T, Slot)),
        R: RangeBounds<Pubkey> + std::fmt::Debug,
    {
        {
            let locked_removed_bank_ids = self.removed_bank_ids.lock().unwrap();
            if locked_removed_bank_ids.contains(&scan_bank_id) {
                return Err(ScanError::SlotRemoved {
                    slot: ancestors.max_slot(),
                    bank_id: scan_bank_id,
                });
            }
        }

        let max_root = {
            let mut w_ongoing_scan_roots = self
                // This lock is also grabbed by clean_accounts(), so clean
                // has at most cleaned up to the current `max_root` (since
                // clean only happens *after* BankForks::set_root() which sets
                // the `max_root`)
                .ongoing_scan_roots
                .write()
                .unwrap();
            // `max_root()` grabs a lock while
            // the `ongoing_scan_roots` lock is held,
            // make sure inverse doesn't happen to avoid
            // deadlock
            let max_root = self.max_root();
            *w_ongoing_scan_roots.entry(max_root).or_default() += 1;

            max_root
        };

        // First we show that for any bank `B` that is a descendant of
        // the current `max_root`, it must be true that and `B.ancestors.contains(max_root)`,
        // regardless of the pattern of `squash()` behavior, where `ancestors` is the set
        // of ancestors that is tracked in each bank.
        //
        // Proof: At startup, if starting from a snapshot, generate_index() adds all banks
        // in the snapshot to the index via `add_root()` and so `max_root` will be the
        // greatest of these. Thus, so the claim holds at startup since there are no
        // descendants of `max_root`.
        //
        // Now we proceed by induction on each `BankForks::set_root()`.
        // Assume the claim holds when the `max_root` is `R`. Call the set of
        // descendants of `R` present in BankForks `R_descendants`.
        //
        // Then for any banks `B` in `R_descendants`, it must be that `B.ancestors.contains(S)`,
        // where `S` is any ancestor of `B` such that `S >= R`.
        //
        // For example:
        //          `R` -> `A` -> `C` -> `B`
        // Then `B.ancestors == {R, A, C}`
        //
        // Next we call `BankForks::set_root()` at some descendant of `R`, `R_new`,
        // where `R_new > R`.
        //
        // When we squash `R_new`, `max_root` in the AccountsIndex here is now set to `R_new`,
        // and all nondescendants of `R_new` are pruned.
        //
        // Now consider any outstanding references to banks in the system that are descended from
        // `max_root == R_new`. Take any one of these references and call it `B`. Because `B` is
        // a descendant of `R_new`, this means `B` was also a descendant of `R`. Thus `B`
        // must be a member of `R_descendants` because `B` was constructed and added to
        // BankForks before the `set_root`.
        //
        // This means by the guarantees of `R_descendants` described above, because
        // `R_new` is an ancestor of `B`, and `R < R_new < B`, then `B.ancestors.contains(R_new)`.
        //
        // Now until the next `set_root`, any new banks constructed from `new_from_parent` will
        // also have `max_root == R_new` in their ancestor set, so the claim holds for those descendants
        // as well. Once the next `set_root` happens, we once again update `max_root` and the same
        // inductive argument can be applied again to show the claim holds.

        // Check that the `max_root` is present in `ancestors`. From the proof above, if
        // `max_root` is not present in `ancestors`, this means the bank `B` with the
        // given `ancestors` is not descended from `max_root, which means
        // either:
        // 1) `B` is on a different fork or
        // 2) `B` is an ancestor of `max_root`.
        // In both cases we can ignore the given ancestors and instead just rely on the roots
        // present as `max_root` indicates the roots present in the index are more up to date
        // than the ancestors given.
        let empty = Ancestors::default();
        let ancestors = if ancestors.contains_key(&max_root) {
            ancestors
        } else {
            /*
            This takes of edge cases like:

            Diagram 1:

                        slot 0
                          |
                        slot 1
                      /        \
                 slot 2         |
                    |       slot 3 (max root)
            slot 4 (scan)

            By the time the scan on slot 4 is called, slot 2 may already have been
            cleaned by a clean on slot 3, but slot 4 may not have been cleaned.
            The state in slot 2 would have been purged and is not saved in any roots.
            In this case, a scan on slot 4 wouldn't accurately reflect the state when bank 4
            was frozen. In cases like this, we default to a scan on the latest roots by
            removing all `ancestors`.
            */
            &empty
        };

        /*
        Now there are two cases, either `ancestors` is empty or nonempty:

        1) If ancestors is empty, then this is the same as a scan on a rooted bank,
        and `ongoing_scan_roots` provides protection against cleanup of roots necessary
        for the scan, and  passing `Some(max_root)` to `do_scan_accounts()` ensures newer
        roots don't appear in the scan.

        2) If ancestors is non-empty, then from the `ancestors_contains(&max_root)` above, we know
        that the fork structure must look something like:

        Diagram 2:

                Build fork structure:
                        slot 0
                          |
                    slot 1 (max_root)
                    /            \
             slot 2              |
                |            slot 3 (potential newer max root)
              slot 4
                |
             slot 5 (scan)

        Consider both types of ancestors, ancestor <= `max_root` and
        ancestor > `max_root`, where `max_root == 1` as illustrated above.

        a) The set of `ancestors <= max_root` are all rooted, which means their state
        is protected by the same guarantees as 1).

        b) As for the `ancestors > max_root`, those banks have at least one reference discoverable
        through the chain of `Bank::BankRc::parent` starting from the calling bank. For instance
        bank 5's parent reference keeps bank 4 alive, which will prevent the `Bank::drop()` from
        running and cleaning up bank 4. Furthermore, no cleans can happen past the saved max_root == 1,
        so a potential newer max root at 3 will not clean up any of the ancestors > 1, so slot 4
        will not be cleaned in the middle of the scan either. (NOTE similar reasoning is employed for
        assert!() justification in AccountsDb::retry_to_get_account_accessor)
        */
        match scan_type {
            ScanTypes::Unindexed(range) => {
                // Pass "" not to log metrics, so RPC doesn't get spammy
                self.do_scan_accounts(metric_name, ancestors, func, range, Some(max_root), config);
            }
            ScanTypes::Indexed(IndexKey::ProgramId(program_id)) => {
                self.do_scan_secondary_index(
                    ancestors,
                    func,
                    &self.program_id_index,
                    &program_id,
                    Some(max_root),
                    config,
                );
            }
            ScanTypes::Indexed(IndexKey::SplTokenMint(mint_key)) => {
                self.do_scan_secondary_index(
                    ancestors,
                    func,
                    &self.spl_token_mint_index,
                    &mint_key,
                    Some(max_root),
                    config,
                );
            }
            ScanTypes::Indexed(IndexKey::SplTokenOwner(owner_key)) => {
                self.do_scan_secondary_index(
                    ancestors,
                    func,
                    &self.spl_token_owner_index,
                    &owner_key,
                    Some(max_root),
                    config,
                );
            }

            ScanTypes::Indexed(IndexKey::VelasAccountStorage(va_storage_key)) => self
                .do_scan_secondary_index(
                    ancestors,
                    func,
                    &self.velas_account_storage_index,
                    &va_storage_key,
                    Some(max_root),
                ),
            ScanTypes::Indexed(IndexKey::VelasAccountOwner(va_owner_key)) => self
                .do_scan_secondary_index(
                    ancestors,
                    func,
                    &self.velas_account_owner_index,
                    &va_owner_key,
                    Some(max_root),
                ),
            ScanTypes::Indexed(IndexKey::VelasAccountOperational(va_operational_key)) => self
                .do_scan_secondary_index(
                    ancestors,
                    func,
                    &self.velas_account_operational_index,
                    &va_operational_key,
                    Some(max_root),
                ),
            ScanTypes::Indexed(IndexKey::VelasRelyingOwner(va_owner_key)) => self
                .do_scan_secondary_index(
                    ancestors,
                    func,
                    &self.velas_relying_party_owner_index,
                    &va_owner_key,
                    Some(max_root),
                ),
        }

        {
            let mut ongoing_scan_roots = self.ongoing_scan_roots.write().unwrap();
            let count = ongoing_scan_roots.get_mut(&max_root).unwrap();
            *count -= 1;
            if *count == 0 {
                ongoing_scan_roots.remove(&max_root);
            }
        }

        // If the fork with tip at bank `scan_bank_id` was removed during our scan, then the scan
        // may have been corrupted, so abort the results.
        let was_scan_corrupted = self
            .removed_bank_ids
            .lock()
            .unwrap()
            .contains(&scan_bank_id);

        if was_scan_corrupted {
            Err(ScanError::SlotRemoved {
                slot: ancestors.max_slot(),
                bank_id: scan_bank_id,
            })
        } else {
            Ok(())
        }
    }

    fn do_unchecked_scan_accounts<F, R>(
        &self,
        metric_name: &'static str,
        ancestors: &Ancestors,
        func: F,
        range: Option<R>,
        config: &ScanConfig,
    ) where
        F: FnMut(&Pubkey, (&T, Slot)),
        R: RangeBounds<Pubkey> + std::fmt::Debug,
    {
        self.do_scan_accounts(metric_name, ancestors, func, range, None, config);
    }

    // Scan accounts and return latest version of each account that is either:
    // 1) rooted or
    // 2) present in ancestors
    fn do_scan_accounts<F, R>(
        &self,
        metric_name: &'static str,
        ancestors: &Ancestors,
        mut func: F,
        range: Option<R>,
        max_root: Option<Slot>,
        config: &ScanConfig,
    ) where
        F: FnMut(&Pubkey, (&T, Slot)),
        R: RangeBounds<Pubkey> + std::fmt::Debug,
    {
        // TODO: expand to use mint index to find the `pubkey_list` below more efficiently
        // instead of scanning the entire range
        let mut total_elapsed_timer = Measure::start("total");
        let mut num_keys_iterated = 0;
        let mut latest_slot_elapsed = 0;
        let mut load_account_elapsed = 0;
        let mut read_lock_elapsed = 0;
        let mut iterator_elapsed = 0;
        let mut iterator_timer = Measure::start("iterator_elapsed");
        for pubkey_list in self.iter(range.as_ref(), config.collect_all_unsorted) {
            iterator_timer.stop();
            iterator_elapsed += iterator_timer.as_us();
            for (pubkey, list) in pubkey_list {
                num_keys_iterated += 1;
                let mut read_lock_timer = Measure::start("read_lock");
                let list_r = &list.slot_list.read().unwrap();
                read_lock_timer.stop();
                read_lock_elapsed += read_lock_timer.as_us();
                let mut latest_slot_timer = Measure::start("latest_slot");
                if let Some(index) = self.latest_slot(Some(ancestors), list_r, max_root) {
                    latest_slot_timer.stop();
                    latest_slot_elapsed += latest_slot_timer.as_us();
                    let mut load_account_timer = Measure::start("load_account");
                    func(&pubkey, (&list_r[index].1, list_r[index].0));
                    load_account_timer.stop();
                    load_account_elapsed += load_account_timer.as_us();
                }
                if config.is_aborted() {
                    return;
                }
            }
            iterator_timer = Measure::start("iterator_elapsed");
        }

        total_elapsed_timer.stop();
        if !metric_name.is_empty() {
            datapoint_info!(
                metric_name,
                ("total_elapsed", total_elapsed_timer.as_us(), i64),
                ("latest_slot_elapsed", latest_slot_elapsed, i64),
                ("read_lock_elapsed", read_lock_elapsed, i64),
                ("load_account_elapsed", load_account_elapsed, i64),
                ("iterator_elapsed", iterator_elapsed, i64),
                ("num_keys_iterated", num_keys_iterated, i64),
            )
        }
    }

    fn do_scan_secondary_index<
        F,
        SecondaryIndexEntryType: SecondaryIndexEntry + Default + Sync + Send,
    >(
        &self,
        ancestors: &Ancestors,
        mut func: F,
        index: &SecondaryIndex<SecondaryIndexEntryType>,
        index_key: &Pubkey,
        max_root: Option<Slot>,
        config: &ScanConfig,
    ) where
        F: FnMut(&Pubkey, (&T, Slot)),
    {
        for pubkey in index.get(index_key) {
            // Maybe these reads from the AccountsIndex can be batched every time it
            // grabs the read lock as well...
            if let AccountIndexGetResult::Found(list_r, index) =
                self.get(&pubkey, Some(ancestors), max_root)
            {
                let entry = &list_r.slot_list()[index];
                func(&pubkey, (&entry.1, entry.0));
            }
            if config.is_aborted() {
                break;
            }
        }
    }

    pub fn get_account_read_entry(&self, pubkey: &Pubkey) -> Option<ReadAccountMapEntry<T>> {
        let lock = self.get_account_maps_read_lock(pubkey);
        self.get_account_read_entry_with_lock(pubkey, &lock)
    }

    pub fn get_account_read_entry_with_lock(
        &self,
        pubkey: &Pubkey,
        lock: &AccountMapsReadLock<'_, T>,
    ) -> Option<ReadAccountMapEntry<T>> {
        lock.get(pubkey)
            .map(ReadAccountMapEntry::from_account_map_entry)
    }

    fn slot_list_mut<RT>(
        &self,
        pubkey: &Pubkey,
        user: impl for<'a> FnOnce(&mut RwLockWriteGuard<'a, SlotList<T>>) -> RT,
    ) -> Option<RT> {
        let read_lock = self.account_maps[self.bin_calculator.bin_from_pubkey(pubkey)]
            .read()
            .unwrap();
        read_lock.slot_list_mut(pubkey, user)
    }

    pub fn handle_dead_keys(
        &self,
        dead_keys: &[&Pubkey],
        account_indexes: &AccountSecondaryIndexes,
    ) {
        if !dead_keys.is_empty() {
            for key in dead_keys.iter() {
<<<<<<< HEAD
                let mut w_index = self.account_maps.write().unwrap();
                if let btree_map::Entry::Occupied(index_entry) = w_index.entry(**key) {
                    if index_entry.get().slot_list.read().unwrap().is_empty() {
                        index_entry.remove();

                        // Note it's only safe to remove all the entries for this key
                        // because we have the lock for this key's entry in the AccountsIndex,
                        // so no other thread is also updating the index
                        self.purge_secondary_indexes_by_inner_key(key, account_indexes);
                    }
=======
                let w_index = self.get_account_maps_write_lock(key);
                if w_index.remove_if_slot_list_empty(**key) {
                    // Note it's only safe to remove all the entries for this key
                    // because we have the lock for this key's entry in the AccountsIndex,
                    // so no other thread is also updating the index
                    self.purge_secondary_indexes_by_inner_key(key, account_indexes);
>>>>>>> 3ac7e043
                }
            }
        }
    }

    /// call func with every pubkey and index visible from a given set of ancestors
    pub(crate) fn scan_accounts<F>(
        &self,
        ancestors: &Ancestors,
        scan_bank_id: BankId,
        func: F,
        config: &ScanConfig,
    ) -> Result<(), ScanError>
    where
        F: FnMut(&Pubkey, (&T, Slot)),
    {
        // Pass "" not to log metrics, so RPC doesn't get spammy
        self.do_checked_scan_accounts(
            "",
            ancestors,
            scan_bank_id,
            func,
            ScanTypes::Unindexed(None::<Range<Pubkey>>),
            config,
        )
    }

    pub(crate) fn unchecked_scan_accounts<F>(
        &self,
        metric_name: &'static str,
        ancestors: &Ancestors,
        func: F,
        config: &ScanConfig,
    ) where
        F: FnMut(&Pubkey, (&T, Slot)),
    {
        self.do_unchecked_scan_accounts(
            metric_name,
            ancestors,
            func,
            None::<Range<Pubkey>>,
            config,
        );
    }

    /// call func with every pubkey and index visible from a given set of ancestors with range
    pub(crate) fn range_scan_accounts<F, R>(
        &self,
        metric_name: &'static str,
        ancestors: &Ancestors,
        range: R,
        config: &ScanConfig,
        func: F,
    ) where
        F: FnMut(&Pubkey, (&T, Slot)),
        R: RangeBounds<Pubkey> + std::fmt::Debug,
    {
        // Only the rent logic should be calling this, which doesn't need the safety checks
        self.do_unchecked_scan_accounts(metric_name, ancestors, func, Some(range), config);
    }

    /// call func with every pubkey and index visible from a given set of ancestors
    pub(crate) fn index_scan_accounts<F>(
        &self,
        ancestors: &Ancestors,
        scan_bank_id: BankId,
        index_key: IndexKey,
        func: F,
        config: &ScanConfig,
    ) -> Result<(), ScanError>
    where
        F: FnMut(&Pubkey, (&T, Slot)),
    {
        // Pass "" not to log metrics, so RPC doesn't get spammy
        self.do_checked_scan_accounts(
            "",
            ancestors,
            scan_bank_id,
            func,
            ScanTypes::<Range<Pubkey>>::Indexed(index_key),
            config,
        )
    }

    pub fn get_rooted_entries(&self, slice: SlotSlice<T>, max: Option<Slot>) -> SlotList<T> {
        let max = max.unwrap_or(Slot::MAX);
        let lock = &self.roots_tracker.read().unwrap().roots;
        slice
            .iter()
            .filter(|(slot, _)| *slot <= max && lock.contains(slot))
            .cloned()
            .collect()
    }

    // returns the rooted entries and the storage ref count
    pub fn roots_and_ref_count(
        &self,
        locked_account_entry: &ReadAccountMapEntry<T>,
        max: Option<Slot>,
    ) -> (SlotList<T>, RefCount) {
        (
            self.get_rooted_entries(locked_account_entry.slot_list(), max),
<<<<<<< HEAD
            locked_account_entry.ref_count().load(Ordering::Relaxed),
=======
            locked_account_entry.ref_count(),
>>>>>>> 3ac7e043
        )
    }

    pub fn purge_exact<'a, C>(
        &'a self,
        pubkey: &Pubkey,
        slots_to_purge: &'a C,
        reclaims: &mut SlotList<T>,
    ) -> bool
    where
        C: Contains<'a, Slot>,
    {
<<<<<<< HEAD
        let mut write_account_map_entry = self.get_account_write_entry(pubkey).unwrap();
        write_account_map_entry.slot_list_mut(|slot_list| {
            slot_list.retain(|(slot, item)| {
                let should_purge = slots_to_purge.contains(slot);
                if should_purge {
                    reclaims.push((*slot, item.clone()));
=======
        self.slot_list_mut(pubkey, |slot_list| {
            slot_list.retain(|(slot, item)| {
                let should_purge = slots_to_purge.contains(slot);
                if should_purge {
                    reclaims.push((*slot, *item));
>>>>>>> 3ac7e043
                    false
                } else {
                    true
                }
            });
            slot_list.is_empty()
        })
<<<<<<< HEAD
=======
        .unwrap_or(true)
>>>>>>> 3ac7e043
    }

    pub fn min_ongoing_scan_root(&self) -> Option<Slot> {
        self.ongoing_scan_roots
            .read()
            .unwrap()
            .keys()
            .next()
            .cloned()
    }

    // Given a SlotSlice `L`, a list of ancestors and a maximum slot, find the latest element
    // in `L`, where the slot `S` is an ancestor or root, and if `S` is a root, then `S <= max_root`
    fn latest_slot(
        &self,
        ancestors: Option<&Ancestors>,
        slice: SlotSlice<T>,
        max_root: Option<Slot>,
    ) -> Option<usize> {
        let mut current_max = 0;
        let mut rv = None;
        if let Some(ancestors) = ancestors {
            if !ancestors.is_empty() {
                for (i, (slot, _t)) in slice.iter().rev().enumerate() {
                    if (rv.is_none() || *slot > current_max) && ancestors.contains_key(slot) {
                        rv = Some(i);
                        current_max = *slot;
                    }
                }
            }
        }

        let max_root = max_root.unwrap_or(Slot::MAX);
        let mut tracker = None;

        for (i, (slot, _t)) in slice.iter().rev().enumerate() {
            if (rv.is_none() || *slot > current_max) && *slot <= max_root {
                let lock = match tracker {
                    Some(inner) => inner,
                    None => self.roots_tracker.read().unwrap(),
                };
                if lock.roots.contains(slot) {
                    rv = Some(i);
                    current_max = *slot;
                }
                tracker = Some(lock);
            }
        }

        rv.map(|index| slice.len() - 1 - index)
    }

    pub fn hold_range_in_memory<R>(&self, range: &R, start_holding: bool)
    where
        R: RangeBounds<Pubkey> + Debug,
    {
        let iter = self.iter(Some(range), true);
        iter.hold_range_in_memory(range, start_holding);
    }

    pub fn set_startup(&self, value: bool) {
        self.storage.set_startup(value);
    }

    /// For each pubkey, find the latest account that appears in `roots` and <= `max_root`
    ///   call `callback`
    pub(crate) fn scan<F>(&self, pubkeys: &[Pubkey], max_root: Option<Slot>, mut callback: F)
    where
        // return true if accounts index entry should be put in in_mem cache
        // params:
        //  exists: false if not in index at all
        //  slot list found at slot at most max_root or empty slot list
        //  index in slot list where best slot was found or None if nothing found by root criteria
        //  pubkey looked up
        //  refcount of entry in index
        F: FnMut(bool, &SlotList<T>, Option<usize>, &Pubkey, RefCount) -> bool,
    {
        let empty_slot_list = vec![];
        let mut lock = None;
        let mut last_bin = self.bins(); // too big, won't match
        pubkeys.iter().for_each(|pubkey| {
            let bin = self.bin_calculator.bin_from_pubkey(pubkey);
            if bin != last_bin {
                // cannot re-use lock since next pubkey is in a different bin than previous one
                lock = Some(self.account_maps[bin].read().unwrap());
                last_bin = bin;
            }
            lock.as_ref().unwrap().get_internal(pubkey, |entry| {
                let cache = match entry {
                    Some(locked_entry) => {
                        let slot_list = &locked_entry.slot_list.read().unwrap();
                        let found_index = self.latest_slot(None, slot_list, max_root);
                        callback(
                            true,
                            slot_list,
                            found_index,
                            pubkey,
                            locked_entry.ref_count(),
                        )
                    }
                    None => callback(false, &empty_slot_list, None, pubkey, RefCount::MAX),
                };
                (cache, ())
            });
        });
    }

    /// Get an account
    /// The latest account that appears in `ancestors` or `roots` is returned.
    pub(crate) fn get(
        &self,
        pubkey: &Pubkey,
        ancestors: Option<&Ancestors>,
        max_root: Option<Slot>,
<<<<<<< HEAD
    ) -> Option<(ReadAccountMapEntry<T>, usize)> {
        self.get_account_read_entry(pubkey)
            .and_then(|locked_entry| {
                let found_index =
                    self.latest_slot(ancestors, locked_entry.slot_list(), max_root)?;
                Some((locked_entry, found_index))
            })
=======
    ) -> AccountIndexGetResult<'_, T> {
        let read_lock = self.account_maps[self.bin_calculator.bin_from_pubkey(pubkey)]
            .read()
            .unwrap();
        let account = read_lock
            .get(pubkey)
            .map(ReadAccountMapEntry::from_account_map_entry);

        match account {
            Some(locked_entry) => {
                drop(read_lock);
                let slot_list = locked_entry.slot_list();
                let found_index = self.latest_slot(ancestors, slot_list, max_root);
                match found_index {
                    Some(found_index) => AccountIndexGetResult::Found(locked_entry, found_index),
                    None => AccountIndexGetResult::NotFoundOnFork,
                }
            }
            None => AccountIndexGetResult::Missing(read_lock),
        }
>>>>>>> 3ac7e043
    }

    // Get the maximum root <= `max_allowed_root` from the given `slice`
    fn get_newest_root_in_slot_list(
        roots: &RollingBitField,
        slice: SlotSlice<T>,
        max_allowed_root: Option<Slot>,
    ) -> Slot {
        let mut max_root = 0;
        for (f, _) in slice.iter() {
            if let Some(max_allowed_root) = max_allowed_root {
                if *f > max_allowed_root {
                    continue;
                }
            }
            if *f > max_root && roots.contains(f) {
                max_root = *f;
            }
        }
        max_root
    }

    fn update_spl_token_secondary_indexes<G: GenericTokenAccount>(
        &self,
        token_id: &Pubkey,
        pubkey: &Pubkey,
        account_owner: &Pubkey,
        account_data: &[u8],
        account_indexes: &AccountSecondaryIndexes,
    ) {
        if *account_owner == *token_id {
            if account_indexes.contains(&AccountIndex::SplTokenOwner) {
                if let Some(owner_key) = G::unpack_account_owner(account_data) {
                    if account_indexes.include_key(owner_key) {
                        self.spl_token_owner_index.insert(owner_key, pubkey);
                    }
                }
            }

            if account_indexes.contains(&AccountIndex::SplTokenMint) {
                if let Some(mint_key) = G::unpack_account_mint(account_data) {
                    if account_indexes.include_key(mint_key) {
                        self.spl_token_mint_index.insert(mint_key, pubkey);
                    }
                }
            }
        }
    }

    pub(crate) fn update_secondary_indexes(
        &self,
        pubkey: &Pubkey,
        account_owner: &Pubkey,
        account_data: &[u8],
        account_indexes: &AccountSecondaryIndexes,
    ) {
        if account_indexes.is_empty() {
            return;
        }

        if account_indexes.contains(&AccountIndex::ProgramId)
            && account_indexes.include_key(account_owner)
        {
            self.program_id_index.insert(account_owner, pubkey);
        }
        // Note because of the below check below on the account data length, when an
        // account hits zero lamports and is reset to AccountSharedData::Default, then we skip
        // the below updates to the secondary indexes.
        //
        // Skipping means not updating secondary index to mark the account as missing.
        // This doesn't introduce false positives during a scan because the caller to scan
        // provides the ancestors to check. So even if a zero-lamport account is not yet
        // removed from the secondary index, the scan function will:
        // 1) consult the primary index via `get(&pubkey, Some(ancestors), max_root)`
        // and find the zero-lamport version
        // 2) When the fetch from storage occurs, it will return AccountSharedData::Default
        // (as persisted tombstone for snapshots). This will then ultimately be
        // filtered out by post-scan filters, like in `get_filtered_spl_token_accounts_by_owner()`.
<<<<<<< HEAD
        if *account_owner == inline_spl_token_v2_0::id()
            && account_data.len() == inline_spl_token_v2_0::state::Account::get_packed_len()
        {
            if account_indexes.contains(&AccountIndex::SplTokenOwner) {
                let owner_key = Pubkey::new(
                    &account_data[SPL_TOKEN_ACCOUNT_OWNER_OFFSET
                        ..SPL_TOKEN_ACCOUNT_OWNER_OFFSET + PUBKEY_BYTES],
                );
                if account_indexes.include_key(&owner_key) {
                    self.spl_token_owner_index.insert(&owner_key, pubkey);
                }
            }

            if account_indexes.contains(&AccountIndex::SplTokenMint) {
                let mint_key = Pubkey::new(
                    &account_data[SPL_TOKEN_ACCOUNT_MINT_OFFSET
                        ..SPL_TOKEN_ACCOUNT_MINT_OFFSET + PUBKEY_BYTES],
                );
                if account_indexes.include_key(&mint_key) {
                    self.spl_token_mint_index.insert(&mint_key, pubkey);
                }
            }
        }

        // Velas account
        if *account_owner == velas_account_program::id() {
            match VelasAccountType::try_from(account_data) {
                Ok(VelasAccountType::Account(account_info)) => {
                    if account_indexes.contains(&AccountIndex::VelasAccountStorage) {
                        let storage = account_info.find_storage_key(pubkey);
                        self.velas_account_storage_index.insert(&storage, pubkey);
                    }

                    if account_indexes.contains(&AccountIndex::VelasAccountOwner) {
                        for owner in account_info.owners {
                            if owner != Pubkey::default() {
                                self.velas_account_owner_index.insert(&owner, pubkey);
                            }
                        }
                    }
                }
                Ok(VelasAccountType::Storage(VAccountStorage { operationals })) => {
                    if account_indexes.contains(&AccountIndex::VelasAccountOperational) {
                        for operational in operationals {
                            self.velas_account_operational_index
                                .insert(&operational.pubkey, pubkey);
                        }
                    }
                }
                Err(err) => log::warn!("Unable to parse Velas Account: {:?}", err),
            }
        }

        // Velas relying party data
        if *account_owner == velas_relying_party_program::id() {
            match RelyingPartyData::try_from(account_data) {
                Ok(acc) => {
                    if account_indexes.contains(&AccountIndex::VelasRelyingOwner) {
                        self.velas_relying_party_owner_index
                            .insert(&acc.authority, pubkey);
                    }
                }
                Err(err) => log::warn!("Unable to parse Velas Account: {:?}", err),
            }
        }
=======

        self.update_spl_token_secondary_indexes::<inline_spl_token::Account>(
            &inline_spl_token::id(),
            pubkey,
            account_owner,
            account_data,
            account_indexes,
        );
        self.update_spl_token_secondary_indexes::<inline_spl_token_2022::Account>(
            &inline_spl_token_2022::id(),
            pubkey,
            account_owner,
            account_data,
            account_indexes,
        );
    }

    fn get_account_maps_write_lock(&self, pubkey: &Pubkey) -> AccountMapsWriteLock<T> {
        self.account_maps[self.bin_calculator.bin_from_pubkey(pubkey)]
            .write()
            .unwrap()
    }

    pub(crate) fn get_account_maps_read_lock(&self, pubkey: &Pubkey) -> AccountMapsReadLock<T> {
        self.account_maps[self.bin_calculator.bin_from_pubkey(pubkey)]
            .read()
            .unwrap()
    }

    pub fn bins(&self) -> usize {
        self.account_maps.len()
>>>>>>> 3ac7e043
    }

    // Same functionally to upsert, but:
    // 1. operates on a batch of items
    // 2. holds the write lock for the duration of adding the items
    // Can save time when inserting lots of new keys.
    // But, does NOT update secondary index
    // This is designed to be called at startup time.
    #[allow(clippy::needless_collect)]
    pub(crate) fn insert_new_if_missing_into_primary_index(
        &self,
        slot: Slot,
<<<<<<< HEAD
        pubkey: &Pubkey,
        account_owner: &Pubkey,
        account_data: &[u8],
        account_indexes: &AccountSecondaryIndexes,
        account_info: T,
        reclaims: &mut SlotList<T>,
    ) {
        {
            let (mut w_account_entry, _is_new) = self.insert_new_entry_if_missing(pubkey);
            if account_info.is_zero_lamport() {
                self.zero_lamport_pubkeys.insert(*pubkey);
            }
            w_account_entry.update(slot, account_info, reclaims);
        }
        self.update_secondary_indexes(pubkey, account_owner, account_data, account_indexes);
=======
        item_len: usize,
        items: impl Iterator<Item = (Pubkey, T)>,
    ) -> (Vec<Pubkey>, u64) {
        // big enough so not likely to re-allocate, small enough to not over-allocate by too much
        // this assumes the largest bin contains twice the expected amount of the average size per bin
        let bins = self.bins();
        let expected_items_per_bin = item_len * 2 / bins;
        // offset bin 0 in the 'binned' array by a random amount.
        // This results in calls to insert_new_entry_if_missing_with_lock from different threads starting at different bins.
        let random_offset = thread_rng().gen_range(0, bins);
        let use_disk = self.storage.storage.disk.is_some();
        let mut binned = (0..bins)
            .into_iter()
            .map(|mut pubkey_bin| {
                // opposite of (pubkey_bin + random_offset) % bins
                pubkey_bin = if pubkey_bin < random_offset {
                    pubkey_bin + bins - random_offset
                } else {
                    pubkey_bin - random_offset
                };
                (pubkey_bin, Vec::with_capacity(expected_items_per_bin))
            })
            .collect::<Vec<_>>();
        let mut dirty_pubkeys = items
            .filter_map(|(pubkey, account_info)| {
                let pubkey_bin = self.bin_calculator.bin_from_pubkey(&pubkey);
                let binned_index = (pubkey_bin + random_offset) % bins;
                // this value is equivalent to what update() below would have created if we inserted a new item
                let is_zero_lamport = account_info.is_zero_lamport();
                let result = if is_zero_lamport { Some(pubkey) } else { None };

                let info = PreAllocatedAccountMapEntry::new(
                    slot,
                    account_info,
                    &self.storage.storage,
                    use_disk,
                );
                binned[binned_index].1.push((pubkey, info));
                result
            })
            .collect::<Vec<_>>();
        binned.retain(|x| !x.1.is_empty());

        let insertion_time = AtomicU64::new(0);

        binned.into_iter().for_each(|(pubkey_bin, items)| {
            let w_account_maps = self.account_maps[pubkey_bin].write().unwrap();
            let mut insert_time = Measure::start("insert_into_primary_index");
            items.into_iter().for_each(|(pubkey, new_item)| {
                if let InsertNewEntryResults::ExistedNewEntryNonZeroLamports =
                    w_account_maps.insert_new_entry_if_missing_with_lock(pubkey, new_item)
                {
                    // zero lamports were already added to dirty_pubkeys above
                    dirty_pubkeys.push(pubkey);
                }
            });
            insert_time.stop();
            insertion_time.fetch_add(insert_time.as_us(), Ordering::Relaxed);
        });

        (dirty_pubkeys, insertion_time.load(Ordering::Relaxed))
>>>>>>> 3ac7e043
    }

    // Updates the given pubkey at the given slot with the new account information.
    // Returns true if the pubkey was newly inserted into the index, otherwise, if the
    // pubkey updates an existing entry in the index, returns false.
    pub fn upsert(
        &self,
        slot: Slot,
        pubkey: &Pubkey,
        account_owner: &Pubkey,
        account_data: &[u8],
        account_indexes: &AccountSecondaryIndexes,
        account_info: T,
        reclaims: &mut SlotList<T>,
<<<<<<< HEAD
    ) -> bool {
        let is_newly_inserted = {
            let (mut w_account_entry, is_newly_inserted) =
                self.get_account_write_entry_else_create(pubkey);
            // We don't atomically update both primary index and secondary index together.
            // This certainly creates small time window with inconsistent state across the two indexes.
            // However, this is acceptable because:
            //
            //  - A strict consistent view at any given moment of time is not necessary, because the only
            //  use case for the secondary index is `scan`, and `scans` are only supported/require consistency
            //  on frozen banks, and this inconsistency is only possible on working banks.
            //
            //  - The secondary index is never consulted as primary source of truth for gets/stores.
            //  So, what the accounts_index sees alone is sufficient as a source of truth for other non-scan
            //  account operations.
            if account_info.is_zero_lamport() {
                self.zero_lamport_pubkeys.insert(*pubkey);
            }
            w_account_entry.update(slot, account_info, reclaims);
            is_newly_inserted
        };
        self.update_secondary_indexes(pubkey, account_owner, account_data, account_indexes);
        is_newly_inserted
    }
=======
        previous_slot_entry_was_cached: bool,
    ) {
        // vast majority of updates are to item already in accounts index, so store as raw to avoid unnecessary allocations
        let store_raw = true;
>>>>>>> 3ac7e043

        // We don't atomically update both primary index and secondary index together.
        // This certainly creates a small time window with inconsistent state across the two indexes.
        // However, this is acceptable because:
        //
        //  - A strict consistent view at any given moment of time is not necessary, because the only
        //  use case for the secondary index is `scan`, and `scans` are only supported/require consistency
        //  on frozen banks, and this inconsistency is only possible on working banks.
        //
        //  - The secondary index is never consulted as primary source of truth for gets/stores.
        //  So, what the accounts_index sees alone is sufficient as a source of truth for other non-scan
        //  account operations.
        let new_item =
            PreAllocatedAccountMapEntry::new(slot, account_info, &self.storage.storage, store_raw);
        let map = &self.account_maps[self.bin_calculator.bin_from_pubkey(pubkey)];

        {
            let r_account_maps = map.read().unwrap();
            r_account_maps.upsert(pubkey, new_item, reclaims, previous_slot_entry_was_cached);
        }
        self.update_secondary_indexes(pubkey, account_owner, account_data, account_indexes);
    }

    pub fn unref_from_storage(&self, pubkey: &Pubkey) {
        let map = &self.account_maps[self.bin_calculator.bin_from_pubkey(pubkey)];
        map.read().unwrap().unref(pubkey)
    }

    pub fn ref_count_from_storage(&self, pubkey: &Pubkey) -> RefCount {
        if let Some(locked_entry) = self.get_account_read_entry(pubkey) {
            locked_entry.ref_count()
        } else {
            0
        }
    }

    fn purge_secondary_indexes_by_inner_key<'a>(
        &'a self,
        inner_key: &Pubkey,
        account_indexes: &AccountSecondaryIndexes,
    ) {
        if account_indexes.contains(&AccountIndex::ProgramId) {
            self.program_id_index.remove_by_inner_key(inner_key);
        }

        if account_indexes.contains(&AccountIndex::SplTokenOwner) {
            self.spl_token_owner_index.remove_by_inner_key(inner_key);
        }

        if account_indexes.contains(&AccountIndex::SplTokenMint) {
            self.spl_token_mint_index.remove_by_inner_key(inner_key);
        }
    }

    fn purge_older_root_entries(
        &self,
<<<<<<< HEAD
        list: &mut SlotList<T>,
=======
        slot_list: &mut SlotList<T>,
>>>>>>> 3ac7e043
        reclaims: &mut SlotList<T>,
        max_clean_root: Option<Slot>,
    ) {
        let roots_tracker = &self.roots_tracker.read().unwrap();
<<<<<<< HEAD
        let max_root = Self::get_max_root(&roots_tracker.roots, list, max_clean_root);

        let mut purged_slots: HashSet<Slot> = HashSet::new();
        list.retain(|(slot, value)| {
            let should_purge = Self::can_purge(max_root, *slot) && !value.is_cached();
=======
        let newest_root_in_slot_list =
            Self::get_newest_root_in_slot_list(&roots_tracker.roots, slot_list, max_clean_root);
        let max_clean_root = max_clean_root.unwrap_or(roots_tracker.max_root);

        slot_list.retain(|(slot, value)| {
            let should_purge =
                Self::can_purge_older_entries(max_clean_root, newest_root_in_slot_list, *slot)
                    && !value.is_cached();
>>>>>>> 3ac7e043
            if should_purge {
                reclaims.push((*slot, *value));
            }
            !should_purge
        });
    }

    pub fn clean_rooted_entries(
        &self,
        pubkey: &Pubkey,
        reclaims: &mut SlotList<T>,
        max_clean_root: Option<Slot>,
    ) {
<<<<<<< HEAD
        if let Some(mut locked_entry) = self.get_account_write_entry(pubkey) {
            locked_entry.slot_list_mut(|slot_list| {
                self.purge_older_root_entries(slot_list, reclaims, max_clean_root);
            });
=======
        let mut is_slot_list_empty = false;
        self.slot_list_mut(pubkey, |slot_list| {
            self.purge_older_root_entries(slot_list, reclaims, max_clean_root);
            is_slot_list_empty = slot_list.is_empty();
        });

        // If the slot list is empty, remove the pubkey from `account_maps`.  Make sure to grab the
        // lock and double check the slot list is still empty, because another writer could have
        // locked and inserted the pubkey inbetween when `is_slot_list_empty=true` and the call to
        // remove() below.
        if is_slot_list_empty {
            let w_maps = self.get_account_maps_write_lock(pubkey);
            w_maps.remove_if_slot_list_empty(*pubkey);
>>>>>>> 3ac7e043
        }
    }

    /// When can an entry be purged?
    ///
    /// If we get a slot update where slot != newest_root_in_slot_list for an account where slot <
    /// max_clean_root, then we know it's safe to delete because:
    ///
    /// a) If slot < newest_root_in_slot_list, then we know the update is outdated by a later rooted
    /// update, namely the one in newest_root_in_slot_list
    ///
    /// b) If slot > newest_root_in_slot_list, then because slot < max_clean_root and we know there are
    /// no roots in the slot list between newest_root_in_slot_list and max_clean_root, (otherwise there
    /// would be a bigger newest_root_in_slot_list, which is a contradiction), then we know slot must be
    /// an unrooted slot less than max_clean_root and thus safe to clean as well.
    fn can_purge_older_entries(
        max_clean_root: Slot,
        newest_root_in_slot_list: Slot,
        slot: Slot,
    ) -> bool {
        slot < max_clean_root && slot != newest_root_in_slot_list
    }

    /// Given a list of slots, return a new list of only the slots that are rooted
    pub fn get_rooted_from_list<'a>(&self, slots: impl Iterator<Item = &'a Slot>) -> Vec<Slot> {
        let roots_tracker = self.roots_tracker.read().unwrap();
        slots
            .filter_map(|s| {
                if roots_tracker.roots.contains(s) {
                    Some(*s)
                } else {
                    None
                }
            })
            .collect()
    }

    pub fn is_root(&self, slot: Slot) -> bool {
        self.roots_tracker.read().unwrap().roots.contains(&slot)
    }

    pub fn add_root(&self, slot: Slot, caching_enabled: bool) {
        let mut w_roots_tracker = self.roots_tracker.write().unwrap();
        w_roots_tracker.roots.insert(slot);
        // we delay cleaning until flushing!
        if !caching_enabled {
            w_roots_tracker.uncleaned_roots.insert(slot);
        }
        // `AccountsDb::flush_accounts_cache()` relies on roots being added in order
        assert!(slot >= w_roots_tracker.max_root);
        w_roots_tracker.max_root = slot;
    }

    pub fn add_uncleaned_roots<I>(&self, roots: I)
    where
        I: IntoIterator<Item = Slot>,
    {
        let mut w_roots_tracker = self.roots_tracker.write().unwrap();
        w_roots_tracker.uncleaned_roots.extend(roots);
    }

    pub fn max_root(&self) -> Slot {
        self.roots_tracker.read().unwrap().max_root
    }

    /// Remove the slot when the storage for the slot is freed
    /// Accounts no longer reference this slot.
    pub fn clean_dead_slot(&self, slot: Slot, stats: &mut AccountsIndexRootsStats) -> bool {
        let mut w_roots_tracker = self.roots_tracker.write().unwrap();
        let removed_from_unclean_roots = w_roots_tracker.uncleaned_roots.remove(&slot);
        let removed_from_previous_uncleaned_roots =
            w_roots_tracker.previous_uncleaned_roots.remove(&slot);
        if !w_roots_tracker.roots.remove(&slot) {
            if removed_from_unclean_roots {
                error!("clean_dead_slot-removed_from_unclean_roots: {}", slot);
                inc_new_counter_error!("clean_dead_slot-removed_from_unclean_roots", 1, 1);
            }
            if removed_from_previous_uncleaned_roots {
                error!(
                    "clean_dead_slot-removed_from_previous_uncleaned_roots: {}",
                    slot
                );
                inc_new_counter_error!(
                    "clean_dead_slot-removed_from_previous_uncleaned_roots",
                    1,
                    1
                );
            }
            false
        } else {
            stats.roots_len = w_roots_tracker.roots.len();
            stats.uncleaned_roots_len = w_roots_tracker.uncleaned_roots.len();
            stats.previous_uncleaned_roots_len = w_roots_tracker.previous_uncleaned_roots.len();
            stats.roots_range = w_roots_tracker.roots.range_width();
            true
        }
    }

    pub fn min_root(&self) -> Option<Slot> {
        self.roots_tracker.read().unwrap().min_root()
    }

    pub fn reset_uncleaned_roots(&self, max_clean_root: Option<Slot>) -> HashSet<Slot> {
        let mut cleaned_roots = HashSet::new();
        let mut w_roots_tracker = self.roots_tracker.write().unwrap();
        w_roots_tracker.uncleaned_roots.retain(|root| {
            let is_cleaned = max_clean_root
                .map(|max_clean_root| *root <= max_clean_root)
                .unwrap_or(true);
            if is_cleaned {
                cleaned_roots.insert(*root);
            }
            // Only keep the slots that have yet to be cleaned
            !is_cleaned
        });
        std::mem::replace(&mut w_roots_tracker.previous_uncleaned_roots, cleaned_roots)
    }

    #[cfg(test)]
    pub fn clear_uncleaned_roots(&self, max_clean_root: Option<Slot>) -> HashSet<Slot> {
        let mut cleaned_roots = HashSet::new();
        let mut w_roots_tracker = self.roots_tracker.write().unwrap();
        w_roots_tracker.uncleaned_roots.retain(|root| {
            let is_cleaned = max_clean_root
                .map(|max_clean_root| *root <= max_clean_root)
                .unwrap_or(true);
            if is_cleaned {
                cleaned_roots.insert(*root);
            }
            // Only keep the slots that have yet to be cleaned
            !is_cleaned
        });
        cleaned_roots
    }

    pub fn is_uncleaned_root(&self, slot: Slot) -> bool {
        self.roots_tracker
            .read()
            .unwrap()
            .uncleaned_roots
            .contains(&slot)
    }

    pub fn num_roots(&self) -> usize {
        self.roots_tracker.read().unwrap().roots.len()
    }

    pub fn all_roots(&self) -> Vec<Slot> {
        let tracker = self.roots_tracker.read().unwrap();
        tracker.roots.get_all()
    }

    #[cfg(test)]
    pub fn clear_roots(&self) {
        self.roots_tracker.write().unwrap().roots.clear()
    }

    pub fn clone_uncleaned_roots(&self) -> HashSet<Slot> {
        self.roots_tracker.read().unwrap().uncleaned_roots.clone()
    }

    pub fn uncleaned_roots_len(&self) -> usize {
        self.roots_tracker.read().unwrap().uncleaned_roots.len()
    }

    #[cfg(test)]
    // filter any rooted entries and return them along with a bool that indicates
    // if this account has no more entries. Note this does not update the secondary
    // indexes!
    pub fn purge_roots(&self, pubkey: &Pubkey) -> (SlotList<T>, bool) {
        self.slot_list_mut(pubkey, |slot_list| {
            let reclaims = self.get_rooted_entries(slot_list, None);
            slot_list.retain(|(slot, _)| !self.is_root(*slot));
            (reclaims, slot_list.is_empty())
        })
        .unwrap()
    }
}

#[cfg(test)]
pub mod tests {
    use {
        super::*,
        crate::inline_spl_token::*,
        solana_sdk::{
            pubkey::PUBKEY_BYTES,
            signature::{Keypair, Signer},
        },
        std::ops::RangeInclusive,
    };

    pub enum SecondaryIndexTypes<'a> {
        RwLock(&'a SecondaryIndex<RwLockSecondaryIndexEntry>),
        DashMap(&'a SecondaryIndex<DashMapSecondaryIndexEntry>),
    }

    pub fn spl_token_mint_index_enabled() -> AccountSecondaryIndexes {
        let mut account_indexes = HashSet::new();
        account_indexes.insert(AccountIndex::SplTokenMint);
        AccountSecondaryIndexes {
            indexes: account_indexes,
            keys: None,
        }
    }

    pub fn spl_token_owner_index_enabled() -> AccountSecondaryIndexes {
        let mut account_indexes = HashSet::new();
        account_indexes.insert(AccountIndex::SplTokenOwner);
        AccountSecondaryIndexes {
            indexes: account_indexes,
            keys: None,
        }
    }

    impl<'a, T: IndexValue> AccountIndexGetResult<'a, T> {
        pub fn unwrap(self) -> (ReadAccountMapEntry<T>, usize) {
            match self {
                AccountIndexGetResult::Found(lock, size) => (lock, size),
                _ => {
                    panic!("trying to unwrap AccountIndexGetResult with non-Success result");
                }
            }
        }

        pub fn is_none(&self) -> bool {
            !self.is_some()
        }

        pub fn is_some(&self) -> bool {
            matches!(self, AccountIndexGetResult::Found(_lock, _size))
        }

        pub fn map<V, F: FnOnce((ReadAccountMapEntry<T>, usize)) -> V>(self, f: F) -> Option<V> {
            match self {
                AccountIndexGetResult::Found(lock, size) => Some(f((lock, size))),
                _ => None,
            }
        }
    }

    fn create_dashmap_secondary_index_state() -> (usize, usize, AccountSecondaryIndexes) {
        {
            // Check that we're actually testing the correct variant
            let index = AccountsIndex::<bool>::default_for_tests();
            let _type_check = SecondaryIndexTypes::DashMap(&index.spl_token_mint_index);
        }

        (0, PUBKEY_BYTES, spl_token_mint_index_enabled())
    }

    fn create_rwlock_secondary_index_state() -> (usize, usize, AccountSecondaryIndexes) {
        {
            // Check that we're actually testing the correct variant
            let index = AccountsIndex::<bool>::default_for_tests();
            let _type_check = SecondaryIndexTypes::RwLock(&index.spl_token_owner_index);
        }

        (
            SPL_TOKEN_ACCOUNT_OWNER_OFFSET,
            SPL_TOKEN_ACCOUNT_OWNER_OFFSET + PUBKEY_BYTES,
            spl_token_owner_index_enabled(),
        )
    }

    impl<T: IndexValue> Clone for PreAllocatedAccountMapEntry<T> {
        fn clone(&self) -> Self {
            // clone the AccountMapEntryInner into a new Arc
            match self {
                PreAllocatedAccountMapEntry::Entry(entry) => {
                    let (slot, account_info) = entry.slot_list.read().unwrap()[0];
                    let meta = AccountMapEntryMeta {
                        dirty: AtomicBool::new(entry.dirty()),
                        age: AtomicU8::new(entry.age()),
                    };
                    PreAllocatedAccountMapEntry::Entry(Arc::new(AccountMapEntryInner::new(
                        vec![(slot, account_info)],
                        entry.ref_count(),
                        meta,
                    )))
                }
                PreAllocatedAccountMapEntry::Raw(raw) => PreAllocatedAccountMapEntry::Raw(*raw),
            }
        }
    }

    #[test]
    fn test_bitfield_delete_non_excess() {
        solana_logger::setup();
        let len = 16;
        let mut bitfield = RollingBitField::new(len);
        assert_eq!(bitfield.min(), None);

        bitfield.insert(0);
        assert_eq!(bitfield.min(), Some(0));
        let too_big = len + 1;
        bitfield.insert(too_big);
        assert!(bitfield.contains(&0));
        assert!(bitfield.contains(&too_big));
        assert_eq!(bitfield.len(), 2);
        assert_eq!(bitfield.excess.len(), 1);
        assert_eq!(bitfield.min, too_big);
        assert_eq!(bitfield.min(), Some(0));
        assert_eq!(bitfield.max, too_big + 1);

        // delete the thing that is NOT in excess
        bitfield.remove(&too_big);
        assert_eq!(bitfield.min, too_big + 1);
        assert_eq!(bitfield.max, too_big + 1);
        let too_big_times_2 = too_big * 2;
        bitfield.insert(too_big_times_2);
        assert!(bitfield.contains(&0));
        assert!(bitfield.contains(&too_big_times_2));
        assert_eq!(bitfield.len(), 2);
        assert_eq!(bitfield.excess.len(), 1);
        assert_eq!(bitfield.min(), bitfield.excess.iter().min().copied());
        assert_eq!(bitfield.min, too_big_times_2);
        assert_eq!(bitfield.max, too_big_times_2 + 1);

        bitfield.remove(&0);
        bitfield.remove(&too_big_times_2);
        assert!(bitfield.is_empty());
        let other = 5;
        bitfield.insert(other);
        assert!(bitfield.contains(&other));
        assert!(bitfield.excess.is_empty());
        assert_eq!(bitfield.min, other);
        assert_eq!(bitfield.max, other + 1);
    }

    #[test]
    fn test_bitfield_insert_excess() {
        solana_logger::setup();
        let len = 16;
        let mut bitfield = RollingBitField::new(len);

        bitfield.insert(0);
        let too_big = len + 1;
        bitfield.insert(too_big);
        assert!(bitfield.contains(&0));
        assert!(bitfield.contains(&too_big));
        assert_eq!(bitfield.len(), 2);
        assert_eq!(bitfield.excess.len(), 1);
        assert!(bitfield.excess.contains(&0));
        assert_eq!(bitfield.min, too_big);
        assert_eq!(bitfield.max, too_big + 1);

        // delete the thing that IS in excess
        // this does NOT affect min/max
        bitfield.remove(&0);
        assert_eq!(bitfield.min, too_big);
        assert_eq!(bitfield.max, too_big + 1);
        // re-add to excess
        bitfield.insert(0);
        assert!(bitfield.contains(&0));
        assert!(bitfield.contains(&too_big));
        assert_eq!(bitfield.len(), 2);
        assert_eq!(bitfield.excess.len(), 1);
        assert_eq!(bitfield.min, too_big);
        assert_eq!(bitfield.max, too_big + 1);
    }

    #[test]
    fn test_bitfield_permutations() {
        solana_logger::setup();
        let mut bitfield = RollingBitField::new(2097152);
        let mut hash = HashSet::new();

        let min = 101_000;
        let width = 400_000;
        let dead = 19;

        let mut slot = min;
        while hash.len() < width {
            slot += 1;
            if slot % dead == 0 {
                continue;
            }
            hash.insert(slot);
            bitfield.insert(slot);
        }
        compare(&hash, &bitfield);

        let max = slot + 1;

        let mut time = Measure::start("");
        let mut count = 0;
        for slot in (min - 10)..max + 100 {
            if hash.contains(&slot) {
                count += 1;
            }
        }
        time.stop();

        let mut time2 = Measure::start("");
        let mut count2 = 0;
        for slot in (min - 10)..max + 100 {
            if bitfield.contains(&slot) {
                count2 += 1;
            }
        }
        time2.stop();
        info!(
            "{}ms, {}ms, {} ratio",
            time.as_ms(),
            time2.as_ms(),
            time.as_ns() / time2.as_ns()
        );
        assert_eq!(count, count2);
    }

    #[test]
    #[should_panic(expected = "assertion failed: max_width.is_power_of_two()")]
    fn test_bitfield_power_2() {
        let _ = RollingBitField::new(3);
    }

    #[test]
    #[should_panic(expected = "assertion failed: max_width > 0")]
    fn test_bitfield_0() {
        let _ = RollingBitField::new(0);
    }

    fn setup_empty(width: u64) -> RollingBitFieldTester {
        let bitfield = RollingBitField::new(width);
        let hash_set = HashSet::new();
        RollingBitFieldTester { bitfield, hash_set }
    }

    struct RollingBitFieldTester {
        pub bitfield: RollingBitField,
        pub hash_set: HashSet<u64>,
    }

    impl RollingBitFieldTester {
        fn insert(&mut self, slot: u64) {
            self.bitfield.insert(slot);
            self.hash_set.insert(slot);
            assert!(self.bitfield.contains(&slot));
            compare(&self.hash_set, &self.bitfield);
        }
        fn remove(&mut self, slot: &u64) -> bool {
            let result = self.bitfield.remove(slot);
            assert_eq!(result, self.hash_set.remove(slot));
            assert!(!self.bitfield.contains(slot));
            self.compare();
            result
        }
        fn compare(&self) {
            compare(&self.hash_set, &self.bitfield);
        }
    }

    fn setup_wide(width: u64, start: u64) -> RollingBitFieldTester {
        let mut tester = setup_empty(width);

        tester.compare();
        tester.insert(start);
        tester.insert(start + 1);
        tester
    }

    #[test]
    fn test_bitfield_insert_wide() {
        solana_logger::setup();
        let width = 16;
        let start = 0;
        let mut tester = setup_wide(width, start);

        let slot = start + width;
        let all = tester.bitfield.get_all();
        // higher than max range by 1
        tester.insert(slot);
        let bitfield = tester.bitfield;
        for slot in all {
            assert!(bitfield.contains(&slot));
        }
        assert_eq!(bitfield.excess.len(), 1);
        assert_eq!(bitfield.count, 3);
    }

    #[test]
    fn test_bitfield_insert_wide_before() {
        solana_logger::setup();
        let width = 16;
        let start = 100;
        let mut bitfield = setup_wide(width, start).bitfield;

        let slot = start + 1 - width;
        // assert here - would make min too low, causing too wide of a range
        bitfield.insert(slot);
        assert_eq!(1, bitfield.excess.len());
        assert_eq!(3, bitfield.count);
        assert!(bitfield.contains(&slot));
    }

    #[test]
    fn test_bitfield_insert_wide_before_ok() {
        solana_logger::setup();
        let width = 16;
        let start = 100;
        let mut bitfield = setup_wide(width, start).bitfield;

        let slot = start + 2 - width; // this item would make our width exactly equal to what is allowed, but it is also inserting prior to min
        bitfield.insert(slot);
        assert_eq!(1, bitfield.excess.len());
        assert!(bitfield.contains(&slot));
        assert_eq!(3, bitfield.count);
    }

    #[test]
    fn test_bitfield_contains_wide_no_assert() {
        {
            let width = 16;
            let start = 0;
            let bitfield = setup_wide(width, start).bitfield;

            let mut slot = width;
            assert!(!bitfield.contains(&slot));
            slot += 1;
            assert!(!bitfield.contains(&slot));
        }
        {
            let width = 16;
            let start = 100;
            let bitfield = setup_wide(width, start).bitfield;

            // too large
            let mut slot = width;
            assert!(!bitfield.contains(&slot));
            slot += 1;
            assert!(!bitfield.contains(&slot));
            // too small, before min
            slot = 0;
            assert!(!bitfield.contains(&slot));
        }
    }

    #[test]
    fn test_bitfield_remove_wide() {
        let width = 16;
        let start = 0;
        let mut tester = setup_wide(width, start);
        let slot = width;
        assert!(!tester.remove(&slot));
    }

    #[test]
    fn test_bitfield_excess2() {
        solana_logger::setup();
        let width = 16;
        let mut tester = setup_empty(width);
        let slot = 100;
        // insert 1st slot
        tester.insert(slot);
        assert!(tester.bitfield.excess.is_empty());

        // insert a slot before the previous one. this is 'excess' since we don't use this pattern in normal operation
        let slot2 = slot - 1;
        tester.insert(slot2);
        assert_eq!(tester.bitfield.excess.len(), 1);

        // remove the 1st slot. we will be left with only excess
        tester.remove(&slot);
        assert!(tester.bitfield.contains(&slot2));
        assert_eq!(tester.bitfield.excess.len(), 1);

        // re-insert at valid range, making sure we don't insert into excess
        tester.insert(slot);
        assert_eq!(tester.bitfield.excess.len(), 1);

        // remove the excess slot.
        tester.remove(&slot2);
        assert!(tester.bitfield.contains(&slot));
        assert!(tester.bitfield.excess.is_empty());

        // re-insert the excess slot
        tester.insert(slot2);
        assert_eq!(tester.bitfield.excess.len(), 1);
    }

    #[test]
    fn test_bitfield_excess() {
        solana_logger::setup();
        // start at slot 0 or a separate, higher slot
        for width in [16, 4194304].iter() {
            let width = *width;
            let mut tester = setup_empty(width);
            for start in [0, width * 5].iter().cloned() {
                // recreate means create empty bitfield with each iteration, otherwise re-use
                for recreate in [false, true].iter().cloned() {
                    let max = start + 3;
                    // first root to add
                    for slot in start..max {
                        // subsequent roots to add
                        for slot2 in (slot + 1)..max {
                            // reverse_slots = 1 means add slots in reverse order (max to min). This causes us to add second and later slots to excess.
                            for reverse_slots in [false, true].iter().cloned() {
                                let maybe_reverse = |slot| {
                                    if reverse_slots {
                                        max - slot
                                    } else {
                                        slot
                                    }
                                };
                                if recreate {
                                    let recreated = setup_empty(width);
                                    tester = recreated;
                                }

                                // insert
                                for slot in slot..=slot2 {
                                    let slot_use = maybe_reverse(slot);
                                    tester.insert(slot_use);
                                    debug!(
                                    "slot: {}, bitfield: {:?}, reverse: {}, len: {}, excess: {:?}",
                                    slot_use,
                                    tester.bitfield,
                                    reverse_slots,
                                    tester.bitfield.len(),
                                    tester.bitfield.excess
                                );
                                    assert!(
                                        (reverse_slots && tester.bitfield.len() > 1)
                                            ^ tester.bitfield.excess.is_empty()
                                    );
                                }
                                if start > width * 2 {
                                    assert!(!tester.bitfield.contains(&(start - width * 2)));
                                }
                                assert!(!tester.bitfield.contains(&(start + width * 2)));
                                let len = (slot2 - slot + 1) as usize;
                                assert_eq!(tester.bitfield.len(), len);
                                assert_eq!(tester.bitfield.count, len);

                                // remove
                                for slot in slot..=slot2 {
                                    let slot_use = maybe_reverse(slot);
                                    assert!(tester.remove(&slot_use));
                                    assert!(
                                        (reverse_slots && !tester.bitfield.is_empty())
                                            ^ tester.bitfield.excess.is_empty()
                                    );
                                }
                                assert!(tester.bitfield.is_empty());
                                assert_eq!(tester.bitfield.count, 0);
                                if start > width * 2 {
                                    assert!(!tester.bitfield.contains(&(start - width * 2)));
                                }
                                assert!(!tester.bitfield.contains(&(start + width * 2)));
                            }
                        }
                    }
                }
            }
        }
    }

    #[test]
    fn test_bitfield_remove_wide_before() {
        let width = 16;
        let start = 100;
        let mut tester = setup_wide(width, start);
        let slot = start + 1 - width;
        assert!(!tester.remove(&slot));
    }

    fn compare_internal(hashset: &HashSet<u64>, bitfield: &RollingBitField) {
        assert_eq!(hashset.len(), bitfield.len());
        assert_eq!(hashset.is_empty(), bitfield.is_empty());
        if !bitfield.is_empty() {
            let mut min = Slot::MAX;
            let mut overall_min = Slot::MAX;
            let mut max = Slot::MIN;
            for item in bitfield.get_all() {
                assert!(hashset.contains(&item));
                if !bitfield.excess.contains(&item) {
                    min = std::cmp::min(min, item);
                    max = std::cmp::max(max, item);
                }
                overall_min = std::cmp::min(overall_min, item);
            }
            assert_eq!(bitfield.min(), Some(overall_min));
            assert_eq!(bitfield.get_all().len(), hashset.len());
            // range isn't tracked for excess items
            if bitfield.excess.len() != bitfield.len() {
                let width = if bitfield.is_empty() {
                    0
                } else {
                    max + 1 - min
                };
                assert!(
                    bitfield.range_width() >= width,
                    "hashset: {:?}, bitfield: {:?}, bitfield.range_width: {}, width: {}",
                    hashset,
                    bitfield.get_all(),
                    bitfield.range_width(),
                    width,
                );
            }
        } else {
            assert_eq!(bitfield.min(), None);
        }
    }

    fn compare(hashset: &HashSet<u64>, bitfield: &RollingBitField) {
        compare_internal(hashset, bitfield);
        let clone = bitfield.clone();
        compare_internal(hashset, &clone);
        assert!(clone.eq(bitfield));
        assert_eq!(clone, *bitfield);
    }

    #[test]
    fn test_bitfield_functionality() {
        solana_logger::setup();

        // bitfield sizes are powers of 2, cycle through values of 1, 2, 4, .. 2^9
        for power in 0..10 {
            let max_bitfield_width = 2u64.pow(power) as u64;
            let width_iteration_max = if max_bitfield_width > 1 {
                // add up to 2 items so we can test out multiple items
                3
            } else {
                // 0 or 1 items is all we can fit with a width of 1 item
                2
            };
            for width in 0..width_iteration_max {
                let mut tester = setup_empty(max_bitfield_width);

                let min = 101_000;
                let dead = 19;

                let mut slot = min;
                while tester.hash_set.len() < width {
                    slot += 1;
                    if max_bitfield_width > 2 && slot % dead == 0 {
                        // with max_bitfield_width of 1 and 2, there is no room for dead slots
                        continue;
                    }
                    tester.insert(slot);
                }
                let max = slot + 1;

                for slot in (min - 10)..max + 100 {
                    assert_eq!(
                        tester.bitfield.contains(&slot),
                        tester.hash_set.contains(&slot)
                    );
                }

                if width > 0 {
                    assert!(tester.remove(&slot));
                    assert!(!tester.remove(&slot));
                }

                let all = tester.bitfield.get_all();

                // remove the rest, including a call that removes slot again
                for item in all.iter() {
                    assert!(tester.remove(item));
                    assert!(!tester.remove(item));
                }

                let min = max + ((width * 2) as u64) + 3;
                let slot = min; // several widths past previous min
                let max = slot + 1;
                tester.insert(slot);

                for slot in (min - 10)..max + 100 {
                    assert_eq!(
                        tester.bitfield.contains(&slot),
                        tester.hash_set.contains(&slot)
                    );
                }
            }
        }
    }

    fn bitfield_insert_and_test(bitfield: &mut RollingBitField, slot: Slot) {
        let len = bitfield.len();
        let old_all = bitfield.get_all();
        let (new_min, new_max) = if bitfield.is_empty() {
            (slot, slot + 1)
        } else {
            (
                std::cmp::min(bitfield.min, slot),
                std::cmp::max(bitfield.max, slot + 1),
            )
        };
        bitfield.insert(slot);
        assert_eq!(bitfield.min, new_min);
        assert_eq!(bitfield.max, new_max);
        assert_eq!(bitfield.len(), len + 1);
        assert!(!bitfield.is_empty());
        assert!(bitfield.contains(&slot));
        // verify aliasing is what we expect
        assert!(bitfield.contains_assume_in_range(&(slot + bitfield.max_width)));
        let get_all = bitfield.get_all();
        old_all
            .into_iter()
            .for_each(|slot| assert!(get_all.contains(&slot)));
        assert!(get_all.contains(&slot));
        assert!(get_all.len() == len + 1);
    }

    #[test]
    fn test_bitfield_clear() {
        let mut bitfield = RollingBitField::new(4);
        assert_eq!(bitfield.len(), 0);
        assert!(bitfield.is_empty());
        bitfield_insert_and_test(&mut bitfield, 0);
        bitfield.clear();
        assert_eq!(bitfield.len(), 0);
        assert!(bitfield.is_empty());
        assert!(bitfield.get_all().is_empty());
        bitfield_insert_and_test(&mut bitfield, 1);
        bitfield.clear();
        assert_eq!(bitfield.len(), 0);
        assert!(bitfield.is_empty());
        assert!(bitfield.get_all().is_empty());
        bitfield_insert_and_test(&mut bitfield, 4);
    }

    #[test]
    fn test_bitfield_wrapping() {
        let mut bitfield = RollingBitField::new(4);
        assert_eq!(bitfield.len(), 0);
        assert!(bitfield.is_empty());
        bitfield_insert_and_test(&mut bitfield, 0);
        assert_eq!(bitfield.get_all(), vec![0]);
        bitfield_insert_and_test(&mut bitfield, 2);
        assert_eq!(bitfield.get_all(), vec![0, 2]);
        bitfield_insert_and_test(&mut bitfield, 3);
        bitfield.insert(3); // redundant insert
        assert_eq!(bitfield.get_all(), vec![0, 2, 3]);
        assert!(bitfield.remove(&0));
        assert!(!bitfield.remove(&0));
        assert_eq!(bitfield.min, 2);
        assert_eq!(bitfield.max, 4);
        assert_eq!(bitfield.len(), 2);
        assert!(!bitfield.remove(&0)); // redundant remove
        assert_eq!(bitfield.len(), 2);
        assert_eq!(bitfield.get_all(), vec![2, 3]);
        bitfield.insert(4); // wrapped around value - same bit as '0'
        assert_eq!(bitfield.min, 2);
        assert_eq!(bitfield.max, 5);
        assert_eq!(bitfield.len(), 3);
        assert_eq!(bitfield.get_all(), vec![2, 3, 4]);
        assert!(bitfield.remove(&2));
        assert_eq!(bitfield.min, 3);
        assert_eq!(bitfield.max, 5);
        assert_eq!(bitfield.len(), 2);
        assert_eq!(bitfield.get_all(), vec![3, 4]);
        assert!(bitfield.remove(&3));
        assert_eq!(bitfield.min, 4);
        assert_eq!(bitfield.max, 5);
        assert_eq!(bitfield.len(), 1);
        assert_eq!(bitfield.get_all(), vec![4]);
        assert!(bitfield.remove(&4));
        assert_eq!(bitfield.len(), 0);
        assert!(bitfield.is_empty());
        assert!(bitfield.get_all().is_empty());
        bitfield_insert_and_test(&mut bitfield, 8);
        assert!(bitfield.remove(&8));
        assert_eq!(bitfield.len(), 0);
        assert!(bitfield.is_empty());
        assert!(bitfield.get_all().is_empty());
        bitfield_insert_and_test(&mut bitfield, 9);
        assert!(bitfield.remove(&9));
        assert_eq!(bitfield.len(), 0);
        assert!(bitfield.is_empty());
        assert!(bitfield.get_all().is_empty());
    }

    #[test]
    fn test_bitfield_smaller() {
        // smaller bitfield, fewer entries, including 0
        solana_logger::setup();

        for width in 0..34 {
            let mut bitfield = RollingBitField::new(4096);
            let mut hash_set = HashSet::new();

            let min = 1_010_000;
            let dead = 19;

            let mut slot = min;
            while hash_set.len() < width {
                slot += 1;
                if slot % dead == 0 {
                    continue;
                }
                hash_set.insert(slot);
                bitfield.insert(slot);
            }

            let max = slot + 1;

            let mut time = Measure::start("");
            let mut count = 0;
            for slot in (min - 10)..max + 100 {
                if hash_set.contains(&slot) {
                    count += 1;
                }
            }
            time.stop();

            let mut time2 = Measure::start("");
            let mut count2 = 0;
            for slot in (min - 10)..max + 100 {
                if bitfield.contains(&slot) {
                    count2 += 1;
                }
            }
            time2.stop();
            info!(
                "{}, {}, {}",
                time.as_ms(),
                time2.as_ms(),
                time.as_ns() / time2.as_ns()
            );
            assert_eq!(count, count2);
        }
    }

    const COLLECT_ALL_UNSORTED_FALSE: bool = false;

    #[test]
    fn test_get_empty() {
        let key = Keypair::new();
        let index = AccountsIndex::<bool>::default_for_tests();
        let ancestors = Ancestors::default();
        assert!(index.get(&key.pubkey(), Some(&ancestors), None).is_none());
        assert!(index.get(&key.pubkey(), None, None).is_none());

        let mut num = 0;
        index.unchecked_scan_accounts(
            "",
            &ancestors,
            |_pubkey, _index| num += 1,
            &ScanConfig::default(),
        );
        assert_eq!(num, 0);
    }

    #[test]
    fn test_secondary_index_include_exclude() {
        let pk1 = Pubkey::new_unique();
        let pk2 = Pubkey::new_unique();
        let mut index = AccountSecondaryIndexes::default();

        assert!(!index.contains(&AccountIndex::ProgramId));
        index.indexes.insert(AccountIndex::ProgramId);
        assert!(index.contains(&AccountIndex::ProgramId));
        assert!(index.include_key(&pk1));
        assert!(index.include_key(&pk2));

        let exclude = false;
        index.keys = Some(AccountSecondaryIndexesIncludeExclude {
            keys: [pk1].iter().cloned().collect::<HashSet<_>>(),
            exclude,
        });
        assert!(index.include_key(&pk1));
        assert!(!index.include_key(&pk2));

        let exclude = true;
        index.keys = Some(AccountSecondaryIndexesIncludeExclude {
            keys: [pk1].iter().cloned().collect::<HashSet<_>>(),
            exclude,
        });
        assert!(!index.include_key(&pk1));
        assert!(index.include_key(&pk2));

        let exclude = true;
        index.keys = Some(AccountSecondaryIndexesIncludeExclude {
            keys: [pk1, pk2].iter().cloned().collect::<HashSet<_>>(),
            exclude,
        });
        assert!(!index.include_key(&pk1));
        assert!(!index.include_key(&pk2));

        let exclude = false;
        index.keys = Some(AccountSecondaryIndexesIncludeExclude {
            keys: [pk1, pk2].iter().cloned().collect::<HashSet<_>>(),
            exclude,
        });
        assert!(index.include_key(&pk1));
        assert!(index.include_key(&pk2));
    }

    const UPSERT_PREVIOUS_SLOT_ENTRY_WAS_CACHED_FALSE: bool = false;

    #[test]
    fn test_insert_no_ancestors() {
        let key = Keypair::new();
        let index = AccountsIndex::<bool>::default_for_tests();
        let mut gc = Vec::new();
        index.upsert(
            0,
            &key.pubkey(),
            &Pubkey::default(),
            &[],
            &AccountSecondaryIndexes::default(),
            true,
            &mut gc,
            UPSERT_PREVIOUS_SLOT_ENTRY_WAS_CACHED_FALSE,
        );
        assert!(gc.is_empty());

        let ancestors = Ancestors::default();
        assert!(index.get(&key.pubkey(), Some(&ancestors), None).is_none());
        assert!(index.get(&key.pubkey(), None, None).is_none());

        let mut num = 0;
        index.unchecked_scan_accounts(
            "",
            &ancestors,
            |_pubkey, _index| num += 1,
            &ScanConfig::default(),
        );
        assert_eq!(num, 0);
    }

    type AccountInfoTest = f64;

    impl IndexValue for AccountInfoTest {}
    impl IsCached for AccountInfoTest {
        fn is_cached(&self) -> bool {
            true
        }
    }

    impl ZeroLamport for AccountInfoTest {
        fn is_zero_lamport(&self) -> bool {
            true
        }
    }
    #[test]
    fn test_insert_new_with_lock_no_ancestors() {
        let key = Keypair::new();
        let pubkey = &key.pubkey();
        let slot = 0;

        let index = AccountsIndex::<bool>::default_for_tests();
        let account_info = true;
        let items = vec![(*pubkey, account_info)];
        index.insert_new_if_missing_into_primary_index(slot, items.len(), items.into_iter());

        let mut ancestors = Ancestors::default();
        assert!(index.get(pubkey, Some(&ancestors), None).is_none());
        assert!(index.get(pubkey, None, None).is_none());

        let mut num = 0;
        index.unchecked_scan_accounts(
            "",
            &ancestors,
            |_pubkey, _index| num += 1,
            &ScanConfig::default(),
        );
        assert_eq!(num, 0);
        ancestors.insert(slot, 0);
        assert!(index.get(pubkey, Some(&ancestors), None).is_some());
        assert_eq!(index.ref_count_from_storage(pubkey), 1);
        index.unchecked_scan_accounts(
            "",
            &ancestors,
            |_pubkey, _index| num += 1,
            &ScanConfig::default(),
        );
        assert_eq!(num, 1);

        // not zero lamports
        let index = AccountsIndex::<AccountInfoTest>::default_for_tests();
        let account_info: AccountInfoTest = 0 as AccountInfoTest;
        let items = vec![(*pubkey, account_info)];
        index.insert_new_if_missing_into_primary_index(slot, items.len(), items.into_iter());

        let mut ancestors = Ancestors::default();
        assert!(index.get(pubkey, Some(&ancestors), None).is_none());
        assert!(index.get(pubkey, None, None).is_none());

        let mut num = 0;
        index.unchecked_scan_accounts(
            "",
            &ancestors,
            |_pubkey, _index| num += 1,
            &ScanConfig::default(),
        );
        assert_eq!(num, 0);
        ancestors.insert(slot, 0);
        assert!(index.get(pubkey, Some(&ancestors), None).is_some());
        assert_eq!(index.ref_count_from_storage(pubkey), 0); // cached, so 0
        index.unchecked_scan_accounts(
            "",
            &ancestors,
            |_pubkey, _index| num += 1,
            &ScanConfig::default(),
        );
        assert_eq!(num, 1);
    }

    fn get_pre_allocated<T: IndexValue>(
        slot: Slot,
        account_info: T,
        storage: &Arc<BucketMapHolder<T>>,
        store_raw: bool,
        to_raw_first: bool,
    ) -> PreAllocatedAccountMapEntry<T> {
        let entry = PreAllocatedAccountMapEntry::new(slot, account_info, storage, store_raw);

        if to_raw_first {
            // convert to raw
            let (slot2, account_info2) = entry.into();
            // recreate using extracted raw
            PreAllocatedAccountMapEntry::new(slot2, account_info2, storage, store_raw)
        } else {
            entry
        }
    }

    #[test]
    fn test_new_entry() {
        for store_raw in [false, true] {
            for to_raw_first in [false, true] {
                let slot = 0;
                // account_info type that IS cached
                let account_info = AccountInfoTest::default();
                let index = AccountsIndex::default_for_tests();

                let new_entry = get_pre_allocated(
                    slot,
                    account_info,
                    &index.storage.storage,
                    store_raw,
                    to_raw_first,
                )
                .into_account_map_entry(&index.storage.storage);
                assert_eq!(new_entry.ref_count(), 0);
                assert_eq!(new_entry.slot_list.read().unwrap().capacity(), 1);
                assert_eq!(
                    new_entry.slot_list.read().unwrap().to_vec(),
                    vec![(slot, account_info)]
                );

                // account_info type that is NOT cached
                let account_info = true;
                let index = AccountsIndex::default_for_tests();

                let new_entry = get_pre_allocated(
                    slot,
                    account_info,
                    &index.storage.storage,
                    store_raw,
                    to_raw_first,
                )
                .into_account_map_entry(&index.storage.storage);
                assert_eq!(new_entry.ref_count(), 1);
                assert_eq!(new_entry.slot_list.read().unwrap().capacity(), 1);
                assert_eq!(
                    new_entry.slot_list.read().unwrap().to_vec(),
                    vec![(slot, account_info)]
                );
            }
        }
    }

<<<<<<< HEAD
    pub fn spl_token_mint_index_enabled() -> AccountSecondaryIndexes {
        let mut account_indexes = HashSet::new();
        account_indexes.insert(AccountIndex::SplTokenMint);
        AccountSecondaryIndexes {
            indexes: account_indexes,
            keys: None,
        }
    }

    pub fn spl_token_owner_index_enabled() -> AccountSecondaryIndexes {
        let mut account_indexes = HashSet::new();
        account_indexes.insert(AccountIndex::SplTokenOwner);
        AccountSecondaryIndexes {
            indexes: account_indexes,
            keys: None,
        }
    }

    fn create_dashmap_secondary_index_state() -> (usize, usize, AccountSecondaryIndexes) {
        {
            // Check that we're actually testing the correct variant
            let index = AccountsIndex::<bool>::default();
            let _type_check = SecondaryIndexTypes::DashMap(&index.spl_token_mint_index);
        }
=======
    #[test]
    fn test_batch_insert() {
        let slot0 = 0;
        let key0 = Keypair::new().pubkey();
        let key1 = Keypair::new().pubkey();

        let index = AccountsIndex::<bool>::default_for_tests();
        let account_infos = [true, false];

        let items = vec![(key0, account_infos[0]), (key1, account_infos[1])];
        index.insert_new_if_missing_into_primary_index(slot0, items.len(), items.into_iter());
>>>>>>> 3ac7e043

        for (i, key) in [key0, key1].iter().enumerate() {
            let entry = index.get_account_read_entry(key).unwrap();
            assert_eq!(entry.ref_count(), 1);
            assert_eq!(entry.slot_list().to_vec(), vec![(slot0, account_infos[i]),]);
        }
    }

<<<<<<< HEAD
    fn create_rwlock_secondary_index_state() -> (usize, usize, AccountSecondaryIndexes) {
=======
    fn test_new_entry_code_paths_helper<T: IndexValue>(
        account_infos: [T; 2],
        is_cached: bool,
        upsert: bool,
    ) {
        let slot0 = 0;
        let slot1 = 1;
        let key = Keypair::new().pubkey();

        let index = AccountsIndex::<T>::default_for_tests();
        let mut gc = Vec::new();

        if upsert {
            // insert first entry for pubkey. This will use new_entry_after_update and not call update.
            index.upsert(
                slot0,
                &key,
                &Pubkey::default(),
                &[],
                &AccountSecondaryIndexes::default(),
                account_infos[0],
                &mut gc,
                UPSERT_PREVIOUS_SLOT_ENTRY_WAS_CACHED_FALSE,
            );
        } else {
            let items = vec![(key, account_infos[0])];
            index.insert_new_if_missing_into_primary_index(slot0, items.len(), items.into_iter());
        }
        assert!(gc.is_empty());

        // verify the added entry matches expected
>>>>>>> 3ac7e043
        {
            let entry = index.get_account_read_entry(&key).unwrap();
            assert_eq!(entry.ref_count(), if is_cached { 0 } else { 1 });
            let expected = vec![(slot0, account_infos[0])];
            assert_eq!(entry.slot_list().to_vec(), expected);
            let new_entry: AccountMapEntry<_> = PreAllocatedAccountMapEntry::new(
                slot0,
                account_infos[0],
                &index.storage.storage,
                false,
            )
            .into_account_map_entry(&index.storage.storage);
            assert_eq!(
                entry.slot_list().to_vec(),
                new_entry.slot_list.read().unwrap().to_vec(),
            );
        }

        // insert second entry for pubkey. This will use update and NOT use new_entry_after_update.
        if upsert {
            index.upsert(
                slot1,
                &key,
                &Pubkey::default(),
                &[],
                &AccountSecondaryIndexes::default(),
                account_infos[1],
                &mut gc,
                UPSERT_PREVIOUS_SLOT_ENTRY_WAS_CACHED_FALSE,
            );
        } else {
            let items = vec![(key, account_infos[1])];
            index.insert_new_if_missing_into_primary_index(slot1, items.len(), items.into_iter());
        }
        assert!(gc.is_empty());

        for lock in &[false, true] {
            let read_lock = if *lock {
                Some(index.get_account_maps_read_lock(&key))
            } else {
                None
            };

            let entry = if *lock {
                index
                    .get_account_read_entry_with_lock(&key, read_lock.as_ref().unwrap())
                    .unwrap()
            } else {
                index.get_account_read_entry(&key).unwrap()
            };

            assert_eq!(entry.ref_count(), if is_cached { 0 } else { 2 });
            assert_eq!(
                entry.slot_list().to_vec(),
                vec![(slot0, account_infos[0]), (slot1, account_infos[1])]
            );

            let new_entry = PreAllocatedAccountMapEntry::new(
                slot1,
                account_infos[1],
                &index.storage.storage,
                false,
            );
            assert_eq!(entry.slot_list()[1], new_entry.into());
        }
    }

    #[test]
    fn test_new_entry_and_update_code_paths() {
        for is_upsert in &[false, true] {
            // account_info type that IS cached
            test_new_entry_code_paths_helper([1.0, 2.0], true, *is_upsert);

            // account_info type that is NOT cached
            test_new_entry_code_paths_helper([true, false], false, *is_upsert);
        }
    }

    #[test]
<<<<<<< HEAD
    fn test_secondary_index_include_exclude() {
        let pk1 = Pubkey::new_unique();
        let pk2 = Pubkey::new_unique();
        let mut index = AccountSecondaryIndexes::default();

        assert!(!index.contains(&AccountIndex::ProgramId));
        index.indexes.insert(AccountIndex::ProgramId);
        assert!(index.contains(&AccountIndex::ProgramId));
        assert!(index.include_key(&pk1));
        assert!(index.include_key(&pk2));

        let exclude = false;
        index.keys = Some(AccountSecondaryIndexesIncludeExclude {
            keys: [pk1].iter().cloned().collect::<HashSet<_>>(),
            exclude,
        });
        assert!(index.include_key(&pk1));
        assert!(!index.include_key(&pk2));

        let exclude = true;
        index.keys = Some(AccountSecondaryIndexesIncludeExclude {
            keys: [pk1].iter().cloned().collect::<HashSet<_>>(),
            exclude,
        });
        assert!(!index.include_key(&pk1));
        assert!(index.include_key(&pk2));

        let exclude = true;
        index.keys = Some(AccountSecondaryIndexesIncludeExclude {
            keys: [pk1, pk2].iter().cloned().collect::<HashSet<_>>(),
            exclude,
        });
        assert!(!index.include_key(&pk1));
        assert!(!index.include_key(&pk2));

        let exclude = false;
        index.keys = Some(AccountSecondaryIndexesIncludeExclude {
            keys: [pk1, pk2].iter().cloned().collect::<HashSet<_>>(),
            exclude,
        });
        assert!(index.include_key(&pk1));
        assert!(index.include_key(&pk2));
    }

    #[test]
    fn test_insert_no_ancestors() {
=======
    fn test_insert_with_lock_no_ancestors() {
>>>>>>> 3ac7e043
        let key = Keypair::new();
        let index = AccountsIndex::<bool>::default_for_tests();
        let slot = 0;
        let account_info = true;

        let new_entry =
            PreAllocatedAccountMapEntry::new(slot, account_info, &index.storage.storage, false);
        assert_eq!(0, account_maps_stats_len(&index));
        assert_eq!((slot, account_info), new_entry.clone().into());

        assert_eq!(0, account_maps_stats_len(&index));
        let w_account_maps = index.get_account_maps_write_lock(&key.pubkey());
        w_account_maps.upsert(
            &key.pubkey(),
<<<<<<< HEAD
            &Pubkey::default(),
            &[],
            &AccountSecondaryIndexes::default(),
            true,
            &mut gc,
=======
            new_entry,
            &mut SlotList::default(),
            UPSERT_PREVIOUS_SLOT_ENTRY_WAS_CACHED_FALSE,
>>>>>>> 3ac7e043
        );
        drop(w_account_maps);
        assert_eq!(1, account_maps_stats_len(&index));

        let mut ancestors = Ancestors::default();
        assert!(index.get(&key.pubkey(), Some(&ancestors), None).is_none());
        assert!(index.get(&key.pubkey(), None, None).is_none());

        let mut num = 0;
        index.unchecked_scan_accounts(
            "",
            &ancestors,
            |_pubkey, _index| num += 1,
            &ScanConfig::default(),
        );
        assert_eq!(num, 0);
        ancestors.insert(slot, 0);
        assert!(index.get(&key.pubkey(), Some(&ancestors), None).is_some());
        index.unchecked_scan_accounts(
            "",
            &ancestors,
            |_pubkey, _index| num += 1,
            &ScanConfig::default(),
        );
        assert_eq!(num, 1);
    }

    #[test]
    fn test_insert_wrong_ancestors() {
        let key = Keypair::new();
        let index = AccountsIndex::<bool>::default_for_tests();
        let mut gc = Vec::new();
        index.upsert(
            0,
            &key.pubkey(),
            &Pubkey::default(),
            &[],
            &AccountSecondaryIndexes::default(),
            true,
            &mut gc,
            UPSERT_PREVIOUS_SLOT_ENTRY_WAS_CACHED_FALSE,
        );
        assert!(gc.is_empty());

        let ancestors = vec![(1, 1)].into_iter().collect();
        assert!(index.get(&key.pubkey(), Some(&ancestors), None).is_none());

        let mut num = 0;
        index.unchecked_scan_accounts(
            "",
            &ancestors,
            |_pubkey, _index| num += 1,
            &ScanConfig::default(),
        );
        assert_eq!(num, 0);
    }

    #[test]
    fn test_insert_with_ancestors() {
        let key = Keypair::new();
        let index = AccountsIndex::<bool>::default_for_tests();
        let mut gc = Vec::new();
        index.upsert(
            0,
            &key.pubkey(),
            &Pubkey::default(),
            &[],
            &AccountSecondaryIndexes::default(),
            true,
            &mut gc,
            UPSERT_PREVIOUS_SLOT_ENTRY_WAS_CACHED_FALSE,
        );
        assert!(gc.is_empty());

        let ancestors = vec![(0, 0)].into_iter().collect();
        let (list, idx) = index.get(&key.pubkey(), Some(&ancestors), None).unwrap();
        assert_eq!(list.slot_list()[idx], (0, true));

        let mut num = 0;
        let mut found_key = false;
        index.unchecked_scan_accounts(
            "",
            &ancestors,
            |pubkey, _index| {
                if pubkey == &key.pubkey() {
                    found_key = true
                };
                num += 1
            },
            &ScanConfig::default(),
        );
        assert_eq!(num, 1);
        assert!(found_key);
    }

    fn setup_accounts_index_keys(num_pubkeys: usize) -> (AccountsIndex<bool>, Vec<Pubkey>) {
        let index = AccountsIndex::<bool>::default_for_tests();
        let root_slot = 0;

        let mut pubkeys: Vec<Pubkey> = std::iter::repeat_with(|| {
            let new_pubkey = solana_sdk::pubkey::new_rand();
            index.upsert(
                root_slot,
                &new_pubkey,
                &Pubkey::default(),
                &[],
                &AccountSecondaryIndexes::default(),
                true,
                &mut vec![],
                UPSERT_PREVIOUS_SLOT_ENTRY_WAS_CACHED_FALSE,
            );
            new_pubkey
        })
        .take(num_pubkeys.saturating_sub(1))
        .collect();

        if num_pubkeys != 0 {
            pubkeys.push(Pubkey::default());
            index.upsert(
                root_slot,
                &Pubkey::default(),
                &Pubkey::default(),
                &[],
                &AccountSecondaryIndexes::default(),
                true,
                &mut vec![],
                UPSERT_PREVIOUS_SLOT_ENTRY_WAS_CACHED_FALSE,
            );
        }

        index.add_root(root_slot, false);

        (index, pubkeys)
    }

    fn run_test_range(
        index: &AccountsIndex<bool>,
        pubkeys: &[Pubkey],
        start_bound: Bound<usize>,
        end_bound: Bound<usize>,
    ) {
        // Exclusive `index_start`
        let (pubkey_start, index_start) = match start_bound {
            Unbounded => (Unbounded, 0),
            Included(i) => (Included(pubkeys[i]), i),
            Excluded(i) => (Excluded(pubkeys[i]), i + 1),
        };

        // Exclusive `index_end`
        let (pubkey_end, index_end) = match end_bound {
            Unbounded => (Unbounded, pubkeys.len()),
            Included(i) => (Included(pubkeys[i]), i + 1),
            Excluded(i) => (Excluded(pubkeys[i]), i),
        };
        let pubkey_range = (pubkey_start, pubkey_end);

        let ancestors = Ancestors::default();
        let mut scanned_keys = HashSet::new();
        index.range_scan_accounts(
            "",
            &ancestors,
            pubkey_range,
            &ScanConfig::default(),
            |pubkey, _index| {
                scanned_keys.insert(*pubkey);
            },
        );

        let mut expected_len = 0;
        for key in &pubkeys[index_start..index_end] {
            expected_len += 1;
            assert!(scanned_keys.contains(key));
        }

        assert_eq!(scanned_keys.len(), expected_len);
    }

    fn run_test_range_indexes(
        index: &AccountsIndex<bool>,
        pubkeys: &[Pubkey],
        start: Option<usize>,
        end: Option<usize>,
    ) {
        let start_options = start
            .map(|i| vec![Included(i), Excluded(i)])
            .unwrap_or_else(|| vec![Unbounded]);
        let end_options = end
            .map(|i| vec![Included(i), Excluded(i)])
            .unwrap_or_else(|| vec![Unbounded]);

        for start in &start_options {
            for end in &end_options {
                run_test_range(index, pubkeys, *start, *end);
            }
        }
    }

    #[test]
    fn test_range_scan_accounts() {
        let (index, mut pubkeys) = setup_accounts_index_keys(3 * ITER_BATCH_SIZE);
        pubkeys.sort();

        run_test_range_indexes(&index, &pubkeys, None, None);

        run_test_range_indexes(&index, &pubkeys, Some(ITER_BATCH_SIZE), None);

        run_test_range_indexes(&index, &pubkeys, None, Some(2 * ITER_BATCH_SIZE as usize));

        run_test_range_indexes(
            &index,
            &pubkeys,
            Some(ITER_BATCH_SIZE as usize),
            Some(2 * ITER_BATCH_SIZE as usize),
        );

        run_test_range_indexes(
            &index,
            &pubkeys,
            Some(ITER_BATCH_SIZE as usize),
            Some(2 * ITER_BATCH_SIZE as usize - 1),
        );

        run_test_range_indexes(
            &index,
            &pubkeys,
            Some(ITER_BATCH_SIZE - 1_usize),
            Some(2 * ITER_BATCH_SIZE as usize + 1),
        );
    }

    fn run_test_scan_accounts(num_pubkeys: usize) {
        let (index, _) = setup_accounts_index_keys(num_pubkeys);
        let ancestors = Ancestors::default();

        let mut scanned_keys = HashSet::new();
        index.unchecked_scan_accounts(
            "",
            &ancestors,
            |pubkey, _index| {
                scanned_keys.insert(*pubkey);
            },
            &ScanConfig::default(),
        );
        assert_eq!(scanned_keys.len(), num_pubkeys);
    }

    #[test]
    fn test_scan_accounts() {
        run_test_scan_accounts(0);
        run_test_scan_accounts(1);
        run_test_scan_accounts(ITER_BATCH_SIZE * 10);
        run_test_scan_accounts(ITER_BATCH_SIZE * 10 - 1);
        run_test_scan_accounts(ITER_BATCH_SIZE * 10 + 1);
    }

    #[test]
    fn test_accounts_iter_finished() {
        let (index, _) = setup_accounts_index_keys(0);
        let mut iter = index.iter(None::<&Range<Pubkey>>, COLLECT_ALL_UNSORTED_FALSE);
        assert!(iter.next().is_none());
        let mut gc = vec![];
        index.upsert(
            0,
            &solana_sdk::pubkey::new_rand(),
            &Pubkey::default(),
            &[],
            &AccountSecondaryIndexes::default(),
            true,
            &mut gc,
            UPSERT_PREVIOUS_SLOT_ENTRY_WAS_CACHED_FALSE,
        );
        assert!(iter.next().is_none());
    }

    #[test]
    fn test_is_root() {
        let index = AccountsIndex::<bool>::default_for_tests();
        assert!(!index.is_root(0));
        index.add_root(0, false);
        assert!(index.is_root(0));
    }

    #[test]
    fn test_insert_with_root() {
        let key = Keypair::new();
        let index = AccountsIndex::<bool>::default_for_tests();
        let mut gc = Vec::new();
        index.upsert(
            0,
            &key.pubkey(),
            &Pubkey::default(),
            &[],
            &AccountSecondaryIndexes::default(),
            true,
            &mut gc,
            UPSERT_PREVIOUS_SLOT_ENTRY_WAS_CACHED_FALSE,
        );
        assert!(gc.is_empty());

        index.add_root(0, false);
        let (list, idx) = index.get(&key.pubkey(), None, None).unwrap();
        assert_eq!(list.slot_list()[idx], (0, true));
    }

    #[test]
    fn test_clean_first() {
        let index = AccountsIndex::<bool>::default_for_tests();
        index.add_root(0, false);
        index.add_root(1, false);
        index.clean_dead_slot(0, &mut AccountsIndexRootsStats::default());
        assert!(index.is_root(1));
        assert!(!index.is_root(0));
    }

    #[test]
    fn test_clean_last() {
        //this behavior might be undefined, clean up should only occur on older slots
        let index = AccountsIndex::<bool>::default_for_tests();
        index.add_root(0, false);
        index.add_root(1, false);
        index.clean_dead_slot(1, &mut AccountsIndexRootsStats::default());
        assert!(!index.is_root(1));
        assert!(index.is_root(0));
    }

    #[test]
    fn test_clean_and_unclean_slot() {
        let index = AccountsIndex::<bool>::default_for_tests();
        assert_eq!(0, index.roots_tracker.read().unwrap().uncleaned_roots.len());
        index.add_root(0, false);
        index.add_root(1, false);
        assert_eq!(2, index.roots_tracker.read().unwrap().uncleaned_roots.len());

        assert_eq!(
            0,
            index
                .roots_tracker
                .read()
                .unwrap()
                .previous_uncleaned_roots
                .len()
        );
        index.reset_uncleaned_roots(None);
        assert_eq!(2, index.roots_tracker.read().unwrap().roots.len());
        assert_eq!(0, index.roots_tracker.read().unwrap().uncleaned_roots.len());
        assert_eq!(
            2,
            index
                .roots_tracker
                .read()
                .unwrap()
                .previous_uncleaned_roots
                .len()
        );

        index.add_root(2, false);
        index.add_root(3, false);
        assert_eq!(4, index.roots_tracker.read().unwrap().roots.len());
        assert_eq!(2, index.roots_tracker.read().unwrap().uncleaned_roots.len());
        assert_eq!(
            2,
            index
                .roots_tracker
                .read()
                .unwrap()
                .previous_uncleaned_roots
                .len()
        );

        index.clean_dead_slot(1, &mut AccountsIndexRootsStats::default());
        assert_eq!(3, index.roots_tracker.read().unwrap().roots.len());
        assert_eq!(2, index.roots_tracker.read().unwrap().uncleaned_roots.len());
        assert_eq!(
            1,
            index
                .roots_tracker
                .read()
                .unwrap()
                .previous_uncleaned_roots
                .len()
        );

        index.clean_dead_slot(2, &mut AccountsIndexRootsStats::default());
        assert_eq!(2, index.roots_tracker.read().unwrap().roots.len());
        assert_eq!(1, index.roots_tracker.read().unwrap().uncleaned_roots.len());
        assert_eq!(
            1,
            index
                .roots_tracker
                .read()
                .unwrap()
                .previous_uncleaned_roots
                .len()
        );
    }

    #[test]
    fn test_update_last_wins() {
        let key = Keypair::new();
        let index = AccountsIndex::<bool>::default_for_tests();
        let ancestors = vec![(0, 0)].into_iter().collect();
        let mut gc = Vec::new();
        index.upsert(
            0,
            &key.pubkey(),
            &Pubkey::default(),
            &[],
            &AccountSecondaryIndexes::default(),
            true,
            &mut gc,
            UPSERT_PREVIOUS_SLOT_ENTRY_WAS_CACHED_FALSE,
        );
        assert!(gc.is_empty());
        let (list, idx) = index.get(&key.pubkey(), Some(&ancestors), None).unwrap();
        assert_eq!(list.slot_list()[idx], (0, true));
        drop(list);

        let mut gc = Vec::new();
        index.upsert(
            0,
            &key.pubkey(),
            &Pubkey::default(),
            &[],
            &AccountSecondaryIndexes::default(),
            false,
            &mut gc,
            UPSERT_PREVIOUS_SLOT_ENTRY_WAS_CACHED_FALSE,
        );
        assert_eq!(gc, vec![(0, true)]);
        let (list, idx) = index.get(&key.pubkey(), Some(&ancestors), None).unwrap();
        assert_eq!(list.slot_list()[idx], (0, false));
    }

    #[test]
    fn test_update_new_slot() {
        solana_logger::setup();
        let key = Keypair::new();
        let index = AccountsIndex::<bool>::default_for_tests();
        let ancestors = vec![(0, 0)].into_iter().collect();
        let mut gc = Vec::new();
        index.upsert(
            0,
            &key.pubkey(),
            &Pubkey::default(),
            &[],
            &AccountSecondaryIndexes::default(),
            true,
            &mut gc,
            UPSERT_PREVIOUS_SLOT_ENTRY_WAS_CACHED_FALSE,
        );
        assert!(gc.is_empty());
        index.upsert(
            1,
            &key.pubkey(),
            &Pubkey::default(),
            &[],
            &AccountSecondaryIndexes::default(),
            false,
            &mut gc,
            UPSERT_PREVIOUS_SLOT_ENTRY_WAS_CACHED_FALSE,
        );
        assert!(gc.is_empty());
        let (list, idx) = index.get(&key.pubkey(), Some(&ancestors), None).unwrap();
        assert_eq!(list.slot_list()[idx], (0, true));
        let ancestors = vec![(1, 0)].into_iter().collect();
        let (list, idx) = index.get(&key.pubkey(), Some(&ancestors), None).unwrap();
        assert_eq!(list.slot_list()[idx], (1, false));
    }

    #[test]
    fn test_update_gc_purged_slot() {
        let key = Keypair::new();
        let index = AccountsIndex::<bool>::default_for_tests();
        let mut gc = Vec::new();
        index.upsert(
            0,
            &key.pubkey(),
            &Pubkey::default(),
            &[],
            &AccountSecondaryIndexes::default(),
            true,
            &mut gc,
            UPSERT_PREVIOUS_SLOT_ENTRY_WAS_CACHED_FALSE,
        );
        assert!(gc.is_empty());
        index.upsert(
            1,
            &key.pubkey(),
            &Pubkey::default(),
            &[],
            &AccountSecondaryIndexes::default(),
            false,
            &mut gc,
            UPSERT_PREVIOUS_SLOT_ENTRY_WAS_CACHED_FALSE,
        );
        index.upsert(
            2,
            &key.pubkey(),
            &Pubkey::default(),
            &[],
            &AccountSecondaryIndexes::default(),
            true,
            &mut gc,
            UPSERT_PREVIOUS_SLOT_ENTRY_WAS_CACHED_FALSE,
        );
        index.upsert(
            3,
            &key.pubkey(),
            &Pubkey::default(),
            &[],
            &AccountSecondaryIndexes::default(),
            true,
            &mut gc,
            UPSERT_PREVIOUS_SLOT_ENTRY_WAS_CACHED_FALSE,
        );
        index.add_root(0, false);
        index.add_root(1, false);
        index.add_root(3, false);
        index.upsert(
            4,
            &key.pubkey(),
            &Pubkey::default(),
            &[],
            &AccountSecondaryIndexes::default(),
            true,
            &mut gc,
            UPSERT_PREVIOUS_SLOT_ENTRY_WAS_CACHED_FALSE,
        );

        // Updating index should not purge older roots, only purges
        // previous updates within the same slot
        assert_eq!(gc, vec![]);
        let (list, idx) = index.get(&key.pubkey(), None, None).unwrap();
        assert_eq!(list.slot_list()[idx], (3, true));

        let mut num = 0;
        let mut found_key = false;
        index.unchecked_scan_accounts(
            "",
            &Ancestors::default(),
            |pubkey, _index| {
                if pubkey == &key.pubkey() {
                    found_key = true;
                    assert_eq!(_index, (&true, 3));
                };
                num += 1
            },
            &ScanConfig::default(),
        );
        assert_eq!(num, 1);
        assert!(found_key);
    }

    fn account_maps_stats_len<T: IndexValue>(index: &AccountsIndex<T>) -> usize {
        index.storage.storage.stats.total_count()
    }

    #[test]
    fn test_purge() {
        let key = Keypair::new();
        let index = AccountsIndex::<u64>::default_for_tests();
        let mut gc = Vec::new();
        assert_eq!(0, account_maps_stats_len(&index));
        index.upsert(
            1,
            &key.pubkey(),
            &Pubkey::default(),
            &[],
            &AccountSecondaryIndexes::default(),
            12,
            &mut gc,
            UPSERT_PREVIOUS_SLOT_ENTRY_WAS_CACHED_FALSE,
        );
        assert_eq!(1, account_maps_stats_len(&index));

        index.upsert(
            1,
            &key.pubkey(),
            &Pubkey::default(),
            &[],
            &AccountSecondaryIndexes::default(),
            10,
            &mut gc,
            UPSERT_PREVIOUS_SLOT_ENTRY_WAS_CACHED_FALSE,
        );
        assert_eq!(1, account_maps_stats_len(&index));

        let purges = index.purge_roots(&key.pubkey());
        assert_eq!(purges, (vec![], false));
        index.add_root(1, false);

        let purges = index.purge_roots(&key.pubkey());
        assert_eq!(purges, (vec![(1, 10)], true));

        assert_eq!(1, account_maps_stats_len(&index));
        index.upsert(
            1,
            &key.pubkey(),
            &Pubkey::default(),
            &[],
            &AccountSecondaryIndexes::default(),
            9,
            &mut gc,
            UPSERT_PREVIOUS_SLOT_ENTRY_WAS_CACHED_FALSE,
        );
        assert_eq!(1, account_maps_stats_len(&index));
    }

    #[test]
    fn test_latest_slot() {
        let slot_slice = vec![(0, true), (5, true), (3, true), (7, true)];
        let index = AccountsIndex::<bool>::default_for_tests();

        // No ancestors, no root, should return None
        assert!(index.latest_slot(None, &slot_slice, None).is_none());

        // Given a root, should return the root
        index.add_root(5, false);
        assert_eq!(index.latest_slot(None, &slot_slice, None).unwrap(), 1);

        // Given a max_root == root, should still return the root
        assert_eq!(index.latest_slot(None, &slot_slice, Some(5)).unwrap(), 1);

        // Given a max_root < root, should filter out the root
        assert!(index.latest_slot(None, &slot_slice, Some(4)).is_none());

        // Given a max_root, should filter out roots < max_root, but specified
        // ancestors should not be affected
        let ancestors = vec![(3, 1), (7, 1)].into_iter().collect();
        assert_eq!(
            index
                .latest_slot(Some(&ancestors), &slot_slice, Some(4))
                .unwrap(),
            3
        );
        assert_eq!(
            index
                .latest_slot(Some(&ancestors), &slot_slice, Some(7))
                .unwrap(),
            3
        );

        // Given no max_root, should just return the greatest ancestor or root
        assert_eq!(
            index
                .latest_slot(Some(&ancestors), &slot_slice, None)
                .unwrap(),
            3
        );
    }

    #[allow(clippy::clone_on_copy)]
    fn run_test_purge_exact_secondary_index<
        SecondaryIndexEntryType: SecondaryIndexEntry + Default + Sync + Send,
    >(
        index: &AccountsIndex<bool>,
        secondary_index: &SecondaryIndex<SecondaryIndexEntryType>,
        key_start: usize,
        key_end: usize,
        secondary_indexes: &AccountSecondaryIndexes,
    ) {
        // No roots, should be no reclaims
        let slots = vec![1, 2, 5, 9];
        let index_key = Pubkey::new_unique();
        let account_key = Pubkey::new_unique();

<<<<<<< HEAD
        let mut account_data = vec![0; inline_spl_token_v2_0::state::Account::get_packed_len()];
=======
        let mut account_data = vec![0; inline_spl_token::Account::get_packed_len()];
>>>>>>> 3ac7e043
        account_data[key_start..key_end].clone_from_slice(&(index_key.to_bytes()));

        // Insert slots into secondary index
        for slot in &slots {
            index.upsert(
                *slot,
                &account_key,
                // Make sure these accounts are added to secondary index
                &inline_spl_token::id(),
                &account_data,
                secondary_indexes,
                true,
                &mut vec![],
                UPSERT_PREVIOUS_SLOT_ENTRY_WAS_CACHED_FALSE,
            );
        }

        // Only one top level index entry exists
        assert_eq!(secondary_index.index.get(&index_key).unwrap().len(), 1);

        // In the reverse index, one account maps across multiple slots
        // to the same top level key
        assert_eq!(
            secondary_index
                .reverse_index
                .get(&account_key)
                .unwrap()
                .value()
                .read()
                .unwrap()
                .len(),
            1
        );

        index.purge_exact(
            &account_key,
            &slots.into_iter().collect::<HashSet<Slot>>(),
            &mut vec![],
        );

        index.handle_dead_keys(&[&account_key], secondary_indexes);
        assert!(secondary_index.index.is_empty());
        assert!(secondary_index.reverse_index.is_empty());
    }

    #[test]
    fn test_purge_exact_dashmap_secondary_index() {
        let (key_start, key_end, secondary_indexes) = create_dashmap_secondary_index_state();
<<<<<<< HEAD
        let index = AccountsIndex::<bool>::default();
=======
        let index = AccountsIndex::<bool>::default_for_tests();
>>>>>>> 3ac7e043
        run_test_purge_exact_secondary_index(
            &index,
            &index.spl_token_mint_index,
            key_start,
            key_end,
            &secondary_indexes,
        );
    }

    #[test]
    fn test_purge_exact_rwlock_secondary_index() {
        let (key_start, key_end, secondary_indexes) = create_rwlock_secondary_index_state();
<<<<<<< HEAD
        let index = AccountsIndex::<bool>::default();
=======
        let index = AccountsIndex::<bool>::default_for_tests();
>>>>>>> 3ac7e043
        run_test_purge_exact_secondary_index(
            &index,
            &index.spl_token_owner_index,
            key_start,
            key_end,
            &secondary_indexes,
        );
    }

    #[test]
    fn test_purge_older_root_entries() {
        // No roots, should be no reclaims
        let index = AccountsIndex::<bool>::default_for_tests();
        let mut slot_list = vec![(1, true), (2, true), (5, true), (9, true)];
        let mut reclaims = vec![];
        index.purge_older_root_entries(&mut slot_list, &mut reclaims, None);
        assert!(reclaims.is_empty());
        assert_eq!(slot_list, vec![(1, true), (2, true), (5, true), (9, true)]);

        // Add a later root, earlier slots should be reclaimed
        slot_list = vec![(1, true), (2, true), (5, true), (9, true)];
        index.add_root(1, false);
        // Note 2 is not a root
        index.add_root(5, false);
        reclaims = vec![];
        index.purge_older_root_entries(&mut slot_list, &mut reclaims, None);
        assert_eq!(reclaims, vec![(1, true), (2, true)]);
        assert_eq!(slot_list, vec![(5, true), (9, true)]);

        // Add a later root that is not in the list, should not affect the outcome
        slot_list = vec![(1, true), (2, true), (5, true), (9, true)];
        index.add_root(6, false);
        reclaims = vec![];
        index.purge_older_root_entries(&mut slot_list, &mut reclaims, None);
        assert_eq!(reclaims, vec![(1, true), (2, true)]);
        assert_eq!(slot_list, vec![(5, true), (9, true)]);

        // Pass a max root >= than any root in the slot list, should not affect
        // outcome
        slot_list = vec![(1, true), (2, true), (5, true), (9, true)];
        reclaims = vec![];
        index.purge_older_root_entries(&mut slot_list, &mut reclaims, Some(6));
        assert_eq!(reclaims, vec![(1, true), (2, true)]);
        assert_eq!(slot_list, vec![(5, true), (9, true)]);

        // Pass a max root, earlier slots should be reclaimed
        slot_list = vec![(1, true), (2, true), (5, true), (9, true)];
        reclaims = vec![];
        index.purge_older_root_entries(&mut slot_list, &mut reclaims, Some(5));
        assert_eq!(reclaims, vec![(1, true), (2, true)]);
        assert_eq!(slot_list, vec![(5, true), (9, true)]);

        // Pass a max root 2. This means the latest root < 2 is 1 because 2 is not a root
        // so nothing will be purged
        slot_list = vec![(1, true), (2, true), (5, true), (9, true)];
        reclaims = vec![];
        index.purge_older_root_entries(&mut slot_list, &mut reclaims, Some(2));
        assert!(reclaims.is_empty());
        assert_eq!(slot_list, vec![(1, true), (2, true), (5, true), (9, true)]);

        // Pass a max root 1. This means the latest root < 3 is 1 because 2 is not a root
        // so nothing will be purged
        slot_list = vec![(1, true), (2, true), (5, true), (9, true)];
        reclaims = vec![];
        index.purge_older_root_entries(&mut slot_list, &mut reclaims, Some(1));
        assert!(reclaims.is_empty());
        assert_eq!(slot_list, vec![(1, true), (2, true), (5, true), (9, true)]);

        // Pass a max root that doesn't exist in the list but is greater than
        // some of the roots in the list, shouldn't return those smaller roots
        slot_list = vec![(1, true), (2, true), (5, true), (9, true)];
        reclaims = vec![];
        index.purge_older_root_entries(&mut slot_list, &mut reclaims, Some(7));
        assert_eq!(reclaims, vec![(1, true), (2, true)]);
        assert_eq!(slot_list, vec![(5, true), (9, true)]);
    }

    fn check_secondary_index_mapping_correct<SecondaryIndexEntryType>(
        secondary_index: &SecondaryIndex<SecondaryIndexEntryType>,
        secondary_index_keys: &[Pubkey],
        account_key: &Pubkey,
    ) where
        SecondaryIndexEntryType: SecondaryIndexEntry + Default + Sync + Send,
    {
        // Check secondary index has unique mapping from secondary index key
        // to the account key and slot
        for secondary_index_key in secondary_index_keys {
            assert_eq!(secondary_index.index.len(), secondary_index_keys.len());
            let account_key_map = secondary_index.get(secondary_index_key);
            assert_eq!(account_key_map.len(), 1);
            assert_eq!(account_key_map, vec![*account_key]);
        }
        // Check reverse index contains all of the `secondary_index_keys`
        let secondary_index_key_map = secondary_index.reverse_index.get(account_key).unwrap();
        assert_eq!(
            &*secondary_index_key_map.value().read().unwrap(),
            secondary_index_keys
        );
    }

<<<<<<< HEAD
    #[allow(clippy::clone_on_copy)]
    fn run_test_secondary_indexes<
=======
    fn run_test_spl_token_secondary_indexes<
>>>>>>> 3ac7e043
        SecondaryIndexEntryType: SecondaryIndexEntry + Default + Sync + Send,
    >(
        token_id: &Pubkey,
        index: &AccountsIndex<bool>,
        secondary_index: &SecondaryIndex<SecondaryIndexEntryType>,
        key_start: usize,
        key_end: usize,
        secondary_indexes: &AccountSecondaryIndexes,
    ) {
        let mut secondary_indexes = secondary_indexes.clone();
        let account_key = Pubkey::new_unique();
        let index_key = Pubkey::new_unique();
<<<<<<< HEAD
        let mut account_data = vec![0; inline_spl_token_v2_0::state::Account::get_packed_len()];
=======
        let mut account_data = vec![0; inline_spl_token::Account::get_packed_len()];
>>>>>>> 3ac7e043
        account_data[key_start..key_end].clone_from_slice(&(index_key.to_bytes()));

        // Wrong program id
        index.upsert(
            0,
            &account_key,
            &Pubkey::default(),
            &account_data,
            &secondary_indexes,
            true,
            &mut vec![],
            UPSERT_PREVIOUS_SLOT_ENTRY_WAS_CACHED_FALSE,
        );
        assert!(secondary_index.index.is_empty());
        assert!(secondary_index.reverse_index.is_empty());

        // Wrong account data size
        index.upsert(
            0,
            &account_key,
            token_id,
            &account_data[1..],
            &secondary_indexes,
            true,
            &mut vec![],
            UPSERT_PREVIOUS_SLOT_ENTRY_WAS_CACHED_FALSE,
        );
        assert!(secondary_index.index.is_empty());
        assert!(secondary_index.reverse_index.is_empty());

        secondary_indexes.keys = None;

        // Just right. Inserting the same index multiple times should be ok
        for _ in 0..2 {
            index.update_secondary_indexes(
                &account_key,
<<<<<<< HEAD
                &inline_spl_token_v2_0::id(),
=======
                token_id,
>>>>>>> 3ac7e043
                &account_data,
                &secondary_indexes,
            );
            check_secondary_index_mapping_correct(secondary_index, &[index_key], &account_key);
        }

        // included
        assert!(!secondary_index.index.is_empty());
        assert!(!secondary_index.reverse_index.is_empty());

        secondary_indexes.keys = Some(AccountSecondaryIndexesIncludeExclude {
            keys: [index_key].iter().cloned().collect::<HashSet<_>>(),
            exclude: false,
        });
        secondary_index.index.clear();
        secondary_index.reverse_index.clear();
<<<<<<< HEAD
        index.update_secondary_indexes(
            &account_key,
            &inline_spl_token_v2_0::id(),
            &account_data,
            &secondary_indexes,
        );
=======
        index.update_secondary_indexes(&account_key, token_id, &account_data, &secondary_indexes);
>>>>>>> 3ac7e043
        assert!(!secondary_index.index.is_empty());
        assert!(!secondary_index.reverse_index.is_empty());
        check_secondary_index_mapping_correct(secondary_index, &[index_key], &account_key);

        // not-excluded
        secondary_indexes.keys = Some(AccountSecondaryIndexesIncludeExclude {
            keys: [].iter().cloned().collect::<HashSet<_>>(),
            exclude: true,
        });
        secondary_index.index.clear();
        secondary_index.reverse_index.clear();
<<<<<<< HEAD
        index.update_secondary_indexes(
            &account_key,
            &inline_spl_token_v2_0::id(),
            &account_data,
            &secondary_indexes,
        );
=======
        index.update_secondary_indexes(&account_key, token_id, &account_data, &secondary_indexes);
>>>>>>> 3ac7e043
        assert!(!secondary_index.index.is_empty());
        assert!(!secondary_index.reverse_index.is_empty());
        check_secondary_index_mapping_correct(secondary_index, &[index_key], &account_key);

        secondary_indexes.keys = None;

<<<<<<< HEAD
        index
            .get_account_write_entry(&account_key)
            .unwrap()
            .slot_list_mut(|slot_list| slot_list.clear());
=======
        index.slot_list_mut(&account_key, |slot_list| slot_list.clear());
>>>>>>> 3ac7e043

        // Everything should be deleted
        index.handle_dead_keys(&[&account_key], &secondary_indexes);
        assert!(secondary_index.index.is_empty());
        assert!(secondary_index.reverse_index.is_empty());
    }

    #[test]
    fn test_dashmap_secondary_index() {
        let (key_start, key_end, secondary_indexes) = create_dashmap_secondary_index_state();
<<<<<<< HEAD
        let index = AccountsIndex::<bool>::default();
        run_test_secondary_indexes(
            &index,
            &index.spl_token_mint_index,
            key_start,
            key_end,
            &secondary_indexes,
        );
=======
        let index = AccountsIndex::<bool>::default_for_tests();
        for token_id in [inline_spl_token::id(), inline_spl_token_2022::id()] {
            run_test_spl_token_secondary_indexes(
                &token_id,
                &index,
                &index.spl_token_mint_index,
                key_start,
                key_end,
                &secondary_indexes,
            );
        }
>>>>>>> 3ac7e043
    }

    #[test]
    fn test_rwlock_secondary_index() {
        let (key_start, key_end, secondary_indexes) = create_rwlock_secondary_index_state();
<<<<<<< HEAD
        let index = AccountsIndex::<bool>::default();
        run_test_secondary_indexes(
            &index,
            &index.spl_token_owner_index,
            key_start,
            key_end,
            &secondary_indexes,
        );
=======
        let index = AccountsIndex::<bool>::default_for_tests();
        for token_id in [inline_spl_token::id(), inline_spl_token_2022::id()] {
            run_test_spl_token_secondary_indexes(
                &token_id,
                &index,
                &index.spl_token_owner_index,
                key_start,
                key_end,
                &secondary_indexes,
            );
        }
>>>>>>> 3ac7e043
    }

    #[allow(clippy::clone_on_copy)]
    fn run_test_secondary_indexes_same_slot_and_forks<
        SecondaryIndexEntryType: SecondaryIndexEntry + Default + Sync + Send,
    >(
        token_id: &Pubkey,
        index: &AccountsIndex<bool>,
        secondary_index: &SecondaryIndex<SecondaryIndexEntryType>,
        index_key_start: usize,
        index_key_end: usize,
        secondary_indexes: &AccountSecondaryIndexes,
    ) {
        let account_key = Pubkey::new_unique();
        let secondary_key1 = Pubkey::new_unique();
        let secondary_key2 = Pubkey::new_unique();
        let slot = 1;
        let mut account_data1 = vec![0; inline_spl_token::Account::get_packed_len()];
        account_data1[index_key_start..index_key_end]
            .clone_from_slice(&(secondary_key1.to_bytes()));
<<<<<<< HEAD
        let mut account_data2 = vec![0; inline_spl_token_v2_0::state::Account::get_packed_len()];
=======
        let mut account_data2 = vec![0; inline_spl_token::Account::get_packed_len()];
>>>>>>> 3ac7e043
        account_data2[index_key_start..index_key_end]
            .clone_from_slice(&(secondary_key2.to_bytes()));

        // First write one mint index
        index.upsert(
            slot,
            &account_key,
            token_id,
            &account_data1,
            secondary_indexes,
            true,
            &mut vec![],
            UPSERT_PREVIOUS_SLOT_ENTRY_WAS_CACHED_FALSE,
        );

        // Now write a different mint index for the same account
        index.upsert(
            slot,
            &account_key,
            token_id,
            &account_data2,
            secondary_indexes,
            true,
            &mut vec![],
            UPSERT_PREVIOUS_SLOT_ENTRY_WAS_CACHED_FALSE,
        );

        // Both pubkeys will now be present in the index
        check_secondary_index_mapping_correct(
            secondary_index,
            &[secondary_key1, secondary_key2],
            &account_key,
        );

        // If a later slot also introduces secondary_key1, then it should still exist in the index
        let later_slot = slot + 1;
        index.upsert(
            later_slot,
            &account_key,
            token_id,
            &account_data1,
            secondary_indexes,
            true,
            &mut vec![],
            UPSERT_PREVIOUS_SLOT_ENTRY_WAS_CACHED_FALSE,
        );
        assert_eq!(secondary_index.get(&secondary_key1), vec![account_key]);

        // If we set a root at `later_slot`, and clean, then even though the account with secondary_key1
        // was outdated by the update in the later slot, the primary account key is still alive,
        // so both secondary keys will still be kept alive.
        index.add_root(later_slot, false);
<<<<<<< HEAD
        index
            .get_account_write_entry(&account_key)
            .unwrap()
            .slot_list_mut(|slot_list| {
                index.purge_older_root_entries(slot_list, &mut vec![], None)
            });

        check_secondary_index_mapping_correct(
            secondary_index,
            &[secondary_key1, secondary_key2],
            &account_key,
        );

=======
        index.slot_list_mut(&account_key, |slot_list| {
            index.purge_older_root_entries(slot_list, &mut vec![], None)
        });

        check_secondary_index_mapping_correct(
            secondary_index,
            &[secondary_key1, secondary_key2],
            &account_key,
        );

>>>>>>> 3ac7e043
        // Removing the remaining entry for this pubkey in the index should mark the
        // pubkey as dead and finally remove all the secondary indexes
        let mut reclaims = vec![];
        index.purge_exact(&account_key, &later_slot, &mut reclaims);
        index.handle_dead_keys(&[&account_key], secondary_indexes);
        assert!(secondary_index.index.is_empty());
        assert!(secondary_index.reverse_index.is_empty());
    }

    #[test]
    fn test_dashmap_secondary_index_same_slot_and_forks() {
        let (key_start, key_end, account_index) = create_dashmap_secondary_index_state();
        let index = AccountsIndex::<bool>::default_for_tests();
        for token_id in [inline_spl_token::id(), inline_spl_token_2022::id()] {
            run_test_secondary_indexes_same_slot_and_forks(
                &token_id,
                &index,
                &index.spl_token_mint_index,
                key_start,
                key_end,
                &account_index,
            );
        }
    }

    #[test]
    fn test_rwlock_secondary_index_same_slot_and_forks() {
        let (key_start, key_end, account_index) = create_rwlock_secondary_index_state();
        let index = AccountsIndex::<bool>::default_for_tests();
        for token_id in [inline_spl_token::id(), inline_spl_token_2022::id()] {
            run_test_secondary_indexes_same_slot_and_forks(
                &token_id,
                &index,
                &index.spl_token_owner_index,
                key_start,
                key_end,
                &account_index,
            );
        }
    }

    impl IndexValue for bool {}
    impl IndexValue for u64 {}
    impl IsCached for bool {
        fn is_cached(&self) -> bool {
            false
        }
    }
    impl IsCached for u64 {
        fn is_cached(&self) -> bool {
            false
        }
    }
    impl ZeroLamport for bool {
        fn is_zero_lamport(&self) -> bool {
            false
        }
    }

    impl ZeroLamport for u64 {
        fn is_zero_lamport(&self) -> bool {
            false
        }
    }

    #[test]
    fn test_bin_start_and_range() {
        let index = AccountsIndex::<bool>::default_for_tests();
        let iter = AccountsIndexIterator::new(
            &index,
            None::<&RangeInclusive<Pubkey>>,
            COLLECT_ALL_UNSORTED_FALSE,
        );
        assert_eq!((0, usize::MAX), iter.bin_start_and_range());

        let key_0 = Pubkey::new(&[0; 32]);
        let key_ff = Pubkey::new(&[0xff; 32]);

        let iter = AccountsIndexIterator::new(
            &index,
            Some(&RangeInclusive::new(key_0, key_ff)),
            COLLECT_ALL_UNSORTED_FALSE,
        );
        let bins = index.bins();
        assert_eq!((0, bins), iter.bin_start_and_range());
        let iter = AccountsIndexIterator::new(
            &index,
            Some(&RangeInclusive::new(key_ff, key_0)),
            COLLECT_ALL_UNSORTED_FALSE,
        );
        assert_eq!((bins - 1, 0), iter.bin_start_and_range());
        let iter = AccountsIndexIterator::new(
            &index,
            Some(&(Included(key_0), Unbounded)),
            COLLECT_ALL_UNSORTED_FALSE,
        );
        assert_eq!((0, usize::MAX), iter.bin_start_and_range());
        let iter = AccountsIndexIterator::new(
            &index,
            Some(&(Included(key_ff), Unbounded)),
            COLLECT_ALL_UNSORTED_FALSE,
        );
        assert_eq!((bins - 1, usize::MAX), iter.bin_start_and_range());

        assert_eq!(
            (0..2)
                .into_iter()
                .skip(1)
                .take(usize::MAX)
                .collect::<Vec<_>>(),
            vec![1]
        );
    }

    #[test]
    fn test_start_end_bin() {
        let index = AccountsIndex::<bool>::default_for_tests();
        assert_eq!(index.bins(), BINS_FOR_TESTING);
        let iter = AccountsIndexIterator::new(
            &index,
            None::<&RangeInclusive<Pubkey>>,
            COLLECT_ALL_UNSORTED_FALSE,
        );
        assert_eq!(iter.start_bin(), 0); // no range, so 0
        assert_eq!(iter.end_bin_inclusive(), usize::MAX); // no range, so max

        let key = Pubkey::new(&[0; 32]);
        let iter = AccountsIndexIterator::new(
            &index,
            Some(&RangeInclusive::new(key, key)),
            COLLECT_ALL_UNSORTED_FALSE,
        );
        assert_eq!(iter.start_bin(), 0); // start at pubkey 0, so 0
        assert_eq!(iter.end_bin_inclusive(), 0); // end at pubkey 0, so 0
        let iter = AccountsIndexIterator::new(
            &index,
            Some(&(Included(key), Excluded(key))),
            COLLECT_ALL_UNSORTED_FALSE,
        );
        assert_eq!(iter.start_bin(), 0); // start at pubkey 0, so 0
        assert_eq!(iter.end_bin_inclusive(), 0); // end at pubkey 0, so 0
        let iter = AccountsIndexIterator::new(
            &index,
            Some(&(Excluded(key), Excluded(key))),
            COLLECT_ALL_UNSORTED_FALSE,
        );
        assert_eq!(iter.start_bin(), 0); // start at pubkey 0, so 0
        assert_eq!(iter.end_bin_inclusive(), 0); // end at pubkey 0, so 0

        let key = Pubkey::new(&[0xff; 32]);
        let iter = AccountsIndexIterator::new(
            &index,
            Some(&RangeInclusive::new(key, key)),
            COLLECT_ALL_UNSORTED_FALSE,
        );
        let bins = index.bins();
        assert_eq!(iter.start_bin(), bins - 1); // start at highest possible pubkey, so bins - 1
        assert_eq!(iter.end_bin_inclusive(), bins - 1);
        let iter = AccountsIndexIterator::new(
            &index,
            Some(&(Included(key), Excluded(key))),
            COLLECT_ALL_UNSORTED_FALSE,
        );
        assert_eq!(iter.start_bin(), bins - 1); // start at highest possible pubkey, so bins - 1
        assert_eq!(iter.end_bin_inclusive(), bins - 1);
        let iter = AccountsIndexIterator::new(
            &index,
            Some(&(Excluded(key), Excluded(key))),
            COLLECT_ALL_UNSORTED_FALSE,
        );
        assert_eq!(iter.start_bin(), bins - 1); // start at highest possible pubkey, so bins - 1
        assert_eq!(iter.end_bin_inclusive(), bins - 1);
    }

    #[test]
    #[should_panic(expected = "bins.is_power_of_two()")]
    #[allow(clippy::field_reassign_with_default)]
    fn test_illegal_bins() {
        let mut config = AccountsIndexConfig::default();
        config.bins = Some(3);
        AccountsIndex::<bool>::new(Some(config));
    }
}<|MERGE_RESOLUTION|>--- conflicted
+++ resolved
@@ -10,13 +10,6 @@
         pubkey_bins::PubkeyBinCalculator24,
         secondary_index::*,
     },
-<<<<<<< HEAD
-    convert::TryFrom,
-    ops::{
-        Bound,
-        Bound::{Excluded, Included, Unbounded},
-        Range, RangeBounds,
-=======
     bv::BitVec,
     log::*,
     ouroboros::self_referencing,
@@ -25,7 +18,6 @@
     solana_sdk::{
         clock::{BankId, Slot},
         pubkey::Pubkey,
->>>>>>> 3ac7e043
     },
     std::{
         collections::{btree_map::BTreeMap, HashSet},
@@ -161,33 +153,6 @@
 }
 
 #[derive(Debug, Default, Clone)]
-pub struct AccountSecondaryIndexes {
-    pub keys: Option<AccountSecondaryIndexesIncludeExclude>,
-    pub indexes: HashSet<AccountIndex>,
-}
-
-impl AccountSecondaryIndexes {
-    pub fn is_empty(&self) -> bool {
-        self.indexes.is_empty()
-    }
-    pub fn contains(&self, index: &AccountIndex) -> bool {
-        self.indexes.contains(index)
-    }
-    pub fn include_key(&self, key: &Pubkey) -> bool {
-        match &self.keys {
-            Some(options) => options.exclude ^ options.keys.contains(key),
-            None => true, // include all keys
-        }
-    }
-}
-
-#[derive(Debug, PartialEq, Eq, Clone)]
-pub struct AccountSecondaryIndexesIncludeExclude {
-    pub exclude: bool,
-    pub keys: HashSet<Pubkey>,
-}
-
-#[derive(Debug, Default, Clone)]
 pub struct AccountsIndexConfig {
     pub bins: Option<usize>,
     pub flush_threads: Option<usize>,
@@ -214,6 +179,20 @@
         match &self.keys {
             Some(options) => options.exclude ^ options.keys.contains(key),
             None => true, // include all keys
+        }
+    }
+}
+
+impl AccountIndex {
+    pub fn name(&self) -> &str {
+        match self {
+            AccountIndex::ProgramId => "Program ID",
+            AccountIndex::SplTokenMint => "SPL Token Mint",
+            AccountIndex::SplTokenOwner => "SPL Token Owner",
+            AccountIndex::VelasAccountStorage => "Velas Account Storage",
+            AccountIndex::VelasAccountOwner => "Velas Account Owner",
+            AccountIndex::VelasAccountOperational => "Velas Account Operational",
+            AccountIndex::VelasRelyingOwner => "Velas Relying Owner",
         }
     }
 }
@@ -837,11 +816,6 @@
     fn is_zero_lamport(&self) -> bool;
 }
 
-<<<<<<< HEAD
-#[derive(Debug)]
-pub struct AccountsIndex<T> {
-    pub account_maps: RwLock<AccountMap<Pubkey, AccountMapEntry<T>>>,
-=======
 type MapType<T> = AccountMap<T>;
 type LockMapType<T> = Vec<RwLock<MapType<T>>>;
 type LockMapTypeSlice<T> = [RwLock<MapType<T>>];
@@ -867,54 +841,11 @@
 pub struct AccountsIndex<T: IndexValue> {
     pub account_maps: LockMapType<T>,
     pub bin_calculator: PubkeyBinCalculator24,
->>>>>>> 3ac7e043
     program_id_index: SecondaryIndex<DashMapSecondaryIndexEntry>,
     spl_token_mint_index: SecondaryIndex<DashMapSecondaryIndexEntry>,
     spl_token_owner_index: SecondaryIndex<RwLockSecondaryIndexEntry>,
     roots_tracker: RwLock<RootsTracker>,
     ongoing_scan_roots: RwLock<BTreeMap<Slot, u64>>,
-<<<<<<< HEAD
-    zero_lamport_pubkeys: DashSet<Pubkey>,
-    // EVM Indices
-    velas_account_storage_index: SecondaryIndex<DashMapSecondaryIndexEntry>,
-    velas_account_owner_index: SecondaryIndex<DashMapSecondaryIndexEntry>,
-    velas_account_operational_index: SecondaryIndex<DashMapSecondaryIndexEntry>,
-    velas_relying_party_owner_index: SecondaryIndex<DashMapSecondaryIndexEntry>,
-}
-
-impl<T> Default for AccountsIndex<T> {
-    fn default() -> Self {
-        Self {
-            account_maps: RwLock::<AccountMap<Pubkey, AccountMapEntry<T>>>::default(),
-            program_id_index: SecondaryIndex::<DashMapSecondaryIndexEntry>::new(
-                "program_id_index_stats",
-            ),
-            spl_token_mint_index: SecondaryIndex::<DashMapSecondaryIndexEntry>::new(
-                "spl_token_mint_index_stats",
-            ),
-            spl_token_owner_index: SecondaryIndex::<RwLockSecondaryIndexEntry>::new(
-                "spl_token_owner_index_stats",
-            ),
-            roots_tracker: RwLock::<RootsTracker>::default(),
-            ongoing_scan_roots: RwLock::<BTreeMap<Slot, u64>>::default(),
-            zero_lamport_pubkeys: DashSet::<Pubkey>::default(),
-            //
-            // EVM Indices
-            velas_account_storage_index: SecondaryIndex::<DashMapSecondaryIndexEntry>::new(
-                "velas_account_storage_index",
-            ),
-            velas_account_owner_index: SecondaryIndex::<DashMapSecondaryIndexEntry>::new(
-                "velas_account_owner_index",
-            ),
-            velas_account_operational_index: SecondaryIndex::<DashMapSecondaryIndexEntry>::new(
-                "velas_account_operational_index",
-            ),
-            velas_relying_party_owner_index: SecondaryIndex::<DashMapSecondaryIndexEntry>::new(
-                "velas_relying_party_owner_index",
-            ),
-        }
-    }
-=======
     // Each scan has some latest slot `S` that is the tip of the fork the scan
     // is iterating over. The unique id of that slot `S` is recorded here (note we don't use
     // `S` as the id because there can be more than one version of a slot `S`). If a fork
@@ -926,13 +857,18 @@
     // on any of these slots fails. This is safe to purge once the associated Bank is dropped and
     // scanning the fork with that Bank at the tip is no longer possible.
     pub removed_bank_ids: Mutex<HashSet<BankId>>,
+    // Velas Indices
+    velas_account_storage_index: SecondaryIndex<DashMapSecondaryIndexEntry>,
+    velas_account_owner_index: SecondaryIndex<DashMapSecondaryIndexEntry>,
+    velas_account_operational_index: SecondaryIndex<DashMapSecondaryIndexEntry>,
+    velas_relying_party_owner_index: SecondaryIndex<DashMapSecondaryIndexEntry>,
 
     storage: AccountsIndexStorage<T>,
 
     /// when a scan's accumulated data exceeds this limit, abort the scan
     pub scan_results_limit_bytes: Option<usize>,
->>>>>>> 3ac7e043
 }
+
 
 impl<T: IndexValue> AccountsIndex<T> {
     pub fn default_for_tests() -> Self {
@@ -967,6 +903,12 @@
             removed_bank_ids: Mutex::<HashSet<BankId>>::default(),
             storage,
             scan_results_limit_bytes,
+
+            //Velas indexes
+            velas_account_storage_index: SecondaryIndex::<DashMapSecondaryIndexEntry>::new("velas_account_storage_index"),
+            velas_account_owner_index: SecondaryIndex::<DashMapSecondaryIndexEntry>::new("velas_account_owner_index"),
+            velas_account_operational_index: SecondaryIndex::<DashMapSecondaryIndexEntry>::new("velas_account_operational_index"),
+            velas_relying_party_owner_index: SecondaryIndex::<DashMapSecondaryIndexEntry>::new("velas_relying_party_owner_index"),
         }
     }
 
@@ -1198,6 +1140,7 @@
                     &self.velas_account_storage_index,
                     &va_storage_key,
                     Some(max_root),
+                    config,
                 ),
             ScanTypes::Indexed(IndexKey::VelasAccountOwner(va_owner_key)) => self
                 .do_scan_secondary_index(
@@ -1206,6 +1149,7 @@
                     &self.velas_account_owner_index,
                     &va_owner_key,
                     Some(max_root),
+                    config,
                 ),
             ScanTypes::Indexed(IndexKey::VelasAccountOperational(va_operational_key)) => self
                 .do_scan_secondary_index(
@@ -1214,6 +1158,7 @@
                     &self.velas_account_operational_index,
                     &va_operational_key,
                     Some(max_root),
+                    config,
                 ),
             ScanTypes::Indexed(IndexKey::VelasRelyingOwner(va_owner_key)) => self
                 .do_scan_secondary_index(
@@ -1222,6 +1167,7 @@
                     &self.velas_relying_party_owner_index,
                     &va_owner_key,
                     Some(max_root),
+                    config,
                 ),
         }
 
@@ -1390,25 +1336,12 @@
     ) {
         if !dead_keys.is_empty() {
             for key in dead_keys.iter() {
-<<<<<<< HEAD
-                let mut w_index = self.account_maps.write().unwrap();
-                if let btree_map::Entry::Occupied(index_entry) = w_index.entry(**key) {
-                    if index_entry.get().slot_list.read().unwrap().is_empty() {
-                        index_entry.remove();
-
+                let w_index = self.get_account_maps_write_lock(key);
+                if w_index.remove_if_slot_list_empty(**key) {
                         // Note it's only safe to remove all the entries for this key
                         // because we have the lock for this key's entry in the AccountsIndex,
                         // so no other thread is also updating the index
                         self.purge_secondary_indexes_by_inner_key(key, account_indexes);
-                    }
-=======
-                let w_index = self.get_account_maps_write_lock(key);
-                if w_index.remove_if_slot_list_empty(**key) {
-                    // Note it's only safe to remove all the entries for this key
-                    // because we have the lock for this key's entry in the AccountsIndex,
-                    // so no other thread is also updating the index
-                    self.purge_secondary_indexes_by_inner_key(key, account_indexes);
->>>>>>> 3ac7e043
                 }
             }
         }
@@ -1511,11 +1444,7 @@
     ) -> (SlotList<T>, RefCount) {
         (
             self.get_rooted_entries(locked_account_entry.slot_list(), max),
-<<<<<<< HEAD
-            locked_account_entry.ref_count().load(Ordering::Relaxed),
-=======
             locked_account_entry.ref_count(),
->>>>>>> 3ac7e043
         )
     }
 
@@ -1528,20 +1457,11 @@
     where
         C: Contains<'a, Slot>,
     {
-<<<<<<< HEAD
-        let mut write_account_map_entry = self.get_account_write_entry(pubkey).unwrap();
-        write_account_map_entry.slot_list_mut(|slot_list| {
-            slot_list.retain(|(slot, item)| {
-                let should_purge = slots_to_purge.contains(slot);
-                if should_purge {
-                    reclaims.push((*slot, item.clone()));
-=======
         self.slot_list_mut(pubkey, |slot_list| {
             slot_list.retain(|(slot, item)| {
                 let should_purge = slots_to_purge.contains(slot);
                 if should_purge {
                     reclaims.push((*slot, *item));
->>>>>>> 3ac7e043
                     false
                 } else {
                     true
@@ -1549,10 +1469,7 @@
             });
             slot_list.is_empty()
         })
-<<<<<<< HEAD
-=======
         .unwrap_or(true)
->>>>>>> 3ac7e043
     }
 
     pub fn min_ongoing_scan_root(&self) -> Option<Slot> {
@@ -1667,15 +1584,6 @@
         pubkey: &Pubkey,
         ancestors: Option<&Ancestors>,
         max_root: Option<Slot>,
-<<<<<<< HEAD
-    ) -> Option<(ReadAccountMapEntry<T>, usize)> {
-        self.get_account_read_entry(pubkey)
-            .and_then(|locked_entry| {
-                let found_index =
-                    self.latest_slot(ancestors, locked_entry.slot_list(), max_root)?;
-                Some((locked_entry, found_index))
-            })
-=======
     ) -> AccountIndexGetResult<'_, T> {
         let read_lock = self.account_maps[self.bin_calculator.bin_from_pubkey(pubkey)]
             .read()
@@ -1696,7 +1604,6 @@
             }
             None => AccountIndexGetResult::Missing(read_lock),
         }
->>>>>>> 3ac7e043
     }
 
     // Get the maximum root <= `max_allowed_root` from the given `slice`
@@ -1775,30 +1682,21 @@
         // 2) When the fetch from storage occurs, it will return AccountSharedData::Default
         // (as persisted tombstone for snapshots). This will then ultimately be
         // filtered out by post-scan filters, like in `get_filtered_spl_token_accounts_by_owner()`.
-<<<<<<< HEAD
-        if *account_owner == inline_spl_token_v2_0::id()
-            && account_data.len() == inline_spl_token_v2_0::state::Account::get_packed_len()
-        {
-            if account_indexes.contains(&AccountIndex::SplTokenOwner) {
-                let owner_key = Pubkey::new(
-                    &account_data[SPL_TOKEN_ACCOUNT_OWNER_OFFSET
-                        ..SPL_TOKEN_ACCOUNT_OWNER_OFFSET + PUBKEY_BYTES],
-                );
-                if account_indexes.include_key(&owner_key) {
-                    self.spl_token_owner_index.insert(&owner_key, pubkey);
-                }
-            }
-
-            if account_indexes.contains(&AccountIndex::SplTokenMint) {
-                let mint_key = Pubkey::new(
-                    &account_data[SPL_TOKEN_ACCOUNT_MINT_OFFSET
-                        ..SPL_TOKEN_ACCOUNT_MINT_OFFSET + PUBKEY_BYTES],
-                );
-                if account_indexes.include_key(&mint_key) {
-                    self.spl_token_mint_index.insert(&mint_key, pubkey);
-                }
-            }
-        }
+
+        self.update_spl_token_secondary_indexes::<inline_spl_token::Account>(
+            &inline_spl_token::id(),
+            pubkey,
+            account_owner,
+            account_data,
+            account_indexes,
+        );
+        self.update_spl_token_secondary_indexes::<inline_spl_token_2022::Account>(
+            &inline_spl_token_2022::id(),
+            pubkey,
+            account_owner,
+            account_data,
+            account_indexes,
+        );
 
         // Velas account
         if *account_owner == velas_account_program::id() {
@@ -1841,22 +1739,6 @@
                 Err(err) => log::warn!("Unable to parse Velas Account: {:?}", err),
             }
         }
-=======
-
-        self.update_spl_token_secondary_indexes::<inline_spl_token::Account>(
-            &inline_spl_token::id(),
-            pubkey,
-            account_owner,
-            account_data,
-            account_indexes,
-        );
-        self.update_spl_token_secondary_indexes::<inline_spl_token_2022::Account>(
-            &inline_spl_token_2022::id(),
-            pubkey,
-            account_owner,
-            account_data,
-            account_indexes,
-        );
     }
 
     fn get_account_maps_write_lock(&self, pubkey: &Pubkey) -> AccountMapsWriteLock<T> {
@@ -1873,8 +1755,8 @@
 
     pub fn bins(&self) -> usize {
         self.account_maps.len()
->>>>>>> 3ac7e043
-    }
+    }
+
 
     // Same functionally to upsert, but:
     // 1. operates on a batch of items
@@ -1886,23 +1768,6 @@
     pub(crate) fn insert_new_if_missing_into_primary_index(
         &self,
         slot: Slot,
-<<<<<<< HEAD
-        pubkey: &Pubkey,
-        account_owner: &Pubkey,
-        account_data: &[u8],
-        account_indexes: &AccountSecondaryIndexes,
-        account_info: T,
-        reclaims: &mut SlotList<T>,
-    ) {
-        {
-            let (mut w_account_entry, _is_new) = self.insert_new_entry_if_missing(pubkey);
-            if account_info.is_zero_lamport() {
-                self.zero_lamport_pubkeys.insert(*pubkey);
-            }
-            w_account_entry.update(slot, account_info, reclaims);
-        }
-        self.update_secondary_indexes(pubkey, account_owner, account_data, account_indexes);
-=======
         item_len: usize,
         items: impl Iterator<Item = (Pubkey, T)>,
     ) -> (Vec<Pubkey>, u64) {
@@ -1964,7 +1829,6 @@
         });
 
         (dirty_pubkeys, insertion_time.load(Ordering::Relaxed))
->>>>>>> 3ac7e043
     }
 
     // Updates the given pubkey at the given slot with the new account information.
@@ -1979,37 +1843,10 @@
         account_indexes: &AccountSecondaryIndexes,
         account_info: T,
         reclaims: &mut SlotList<T>,
-<<<<<<< HEAD
-    ) -> bool {
-        let is_newly_inserted = {
-            let (mut w_account_entry, is_newly_inserted) =
-                self.get_account_write_entry_else_create(pubkey);
-            // We don't atomically update both primary index and secondary index together.
-            // This certainly creates small time window with inconsistent state across the two indexes.
-            // However, this is acceptable because:
-            //
-            //  - A strict consistent view at any given moment of time is not necessary, because the only
-            //  use case for the secondary index is `scan`, and `scans` are only supported/require consistency
-            //  on frozen banks, and this inconsistency is only possible on working banks.
-            //
-            //  - The secondary index is never consulted as primary source of truth for gets/stores.
-            //  So, what the accounts_index sees alone is sufficient as a source of truth for other non-scan
-            //  account operations.
-            if account_info.is_zero_lamport() {
-                self.zero_lamport_pubkeys.insert(*pubkey);
-            }
-            w_account_entry.update(slot, account_info, reclaims);
-            is_newly_inserted
-        };
-        self.update_secondary_indexes(pubkey, account_owner, account_data, account_indexes);
-        is_newly_inserted
-    }
-=======
         previous_slot_entry_was_cached: bool,
     ) {
         // vast majority of updates are to item already in accounts index, so store as raw to avoid unnecessary allocations
         let store_raw = true;
->>>>>>> 3ac7e043
 
         // We don't atomically update both primary index and secondary index together.
         // This certainly creates a small time window with inconsistent state across the two indexes.
@@ -2066,22 +1903,11 @@
 
     fn purge_older_root_entries(
         &self,
-<<<<<<< HEAD
-        list: &mut SlotList<T>,
-=======
         slot_list: &mut SlotList<T>,
->>>>>>> 3ac7e043
         reclaims: &mut SlotList<T>,
         max_clean_root: Option<Slot>,
     ) {
         let roots_tracker = &self.roots_tracker.read().unwrap();
-<<<<<<< HEAD
-        let max_root = Self::get_max_root(&roots_tracker.roots, list, max_clean_root);
-
-        let mut purged_slots: HashSet<Slot> = HashSet::new();
-        list.retain(|(slot, value)| {
-            let should_purge = Self::can_purge(max_root, *slot) && !value.is_cached();
-=======
         let newest_root_in_slot_list =
             Self::get_newest_root_in_slot_list(&roots_tracker.roots, slot_list, max_clean_root);
         let max_clean_root = max_clean_root.unwrap_or(roots_tracker.max_root);
@@ -2090,7 +1916,6 @@
             let should_purge =
                 Self::can_purge_older_entries(max_clean_root, newest_root_in_slot_list, *slot)
                     && !value.is_cached();
->>>>>>> 3ac7e043
             if should_purge {
                 reclaims.push((*slot, *value));
             }
@@ -2104,12 +1929,6 @@
         reclaims: &mut SlotList<T>,
         max_clean_root: Option<Slot>,
     ) {
-<<<<<<< HEAD
-        if let Some(mut locked_entry) = self.get_account_write_entry(pubkey) {
-            locked_entry.slot_list_mut(|slot_list| {
-                self.purge_older_root_entries(slot_list, reclaims, max_clean_root);
-            });
-=======
         let mut is_slot_list_empty = false;
         self.slot_list_mut(pubkey, |slot_list| {
             self.purge_older_root_entries(slot_list, reclaims, max_clean_root);
@@ -2123,7 +1942,6 @@
         if is_slot_list_empty {
             let w_maps = self.get_account_maps_write_lock(pubkey);
             w_maps.remove_if_slot_list_empty(*pubkey);
->>>>>>> 3ac7e043
         }
     }
 
@@ -3290,32 +3108,6 @@
         }
     }
 
-<<<<<<< HEAD
-    pub fn spl_token_mint_index_enabled() -> AccountSecondaryIndexes {
-        let mut account_indexes = HashSet::new();
-        account_indexes.insert(AccountIndex::SplTokenMint);
-        AccountSecondaryIndexes {
-            indexes: account_indexes,
-            keys: None,
-        }
-    }
-
-    pub fn spl_token_owner_index_enabled() -> AccountSecondaryIndexes {
-        let mut account_indexes = HashSet::new();
-        account_indexes.insert(AccountIndex::SplTokenOwner);
-        AccountSecondaryIndexes {
-            indexes: account_indexes,
-            keys: None,
-        }
-    }
-
-    fn create_dashmap_secondary_index_state() -> (usize, usize, AccountSecondaryIndexes) {
-        {
-            // Check that we're actually testing the correct variant
-            let index = AccountsIndex::<bool>::default();
-            let _type_check = SecondaryIndexTypes::DashMap(&index.spl_token_mint_index);
-        }
-=======
     #[test]
     fn test_batch_insert() {
         let slot0 = 0;
@@ -3327,7 +3119,6 @@
 
         let items = vec![(key0, account_infos[0]), (key1, account_infos[1])];
         index.insert_new_if_missing_into_primary_index(slot0, items.len(), items.into_iter());
->>>>>>> 3ac7e043
 
         for (i, key) in [key0, key1].iter().enumerate() {
             let entry = index.get_account_read_entry(key).unwrap();
@@ -3336,9 +3127,6 @@
         }
     }
 
-<<<<<<< HEAD
-    fn create_rwlock_secondary_index_state() -> (usize, usize, AccountSecondaryIndexes) {
-=======
     fn test_new_entry_code_paths_helper<T: IndexValue>(
         account_infos: [T; 2],
         is_cached: bool,
@@ -3370,7 +3158,6 @@
         assert!(gc.is_empty());
 
         // verify the added entry matches expected
->>>>>>> 3ac7e043
         {
             let entry = index.get_account_read_entry(&key).unwrap();
             assert_eq!(entry.ref_count(), if is_cached { 0 } else { 1 });
@@ -3450,56 +3237,7 @@
     }
 
     #[test]
-<<<<<<< HEAD
-    fn test_secondary_index_include_exclude() {
-        let pk1 = Pubkey::new_unique();
-        let pk2 = Pubkey::new_unique();
-        let mut index = AccountSecondaryIndexes::default();
-
-        assert!(!index.contains(&AccountIndex::ProgramId));
-        index.indexes.insert(AccountIndex::ProgramId);
-        assert!(index.contains(&AccountIndex::ProgramId));
-        assert!(index.include_key(&pk1));
-        assert!(index.include_key(&pk2));
-
-        let exclude = false;
-        index.keys = Some(AccountSecondaryIndexesIncludeExclude {
-            keys: [pk1].iter().cloned().collect::<HashSet<_>>(),
-            exclude,
-        });
-        assert!(index.include_key(&pk1));
-        assert!(!index.include_key(&pk2));
-
-        let exclude = true;
-        index.keys = Some(AccountSecondaryIndexesIncludeExclude {
-            keys: [pk1].iter().cloned().collect::<HashSet<_>>(),
-            exclude,
-        });
-        assert!(!index.include_key(&pk1));
-        assert!(index.include_key(&pk2));
-
-        let exclude = true;
-        index.keys = Some(AccountSecondaryIndexesIncludeExclude {
-            keys: [pk1, pk2].iter().cloned().collect::<HashSet<_>>(),
-            exclude,
-        });
-        assert!(!index.include_key(&pk1));
-        assert!(!index.include_key(&pk2));
-
-        let exclude = false;
-        index.keys = Some(AccountSecondaryIndexesIncludeExclude {
-            keys: [pk1, pk2].iter().cloned().collect::<HashSet<_>>(),
-            exclude,
-        });
-        assert!(index.include_key(&pk1));
-        assert!(index.include_key(&pk2));
-    }
-
-    #[test]
-    fn test_insert_no_ancestors() {
-=======
     fn test_insert_with_lock_no_ancestors() {
->>>>>>> 3ac7e043
         let key = Keypair::new();
         let index = AccountsIndex::<bool>::default_for_tests();
         let slot = 0;
@@ -3514,17 +3252,9 @@
         let w_account_maps = index.get_account_maps_write_lock(&key.pubkey());
         w_account_maps.upsert(
             &key.pubkey(),
-<<<<<<< HEAD
-            &Pubkey::default(),
-            &[],
-            &AccountSecondaryIndexes::default(),
-            true,
-            &mut gc,
-=======
             new_entry,
             &mut SlotList::default(),
             UPSERT_PREVIOUS_SLOT_ENTRY_WAS_CACHED_FALSE,
->>>>>>> 3ac7e043
         );
         drop(w_account_maps);
         assert_eq!(1, account_maps_stats_len(&index));
@@ -4191,11 +3921,7 @@
         let index_key = Pubkey::new_unique();
         let account_key = Pubkey::new_unique();
 
-<<<<<<< HEAD
-        let mut account_data = vec![0; inline_spl_token_v2_0::state::Account::get_packed_len()];
-=======
         let mut account_data = vec![0; inline_spl_token::Account::get_packed_len()];
->>>>>>> 3ac7e043
         account_data[key_start..key_end].clone_from_slice(&(index_key.to_bytes()));
 
         // Insert slots into secondary index
@@ -4244,11 +3970,7 @@
     #[test]
     fn test_purge_exact_dashmap_secondary_index() {
         let (key_start, key_end, secondary_indexes) = create_dashmap_secondary_index_state();
-<<<<<<< HEAD
-        let index = AccountsIndex::<bool>::default();
-=======
         let index = AccountsIndex::<bool>::default_for_tests();
->>>>>>> 3ac7e043
         run_test_purge_exact_secondary_index(
             &index,
             &index.spl_token_mint_index,
@@ -4261,11 +3983,7 @@
     #[test]
     fn test_purge_exact_rwlock_secondary_index() {
         let (key_start, key_end, secondary_indexes) = create_rwlock_secondary_index_state();
-<<<<<<< HEAD
-        let index = AccountsIndex::<bool>::default();
-=======
         let index = AccountsIndex::<bool>::default_for_tests();
->>>>>>> 3ac7e043
         run_test_purge_exact_secondary_index(
             &index,
             &index.spl_token_owner_index,
@@ -4366,12 +4084,7 @@
         );
     }
 
-<<<<<<< HEAD
-    #[allow(clippy::clone_on_copy)]
-    fn run_test_secondary_indexes<
-=======
     fn run_test_spl_token_secondary_indexes<
->>>>>>> 3ac7e043
         SecondaryIndexEntryType: SecondaryIndexEntry + Default + Sync + Send,
     >(
         token_id: &Pubkey,
@@ -4384,11 +4097,7 @@
         let mut secondary_indexes = secondary_indexes.clone();
         let account_key = Pubkey::new_unique();
         let index_key = Pubkey::new_unique();
-<<<<<<< HEAD
-        let mut account_data = vec![0; inline_spl_token_v2_0::state::Account::get_packed_len()];
-=======
         let mut account_data = vec![0; inline_spl_token::Account::get_packed_len()];
->>>>>>> 3ac7e043
         account_data[key_start..key_end].clone_from_slice(&(index_key.to_bytes()));
 
         // Wrong program id
@@ -4425,11 +4134,7 @@
         for _ in 0..2 {
             index.update_secondary_indexes(
                 &account_key,
-<<<<<<< HEAD
-                &inline_spl_token_v2_0::id(),
-=======
                 token_id,
->>>>>>> 3ac7e043
                 &account_data,
                 &secondary_indexes,
             );
@@ -4446,16 +4151,7 @@
         });
         secondary_index.index.clear();
         secondary_index.reverse_index.clear();
-<<<<<<< HEAD
-        index.update_secondary_indexes(
-            &account_key,
-            &inline_spl_token_v2_0::id(),
-            &account_data,
-            &secondary_indexes,
-        );
-=======
         index.update_secondary_indexes(&account_key, token_id, &account_data, &secondary_indexes);
->>>>>>> 3ac7e043
         assert!(!secondary_index.index.is_empty());
         assert!(!secondary_index.reverse_index.is_empty());
         check_secondary_index_mapping_correct(secondary_index, &[index_key], &account_key);
@@ -4467,30 +4163,14 @@
         });
         secondary_index.index.clear();
         secondary_index.reverse_index.clear();
-<<<<<<< HEAD
-        index.update_secondary_indexes(
-            &account_key,
-            &inline_spl_token_v2_0::id(),
-            &account_data,
-            &secondary_indexes,
-        );
-=======
         index.update_secondary_indexes(&account_key, token_id, &account_data, &secondary_indexes);
->>>>>>> 3ac7e043
         assert!(!secondary_index.index.is_empty());
         assert!(!secondary_index.reverse_index.is_empty());
         check_secondary_index_mapping_correct(secondary_index, &[index_key], &account_key);
 
         secondary_indexes.keys = None;
 
-<<<<<<< HEAD
-        index
-            .get_account_write_entry(&account_key)
-            .unwrap()
-            .slot_list_mut(|slot_list| slot_list.clear());
-=======
         index.slot_list_mut(&account_key, |slot_list| slot_list.clear());
->>>>>>> 3ac7e043
 
         // Everything should be deleted
         index.handle_dead_keys(&[&account_key], &secondary_indexes);
@@ -4501,16 +4181,6 @@
     #[test]
     fn test_dashmap_secondary_index() {
         let (key_start, key_end, secondary_indexes) = create_dashmap_secondary_index_state();
-<<<<<<< HEAD
-        let index = AccountsIndex::<bool>::default();
-        run_test_secondary_indexes(
-            &index,
-            &index.spl_token_mint_index,
-            key_start,
-            key_end,
-            &secondary_indexes,
-        );
-=======
         let index = AccountsIndex::<bool>::default_for_tests();
         for token_id in [inline_spl_token::id(), inline_spl_token_2022::id()] {
             run_test_spl_token_secondary_indexes(
@@ -4519,25 +4189,14 @@
                 &index.spl_token_mint_index,
                 key_start,
                 key_end,
-                &secondary_indexes,
+            &secondary_indexes,
             );
         }
->>>>>>> 3ac7e043
     }
 
     #[test]
     fn test_rwlock_secondary_index() {
         let (key_start, key_end, secondary_indexes) = create_rwlock_secondary_index_state();
-<<<<<<< HEAD
-        let index = AccountsIndex::<bool>::default();
-        run_test_secondary_indexes(
-            &index,
-            &index.spl_token_owner_index,
-            key_start,
-            key_end,
-            &secondary_indexes,
-        );
-=======
         let index = AccountsIndex::<bool>::default_for_tests();
         for token_id in [inline_spl_token::id(), inline_spl_token_2022::id()] {
             run_test_spl_token_secondary_indexes(
@@ -4546,10 +4205,9 @@
                 &index.spl_token_owner_index,
                 key_start,
                 key_end,
-                &secondary_indexes,
+            &secondary_indexes,
             );
         }
->>>>>>> 3ac7e043
     }
 
     #[allow(clippy::clone_on_copy)]
@@ -4570,11 +4228,7 @@
         let mut account_data1 = vec![0; inline_spl_token::Account::get_packed_len()];
         account_data1[index_key_start..index_key_end]
             .clone_from_slice(&(secondary_key1.to_bytes()));
-<<<<<<< HEAD
-        let mut account_data2 = vec![0; inline_spl_token_v2_0::state::Account::get_packed_len()];
-=======
         let mut account_data2 = vec![0; inline_spl_token::Account::get_packed_len()];
->>>>>>> 3ac7e043
         account_data2[index_key_start..index_key_end]
             .clone_from_slice(&(secondary_key2.to_bytes()));
 
@@ -4627,11 +4281,7 @@
         // was outdated by the update in the later slot, the primary account key is still alive,
         // so both secondary keys will still be kept alive.
         index.add_root(later_slot, false);
-<<<<<<< HEAD
-        index
-            .get_account_write_entry(&account_key)
-            .unwrap()
-            .slot_list_mut(|slot_list| {
+        index.slot_list_mut(&account_key, |slot_list| {
                 index.purge_older_root_entries(slot_list, &mut vec![], None)
             });
 
@@ -4641,18 +4291,6 @@
             &account_key,
         );
 
-=======
-        index.slot_list_mut(&account_key, |slot_list| {
-            index.purge_older_root_entries(slot_list, &mut vec![], None)
-        });
-
-        check_secondary_index_mapping_correct(
-            secondary_index,
-            &[secondary_key1, secondary_key2],
-            &account_key,
-        );
-
->>>>>>> 3ac7e043
         // Removing the remaining entry for this pubkey in the index should mark the
         // pubkey as dead and finally remove all the secondary indexes
         let mut reclaims = vec![];
