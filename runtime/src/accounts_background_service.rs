// Service to clean up dead slots in accounts_db
//
// This can be expensive since we have to walk the append vecs being cleaned up.

use {
    crate::{
        bank::{Bank, BankSlotDelta, DropCallback},
        bank_forks::BankForks,
        snapshot_config::SnapshotConfig,
        snapshot_package::{AccountsPackageSender, SnapshotType},
        snapshot_utils::{self, SnapshotError},
    },
    crossbeam_channel::{Receiver, SendError, Sender},
    log::*,
    rand::{thread_rng, Rng},
    solana_measure::measure::Measure,
    solana_sdk::{
        clock::{BankId, Slot},
        hash::Hash,
    },
    std::{
        boxed::Box,
        fmt::{Debug, Formatter},
        sync::{
            atomic::{AtomicBool, Ordering},
            Arc, RwLock,
        },
        thread::{self, sleep, Builder, JoinHandle},
        time::{Duration, Instant},
    },
};

const INTERVAL_MS: u64 = 100;
const SHRUNKEN_ACCOUNT_PER_SEC: usize = 250;
const SHRUNKEN_ACCOUNT_PER_INTERVAL: usize =
    SHRUNKEN_ACCOUNT_PER_SEC / (1000 / INTERVAL_MS as usize);
const CLEAN_INTERVAL_BLOCKS: u64 = 100;

// This value is chosen to spread the dropping cost over 3 expiration checks
// RecycleStores are fully populated almost all of its lifetime. So, otherwise
// this would drop MAX_RECYCLE_STORES mmaps at once in the worst case...
// (Anyway, the dropping part is outside the AccountsDb::recycle_stores lock
// and dropped in this AccountsBackgroundServe, so this shouldn't matter much)
const RECYCLE_STORE_EXPIRATION_INTERVAL_SECS: u64 = crate::accounts_db::EXPIRATION_TTL_SECONDS / 3;

pub type SnapshotRequestSender = Sender<SnapshotRequest>;
pub type SnapshotRequestReceiver = Receiver<SnapshotRequest>;
pub type DroppedSlotsSender = Sender<(Slot, BankId)>;
pub type DroppedSlotsReceiver = Receiver<(Slot, BankId)>;

#[derive(Clone)]
pub struct SendDroppedBankCallback {
    sender: DroppedSlotsSender,
}

impl DropCallback for SendDroppedBankCallback {
    fn callback(&self, bank: &Bank) {
        if let Err(e) = self.sender.send((bank.slot(), bank.bank_id())) {
            warn!("Error sending dropped banks: {:?}", e);
        }
    }

    fn clone_box(&self) -> Box<dyn DropCallback + Send + Sync> {
        Box::new(self.clone())
    }
}

impl Debug for SendDroppedBankCallback {
    fn fmt(&self, f: &mut Formatter) -> std::fmt::Result {
        write!(f, "SendDroppedBankCallback({:p})", self)
    }
}

impl SendDroppedBankCallback {
    pub fn new(sender: DroppedSlotsSender) -> Self {
        Self { sender }
    }
}

pub struct SnapshotRequest {
    pub snapshot_root_bank: Arc<Bank>,
    pub status_cache_slot_deltas: Vec<BankSlotDelta>,
}

pub struct SnapshotRequestHandler {
    pub snapshot_config: SnapshotConfig,
    pub snapshot_request_receiver: SnapshotRequestReceiver,
    pub accounts_package_sender: AccountsPackageSender,
}

impl SnapshotRequestHandler {
    // Returns the latest requested snapshot slot, if one exists
    pub fn handle_snapshot_requests(
        &self,
        accounts_db_caching_enabled: bool,
        test_hash_calculation: bool,
        use_index_hash_calculation: bool,
        non_snapshot_time_us: u128,
        last_full_snapshot_slot: &mut Option<Slot>,
    ) -> Option<Result<u64, SnapshotError>> {
        self.snapshot_request_receiver
            .try_iter()
            .last()
            .map(|snapshot_request| {
                let mut total_time = Measure::start("snapshot_request_receiver_total_time");
                let SnapshotRequest {
                    snapshot_root_bank,
                    status_cache_slot_deltas,
                } = snapshot_request;

                let previous_hash = if test_hash_calculation {
                    // We have to use the index version here.
                    // We cannot calculate the non-index way because cache has not been flushed and stores don't match reality.
                    snapshot_root_bank.update_accounts_hash_with_index_option(true, false, false)
                } else {
                    Hash::default()
                };

                let mut shrink_time = Measure::start("shrink_time");
                if !accounts_db_caching_enabled {
                    snapshot_root_bank
                        .process_stale_slot_with_budget(0, SHRUNKEN_ACCOUNT_PER_INTERVAL);
                }
                shrink_time.stop();

                let mut flush_accounts_cache_time = Measure::start("flush_accounts_cache_time");
                if accounts_db_caching_enabled {
                    // Forced cache flushing MUST flush all roots <= snapshot_root_bank.slot().
                    // That's because `snapshot_root_bank.slot()` must be root at this point,
                    // and contains relevant updates because each bank has at least 1 account update due
                    // to sysvar maintenance. Otherwise, this would cause missing storages in the snapshot
                    snapshot_root_bank.force_flush_accounts_cache();
                    // Ensure all roots <= `self.slot()` have been flushed.
                    // Note `max_flush_root` could be larger than self.slot() if there are
                    // `> MAX_CACHE_SLOT` cached and rooted slots which triggered earlier flushes.
                    assert!(
                        snapshot_root_bank.slot()
                            <= snapshot_root_bank
                                .rc
                                .accounts
                                .accounts_db
                                .accounts_cache
                                .fetch_max_flush_root()
                    );
                }
                flush_accounts_cache_time.stop();

                let mut hash_time = Measure::start("hash_time");
                let this_hash = snapshot_root_bank.update_accounts_hash_with_index_option(
                    use_index_hash_calculation,
                    test_hash_calculation,
                    false,
                );
                let hash_for_testing = if test_hash_calculation {
                    assert_eq!(previous_hash, this_hash);
                    Some(snapshot_root_bank.get_accounts_hash())
                } else {
                    None
                };
                hash_time.stop();

                let mut clean_time = Measure::start("clean_time");
                // Don't clean the slot we're snapshotting because it may have zero-lamport
                // accounts that were included in the bank delta hash when the bank was frozen,
                // and if we clean them here, the newly created snapshot's hash may not match
                // the frozen hash.
                snapshot_root_bank.clean_accounts(true, false, *last_full_snapshot_slot);
                clean_time.stop();

                if accounts_db_caching_enabled {
                    shrink_time = Measure::start("shrink_time");
                    snapshot_root_bank.shrink_candidate_slots();
                    shrink_time.stop();
                }

                let block_height = snapshot_root_bank.block_height();
                let snapshot_type = if snapshot_utils::should_take_full_snapshot(
                    block_height,
                    self.snapshot_config.full_snapshot_archive_interval_slots,
                ) {
                    *last_full_snapshot_slot = Some(snapshot_root_bank.slot());
                    Some(SnapshotType::FullSnapshot)
                } else if snapshot_utils::should_take_incremental_snapshot(
                    block_height,
                    self.snapshot_config
                        .incremental_snapshot_archive_interval_slots,
                    *last_full_snapshot_slot,
                ) {
                    Some(SnapshotType::IncrementalSnapshot(
                        last_full_snapshot_slot.unwrap(),
                    ))
                } else {
                    None
                };

                // Snapshot the bank and send over an accounts package
                let mut snapshot_time = Measure::start("snapshot_time");
                let result = snapshot_utils::snapshot_bank(
                    snapshot_root_bank.clone(),
                    status_cache_slot_deltas,
                    &self.accounts_package_sender,
                    &self.snapshot_config.bank_snapshots_dir,
                    &self.snapshot_config.snapshot_archives_dir,
                    self.snapshot_config.snapshot_version,
                    self.snapshot_config.archive_format,
                    hash_for_testing,
                    snapshot_type,
                );
                if let Err(e) = result {
                    warn!(
                        "Error taking bank snapshot. slot: {}, snapshot type: {:?}, err: {:?}",
                        snapshot_root_bank.slot(),
                        snapshot_type,
                        e,
                    );

                    if Self::is_snapshot_error_fatal(&e) {
                        return Err(e);
                    }
                }
                snapshot_time.stop();
                info!("Took bank snapshot. snapshot type: {:?}, slot: {}, accounts hash: {}, bank hash: {}",
                      snapshot_type,
                      snapshot_root_bank.slot(),
                      snapshot_root_bank.get_accounts_hash(),
                      snapshot_root_bank.hash(),
                  );

                // Cleanup outdated snapshots
                let mut purge_old_snapshots_time = Measure::start("purge_old_snapshots_time");
                snapshot_utils::purge_old_bank_snapshots(&self.snapshot_config.bank_snapshots_dir);
                purge_old_snapshots_time.stop();
                total_time.stop();

                datapoint_info!(
                    "handle_snapshot_requests-timing",
                    ("hash_time", hash_time.as_us(), i64),
                    (
                        "flush_accounts_cache_time",
                        flush_accounts_cache_time.as_us(),
                        i64
                    ),
                    ("shrink_time", shrink_time.as_us(), i64),
                    ("clean_time", clean_time.as_us(), i64),
                    ("snapshot_time", snapshot_time.as_us(), i64),
                    (
                        "purge_old_snapshots_time",
                        purge_old_snapshots_time.as_us(),
                        i64
                    ),
                    ("total_us", total_time.as_us(), i64),
                    ("non_snapshot_time_us", non_snapshot_time_us, i64),
                );
                Ok(snapshot_root_bank.block_height())
            })
    }

    /// Check if a SnapshotError should be treated as 'fatal' by SnapshotRequestHandler, and
    /// `handle_snapshot_requests()` in particular.  Fatal errors will cause the node to shutdown.
    /// Non-fatal errors are logged and then swallowed.
    ///
    /// All `SnapshotError`s are enumerated, and there is **NO** default case.  This way, if
    /// a new error is added to SnapshotError, a conscious decision must be made on how it should
    /// be handled.
    fn is_snapshot_error_fatal(err: &SnapshotError) -> bool {
        match err {
            SnapshotError::Io(..) => true,
            SnapshotError::Serialize(..) => true,
            SnapshotError::ArchiveGenerationFailure(..) => true,
            SnapshotError::StoragePathSymlinkInvalid => true,
            SnapshotError::UnpackError(..) => true,
            SnapshotError::AccountsPackageSendError(..) => true,
            SnapshotError::IoWithSource(..) => true,
            SnapshotError::PathToFileNameError(..) => true,
            SnapshotError::FileNameToStrError(..) => true,
            SnapshotError::ParseSnapshotArchiveFileNameError(..) => true,
            SnapshotError::MismatchedBaseSlot(..) => true,
            SnapshotError::NoSnapshotArchives => true,
            SnapshotError::MismatchedSlotHash(..) => true,
<<<<<<< HEAD
            SnapshotError::EvmStateError(..) => true,
=======
            SnapshotError::VerifySlotDeltas(..) => true,
>>>>>>> 55438c03
        }
    }
}

#[derive(Default)]
pub struct AbsRequestSender {
    snapshot_request_sender: Option<SnapshotRequestSender>,
}

impl AbsRequestSender {
    pub fn new(snapshot_request_sender: Option<SnapshotRequestSender>) -> Self {
        AbsRequestSender {
            snapshot_request_sender,
        }
    }

    pub fn is_snapshot_creation_enabled(&self) -> bool {
        self.snapshot_request_sender.is_some()
    }

    pub fn send_snapshot_request(
        &self,
        snapshot_request: SnapshotRequest,
    ) -> Result<(), SendError<SnapshotRequest>> {
        if let Some(ref snapshot_request_sender) = self.snapshot_request_sender {
            snapshot_request_sender.send(snapshot_request)
        } else {
            Ok(())
        }
    }
}

pub struct AbsRequestHandler {
    pub snapshot_request_handler: Option<SnapshotRequestHandler>,
    pub pruned_banks_receiver: DroppedSlotsReceiver,
}

impl AbsRequestHandler {
    // Returns the latest requested snapshot block height, if one exists
    pub fn handle_snapshot_requests(
        &self,
        accounts_db_caching_enabled: bool,
        test_hash_calculation: bool,
        use_index_hash_calculation: bool,
        non_snapshot_time_us: u128,
        last_full_snapshot_slot: &mut Option<Slot>,
    ) -> Option<Result<u64, SnapshotError>> {
        self.snapshot_request_handler
            .as_ref()
            .and_then(|snapshot_request_handler| {
                snapshot_request_handler.handle_snapshot_requests(
                    accounts_db_caching_enabled,
                    test_hash_calculation,
                    use_index_hash_calculation,
                    non_snapshot_time_us,
                    last_full_snapshot_slot,
                )
            })
    }

    /// `is_from_abs` is true if the caller is the AccountsBackgroundService
    pub fn handle_pruned_banks(&self, bank: &Bank, is_from_abs: bool) -> usize {
        let mut count = 0;
        for (pruned_slot, pruned_bank_id) in self.pruned_banks_receiver.try_iter() {
            count += 1;
            bank.rc
                .accounts
                .purge_slot(pruned_slot, pruned_bank_id, is_from_abs);

            let evm_state = bank.evm_state.read().unwrap();
            let storage = evm_state.kvs();
            let handle_evm_error = move || -> evm_state::storage::Result<()> {
                if let Some(h) = storage.purge_slot(pruned_slot)? {
                    // TODO: Rewrite it as long lived RootCleanupService.
                    let mut cleaner = evm_state::storage::RootCleanup::new(storage, vec![h]);
                    cleaner.cleanup()?
                }
                Ok(())
            };
            if let Err(e) = handle_evm_error() {
                error!("Cannot purge evm_state slot: {}, error: {}", pruned_slot, e)
                //TODO: Save last hashes list, to perform cleanup if it was recoverable error.
            }
        }

        count
    }
}

pub struct AccountsBackgroundService {
    t_background: JoinHandle<()>,
}

impl AccountsBackgroundService {
    pub fn new(
        bank_forks: Arc<RwLock<BankForks>>,
        exit: &Arc<AtomicBool>,
        request_handler: AbsRequestHandler,
        accounts_db_caching_enabled: bool,
        test_hash_calculation: bool,
        use_index_hash_calculation: bool,
        mut last_full_snapshot_slot: Option<Slot>,
    ) -> Self {
        info!("AccountsBackgroundService active");
        let exit = exit.clone();
        let mut consumed_budget = 0;
        let mut last_cleaned_block_height = 0;
        let mut removed_slots_count = 0;
        let mut total_remove_slots_time = 0;
        let mut last_expiration_check_time = Instant::now();
        let t_background = Builder::new()
            .name("solana-bg-accounts".to_string())
            .spawn(move || {
                let mut last_snapshot_end_time = None;
                loop {
                    if exit.load(Ordering::Relaxed) {
                        break;
                    }

                    // Grab the current root bank
                    let bank = bank_forks.read().unwrap().root_bank().clone();

                    // Purge accounts of any dead slots
                    Self::remove_dead_slots(
                        &bank,
                        &request_handler,
                        &mut removed_slots_count,
                        &mut total_remove_slots_time,
                    );

                    Self::expire_old_recycle_stores(&bank, &mut last_expiration_check_time);

                    let non_snapshot_time = last_snapshot_end_time
                        .map(|last_snapshot_end_time: Instant| {
                            last_snapshot_end_time.elapsed().as_micros()
                        })
                        .unwrap_or_default();

                    // Check to see if there were any requests for snapshotting banks
                    // < the current root bank `bank` above.

                    // Claim: Any snapshot request for slot `N` found here implies that the last cleanup
                    // slot `M` satisfies `M < N`
                    //
                    // Proof: Assume for contradiction that we find a snapshot request for slot `N` here,
                    // but cleanup has already happened on some slot `M >= N`. Because the call to
                    // `bank.clean_accounts(true)` (in the code below) implies we only clean slots `<= bank - 1`,
                    // then that means in some *previous* iteration of this loop, we must have gotten a root
                    // bank for slot some slot `R` where `R > N`, but did not see the snapshot for `N` in the
                    // snapshot request channel.
                    //
                    // However, this is impossible because BankForks.set_root() will always flush the snapshot
                    // request for `N` to the snapshot request channel before setting a root `R > N`, and
                    // snapshot_request_handler.handle_requests() will always look for the latest
                    // available snapshot in the channel.
                    let snapshot_block_height_option_result = request_handler
                        .handle_snapshot_requests(
                            accounts_db_caching_enabled,
                            test_hash_calculation,
                            use_index_hash_calculation,
                            non_snapshot_time,
                            &mut last_full_snapshot_slot,
                        );
                    if snapshot_block_height_option_result.is_some() {
                        last_snapshot_end_time = Some(Instant::now());
                    }

                    if accounts_db_caching_enabled {
                        // Note that the flush will do an internal clean of the
                        // cache up to bank.slot(), so should be safe as long
                        // as any later snapshots that are taken are of
                        // slots >= bank.slot()
                        bank.flush_accounts_cache_if_needed();
                    }

                    if let Some(snapshot_block_height_result) = snapshot_block_height_option_result
                    {
                        // Safe, see proof above
                        if let Ok(snapshot_block_height) = snapshot_block_height_result {
                            assert!(last_cleaned_block_height <= snapshot_block_height);
                            last_cleaned_block_height = snapshot_block_height;
                        } else {
                            exit.store(true, Ordering::Relaxed);
                            return;
                        }
                    } else {
                        if accounts_db_caching_enabled {
                            bank.shrink_candidate_slots();
                        } else {
                            // under sustained writes, shrink can lag behind so cap to
                            // SHRUNKEN_ACCOUNT_PER_INTERVAL (which is based on INTERVAL_MS,
                            // which in turn roughly associated block time)
                            consumed_budget = bank
                                .process_stale_slot_with_budget(
                                    consumed_budget,
                                    SHRUNKEN_ACCOUNT_PER_INTERVAL,
                                )
                                .min(SHRUNKEN_ACCOUNT_PER_INTERVAL);
                        }
                        if bank.block_height() - last_cleaned_block_height
                            > (CLEAN_INTERVAL_BLOCKS + thread_rng().gen_range(0, 10))
                        {
                            if accounts_db_caching_enabled {
                                // Note that the flush will do an internal clean of the
                                // cache up to bank.slot(), so should be safe as long
                                // as any later snapshots that are taken are of
                                // slots >= bank.slot()
                                bank.force_flush_accounts_cache();
                            }
                            bank.clean_accounts(true, false, last_full_snapshot_slot);
                            last_cleaned_block_height = bank.block_height();
                        }
                    }
                    sleep(Duration::from_millis(INTERVAL_MS));
                }
            })
            .unwrap();
        Self { t_background }
    }

    pub fn join(self) -> thread::Result<()> {
        self.t_background.join()
    }

    fn remove_dead_slots(
        bank: &Bank,
        request_handler: &AbsRequestHandler,
        removed_slots_count: &mut usize,
        total_remove_slots_time: &mut u64,
    ) {
        let mut remove_slots_time = Measure::start("remove_slots_time");
        *removed_slots_count += request_handler.handle_pruned_banks(bank, true);
        remove_slots_time.stop();
        *total_remove_slots_time += remove_slots_time.as_us();

        if *removed_slots_count >= 100 {
            datapoint_info!(
                "remove_slots_timing",
                ("remove_slots_time", *total_remove_slots_time, i64),
                ("removed_slots_count", *removed_slots_count, i64),
            );
            *total_remove_slots_time = 0;
            *removed_slots_count = 0;
        }
    }

    fn expire_old_recycle_stores(bank: &Bank, last_expiration_check_time: &mut Instant) {
        let now = Instant::now();
        if now.duration_since(*last_expiration_check_time).as_secs()
            > RECYCLE_STORE_EXPIRATION_INTERVAL_SECS
        {
            bank.expire_old_recycle_stores();
            *last_expiration_check_time = now;
        }
    }
}

#[cfg(test)]
mod test {
    use {
        super::*,
        crate::genesis_utils::create_genesis_config,
        crossbeam_channel::unbounded,
        solana_sdk::{account::AccountSharedData, pubkey::Pubkey},
    };

    #[test]
    fn test_accounts_background_service_remove_dead_slots() {
        let genesis = create_genesis_config(10);
        let bank0 = Arc::new(Bank::new_for_tests(&genesis.genesis_config));
        let (pruned_banks_sender, pruned_banks_receiver) = unbounded();
        let request_handler = AbsRequestHandler {
            snapshot_request_handler: None,
            pruned_banks_receiver,
        };

        // Store an account in slot 0
        let account_key = Pubkey::new_unique();
        bank0.store_account(
            &account_key,
            &AccountSharedData::new(264, 0, &Pubkey::default()),
        );
        assert!(bank0.get_account(&account_key).is_some());
        pruned_banks_sender.send((0, 0)).unwrap();

        assert!(!bank0.rc.accounts.scan_slot(0, |_| Some(())).is_empty());

        AccountsBackgroundService::remove_dead_slots(&bank0, &request_handler, &mut 0, &mut 0);

        assert!(bank0.rc.accounts.scan_slot(0, |_| Some(())).is_empty());
    }
}<|MERGE_RESOLUTION|>--- conflicted
+++ resolved
@@ -277,11 +277,8 @@
             SnapshotError::MismatchedBaseSlot(..) => true,
             SnapshotError::NoSnapshotArchives => true,
             SnapshotError::MismatchedSlotHash(..) => true,
-<<<<<<< HEAD
             SnapshotError::EvmStateError(..) => true,
-=======
             SnapshotError::VerifySlotDeltas(..) => true,
->>>>>>> 55438c03
         }
     }
 }
