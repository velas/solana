// Service to clean up dead slots in accounts_db
//
// This can be expensive since we have to walk the append vecs being cleaned up.

use {
    crate::{
        bank::{Bank, BankSlotDelta, DropCallback},
        bank_forks::BankForks,
        snapshot_config::SnapshotConfig,
        snapshot_package::{AccountsPackageSender, SnapshotType},
        snapshot_utils::{self, SnapshotError},
    },
    crossbeam_channel::{Receiver, SendError, Sender},
    log::*,
    rand::{thread_rng, Rng},
    solana_measure::measure::Measure,
    solana_sdk::{
        clock::{BankId, Slot},
        hash::Hash,
    },
    std::{
        boxed::Box,
        fmt::{Debug, Formatter},
        sync::{
            atomic::{AtomicBool, Ordering},
            Arc, RwLock,
        },
        thread::{self, sleep, Builder, JoinHandle},
        time::{Duration, Instant},
    },
};

const INTERVAL_MS: u64 = 100;
const SHRUNKEN_ACCOUNT_PER_SEC: usize = 250;
const SHRUNKEN_ACCOUNT_PER_INTERVAL: usize =
    SHRUNKEN_ACCOUNT_PER_SEC / (1000 / INTERVAL_MS as usize);
const CLEAN_INTERVAL_BLOCKS: u64 = 100;

// This value is chosen to spread the dropping cost over 3 expiration checks
// RecycleStores are fully populated almost all of its lifetime. So, otherwise
// this would drop MAX_RECYCLE_STORES mmaps at once in the worst case...
// (Anyway, the dropping part is outside the AccountsDb::recycle_stores lock
// and dropped in this AccountsBackgroundServe, so this shouldn't matter much)
const RECYCLE_STORE_EXPIRATION_INTERVAL_SECS: u64 = crate::accounts_db::EXPIRATION_TTL_SECONDS / 3;

pub type SnapshotRequestSender = Sender<SnapshotRequest>;
pub type SnapshotRequestReceiver = Receiver<SnapshotRequest>;
pub type DroppedSlotsSender = Sender<(Slot, BankId)>;
pub type DroppedSlotsReceiver = Receiver<(Slot, BankId)>;

#[derive(Clone)]
pub struct SendDroppedBankCallback {
    sender: DroppedSlotsSender,
}

impl DropCallback for SendDroppedBankCallback {
    fn callback(&self, bank: &Bank) {
        if let Err(e) = self.sender.send((bank.slot(), bank.bank_id())) {
            warn!("Error sending dropped banks: {:?}", e);
        }
    }

    fn clone_box(&self) -> Box<dyn DropCallback + Send + Sync> {
        Box::new(self.clone())
    }
}

impl Debug for SendDroppedBankCallback {
    fn fmt(&self, f: &mut Formatter) -> std::fmt::Result {
        write!(f, "SendDroppedBankCallback({:p})", self)
    }
}

impl SendDroppedBankCallback {
    pub fn new(sender: DroppedSlotsSender) -> Self {
        Self { sender }
    }
}

pub struct SnapshotRequest {
    pub snapshot_root_bank: Arc<Bank>,
    pub status_cache_slot_deltas: Vec<BankSlotDelta>,
}

pub struct SnapshotRequestHandler {
    pub snapshot_config: SnapshotConfig,
    pub snapshot_request_receiver: SnapshotRequestReceiver,
    pub accounts_package_sender: AccountsPackageSender,
}

impl SnapshotRequestHandler {
    // Returns the latest requested snapshot slot, if one exists
    pub fn handle_snapshot_requests(
        &self,
        accounts_db_caching_enabled: bool,
        test_hash_calculation: bool,
        use_index_hash_calculation: bool,
        non_snapshot_time_us: u128,
        last_full_snapshot_slot: &mut Option<Slot>,
    ) -> Option<Result<u64, SnapshotError>> {
        self.snapshot_request_receiver
            .try_iter()
            .last()
            .map(|snapshot_request| {
                let mut total_time = Measure::start("snapshot_request_receiver_total_time");
                let SnapshotRequest {
                    snapshot_root_bank,
                    status_cache_slot_deltas,
                } = snapshot_request;

                let previous_hash = if test_hash_calculation {
                    // We have to use the index version here.
                    // We cannot calculate the non-index way because cache has not been flushed and stores don't match reality.
                    snapshot_root_bank.update_accounts_hash_with_index_option(true, false, None, false)
                } else {
                    Hash::default()
                };

                let mut shrink_time = Measure::start("shrink_time");
                if !accounts_db_caching_enabled {
                    snapshot_root_bank
                        .process_stale_slot_with_budget(0, SHRUNKEN_ACCOUNT_PER_INTERVAL);
                }
                shrink_time.stop();

                let mut flush_accounts_cache_time = Measure::start("flush_accounts_cache_time");
                if accounts_db_caching_enabled {
                    // Forced cache flushing MUST flush all roots <= snapshot_root_bank.slot().
                    // That's because `snapshot_root_bank.slot()` must be root at this point,
                    // and contains relevant updates because each bank has at least 1 account update due
                    // to sysvar maintenance. Otherwise, this would cause missing storages in the snapshot
                    snapshot_root_bank.force_flush_accounts_cache();
                    // Ensure all roots <= `self.slot()` have been flushed.
                    // Note `max_flush_root` could be larger than self.slot() if there are
                    // `> MAX_CACHE_SLOT` cached and rooted slots which triggered earlier flushes.
                    assert!(
                        snapshot_root_bank.slot()
                            <= snapshot_root_bank
                                .rc
                                .accounts
                                .accounts_db
                                .accounts_cache
                                .fetch_max_flush_root()
                    );
                }
                flush_accounts_cache_time.stop();

                let mut hash_time = Measure::start("hash_time");
                let this_hash = snapshot_root_bank.update_accounts_hash_with_index_option(
                    use_index_hash_calculation,
                    test_hash_calculation,
                    Some(snapshot_root_bank.epoch_schedule().slots_per_epoch),
                    false,
                );
                let hash_for_testing = if test_hash_calculation {
                    assert_eq!(previous_hash, this_hash);
                    Some(snapshot_root_bank.get_accounts_hash())
                } else {
                    None
                };
                hash_time.stop();

                let mut clean_time = Measure::start("clean_time");
                // Don't clean the slot we're snapshotting because it may have zero-lamport
                // accounts that were included in the bank delta hash when the bank was frozen,
                // and if we clean them here, the newly created snapshot's hash may not match
                // the frozen hash.
                snapshot_root_bank.clean_accounts(true, false, *last_full_snapshot_slot);
                clean_time.stop();

                if accounts_db_caching_enabled {
                    shrink_time = Measure::start("shrink_time");
                    snapshot_root_bank.shrink_candidate_slots();
                    shrink_time.stop();
                }

                let block_height = snapshot_root_bank.block_height();
                let snapshot_type = if snapshot_utils::should_take_full_snapshot(
                    block_height,
                    self.snapshot_config.full_snapshot_archive_interval_slots,
                ) {
                    *last_full_snapshot_slot = Some(snapshot_root_bank.slot());
                    Some(SnapshotType::FullSnapshot)
                } else if snapshot_utils::should_take_incremental_snapshot(
                    block_height,
                    self.snapshot_config
                        .incremental_snapshot_archive_interval_slots,
                    *last_full_snapshot_slot,
                ) {
                    Some(SnapshotType::IncrementalSnapshot(
                        last_full_snapshot_slot.unwrap(),
                    ))
                } else {
                    None
                };

                // Snapshot the bank and send over an accounts package
                let mut snapshot_time = Measure::start("snapshot_time");
<<<<<<< HEAD
                let r = snapshot_utils::snapshot_bank(
                    snapshot_root_bank.clone(),
=======
                let result = snapshot_utils::snapshot_bank(
                    &snapshot_root_bank,
>>>>>>> 3ac7e043
                    status_cache_slot_deltas,
                    &self.accounts_package_sender,
                    &self.snapshot_config.bank_snapshots_dir,
                    &self.snapshot_config.snapshot_archives_dir,
                    self.snapshot_config.snapshot_version,
                    self.snapshot_config.archive_format,
                    hash_for_testing,
                    snapshot_type,
                );
                if let Err(e) = result {
                    warn!(
                        "Error taking bank snapshot. slot: {}, snapshot type: {:?}, err: {:?}",
                        snapshot_root_bank.slot(),
                        snapshot_type,
                        e,
                    );

                    if Self::is_snapshot_error_fatal(&e) {
                        return Err(e);
                    }
                }
                snapshot_time.stop();
                info!("Took bank snapshot. snapshot type: {:?}, slot: {}, accounts hash: {}, bank hash: {}",
                      snapshot_type,
                      snapshot_root_bank.slot(),
                      snapshot_root_bank.get_accounts_hash(),
                      snapshot_root_bank.hash(),
                  );

                // Cleanup outdated snapshots
                let mut purge_old_snapshots_time = Measure::start("purge_old_snapshots_time");
                snapshot_utils::purge_old_bank_snapshots(&self.snapshot_config.bank_snapshots_dir);
                purge_old_snapshots_time.stop();
                total_time.stop();

                datapoint_info!(
                    "handle_snapshot_requests-timing",
                    ("hash_time", hash_time.as_us(), i64),
                    (
                        "flush_accounts_cache_time",
                        flush_accounts_cache_time.as_us(),
                        i64
                    ),
                    ("shrink_time", shrink_time.as_us(), i64),
                    ("clean_time", clean_time.as_us(), i64),
                    ("snapshot_time", snapshot_time.as_us(), i64),
                    (
                        "purge_old_snapshots_time",
                        purge_old_snapshots_time.as_us(),
                        i64
                    ),
                    ("total_us", total_time.as_us(), i64),
                    ("non_snapshot_time_us", non_snapshot_time_us, i64),
                );
                Ok(snapshot_root_bank.block_height())
            })
    }

    /// Check if a SnapshotError should be treated as 'fatal' by SnapshotRequestHandler, and
    /// `handle_snapshot_requests()` in particular.  Fatal errors will cause the node to shutdown.
    /// Non-fatal errors are logged and then swallowed.
    ///
    /// All `SnapshotError`s are enumerated, and there is **NO** default case.  This way, if
    /// a new error is added to SnapshotError, a conscious decision must be made on how it should
    /// be handled.
    fn is_snapshot_error_fatal(err: &SnapshotError) -> bool {
        match err {
            SnapshotError::Io(..) => true,
            SnapshotError::Serialize(..) => true,
            SnapshotError::ArchiveGenerationFailure(..) => true,
            SnapshotError::StoragePathSymlinkInvalid => true,
            SnapshotError::UnpackError(..) => true,
            SnapshotError::AccountsPackageSendError(..) => true,
            SnapshotError::IoWithSource(..) => true,
            SnapshotError::PathToFileNameError(..) => true,
            SnapshotError::FileNameToStrError(..) => true,
            SnapshotError::ParseSnapshotArchiveFileNameError(..) => true,
            SnapshotError::MismatchedBaseSlot(..) => true,
            SnapshotError::NoSnapshotArchives => true,
            SnapshotError::MismatchedSlotHash(..) => true,
        }
    }
}

#[derive(Default)]
pub struct AbsRequestSender {
    snapshot_request_sender: Option<SnapshotRequestSender>,
}

impl AbsRequestSender {
    pub fn new(snapshot_request_sender: Option<SnapshotRequestSender>) -> Self {
        AbsRequestSender {
            snapshot_request_sender,
        }
    }

    pub fn is_snapshot_creation_enabled(&self) -> bool {
        self.snapshot_request_sender.is_some()
    }

    pub fn send_snapshot_request(
        &self,
        snapshot_request: SnapshotRequest,
    ) -> Result<(), SendError<SnapshotRequest>> {
        if let Some(ref snapshot_request_sender) = self.snapshot_request_sender {
            snapshot_request_sender.send(snapshot_request)
        } else {
            Ok(())
        }
    }
}

pub struct AbsRequestHandler {
    pub snapshot_request_handler: Option<SnapshotRequestHandler>,
    pub pruned_banks_receiver: DroppedSlotsReceiver,
}

impl AbsRequestHandler {
    // Returns the latest requested snapshot block height, if one exists
    pub fn handle_snapshot_requests(
        &self,
        accounts_db_caching_enabled: bool,
        test_hash_calculation: bool,
        use_index_hash_calculation: bool,
        non_snapshot_time_us: u128,
        last_full_snapshot_slot: &mut Option<Slot>,
    ) -> Option<Result<u64, SnapshotError>> {
        self.snapshot_request_handler
            .as_ref()
            .and_then(|snapshot_request_handler| {
                snapshot_request_handler.handle_snapshot_requests(
                    accounts_db_caching_enabled,
                    test_hash_calculation,
                    use_index_hash_calculation,
                    non_snapshot_time_us,
                    last_full_snapshot_slot,
                )
            })
    }

    /// `is_from_abs` is true if the caller is the AccountsBackgroundService
    pub fn handle_pruned_banks(&self, bank: &Bank, is_from_abs: bool) -> usize {
        let mut count = 0;
        for (pruned_slot, pruned_bank_id) in self.pruned_banks_receiver.try_iter() {
            count += 1;
<<<<<<< HEAD
            bank.rc.accounts.purge_slot(pruned_slot);

            let evm_state = bank.evm_state.read().unwrap();
            let storage = evm_state.kvs();
            let handle_evm_error = move || -> evm_state::storage::Result<()> {
                if let Some(h) = storage.purge_slot(pruned_slot)? {
                    // TODO: Rewrite it as long lived RootCleanupService.
                    let mut cleaner = evm_state::storage::RootCleanup::new(storage, vec![h]);
                    cleaner.cleanup()?
                }
                Ok(())
            };
            if let Err(e) = handle_evm_error() {
                error!("Cannot purge evm_state slot: {}, error: {}", pruned_slot, e)
                //TODO: Save last hashes list, to perform cleanup if it was recoverable error.
            }
=======
            bank.rc
                .accounts
                .purge_slot(pruned_slot, pruned_bank_id, is_from_abs);
>>>>>>> 3ac7e043
        }

        count
    }
}

pub struct AccountsBackgroundService {
    t_background: JoinHandle<()>,
}

impl AccountsBackgroundService {
    pub fn new(
        bank_forks: Arc<RwLock<BankForks>>,
        exit: &Arc<AtomicBool>,
        request_handler: AbsRequestHandler,
        accounts_db_caching_enabled: bool,
        test_hash_calculation: bool,
        use_index_hash_calculation: bool,
        mut last_full_snapshot_slot: Option<Slot>,
    ) -> Self {
        info!("AccountsBackgroundService active");
        let exit = exit.clone();
        let mut consumed_budget = 0;
        let mut last_cleaned_block_height = 0;
        let mut removed_slots_count = 0;
        let mut total_remove_slots_time = 0;
        let mut last_expiration_check_time = Instant::now();
        let t_background = Builder::new()
            .name("solana-bg-accounts".to_string())
            .spawn(move || {
                let mut last_snapshot_end_time = None;
                loop {
                    if exit.load(Ordering::Relaxed) {
                        break;
                    }

                    // Grab the current root bank
                    let bank = bank_forks.read().unwrap().root_bank().clone();

                    // Purge accounts of any dead slots
                    Self::remove_dead_slots(
                        &bank,
                        &request_handler,
                        &mut removed_slots_count,
                        &mut total_remove_slots_time,
                    );

                    Self::expire_old_recycle_stores(&bank, &mut last_expiration_check_time);

                    let non_snapshot_time = last_snapshot_end_time
                        .map(|last_snapshot_end_time: Instant| {
                            last_snapshot_end_time.elapsed().as_micros()
                        })
                        .unwrap_or_default();

                    // Check to see if there were any requests for snapshotting banks
                    // < the current root bank `bank` above.

                    // Claim: Any snapshot request for slot `N` found here implies that the last cleanup
                    // slot `M` satisfies `M < N`
                    //
                    // Proof: Assume for contradiction that we find a snapshot request for slot `N` here,
                    // but cleanup has already happened on some slot `M >= N`. Because the call to
                    // `bank.clean_accounts(true)` (in the code below) implies we only clean slots `<= bank - 1`,
                    // then that means in some *previous* iteration of this loop, we must have gotten a root
                    // bank for slot some slot `R` where `R > N`, but did not see the snapshot for `N` in the
                    // snapshot request channel.
                    //
                    // However, this is impossible because BankForks.set_root() will always flush the snapshot
                    // request for `N` to the snapshot request channel before setting a root `R > N`, and
                    // snapshot_request_handler.handle_requests() will always look for the latest
                    // available snapshot in the channel.
                    let snapshot_block_height_option_result = request_handler
                        .handle_snapshot_requests(
                            accounts_db_caching_enabled,
                            test_hash_calculation,
                            use_index_hash_calculation,
                            non_snapshot_time,
                            &mut last_full_snapshot_slot,
                        );
                    if snapshot_block_height_option_result.is_some() {
                        last_snapshot_end_time = Some(Instant::now());
                    }

                    if accounts_db_caching_enabled {
                        // Note that the flush will do an internal clean of the
                        // cache up to bank.slot(), so should be safe as long
                        // as any later snapshots that are taken are of
                        // slots >= bank.slot()
                        bank.flush_accounts_cache_if_needed();
                    }

                    if let Some(snapshot_block_height_result) = snapshot_block_height_option_result
                    {
                        // Safe, see proof above
                        if let Ok(snapshot_block_height) = snapshot_block_height_result {
                            assert!(last_cleaned_block_height <= snapshot_block_height);
                            last_cleaned_block_height = snapshot_block_height;
                        } else {
                            exit.store(true, Ordering::Relaxed);
                            return;
                        }
                    } else {
                        if accounts_db_caching_enabled {
                            bank.shrink_candidate_slots();
                        } else {
                            // under sustained writes, shrink can lag behind so cap to
                            // SHRUNKEN_ACCOUNT_PER_INTERVAL (which is based on INTERVAL_MS,
                            // which in turn roughly associated block time)
                            consumed_budget = bank
                                .process_stale_slot_with_budget(
                                    consumed_budget,
                                    SHRUNKEN_ACCOUNT_PER_INTERVAL,
                                )
                                .min(SHRUNKEN_ACCOUNT_PER_INTERVAL);
                        }
                        if bank.block_height() - last_cleaned_block_height
                            > (CLEAN_INTERVAL_BLOCKS + thread_rng().gen_range(0, 10))
                        {
                            if accounts_db_caching_enabled {
                                // Note that the flush will do an internal clean of the
                                // cache up to bank.slot(), so should be safe as long
                                // as any later snapshots that are taken are of
                                // slots >= bank.slot()
                                bank.force_flush_accounts_cache();
                            }
                            bank.clean_accounts(true, false, last_full_snapshot_slot);
                            last_cleaned_block_height = bank.block_height();
                        }
                    }
                    sleep(Duration::from_millis(INTERVAL_MS));
                }
            })
            .unwrap();
        Self { t_background }
    }

    pub fn join(self) -> thread::Result<()> {
        self.t_background.join()
    }

    fn remove_dead_slots(
        bank: &Bank,
        request_handler: &AbsRequestHandler,
        removed_slots_count: &mut usize,
        total_remove_slots_time: &mut u64,
    ) {
        let mut remove_slots_time = Measure::start("remove_slots_time");
<<<<<<< HEAD
        *removed_slots_count += request_handler.handle_pruned_banks(bank);
=======
        *removed_slots_count += request_handler.handle_pruned_banks(bank, true);
>>>>>>> 3ac7e043
        remove_slots_time.stop();
        *total_remove_slots_time += remove_slots_time.as_us();

        if *removed_slots_count >= 100 {
            datapoint_info!(
                "remove_slots_timing",
                ("remove_slots_time", *total_remove_slots_time, i64),
                ("removed_slots_count", *removed_slots_count, i64),
            );
            *total_remove_slots_time = 0;
            *removed_slots_count = 0;
        }
    }

    fn expire_old_recycle_stores(bank: &Bank, last_expiration_check_time: &mut Instant) {
        let now = Instant::now();
        if now.duration_since(*last_expiration_check_time).as_secs()
            > RECYCLE_STORE_EXPIRATION_INTERVAL_SECS
        {
            bank.expire_old_recycle_stores();
            *last_expiration_check_time = now;
        }
    }
}

#[cfg(test)]
mod test {
    use {
        super::*,
        crate::genesis_utils::create_genesis_config,
        crossbeam_channel::unbounded,
        solana_sdk::{account::AccountSharedData, pubkey::Pubkey},
    };

    #[test]
    fn test_accounts_background_service_remove_dead_slots() {
        let genesis = create_genesis_config(10);
        let bank0 = Arc::new(Bank::new_for_tests(&genesis.genesis_config));
        let (pruned_banks_sender, pruned_banks_receiver) = unbounded();
        let request_handler = AbsRequestHandler {
            snapshot_request_handler: None,
            pruned_banks_receiver,
        };

        // Store an account in slot 0
        let account_key = Pubkey::new_unique();
        bank0.store_account(
            &account_key,
            &AccountSharedData::new(264, 0, &Pubkey::default()),
        );
        assert!(bank0.get_account(&account_key).is_some());
        pruned_banks_sender.send((0, 0)).unwrap();

        assert!(!bank0.rc.accounts.scan_slot(0, |_| Some(())).is_empty());

        AccountsBackgroundService::remove_dead_slots(&bank0, &request_handler, &mut 0, &mut 0);

        assert!(bank0.rc.accounts.scan_slot(0, |_| Some(())).is_empty());
    }
}<|MERGE_RESOLUTION|>--- conflicted
+++ resolved
@@ -196,13 +196,8 @@
 
                 // Snapshot the bank and send over an accounts package
                 let mut snapshot_time = Measure::start("snapshot_time");
-<<<<<<< HEAD
-                let r = snapshot_utils::snapshot_bank(
+                let result = snapshot_utils::snapshot_bank(
                     snapshot_root_bank.clone(),
-=======
-                let result = snapshot_utils::snapshot_bank(
-                    &snapshot_root_bank,
->>>>>>> 3ac7e043
                     status_cache_slot_deltas,
                     &self.accounts_package_sender,
                     &self.snapshot_config.bank_snapshots_dir,
@@ -283,6 +278,7 @@
             SnapshotError::MismatchedBaseSlot(..) => true,
             SnapshotError::NoSnapshotArchives => true,
             SnapshotError::MismatchedSlotHash(..) => true,
+            SnapshotError::EvmStateError(..) => true,
         }
     }
 }
@@ -348,8 +344,9 @@
         let mut count = 0;
         for (pruned_slot, pruned_bank_id) in self.pruned_banks_receiver.try_iter() {
             count += 1;
-<<<<<<< HEAD
-            bank.rc.accounts.purge_slot(pruned_slot);
+            bank.rc
+                .accounts
+                .purge_slot(pruned_slot, pruned_bank_id, is_from_abs);
 
             let evm_state = bank.evm_state.read().unwrap();
             let storage = evm_state.kvs();
@@ -365,11 +362,6 @@
                 error!("Cannot purge evm_state slot: {}, error: {}", pruned_slot, e)
                 //TODO: Save last hashes list, to perform cleanup if it was recoverable error.
             }
-=======
-            bank.rc
-                .accounts
-                .purge_slot(pruned_slot, pruned_bank_id, is_from_abs);
->>>>>>> 3ac7e043
         }
 
         count
@@ -518,11 +510,7 @@
         total_remove_slots_time: &mut u64,
     ) {
         let mut remove_slots_time = Measure::start("remove_slots_time");
-<<<<<<< HEAD
-        *removed_slots_count += request_handler.handle_pruned_banks(bank);
-=======
         *removed_slots_count += request_handler.handle_pruned_banks(bank, true);
->>>>>>> 3ac7e043
         remove_slots_time.stop();
         *total_remove_slots_time += remove_slots_time.as_us();
 
