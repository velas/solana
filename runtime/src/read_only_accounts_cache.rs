--- conflicted
+++ resolved
@@ -38,10 +38,7 @@
     data_size: AtomicUsize,
     hits: AtomicU64,
     misses: AtomicU64,
-<<<<<<< HEAD
-=======
     evicts: AtomicU64,
->>>>>>> 55438c03
 }
 
 impl ReadOnlyAccountsCache {
@@ -53,10 +50,7 @@
             data_size: AtomicUsize::default(),
             hits: AtomicU64::default(),
             misses: AtomicU64::default(),
-<<<<<<< HEAD
-=======
             evicts: AtomicU64::default(),
->>>>>>> 55438c03
         }
     }
 
@@ -110,24 +104,16 @@
             }
         };
         // Evict entries from the front of the queue.
-<<<<<<< HEAD
-=======
         let mut num_evicts = 0;
->>>>>>> 55438c03
         while self.data_size.load(Ordering::Relaxed) > self.max_data_size {
             let (pubkey, slot) = match self.queue.lock().unwrap().get_first() {
                 None => break,
                 Some(key) => *key,
             };
-<<<<<<< HEAD
-            self.remove(pubkey, slot);
-        }
-=======
             num_evicts += 1;
             self.remove(pubkey, slot);
         }
         self.evicts.fetch_add(num_evicts, Ordering::Relaxed);
->>>>>>> 55438c03
     }
 
     pub(crate) fn remove(&self, pubkey: Pubkey, slot: Slot) -> Option<AccountSharedData> {
@@ -149,11 +135,7 @@
         self.data_size.load(Ordering::Relaxed)
     }
 
-<<<<<<< HEAD
-    pub(crate) fn get_and_reset_stats(&self) -> (u64, u64) {
-=======
     pub(crate) fn get_and_reset_stats(&self) -> (u64, u64, u64) {
->>>>>>> 55438c03
         let hits = self.hits.swap(0, Ordering::Relaxed);
         let misses = self.misses.swap(0, Ordering::Relaxed);
         let evicts = self.evicts.swap(0, Ordering::Relaxed);
