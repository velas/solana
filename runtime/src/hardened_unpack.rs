--- conflicted
+++ resolved
@@ -353,17 +353,12 @@
         (["genesis.bin"], GNUSparse) => true,
         (["genesis.bin"], Regular) => true,
         (["rocksdb"], Directory) => true,
-<<<<<<< HEAD
         (["rocksdb", ..], GNUSparse) => true,
         (["rocksdb", ..], Regular) => true,
         (["evm-state-genesis"], Directory) => true,
         (["evm-state-genesis", ..], GNUSparse) => true,
         (["evm-state-genesis", ..], Regular) => true,
         (["evm-state-genesis", ..], Directory) => true,
-=======
-        (["rocksdb", _], GNUSparse) => true,
-        (["rocksdb", _], Regular) => true,
->>>>>>> 7759210f
         _ => false,
     }
 }
