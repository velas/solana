use crate::snapshot_utils::EVM_STATE_DIR;
use {
    bzip2::bufread::BzDecoder,
    log::*,
    rand::{thread_rng, Rng},
    solana_sdk::genesis_config::{GenesisConfig, DEFAULT_GENESIS_ARCHIVE, DEFAULT_GENESIS_FILE},
    std::{
        collections::HashMap,
        fs::{self, File},
        io::{BufReader, Read},
        path::{
            Component::{self, CurDir, Normal},
            Path, PathBuf,
        },
        time::Instant,
    },
    tar::{
        Archive,
        EntryType::{Directory, GNUSparse, Regular},
    },
    thiserror::Error,
};

#[derive(Error, Debug)]
pub enum UnpackError {
    #[error("IO error: {0}")]
    Io(#[from] std::io::Error),
    #[error("Archive error: {0}")]
    Archive(String),
}

pub type Result<T> = std::result::Result<T, UnpackError>;

// 64 TiB; some safe margin to the max 128 TiB in amd64 linux userspace VmSize
// (ref: https://unix.stackexchange.com/a/386555/364236)
// note that this is directly related to the mmaped data size
// so protect against insane value
// This is the file size including holes for sparse files
const MAX_SNAPSHOT_ARCHIVE_UNPACKED_APPARENT_SIZE: u64 = 64 * 1024 * 1024 * 1024 * 1024;

// 4 TiB;
// This is the actually consumed disk usage for sparse files
const MAX_SNAPSHOT_ARCHIVE_UNPACKED_ACTUAL_SIZE: u64 = 4 * 1024 * 1024 * 1024 * 1024;

const MAX_SNAPSHOT_ARCHIVE_UNPACKED_COUNT: u64 = 5_000_000;
pub const MAX_GENESIS_ARCHIVE_UNPACKED_SIZE: u64 = 700 * 1024 * 1024; // 700 MiB
const MAX_GENESIS_ARCHIVE_UNPACKED_COUNT: u64 = 100;

fn checked_total_size_sum(total_size: u64, entry_size: u64, limit_size: u64) -> Result<u64> {
    trace!(
        "checked_total_size_sum: {} + {} < {}",
        total_size,
        entry_size,
        limit_size,
    );
    let total_size = total_size.saturating_add(entry_size);
    if total_size > limit_size {
        return Err(UnpackError::Archive(format!(
            "too large archive: {} than limit: {}",
            total_size, limit_size,
        )));
    }
    Ok(total_size)
}

fn checked_total_count_increment(total_count: u64, limit_count: u64) -> Result<u64> {
    let total_count = total_count + 1;
    if total_count > limit_count {
        return Err(UnpackError::Archive(format!(
            "too many files in snapshot: {:?}",
            total_count
        )));
    }
    Ok(total_count)
}

fn check_unpack_result(unpack_result: bool, path: String) -> Result<()> {
    if !unpack_result {
        return Err(UnpackError::Archive(format!(
            "failed to unpack: {:?}",
            path
        )));
    }
    Ok(())
}

#[derive(Debug, PartialEq)]
pub enum UnpackPath<'a> {
    Valid(&'a Path),
    Ignore,
    Invalid,
}

fn unpack_archive<'a, A: Read, C>(
    archive: &mut Archive<A>,
    apparent_limit_size: u64,
    actual_limit_size: u64,
    limit_count: u64,
    mut entry_checker: C,
) -> Result<()>
where
    C: FnMut(&[&str], tar::EntryType) -> UnpackPath<'a>,
{
    let mut apparent_total_size: u64 = 0;
    let mut actual_total_size: u64 = 0;
    let mut total_count: u64 = 0;

    let mut total_entries = 0;
    let mut last_log_update = Instant::now();
    for entry in archive.entries()? {
        let mut entry = entry?;
        let path = entry.path()?;
        let path_str = path.display().to_string();

        // Although the `tar` crate safely skips at the actual unpacking, fail
        // first by ourselves when there are odd paths like including `..` or /
        // for our clearer pattern matching reasoning:
        //   https://docs.rs/tar/0.4.26/src/tar/entry.rs.html#371
        let parts = path.components().map(|p| match p {
            CurDir => Some("."),
            Normal(c) => c.to_str(),
            _ => None, // Prefix (for Windows) and RootDir are forbidden
        });

        // Reject old-style BSD directory entries that aren't explicitly tagged as directories
        let legacy_dir_entry =
            entry.header().as_ustar().is_none() && entry.path_bytes().ends_with(b"/");
        let kind = entry.header().entry_type();
        let reject_legacy_dir_entry = legacy_dir_entry && (kind != Directory);

        if parts.clone().any(|p| p.is_none()) || reject_legacy_dir_entry {
            return Err(UnpackError::Archive(format!(
                "invalid path found: {:?}",
                path_str
            )));
        }

        let parts: Vec<_> = parts.map(|p| p.unwrap()).collect();
        let unpack_dir = match entry_checker(parts.as_slice(), kind) {
            UnpackPath::Invalid => {
                return Err(UnpackError::Archive(format!(
                    "extra entry found: {:?} {:?}",
                    path_str,
                    entry.header().entry_type(),
                )));
            }
            UnpackPath::Ignore => {
                continue;
            }
            UnpackPath::Valid(unpack_dir) => unpack_dir,
        };

        apparent_total_size = checked_total_size_sum(
            apparent_total_size,
            entry.header().size()?,
            apparent_limit_size,
        )?;
        actual_total_size = checked_total_size_sum(
            actual_total_size,
            entry.header().entry_size()?,
            actual_limit_size,
        )?;
        total_count = checked_total_count_increment(total_count, limit_count)?;

        let target = sanitize_path(&entry.path()?, unpack_dir)?; // ? handles file system errors
        if target.is_none() {
            continue; // skip it
        }
        let target = target.unwrap();

        let unpack = entry.unpack(target);
        check_unpack_result(unpack.map(|_unpack| true)?, path_str)?;

        // Sanitize permissions.
        let mode = match entry.header().entry_type() {
            GNUSparse | Regular => 0o644,
            _ => 0o755,
        };
        set_perms(&unpack_dir.join(entry.path()?), mode)?;

        total_entries += 1;
        let now = Instant::now();
        if now.duration_since(last_log_update).as_secs() >= 10 {
            info!("unpacked {} entries so far...", total_entries);
            last_log_update = now;
        }
    }
    info!("unpacked {} entries total", total_entries);

    return Ok(());

    #[cfg(unix)]
    fn set_perms(dst: &Path, mode: u32) -> std::io::Result<()> {
        use std::os::unix::fs::PermissionsExt;

        let perm = fs::Permissions::from_mode(mode as _);
        fs::set_permissions(dst, perm)
    }

    #[cfg(windows)]
    fn set_perms(dst: &Path, _mode: u32) -> std::io::Result<()> {
        let mut perm = fs::metadata(dst)?.permissions();
        perm.set_readonly(false);
        fs::set_permissions(dst, perm)
    }
}

// return Err on file system error
// return Some(path) if path is good
// return None if we should skip this file
fn sanitize_path(entry_path: &Path, dst: &Path) -> Result<Option<PathBuf>> {
    // We cannot call unpack_in because it errors if we try to use 2 account paths.
    // So, this code is borrowed from unpack_in
    // ref: https://docs.rs/tar/*/tar/struct.Entry.html#method.unpack_in
    let mut file_dst = dst.to_path_buf();
    const SKIP: Result<Option<PathBuf>> = Ok(None);
    {
        let path = entry_path;
        for part in path.components() {
            match part {
                // Leading '/' characters, root paths, and '.'
                // components are just ignored and treated as "empty
                // components"
                Component::Prefix(..) | Component::RootDir | Component::CurDir => continue,

                // If any part of the filename is '..', then skip over
                // unpacking the file to prevent directory traversal
                // security issues.  See, e.g.: CVE-2001-1267,
                // CVE-2002-0399, CVE-2005-1918, CVE-2007-4131
                Component::ParentDir => return SKIP,

                Component::Normal(part) => file_dst.push(part),
            }
        }
    }

    // Skip cases where only slashes or '.' parts were seen, because
    // this is effectively an empty filename.
    if *dst == *file_dst {
        return SKIP;
    }

    // Skip entries without a parent (i.e. outside of FS root)
    let parent = match file_dst.parent() {
        Some(p) => p,
        None => return SKIP,
    };

    fs::create_dir_all(parent)?;

    // Here we are different than untar_in. The code for tar::unpack_in internally calling unpack is a little different.
    // ignore return value here
    validate_inside_dst(dst, parent)?;
    let target = parent.join(entry_path.file_name().unwrap());

    Ok(Some(target))
}

// copied from:
// https://github.com/alexcrichton/tar-rs/blob/d90a02f582c03dfa0fd11c78d608d0974625ae5d/src/entry.rs#L781
fn validate_inside_dst(dst: &Path, file_dst: &Path) -> Result<PathBuf> {
    // Abort if target (canonical) parent is outside of `dst`
    let canon_parent = file_dst.canonicalize().map_err(|err| {
        UnpackError::Archive(format!(
            "{} while canonicalizing {}",
            err,
            file_dst.display()
        ))
    })?;
    let canon_target = dst.canonicalize().map_err(|err| {
        UnpackError::Archive(format!("{} while canonicalizing {}", err, dst.display()))
    })?;
    if !canon_parent.starts_with(&canon_target) {
        return Err(UnpackError::Archive(format!(
            "trying to unpack outside of destination path: {}",
            canon_target.display()
        )));
    }
    Ok(canon_target)
}

/// Map from AppendVec file name to unpacked file system location
pub type UnpackedAppendVecMap = HashMap<String, PathBuf>;

// select/choose only 'index' out of each # of 'divisions' of total items.
pub struct ParallelSelector {
    pub index: usize,
    pub divisions: usize,
}

impl ParallelSelector {
    pub fn select_index(&self, index: usize) -> bool {
        index % self.divisions == self.index
    }
}

pub fn unpack_snapshot<A: Read>(
    archive: &mut Archive<A>,
    ledger_dir: &Path,
    account_paths: &[PathBuf],
    parallel_selector: Option<ParallelSelector>,
) -> Result<UnpackedAppendVecMap> {
    assert!(!account_paths.is_empty());
    let mut unpacked_append_vec_map = UnpackedAppendVecMap::new();
    let mut i = 0;

    unpack_archive(
        archive,
        MAX_SNAPSHOT_ARCHIVE_UNPACKED_APPARENT_SIZE,
        MAX_SNAPSHOT_ARCHIVE_UNPACKED_ACTUAL_SIZE,
        MAX_SNAPSHOT_ARCHIVE_UNPACKED_COUNT,
        |parts, kind| {
            if is_valid_snapshot_archive_entry(parts, kind) {
                i += 1;
                match &parallel_selector {
                    Some(parallel_selector) => {
                        if !parallel_selector.select_index(i - 1) {
                            return UnpackPath::Ignore;
                        }
                    }
                    None => {}
                };
                if let ["accounts", file] = parts {
                    // Randomly distribute the accounts files about the available `account_paths`,
                    let path_index = thread_rng().gen_range(0, account_paths.len());
                    match account_paths.get(path_index).map(|path_buf| {
                        unpacked_append_vec_map
                            .insert(file.to_string(), path_buf.join("accounts").join(file));
                        path_buf.as_path()
                    }) {
                        Some(path) => UnpackPath::Valid(path),
                        None => UnpackPath::Invalid,
                    }
                } else {
                    UnpackPath::Valid(ledger_dir)
                }
            } else {
                UnpackPath::Invalid
            }
        },
    )
    .map(|_| unpacked_append_vec_map)
}

#[allow(clippy::is_digit_ascii_radix)]
fn all_digits(v: &str) -> bool {
    if v.is_empty() {
        return false;
    }
    for x in v.chars() {
        if !x.is_digit(10) {
            return false;
        }
    }
    true
}

#[allow(clippy::is_digit_ascii_radix)]
fn like_storage(v: &str) -> bool {
    let mut periods = 0;
    let mut saw_numbers = false;
    for x in v.chars() {
        if !x.is_digit(10) {
            if x == '.' {
                if periods > 0 || !saw_numbers {
                    return false;
                }
                saw_numbers = false;
                periods += 1;
            } else {
                return false;
            }
        } else {
            saw_numbers = true;
        }
    }
    saw_numbers && periods == 1
}

fn is_valid_snapshot_archive_entry(parts: &[&str], kind: tar::EntryType) -> bool {
    match (parts, kind) {
        (["version"], Regular) => true,
        (["accounts"], Directory) => true,
        (["accounts", file], GNUSparse) if like_storage(file) => true,
        (["accounts", file], Regular) if like_storage(file) => true,
        (["snapshots"], Directory) => true,
        (["snapshots", "status_cache"], GNUSparse) => true,
        (["snapshots", "status_cache"], Regular) => true,
        (["snapshots", dir, file], GNUSparse) if all_digits(dir) && all_digits(file) => true,
        (["snapshots", dir, file], Regular) if all_digits(dir) && all_digits(file) => true,
        (["snapshots", dir], Directory) if all_digits(dir) => true,
        (["snapshots", dir, evm_state_dir], Directory)
            if *evm_state_dir == EVM_STATE_DIR && all_digits(dir) => true,
        (["snapshots", dir, evm_state_dir, ..], _)
            if *evm_state_dir == EVM_STATE_DIR && all_digits(dir) => true,
        _ => false,
    }
}

pub fn open_genesis_config(
    ledger_path: &Path,
    max_genesis_archive_unpacked_size: u64,
) -> GenesisConfig {
    GenesisConfig::load(ledger_path).unwrap_or_else(|load_err| {
        let genesis_package = ledger_path.join(DEFAULT_GENESIS_ARCHIVE);
        unpack_genesis_archive(
            &genesis_package,
            ledger_path,
            max_genesis_archive_unpacked_size,
        )
        .unwrap_or_else(|unpack_err| {
            warn!(
                "Failed to open ledger genesis_config at {:?}: {}, {}",
                ledger_path, load_err, unpack_err,
            );
            std::process::exit(1);
        });

        // loading must succeed at this moment
        GenesisConfig::load(ledger_path).unwrap()
    })
}

pub fn unpack_genesis_archive(
    archive_filename: &Path,
    destination_dir: &Path,
    max_genesis_archive_unpacked_size: u64,
) -> std::result::Result<(), UnpackError> {
    info!("Extracting {:?}...", archive_filename);
    let extract_start = Instant::now();

    fs::create_dir_all(destination_dir)?;
    let tar_bz2 = File::open(archive_filename)?;
    let tar = BzDecoder::new(BufReader::new(tar_bz2));
    let mut archive = Archive::new(tar);
    unpack_genesis(
        &mut archive,
        destination_dir,
        max_genesis_archive_unpacked_size,
    )?;
    info!(
        "Extracted {:?} in {:?}",
        archive_filename,
        Instant::now().duration_since(extract_start)
    );
    Ok(())
}

fn unpack_genesis<A: Read>(
    archive: &mut Archive<A>,
    unpack_dir: &Path,
    max_genesis_archive_unpacked_size: u64,
) -> Result<()> {
    unpack_archive(
        archive,
        max_genesis_archive_unpacked_size,
        max_genesis_archive_unpacked_size,
        MAX_GENESIS_ARCHIVE_UNPACKED_COUNT,
        |p, k| is_valid_genesis_archive_entry(unpack_dir, p, k),
    )
}

fn is_valid_genesis_archive_entry<'a>(
    unpack_dir: &'a Path,
    parts: &[&str],
    kind: tar::EntryType,
) -> UnpackPath<'a> {
    trace!("validating: {:?} {:?}", parts, kind);
    #[allow(clippy::match_like_matches_macro)]
    match (parts, kind) {
        ([DEFAULT_GENESIS_FILE], GNUSparse) => UnpackPath::Valid(unpack_dir),
        ([DEFAULT_GENESIS_FILE], Regular) => UnpackPath::Valid(unpack_dir),
        (["rocksdb"], Directory) => UnpackPath::Ignore,
<<<<<<< HEAD
        (["rocksdb"], _) => UnpackPath::Ignore,
        (["rocksdb", _], GNUSparse) => UnpackPath::Ignore,
        (["rocksdb", _], Regular) => UnpackPath::Ignore,
        (["evm-state-genesis"], Directory) => UnpackPath::Valid(unpack_dir),
        (["evm-state-genesis", ..], GNUSparse) => UnpackPath::Valid(unpack_dir),
        (["evm-state-genesis", ..], Regular) => UnpackPath::Valid(unpack_dir),
        (["evm-state-genesis", ..], Directory) => UnpackPath::Valid(unpack_dir),
=======
        (["rocksdb", _], GNUSparse) => UnpackPath::Ignore,
        (["rocksdb", _], Regular) => UnpackPath::Ignore,
        (["rocksdb_fifo"], Directory) => UnpackPath::Ignore,
        (["rocksdb_fifo", _], GNUSparse) => UnpackPath::Ignore,
        (["rocksdb_fifo", _], Regular) => UnpackPath::Ignore,
>>>>>>> 55438c03
        _ => UnpackPath::Invalid,
    }
}

#[cfg(test)]
mod tests {
    use {
        super::*,
        assert_matches::assert_matches,
        tar::{Builder, Header},
    };

    #[test]
    fn test_archive_is_valid_entry() {
        assert!(is_valid_snapshot_archive_entry(
            &["snapshots"],
            tar::EntryType::Directory
        ));
        assert!(!is_valid_snapshot_archive_entry(
            &["snapshots", ""],
            tar::EntryType::Directory
        ));
        assert!(is_valid_snapshot_archive_entry(
            &["snapshots", "3"],
            tar::EntryType::Directory
        ));
        assert!(is_valid_snapshot_archive_entry(
            &["snapshots", "3", "3"],
            tar::EntryType::Regular
        ));
        assert!(is_valid_snapshot_archive_entry(
            &["version"],
            tar::EntryType::Regular
        ));
        assert!(is_valid_snapshot_archive_entry(
            &["accounts"],
            tar::EntryType::Directory
        ));
        assert!(!is_valid_snapshot_archive_entry(
            &["accounts", ""],
            tar::EntryType::Regular
        ));

        assert!(!is_valid_snapshot_archive_entry(
            &["snapshots"],
            tar::EntryType::Regular
        ));
        assert!(!is_valid_snapshot_archive_entry(
            &["snapshots", "x0"],
            tar::EntryType::Directory
        ));
        assert!(!is_valid_snapshot_archive_entry(
            &["snapshots", "0x"],
            tar::EntryType::Directory
        ));
        assert!(!is_valid_snapshot_archive_entry(
            &["snapshots", "①"],
            tar::EntryType::Directory
        ));
        assert!(!is_valid_snapshot_archive_entry(
            &["snapshots", "0", "aa"],
            tar::EntryType::Regular
        ));
        assert!(!is_valid_snapshot_archive_entry(
            &["aaaa"],
            tar::EntryType::Regular
        ));
    }

    #[test]
    fn test_valid_snapshot_accounts() {
        solana_logger::setup();
        assert!(is_valid_snapshot_archive_entry(
            &["accounts", "0.0"],
            tar::EntryType::Regular
        ));
        assert!(is_valid_snapshot_archive_entry(
            &["accounts", "01829.077"],
            tar::EntryType::Regular
        ));

        assert!(!is_valid_snapshot_archive_entry(
            &["accounts", "1.2.34"],
            tar::EntryType::Regular
        ));
        assert!(!is_valid_snapshot_archive_entry(
            &["accounts", "12."],
            tar::EntryType::Regular
        ));
        assert!(!is_valid_snapshot_archive_entry(
            &["accounts", ".12"],
            tar::EntryType::Regular
        ));
        assert!(!is_valid_snapshot_archive_entry(
            &["accounts", "0x0"],
            tar::EntryType::Regular
        ));
        assert!(!is_valid_snapshot_archive_entry(
            &["accounts", "abc"],
            tar::EntryType::Regular
        ));
        assert!(!is_valid_snapshot_archive_entry(
            &["accounts", "232323"],
            tar::EntryType::Regular
        ));
        assert!(!is_valid_snapshot_archive_entry(
            &["accounts", "৬.¾"],
            tar::EntryType::Regular
        ));
    }

    #[test]
    #[ignore]
    fn test_archive_is_valid_archive_entry() {
        let path = Path::new("");
        assert_eq!(
            is_valid_genesis_archive_entry(path, &["genesis.bin"], tar::EntryType::Regular),
            UnpackPath::Valid(path)
        );
        assert_eq!(
            is_valid_genesis_archive_entry(path, &["genesis.bin"], tar::EntryType::GNUSparse,),
            UnpackPath::Valid(path)
        );
        assert_eq!(
            is_valid_genesis_archive_entry(path, &["rocksdb"], tar::EntryType::Directory),
            UnpackPath::Ignore
        );
        assert_eq!(
            is_valid_genesis_archive_entry(path, &["rocksdb", "foo"], tar::EntryType::Regular),
            UnpackPath::Ignore
        );
        assert_eq!(
            is_valid_genesis_archive_entry(path, &["rocksdb", "foo"], tar::EntryType::GNUSparse,),
            UnpackPath::Ignore
        );
        assert_eq!(
<<<<<<< HEAD
            is_valid_genesis_archive_entry(path, &["rocksdb"], tar::EntryType::Regular),
=======
            is_valid_genesis_archive_entry(path, &["rocksdb_fifo"], tar::EntryType::Directory),
            UnpackPath::Ignore
        );
        assert_eq!(
            is_valid_genesis_archive_entry(path, &["rocksdb_fifo", "foo"], tar::EntryType::Regular),
            UnpackPath::Ignore
        );
        assert_eq!(
            is_valid_genesis_archive_entry(
                path,
                &["rocksdb_fifo", "foo"],
                tar::EntryType::GNUSparse,
            ),
>>>>>>> 55438c03
            UnpackPath::Ignore
        );
        assert_eq!(
            is_valid_genesis_archive_entry(path, &["aaaa"], tar::EntryType::Regular),
            UnpackPath::Invalid
        );
        assert_eq!(
            is_valid_genesis_archive_entry(path, &["aaaa"], tar::EntryType::GNUSparse,),
            UnpackPath::Invalid
        );
        assert_eq!(
<<<<<<< HEAD
            is_valid_genesis_archive_entry(path, &["rocksdb"], tar::EntryType::GNUSparse,),
            UnpackPath::Ignore
        );
        assert_eq!(
            is_valid_genesis_archive_entry(path, &["rocksdb", "foo"], tar::EntryType::Directory,),
            UnpackPath::Ignore
=======
            is_valid_genesis_archive_entry(path, &["rocksdb"], tar::EntryType::Regular),
            UnpackPath::Invalid
        );
        assert_eq!(
            is_valid_genesis_archive_entry(path, &["rocksdb"], tar::EntryType::GNUSparse,),
            UnpackPath::Invalid
        );
        assert_eq!(
            is_valid_genesis_archive_entry(path, &["rocksdb", "foo"], tar::EntryType::Directory,),
            UnpackPath::Invalid
>>>>>>> 55438c03
        );
        assert_eq!(
            is_valid_genesis_archive_entry(
                path,
                &["rocksdb", "foo", "bar"],
                tar::EntryType::Directory,
            ),
            UnpackPath::Invalid
        );
        assert_eq!(
            is_valid_genesis_archive_entry(
                path,
                &["rocksdb", "foo", "bar"],
                tar::EntryType::Regular
            ),
            UnpackPath::Invalid
        );
        assert_eq!(
            is_valid_genesis_archive_entry(
                path,
                &["rocksdb", "foo", "bar"],
                tar::EntryType::GNUSparse
            ),
            UnpackPath::Invalid
        );
<<<<<<< HEAD
=======
        assert_eq!(
            is_valid_genesis_archive_entry(path, &["rocksdb_fifo"], tar::EntryType::Regular),
            UnpackPath::Invalid
        );
        assert_eq!(
            is_valid_genesis_archive_entry(path, &["rocksdb_fifo"], tar::EntryType::GNUSparse,),
            UnpackPath::Invalid
        );
        assert_eq!(
            is_valid_genesis_archive_entry(
                path,
                &["rocksdb_fifo", "foo"],
                tar::EntryType::Directory,
            ),
            UnpackPath::Invalid
        );
        assert_eq!(
            is_valid_genesis_archive_entry(
                path,
                &["rocksdb_fifo", "foo", "bar"],
                tar::EntryType::Directory,
            ),
            UnpackPath::Invalid
        );
        assert_eq!(
            is_valid_genesis_archive_entry(
                path,
                &["rocksdb_fifo", "foo", "bar"],
                tar::EntryType::Regular
            ),
            UnpackPath::Invalid
        );
        assert_eq!(
            is_valid_genesis_archive_entry(
                path,
                &["rocksdb_fifo", "foo", "bar"],
                tar::EntryType::GNUSparse
            ),
            UnpackPath::Invalid
        );
>>>>>>> 55438c03
    }

    fn with_finalize_and_unpack<C>(archive: tar::Builder<Vec<u8>>, checker: C) -> Result<()>
    where
        C: Fn(&mut Archive<BufReader<&[u8]>>, &Path) -> Result<()>,
    {
        let data = archive.into_inner().unwrap();
        let reader = BufReader::new(&data[..]);
        let mut archive: Archive<std::io::BufReader<&[u8]>> = Archive::new(reader);
        let temp_dir = tempfile::TempDir::new().unwrap();

        checker(&mut archive, temp_dir.path())?;
        // Check that there is no bad permissions preventing deletion.
        let result = temp_dir.close();
        assert_matches!(result, Ok(()));
        Ok(())
    }

    fn finalize_and_unpack_snapshot(archive: tar::Builder<Vec<u8>>) -> Result<()> {
        with_finalize_and_unpack(archive, |a, b| {
            unpack_snapshot(a, b, &[PathBuf::new()], None).map(|_| ())
        })
    }

    fn finalize_and_unpack_genesis(archive: tar::Builder<Vec<u8>>) -> Result<()> {
        with_finalize_and_unpack(archive, |a, b| {
            unpack_genesis(a, b, MAX_GENESIS_ARCHIVE_UNPACKED_SIZE)
        })
    }

    #[test]
    fn test_archive_unpack_snapshot_ok() {
        let mut header = Header::new_gnu();
        header.set_path("version").unwrap();
        header.set_size(4);
        header.set_cksum();

        let data: &[u8] = &[1, 2, 3, 4];

        let mut archive = Builder::new(Vec::new());
        archive.append(&header, data).unwrap();

        let result = finalize_and_unpack_snapshot(archive);
        assert_matches!(result, Ok(()));
    }

    #[test]
    fn test_archive_unpack_genesis_ok() {
        let mut header = Header::new_gnu();
        header.set_path("genesis.bin").unwrap();
        header.set_size(4);
        header.set_cksum();

        let data: &[u8] = &[1, 2, 3, 4];

        let mut archive = Builder::new(Vec::new());
        archive.append(&header, data).unwrap();

        let result = finalize_and_unpack_genesis(archive);
        assert_matches!(result, Ok(()));
    }

    #[test]
    fn test_archive_unpack_genesis_bad_perms() {
        let mut archive = Builder::new(Vec::new());

        let mut header = Header::new_gnu();
        header.set_path("rocksdb").unwrap();
        header.set_entry_type(Directory);
        header.set_size(0);
        header.set_cksum();
        let data: &[u8] = &[];
        archive.append(&header, data).unwrap();

        let mut header = Header::new_gnu();
        header.set_path("rocksdb/test").unwrap();
        header.set_size(4);
        header.set_cksum();
        let data: &[u8] = &[1, 2, 3, 4];
        archive.append(&header, data).unwrap();

        // Removing all permissions makes it harder to delete this directory
        // or work with files inside it.
        let mut header = Header::new_gnu();
        header.set_path("rocksdb").unwrap();
        header.set_entry_type(Directory);
        header.set_mode(0o000);
        header.set_size(0);
        header.set_cksum();
        let data: &[u8] = &[];
        archive.append(&header, data).unwrap();

        let result = finalize_and_unpack_genesis(archive);
        assert_matches!(result, Ok(()));
    }

    #[test]
    fn test_archive_unpack_genesis_bad_rocksdb_subdir() {
        let mut archive = Builder::new(Vec::new());

        let mut header = Header::new_gnu();
        header.set_path("rocksdb").unwrap();
        header.set_entry_type(Directory);
        header.set_size(0);
        header.set_cksum();
        let data: &[u8] = &[];
        archive.append(&header, data).unwrap();

        // tar-rs treats following entry as a Directory to support old tar formats.
        let mut header = Header::new_gnu();
        header.set_path("rocksdb/test/").unwrap();
        header.set_entry_type(Regular);
        header.set_size(0);
        header.set_cksum();
        let data: &[u8] = &[];
        archive.append(&header, data).unwrap();

        let result = finalize_and_unpack_genesis(archive);
        assert_matches!(result, Err(UnpackError::Archive(ref message)) if message == "invalid path found: \"rocksdb/test/\"");
    }

    #[test]
    fn test_archive_unpack_snapshot_invalid_path() {
        let mut header = Header::new_gnu();
        // bypass the sanitization of the .set_path()
        for (p, c) in header
            .as_old_mut()
            .name
            .iter_mut()
            .zip(b"foo/../../../dangerous".iter().chain(Some(&0)))
        {
            *p = *c;
        }
        header.set_size(4);
        header.set_cksum();

        let data: &[u8] = &[1, 2, 3, 4];

        let mut archive = Builder::new(Vec::new());
        archive.append(&header, data).unwrap();
        let result = finalize_and_unpack_snapshot(archive);
        assert_matches!(result, Err(UnpackError::Archive(ref message)) if message == "invalid path found: \"foo/../../../dangerous\"");
    }

    fn with_archive_unpack_snapshot_invalid_path(path: &str) -> Result<()> {
        let mut header = Header::new_gnu();
        // bypass the sanitization of the .set_path()
        for (p, c) in header
            .as_old_mut()
            .name
            .iter_mut()
            .zip(path.as_bytes().iter().chain(Some(&0)))
        {
            *p = *c;
        }
        header.set_size(4);
        header.set_cksum();

        let data: &[u8] = &[1, 2, 3, 4];

        let mut archive = Builder::new(Vec::new());
        archive.append(&header, data).unwrap();
        with_finalize_and_unpack(archive, |unpacking_archive, path| {
            for entry in unpacking_archive.entries()? {
                if !entry?.unpack_in(path)? {
                    return Err(UnpackError::Archive("failed!".to_string()));
                } else if !path.join(path).exists() {
                    return Err(UnpackError::Archive("not existing!".to_string()));
                }
            }
            Ok(())
        })
    }

    #[test]
    fn test_archive_unpack_itself() {
        assert_matches!(
            with_archive_unpack_snapshot_invalid_path("ryoqun/work"),
            Ok(())
        );
        // Absolute paths are neutralized as relative
        assert_matches!(
            with_archive_unpack_snapshot_invalid_path("/etc/passwd"),
            Ok(())
        );
        assert_matches!(with_archive_unpack_snapshot_invalid_path("../../../dangerous"), Err(UnpackError::Archive(ref message)) if message == "failed!");
    }

    #[test]
    fn test_archive_unpack_snapshot_invalid_entry() {
        let mut header = Header::new_gnu();
        header.set_path("foo").unwrap();
        header.set_size(4);
        header.set_cksum();

        let data: &[u8] = &[1, 2, 3, 4];

        let mut archive = Builder::new(Vec::new());
        archive.append(&header, data).unwrap();
        let result = finalize_and_unpack_snapshot(archive);
        assert_matches!(result, Err(UnpackError::Archive(ref message)) if message == "extra entry found: \"foo\" Regular");
    }

    #[test]
    fn test_archive_unpack_snapshot_too_large() {
        let mut header = Header::new_gnu();
        header.set_path("version").unwrap();
        header.set_size(1024 * 1024 * 1024 * 1024 * 1024);
        header.set_cksum();

        let data: &[u8] = &[1, 2, 3, 4];

        let mut archive = Builder::new(Vec::new());
        archive.append(&header, data).unwrap();
        let result = finalize_and_unpack_snapshot(archive);
        assert_matches!(
            result,
            Err(UnpackError::Archive(ref message))
                if message == &format!(
                    "too large archive: 1125899906842624 than limit: {}", MAX_SNAPSHOT_ARCHIVE_UNPACKED_APPARENT_SIZE
                )
        );
    }

    #[test]
    fn test_archive_unpack_snapshot_bad_unpack() {
        let result = check_unpack_result(false, "abc".to_string());
        assert_matches!(result, Err(UnpackError::Archive(ref message)) if message == "failed to unpack: \"abc\"");
    }

    #[test]
    fn test_archive_checked_total_size_sum() {
        let result = checked_total_size_sum(500, 500, MAX_SNAPSHOT_ARCHIVE_UNPACKED_ACTUAL_SIZE);
        assert_matches!(result, Ok(1000));

        let result = checked_total_size_sum(
            u64::max_value() - 2,
            2,
            MAX_SNAPSHOT_ARCHIVE_UNPACKED_ACTUAL_SIZE,
        );
        assert_matches!(
            result,
            Err(UnpackError::Archive(ref message))
                if message == &format!(
                    "too large archive: 18446744073709551615 than limit: {}", MAX_SNAPSHOT_ARCHIVE_UNPACKED_ACTUAL_SIZE
                )
        );
    }

    #[test]
    fn test_archive_checked_total_size_count() {
        let result = checked_total_count_increment(101, MAX_SNAPSHOT_ARCHIVE_UNPACKED_COUNT);
        assert_matches!(result, Ok(102));

        let result =
            checked_total_count_increment(999_999_999_999, MAX_SNAPSHOT_ARCHIVE_UNPACKED_COUNT);
        assert_matches!(
            result,
            Err(UnpackError::Archive(ref message))
                if message == "too many files in snapshot: 1000000000000"
        );
    }
}<|MERGE_RESOLUTION|>--- conflicted
+++ resolved
@@ -390,9 +390,15 @@
         (["snapshots", dir, file], Regular) if all_digits(dir) && all_digits(file) => true,
         (["snapshots", dir], Directory) if all_digits(dir) => true,
         (["snapshots", dir, evm_state_dir], Directory)
-            if *evm_state_dir == EVM_STATE_DIR && all_digits(dir) => true,
+            if *evm_state_dir == EVM_STATE_DIR && all_digits(dir) =>
+        {
+            true
+        }
         (["snapshots", dir, evm_state_dir, ..], _)
-            if *evm_state_dir == EVM_STATE_DIR && all_digits(dir) => true,
+            if *evm_state_dir == EVM_STATE_DIR && all_digits(dir) =>
+        {
+            true
+        }
         _ => false,
     }
 }
@@ -471,21 +477,16 @@
         ([DEFAULT_GENESIS_FILE], GNUSparse) => UnpackPath::Valid(unpack_dir),
         ([DEFAULT_GENESIS_FILE], Regular) => UnpackPath::Valid(unpack_dir),
         (["rocksdb"], Directory) => UnpackPath::Ignore,
-<<<<<<< HEAD
         (["rocksdb"], _) => UnpackPath::Ignore,
-        (["rocksdb", _], GNUSparse) => UnpackPath::Ignore,
-        (["rocksdb", _], Regular) => UnpackPath::Ignore,
-        (["evm-state-genesis"], Directory) => UnpackPath::Valid(unpack_dir),
-        (["evm-state-genesis", ..], GNUSparse) => UnpackPath::Valid(unpack_dir),
-        (["evm-state-genesis", ..], Regular) => UnpackPath::Valid(unpack_dir),
-        (["evm-state-genesis", ..], Directory) => UnpackPath::Valid(unpack_dir),
-=======
         (["rocksdb", _], GNUSparse) => UnpackPath::Ignore,
         (["rocksdb", _], Regular) => UnpackPath::Ignore,
         (["rocksdb_fifo"], Directory) => UnpackPath::Ignore,
         (["rocksdb_fifo", _], GNUSparse) => UnpackPath::Ignore,
         (["rocksdb_fifo", _], Regular) => UnpackPath::Ignore,
->>>>>>> 55438c03
+        (["evm-state-genesis"], Directory) => UnpackPath::Valid(unpack_dir),
+        (["evm-state-genesis", ..], GNUSparse) => UnpackPath::Valid(unpack_dir),
+        (["evm-state-genesis", ..], Regular) => UnpackPath::Valid(unpack_dir),
+        (["evm-state-genesis", ..], Directory) => UnpackPath::Valid(unpack_dir),
         _ => UnpackPath::Invalid,
     }
 }
@@ -618,13 +619,10 @@
             UnpackPath::Ignore
         );
         assert_eq!(
-            is_valid_genesis_archive_entry(path, &["rocksdb", "foo"], tar::EntryType::GNUSparse,),
+            is_valid_genesis_archive_entry(path, &["rocksdb", "foo"], tar::EntryType::Regular),
             UnpackPath::Ignore
         );
         assert_eq!(
-<<<<<<< HEAD
-            is_valid_genesis_archive_entry(path, &["rocksdb"], tar::EntryType::Regular),
-=======
             is_valid_genesis_archive_entry(path, &["rocksdb_fifo"], tar::EntryType::Directory),
             UnpackPath::Ignore
         );
@@ -633,69 +631,46 @@
             UnpackPath::Ignore
         );
         assert_eq!(
-            is_valid_genesis_archive_entry(
-                path,
-                &["rocksdb_fifo", "foo"],
-                tar::EntryType::GNUSparse,
-            ),
->>>>>>> 55438c03
+            is_valid_genesis_archive_entry(path, &["rocksdb", "foo"], tar::EntryType::Regular),
             UnpackPath::Ignore
         );
         assert_eq!(
             is_valid_genesis_archive_entry(path, &["aaaa"], tar::EntryType::Regular),
             UnpackPath::Invalid
         );
-        assert_eq!(
-            is_valid_genesis_archive_entry(path, &["aaaa"], tar::EntryType::GNUSparse,),
-            UnpackPath::Invalid
-        );
-        assert_eq!(
-<<<<<<< HEAD
+
+        assert_eq!(
+            is_valid_genesis_archive_entry(path, &["aaaa"], tar::EntryType::Regular),
+            UnpackPath::Invalid
+        );
+        assert_eq!(
+            is_valid_genesis_archive_entry(path, &["rocksdb"], tar::EntryType::Regular),
+            UnpackPath::Invalid
+        );
+        assert_eq!(
             is_valid_genesis_archive_entry(path, &["rocksdb"], tar::EntryType::GNUSparse,),
-            UnpackPath::Ignore
+            UnpackPath::Invalid
         );
         assert_eq!(
             is_valid_genesis_archive_entry(path, &["rocksdb", "foo"], tar::EntryType::Directory,),
-            UnpackPath::Ignore
-=======
-            is_valid_genesis_archive_entry(path, &["rocksdb"], tar::EntryType::Regular),
-            UnpackPath::Invalid
-        );
-        assert_eq!(
-            is_valid_genesis_archive_entry(path, &["rocksdb"], tar::EntryType::GNUSparse,),
-            UnpackPath::Invalid
-        );
-        assert_eq!(
-            is_valid_genesis_archive_entry(path, &["rocksdb", "foo"], tar::EntryType::Directory,),
-            UnpackPath::Invalid
->>>>>>> 55438c03
+            UnpackPath::Invalid
         );
         assert_eq!(
             is_valid_genesis_archive_entry(
                 path,
                 &["rocksdb", "foo", "bar"],
-                tar::EntryType::Directory,
+                tar::EntryType::GNUSparse,
             ),
             UnpackPath::Invalid
         );
         assert_eq!(
-            is_valid_genesis_archive_entry(
-                path,
-                &["rocksdb", "foo", "bar"],
-                tar::EntryType::Regular
-            ),
-            UnpackPath::Invalid
-        );
-        assert_eq!(
-            is_valid_genesis_archive_entry(
-                path,
-                &["rocksdb", "foo", "bar"],
-                tar::EntryType::GNUSparse
-            ),
-            UnpackPath::Invalid
-        );
-<<<<<<< HEAD
-=======
+            is_valid_genesis_archive_entry(path, &["rocksdb"], tar::EntryType::Regular,),
+            UnpackPath::Invalid
+        );
+        assert_eq!(
+            is_valid_genesis_archive_entry(path, &["rocksdb"], tar::EntryType::GNUSparse,),
+            UnpackPath::Invalid
+        );
         assert_eq!(
             is_valid_genesis_archive_entry(path, &["rocksdb_fifo"], tar::EntryType::Regular),
             UnpackPath::Invalid
@@ -705,11 +680,7 @@
             UnpackPath::Invalid
         );
         assert_eq!(
-            is_valid_genesis_archive_entry(
-                path,
-                &["rocksdb_fifo", "foo"],
-                tar::EntryType::Directory,
-            ),
+            is_valid_genesis_archive_entry(path, &["rocksdb", "foo"], tar::EntryType::Regular),
             UnpackPath::Invalid
         );
         assert_eq!(
@@ -736,7 +707,6 @@
             ),
             UnpackPath::Invalid
         );
->>>>>>> 55438c03
     }
 
     fn with_finalize_and_unpack<C>(archive: tar::Builder<Vec<u8>>, checker: C) -> Result<()>
