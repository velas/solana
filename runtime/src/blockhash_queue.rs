--- conflicted
+++ resolved
@@ -134,11 +134,7 @@
     )]
     #[allow(deprecated)]
     pub fn get_recent_blockhashes(&self) -> impl Iterator<Item = recent_blockhashes::IterItem> {
-<<<<<<< HEAD
-        self.ages.iter().map(|(k, v)| {
-=======
         (self.ages).iter().map(|(k, v)| {
->>>>>>> 55438c03
             recent_blockhashes::IterItem(v.hash_height, k, v.fee_calculator.lamports_per_signature)
         })
     }
