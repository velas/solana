use {
    serde::{Deserialize, Serialize},
    solana_measure::measure::Measure,
    solana_program_runtime::{
        compute_budget::ComputeBudget,
<<<<<<< HEAD
        instruction_recorder::InstructionRecorder,
        invoke_context::{
            BuiltinProgram, Executors, InvokeContext, ProcessInstructionResult,
            TransactionAccountRefCell,
        },
=======
        invoke_context::{BuiltinProgram, Executors, InvokeContext},
>>>>>>> 55438c03
        log_collector::LogCollector,
        sysvar_cache::SysvarCache,
        timings::{ExecuteDetailsTimings, ExecuteTimings},
    },
    solana_sdk::{
        account::WritableAccount,
<<<<<<< HEAD
        feature_set::{prevent_calling_precompiles_as_programs, FeatureSet},
=======
        feature_set::{
            prevent_calling_precompiles_as_programs,
            record_instruction_in_transaction_context_push, FeatureSet,
        },
>>>>>>> 55438c03
        hash::Hash,
        message::SanitizedMessage,
        precompiles::is_precompile,
        rent::Rent,
        saturating_add_assign,
        sysvar::instructions,
        transaction::TransactionError,
        transaction_context::{InstructionAccount, TransactionContext},
    },
    std::{borrow::Cow, cell::RefCell, rc::Rc, sync::Arc},
};

#[derive(Debug, Default, Clone, Deserialize, Serialize)]
pub struct MessageProcessor {}

#[cfg(RUSTC_WITH_SPECIALIZATION)]
impl ::solana_frozen_abi::abi_example::AbiExample for MessageProcessor {
    fn example() -> Self {
        // MessageProcessor's fields are #[serde(skip)]-ed and not Serialize
        // so, just rely on Default anyway.
        MessageProcessor::default()
    }
}

<<<<<<< HEAD
/// Trace of all instructions attempted
pub type InstructionTrace = Vec<InstructionRecorder>;

=======
>>>>>>> 55438c03
/// Resultant information gathered from calling process_message()
#[derive(Debug, Default, Clone, Copy, PartialEq, Eq)]
pub struct ProcessedMessageInfo {
    /// The change in accounts data len
    pub accounts_data_len_delta: i64,
}

impl MessageProcessor {
    /// Process a message.
    /// This method calls each instruction in the message over the set of loaded accounts.
    /// For each instruction it calls the program entrypoint method and verifies that the result of
    /// the call does not violate the bank's accounting rules.
    /// The accounts are committed back to the bank only if every instruction succeeds.
    #[allow(clippy::too_many_arguments)]
    pub fn process_message(
        builtin_programs: &[BuiltinProgram],
        message: &SanitizedMessage,
        program_indices: &[Vec<usize>],
<<<<<<< HEAD
        accounts: &[TransactionAccountRefCell],
        rent: Rent,
        log_collector: Option<Rc<RefCell<LogCollector>>>,
        executors: Rc<RefCell<Executors>>,
        instruction_trace: &mut InstructionTrace,
=======
        transaction_context: &mut TransactionContext,
        rent: Rent,
        log_collector: Option<Rc<RefCell<LogCollector>>>,
        executors: Rc<RefCell<Executors>>,
>>>>>>> 55438c03
        feature_set: Arc<FeatureSet>,
        compute_budget: ComputeBudget,
        timings: &mut ExecuteTimings,
        sysvar_cache: &SysvarCache,
        blockhash: Hash,
        lamports_per_signature: u64,
        current_accounts_data_len: u64,
        accumulated_consumed_units: &mut u64,
<<<<<<< HEAD
        evm_executor: Option<Rc<RefCell<evm_state::Executor>>>,
=======
>>>>>>> 55438c03
    ) -> Result<ProcessedMessageInfo, TransactionError> {
        let mut invoke_context = InvokeContext::new(
            transaction_context,
            rent,
            builtin_programs,
            Cow::Borrowed(sysvar_cache),
            log_collector,
            compute_budget,
            executors,
            feature_set,
            blockhash,
            lamports_per_signature,
            current_accounts_data_len,
<<<<<<< HEAD
            evm_executor,
=======
>>>>>>> 55438c03
        );

        debug_assert_eq!(program_indices.len(), message.instructions().len());
        for (instruction_index, ((program_id, instruction), program_indices)) in message
            .program_instructions_iter()
            .zip(program_indices.iter())
            .enumerate()
        {
<<<<<<< HEAD
            invoke_context.record_top_level_instruction(
                instruction.decompile(message).map_err(|err| {
                    TransactionError::InstructionError(instruction_index as u8, err)
                })?,
            );

            if invoke_context
=======
            let is_precompile = invoke_context
>>>>>>> 55438c03
                .feature_set
                .is_active(&prevent_calling_precompiles_as_programs::id())
                && is_precompile(program_id, |id| invoke_context.feature_set.is_active(id));
            if is_precompile
                && !invoke_context
                    .feature_set
                    .is_active(&record_instruction_in_transaction_context_push::id())
            {
                // Precompiled programs don't have an instruction processor
                continue;
            }

            // Fixup the special instructions key if present
            // before the account pre-values are taken care of
<<<<<<< HEAD
            for (pubkey, account) in accounts.iter().take(message.account_keys_len()) {
                if instructions::check_id(pubkey) {
                    let mut mut_account_ref = account.borrow_mut();
                    instructions::store_current_index(
                        mut_account_ref.data_as_mut_slice(),
                        instruction_index as u16,
                    );
                    break;
                }
            }

            let mut time = Measure::start("execute_instruction");
            let ProcessInstructionResult {
                compute_units_consumed,
                result,
            } = invoke_context.process_instruction(
                message,
                instruction,
                program_indices,
                &[],
                &[],
                timings,
            );
            time.stop();
            *accumulated_consumed_units =
                accumulated_consumed_units.saturating_add(compute_units_consumed);
            timings.details.accumulate_program(
                program_id,
                time.as_us(),
                compute_units_consumed,
                result.is_err(),
            );
            invoke_context.timings = {
                timings.details.accumulate(&invoke_context.timings);
                ExecuteDetailsTimings::default()
            };
            saturating_add_assign!(
                timings.execute_accessories.process_instructions.total_us,
                time.as_us()
            );

            result.map_err(|err| {
                instruction_trace.append(invoke_context.get_instruction_trace_mut());
                TransactionError::InstructionError(instruction_index as u8, err)
            })?;
        }
        instruction_trace.append(invoke_context.get_instruction_trace_mut());
=======
            if let Some(account_index) = invoke_context
                .transaction_context
                .find_index_of_account(&instructions::id())
            {
                let mut mut_account_ref = invoke_context
                    .transaction_context
                    .get_account_at_index(account_index)
                    .map_err(|_| TransactionError::InvalidAccountIndex)?
                    .borrow_mut();
                instructions::store_current_index(
                    mut_account_ref.data_as_mut_slice(),
                    instruction_index as u16,
                );
            }

            let instruction_accounts = instruction
                .accounts
                .iter()
                .map(|index_in_transaction| {
                    let index_in_transaction = *index_in_transaction as usize;
                    InstructionAccount {
                        index_in_transaction,
                        index_in_caller: program_indices.len().saturating_add(index_in_transaction),
                        is_signer: message.is_signer(index_in_transaction),
                        is_writable: message.is_writable(index_in_transaction),
                    }
                })
                .collect::<Vec<_>>();

            let result = if is_precompile
                && invoke_context
                    .feature_set
                    .is_active(&record_instruction_in_transaction_context_push::id())
            {
                invoke_context
                    .transaction_context
                    .push(
                        program_indices,
                        &instruction_accounts,
                        &instruction.data,
                        true,
                    )
                    .and_then(|_| invoke_context.transaction_context.pop())
            } else {
                let mut time = Measure::start("execute_instruction");
                let mut compute_units_consumed = 0;
                let result = invoke_context.process_instruction(
                    &instruction.data,
                    &instruction_accounts,
                    program_indices,
                    &mut compute_units_consumed,
                    timings,
                );
                time.stop();
                *accumulated_consumed_units =
                    accumulated_consumed_units.saturating_add(compute_units_consumed);
                timings.details.accumulate_program(
                    program_id,
                    time.as_us(),
                    compute_units_consumed,
                    result.is_err(),
                );
                invoke_context.timings = {
                    timings.details.accumulate(&invoke_context.timings);
                    ExecuteDetailsTimings::default()
                };
                saturating_add_assign!(
                    timings.execute_accessories.process_instructions.total_us,
                    time.as_us()
                );
                result
            };

            result
                .map_err(|err| TransactionError::InstructionError(instruction_index as u8, err))?;
        }
>>>>>>> 55438c03
        Ok(ProcessedMessageInfo {
            accounts_data_len_delta: invoke_context.get_accounts_data_meter().delta(),
        })
    }
}

#[cfg(test)]
mod tests {
    use {
        super::*,
        crate::rent_collector::RentCollector,
        solana_sdk::{
            account::{AccountSharedData, ReadableAccount},
            instruction::{AccountMeta, Instruction, InstructionError},
            message::{AccountKeys, Message},
            native_loader::{self, create_loadable_account_for_test},
            pubkey::Pubkey,
            secp256k1_instruction::new_secp256k1_instruction,
            secp256k1_program,
        },
    };

    #[derive(Debug, Serialize, Deserialize)]
    enum MockInstruction {
        NoopSuccess,
        NoopFail,
        ModifyOwned,
        ModifyNotOwned,
        ModifyReadonly,
    }

    #[test]
    fn test_process_message_readonly_handling() {
        #[derive(Serialize, Deserialize)]
        enum MockSystemInstruction {
            Correct,
            TransferLamports { lamports: u64 },
            ChangeData { data: u8 },
        }

        fn mock_system_process_instruction(
            _first_instruction_account: usize,
            data: &[u8],
            invoke_context: &mut InvokeContext,
        ) -> Result<(), InstructionError> {
            let transaction_context = &invoke_context.transaction_context;
            let instruction_context = transaction_context.get_current_instruction_context()?;
            if let Ok(instruction) = bincode::deserialize(data) {
                match instruction {
                    MockSystemInstruction::Correct => Ok(()),
                    MockSystemInstruction::TransferLamports { lamports } => {
                        instruction_context
                            .try_borrow_instruction_account(transaction_context, 0)?
                            .checked_sub_lamports(lamports)?;
                        instruction_context
                            .try_borrow_instruction_account(transaction_context, 1)?
                            .checked_add_lamports(lamports)?;
                        Ok(())
                    }
                    MockSystemInstruction::ChangeData { data } => {
                        instruction_context
                            .try_borrow_instruction_account(transaction_context, 1)?
                            .set_data(&[data]);
                        Ok(())
                    }
                }
            } else {
                Err(InstructionError::InvalidInstructionData)
            }
        }

        let writable_pubkey = Pubkey::new_unique();
        let readonly_pubkey = Pubkey::new_unique();
        let mock_system_program_id = Pubkey::new_unique();

        let rent_collector = RentCollector::default();
        let builtin_programs = &[BuiltinProgram {
            program_id: mock_system_program_id,
            process_instruction: mock_system_process_instruction,
        }];

        let accounts = vec![
            (
                writable_pubkey,
                AccountSharedData::new(100, 1, &mock_system_program_id),
            ),
            (
                readonly_pubkey,
                AccountSharedData::new(0, 1, &mock_system_program_id),
            ),
            (
                mock_system_program_id,
                create_loadable_account_for_test("mock_system_program"),
            ),
        ];
        let mut transaction_context = TransactionContext::new(accounts, 1, 3);
        let program_indices = vec![vec![2]];
        let executors = Rc::new(RefCell::new(Executors::default()));
        let account_keys = transaction_context.get_keys_of_accounts().to_vec();
        let account_metas = vec![
            AccountMeta::new(writable_pubkey, true),
            AccountMeta::new_readonly(readonly_pubkey, false),
        ];
<<<<<<< HEAD
        let message = SanitizedMessage::Legacy(Message::new(
            &[Instruction::new_with_bincode(
                mock_system_program_id,
                &MockSystemInstruction::Correct,
                account_metas.clone(),
            )],
            Some(&accounts[0].0),
=======

        let message = SanitizedMessage::Legacy(Message::new_with_compiled_instructions(
            1,
            0,
            2,
            account_keys.clone(),
            Hash::default(),
            AccountKeys::new(&account_keys, None).compile_instructions(&[
                Instruction::new_with_bincode(
                    mock_system_program_id,
                    &MockSystemInstruction::Correct,
                    account_metas.clone(),
                ),
            ]),
>>>>>>> 55438c03
        ));
        let sysvar_cache = SysvarCache::default();
        let result = MessageProcessor::process_message(
            builtin_programs,
            &message,
            &program_indices,
            &mut transaction_context,
            rent_collector.rent,
            None,
            executors.clone(),
<<<<<<< HEAD
            &mut Vec::new(),
=======
>>>>>>> 55438c03
            Arc::new(FeatureSet::all_enabled()),
            ComputeBudget::default(),
            &mut ExecuteTimings::default(),
            &sysvar_cache,
            Hash::default(),
            0,
            0,
            &mut 0,
<<<<<<< HEAD
            None,
        );
        assert!(result.is_ok());
        assert_eq!(accounts[0].1.borrow().lamports(), 100);
        assert_eq!(accounts[1].1.borrow().lamports(), 0);

        let message = SanitizedMessage::Legacy(Message::new(
            &[Instruction::new_with_bincode(
                mock_system_program_id,
                &MockSystemInstruction::AttemptCredit { lamports: 50 },
                account_metas.clone(),
            )],
            Some(&accounts[0].0),
        ));
=======
        );
        assert!(result.is_ok());
        assert_eq!(
            transaction_context
                .get_account_at_index(0)
                .unwrap()
                .borrow()
                .lamports(),
            100
        );
        assert_eq!(
            transaction_context
                .get_account_at_index(1)
                .unwrap()
                .borrow()
                .lamports(),
            0
        );
>>>>>>> 55438c03

        let message = SanitizedMessage::Legacy(Message::new_with_compiled_instructions(
            1,
            0,
            2,
            account_keys.clone(),
            Hash::default(),
            AccountKeys::new(&account_keys, None).compile_instructions(&[
                Instruction::new_with_bincode(
                    mock_system_program_id,
                    &MockSystemInstruction::TransferLamports { lamports: 50 },
                    account_metas.clone(),
                ),
            ]),
        ));
        let result = MessageProcessor::process_message(
            builtin_programs,
            &message,
            &program_indices,
            &mut transaction_context,
            rent_collector.rent,
            None,
            executors.clone(),
<<<<<<< HEAD
            &mut Vec::new(),
=======
>>>>>>> 55438c03
            Arc::new(FeatureSet::all_enabled()),
            ComputeBudget::default(),
            &mut ExecuteTimings::default(),
            &sysvar_cache,
            Hash::default(),
            0,
            0,
            &mut 0,
<<<<<<< HEAD
            None,
=======
>>>>>>> 55438c03
        );
        assert_eq!(
            result,
            Err(TransactionError::InstructionError(
                0,
                InstructionError::ReadonlyLamportChange
            ))
        );

<<<<<<< HEAD
        let message = SanitizedMessage::Legacy(Message::new(
            &[Instruction::new_with_bincode(
                mock_system_program_id,
                &MockSystemInstruction::AttemptDataChange { data: 50 },
                account_metas,
            )],
            Some(&accounts[0].0),
        ));

=======
        let message = SanitizedMessage::Legacy(Message::new_with_compiled_instructions(
            1,
            0,
            2,
            account_keys.clone(),
            Hash::default(),
            AccountKeys::new(&account_keys, None).compile_instructions(&[
                Instruction::new_with_bincode(
                    mock_system_program_id,
                    &MockSystemInstruction::ChangeData { data: 50 },
                    account_metas,
                ),
            ]),
        ));
>>>>>>> 55438c03
        let result = MessageProcessor::process_message(
            builtin_programs,
            &message,
            &program_indices,
            &mut transaction_context,
            rent_collector.rent,
            None,
            executors,
<<<<<<< HEAD
            &mut Vec::new(),
=======
>>>>>>> 55438c03
            Arc::new(FeatureSet::all_enabled()),
            ComputeBudget::default(),
            &mut ExecuteTimings::default(),
            &sysvar_cache,
            Hash::default(),
            0,
            0,
            &mut 0,
<<<<<<< HEAD
            None,
=======
>>>>>>> 55438c03
        );
        assert_eq!(
            result,
            Err(TransactionError::InstructionError(
                0,
                InstructionError::ReadonlyDataModified
            ))
        );
    }

    #[test]
    fn test_process_message_duplicate_accounts() {
        #[derive(Serialize, Deserialize)]
        enum MockSystemInstruction {
            BorrowFail,
            MultiBorrowMut,
            DoWork { lamports: u64, data: u8 },
        }

        fn mock_system_process_instruction(
            _first_instruction_account: usize,
            data: &[u8],
            invoke_context: &mut InvokeContext,
        ) -> Result<(), InstructionError> {
            let transaction_context = &invoke_context.transaction_context;
            let instruction_context = transaction_context.get_current_instruction_context()?;
            let mut to_account =
                instruction_context.try_borrow_instruction_account(transaction_context, 1)?;
            if let Ok(instruction) = bincode::deserialize(data) {
                match instruction {
                    MockSystemInstruction::BorrowFail => {
                        let from_account = instruction_context
                            .try_borrow_instruction_account(transaction_context, 0)?;
                        let dup_account = instruction_context
                            .try_borrow_instruction_account(transaction_context, 2)?;
                        if from_account.get_lamports() != dup_account.get_lamports() {
                            return Err(InstructionError::InvalidArgument);
                        }
                        Ok(())
                    }
                    MockSystemInstruction::MultiBorrowMut => {
                        let lamports_a = instruction_context
                            .try_borrow_instruction_account(transaction_context, 0)?
                            .get_lamports();
                        let lamports_b = instruction_context
                            .try_borrow_instruction_account(transaction_context, 2)?
                            .get_lamports();
                        if lamports_a != lamports_b {
                            return Err(InstructionError::InvalidArgument);
                        }
                        Ok(())
                    }
                    MockSystemInstruction::DoWork { lamports, data } => {
                        let mut dup_account = instruction_context
                            .try_borrow_instruction_account(transaction_context, 2)?;
                        dup_account.checked_sub_lamports(lamports)?;
                        to_account.checked_add_lamports(lamports)?;
                        dup_account.set_data(&[data]);
                        drop(dup_account);
                        let mut from_account = instruction_context
                            .try_borrow_instruction_account(transaction_context, 0)?;
                        from_account.checked_sub_lamports(lamports)?;
                        to_account.checked_add_lamports(lamports)?;
                        Ok(())
                    }
                }
            } else {
                Err(InstructionError::InvalidInstructionData)
            }
        }

        let mock_program_id = Pubkey::new(&[2u8; 32]);
        let rent_collector = RentCollector::default();
        let builtin_programs = &[BuiltinProgram {
            program_id: mock_program_id,
            process_instruction: mock_system_process_instruction,
        }];

        let accounts = vec![
            (
                solana_sdk::pubkey::new_rand(),
                AccountSharedData::new(100, 1, &mock_program_id),
            ),
            (
                solana_sdk::pubkey::new_rand(),
                AccountSharedData::new(0, 1, &mock_program_id),
            ),
            (
                mock_program_id,
                create_loadable_account_for_test("mock_system_program"),
            ),
        ];
        let mut transaction_context = TransactionContext::new(accounts, 1, 3);
        let program_indices = vec![vec![2]];
        let executors = Rc::new(RefCell::new(Executors::default()));
        let account_metas = vec![
            AccountMeta::new(
                *transaction_context.get_key_of_account_at_index(0).unwrap(),
                true,
            ),
            AccountMeta::new(
                *transaction_context.get_key_of_account_at_index(1).unwrap(),
                false,
            ),
            AccountMeta::new(
                *transaction_context.get_key_of_account_at_index(0).unwrap(),
                false,
            ),
        ];

        // Try to borrow mut the same account
        let message = SanitizedMessage::Legacy(Message::new(
            &[Instruction::new_with_bincode(
                mock_program_id,
                &MockSystemInstruction::BorrowFail,
                account_metas.clone(),
            )],
<<<<<<< HEAD
            Some(&accounts[0].0),
=======
            Some(transaction_context.get_key_of_account_at_index(0).unwrap()),
>>>>>>> 55438c03
        ));
        let sysvar_cache = SysvarCache::default();
        let result = MessageProcessor::process_message(
            builtin_programs,
            &message,
            &program_indices,
            &mut transaction_context,
            rent_collector.rent,
            None,
            executors.clone(),
<<<<<<< HEAD
            &mut Vec::new(),
=======
>>>>>>> 55438c03
            Arc::new(FeatureSet::all_enabled()),
            ComputeBudget::default(),
            &mut ExecuteTimings::default(),
            &sysvar_cache,
            Hash::default(),
            0,
            0,
            &mut 0,
<<<<<<< HEAD
            None,
=======
>>>>>>> 55438c03
        );
        assert_eq!(
            result,
            Err(TransactionError::InstructionError(
                0,
                InstructionError::AccountBorrowFailed
            ))
        );

        // Try to borrow mut the same account in a safe way
        let message = SanitizedMessage::Legacy(Message::new(
            &[Instruction::new_with_bincode(
                mock_program_id,
                &MockSystemInstruction::MultiBorrowMut,
                account_metas.clone(),
            )],
<<<<<<< HEAD
            Some(&accounts[0].0),
=======
            Some(transaction_context.get_key_of_account_at_index(0).unwrap()),
>>>>>>> 55438c03
        ));
        let result = MessageProcessor::process_message(
            builtin_programs,
            &message,
            &program_indices,
            &mut transaction_context,
            rent_collector.rent,
            None,
            executors.clone(),
<<<<<<< HEAD
            &mut Vec::new(),
=======
>>>>>>> 55438c03
            Arc::new(FeatureSet::all_enabled()),
            ComputeBudget::default(),
            &mut ExecuteTimings::default(),
            &sysvar_cache,
            Hash::default(),
            0,
            0,
            &mut 0,
<<<<<<< HEAD
            None,
        );
        assert!(result.is_ok());

        // Do work on the same account but at different location in keyed_accounts[]
=======
        );
        assert!(result.is_ok());

        // Do work on the same transaction account but at different instruction accounts
>>>>>>> 55438c03
        let message = SanitizedMessage::Legacy(Message::new(
            &[Instruction::new_with_bincode(
                mock_program_id,
                &MockSystemInstruction::DoWork {
                    lamports: 10,
                    data: 42,
                },
                account_metas,
            )],
<<<<<<< HEAD
            Some(&accounts[0].0),
=======
            Some(transaction_context.get_key_of_account_at_index(0).unwrap()),
>>>>>>> 55438c03
        ));
        let result = MessageProcessor::process_message(
            builtin_programs,
            &message,
            &program_indices,
            &mut transaction_context,
            rent_collector.rent,
            None,
            executors,
<<<<<<< HEAD
            &mut Vec::new(),
=======
>>>>>>> 55438c03
            Arc::new(FeatureSet::all_enabled()),
            ComputeBudget::default(),
            &mut ExecuteTimings::default(),
            &sysvar_cache,
            Hash::default(),
            0,
            0,
            &mut 0,
<<<<<<< HEAD
            None,
        );
        assert!(result.is_ok());
        assert_eq!(accounts[0].1.borrow().lamports(), 80);
        assert_eq!(accounts[1].1.borrow().lamports(), 20);
        assert_eq!(accounts[0].1.borrow().data(), &vec![42]);
=======
        );
        assert!(result.is_ok());
        assert_eq!(
            transaction_context
                .get_account_at_index(0)
                .unwrap()
                .borrow()
                .lamports(),
            80
        );
        assert_eq!(
            transaction_context
                .get_account_at_index(1)
                .unwrap()
                .borrow()
                .lamports(),
            20
        );
        assert_eq!(
            transaction_context
                .get_account_at_index(0)
                .unwrap()
                .borrow()
                .data(),
            &vec![42]
        );
>>>>>>> 55438c03
    }

    #[test]
    fn test_precompile() {
        let mock_program_id = Pubkey::new_unique();
        fn mock_process_instruction(
            _first_instruction_account: usize,
            _data: &[u8],
            _invoke_context: &mut InvokeContext,
        ) -> Result<(), InstructionError> {
            Err(InstructionError::Custom(0xbabb1e))
        }
        let builtin_programs = &[BuiltinProgram {
            program_id: mock_program_id,
            process_instruction: mock_process_instruction,
        }];

        let mut secp256k1_account = AccountSharedData::new(1, 0, &native_loader::id());
        secp256k1_account.set_executable(true);
        let mut mock_program_account = AccountSharedData::new(1, 0, &native_loader::id());
        mock_program_account.set_executable(true);
        let accounts = vec![
            (secp256k1_program::id(), secp256k1_account),
            (mock_program_id, mock_program_account),
        ];
        let mut transaction_context = TransactionContext::new(accounts, 1, 2);

        let message = SanitizedMessage::Legacy(Message::new(
            &[
                new_secp256k1_instruction(
                    &libsecp256k1::SecretKey::random(&mut rand::thread_rng()),
                    b"hello",
                ),
                Instruction::new_with_bytes(mock_program_id, &[], vec![]),
            ],
            None,
        ));
        let sysvar_cache = SysvarCache::default();
        let result = MessageProcessor::process_message(
            builtin_programs,
            &message,
            &[vec![0], vec![1]],
            &mut transaction_context,
            RentCollector::default().rent,
            None,
            Rc::new(RefCell::new(Executors::default())),
<<<<<<< HEAD
            &mut Vec::new(),
=======
>>>>>>> 55438c03
            Arc::new(FeatureSet::all_enabled()),
            ComputeBudget::default(),
            &mut ExecuteTimings::default(),
            &sysvar_cache,
            Hash::default(),
            0,
            0,
            &mut 0,
<<<<<<< HEAD
            None,
=======
>>>>>>> 55438c03
        );

        assert_eq!(
            result,
            Err(TransactionError::InstructionError(
                1,
                InstructionError::Custom(0xbabb1e)
            ))
        );
        assert_eq!(transaction_context.get_instruction_trace().len(), 2);
    }
}<|MERGE_RESOLUTION|>--- conflicted
+++ resolved
@@ -3,29 +3,17 @@
     solana_measure::measure::Measure,
     solana_program_runtime::{
         compute_budget::ComputeBudget,
-<<<<<<< HEAD
-        instruction_recorder::InstructionRecorder,
-        invoke_context::{
-            BuiltinProgram, Executors, InvokeContext, ProcessInstructionResult,
-            TransactionAccountRefCell,
-        },
-=======
         invoke_context::{BuiltinProgram, Executors, InvokeContext},
->>>>>>> 55438c03
         log_collector::LogCollector,
         sysvar_cache::SysvarCache,
         timings::{ExecuteDetailsTimings, ExecuteTimings},
     },
     solana_sdk::{
         account::WritableAccount,
-<<<<<<< HEAD
-        feature_set::{prevent_calling_precompiles_as_programs, FeatureSet},
-=======
         feature_set::{
             prevent_calling_precompiles_as_programs,
             record_instruction_in_transaction_context_push, FeatureSet,
         },
->>>>>>> 55438c03
         hash::Hash,
         message::SanitizedMessage,
         precompiles::is_precompile,
@@ -50,12 +38,6 @@
     }
 }
 
-<<<<<<< HEAD
-/// Trace of all instructions attempted
-pub type InstructionTrace = Vec<InstructionRecorder>;
-
-=======
->>>>>>> 55438c03
 /// Resultant information gathered from calling process_message()
 #[derive(Debug, Default, Clone, Copy, PartialEq, Eq)]
 pub struct ProcessedMessageInfo {
@@ -74,18 +56,10 @@
         builtin_programs: &[BuiltinProgram],
         message: &SanitizedMessage,
         program_indices: &[Vec<usize>],
-<<<<<<< HEAD
-        accounts: &[TransactionAccountRefCell],
-        rent: Rent,
-        log_collector: Option<Rc<RefCell<LogCollector>>>,
-        executors: Rc<RefCell<Executors>>,
-        instruction_trace: &mut InstructionTrace,
-=======
         transaction_context: &mut TransactionContext,
         rent: Rent,
         log_collector: Option<Rc<RefCell<LogCollector>>>,
         executors: Rc<RefCell<Executors>>,
->>>>>>> 55438c03
         feature_set: Arc<FeatureSet>,
         compute_budget: ComputeBudget,
         timings: &mut ExecuteTimings,
@@ -94,10 +68,7 @@
         lamports_per_signature: u64,
         current_accounts_data_len: u64,
         accumulated_consumed_units: &mut u64,
-<<<<<<< HEAD
         evm_executor: Option<Rc<RefCell<evm_state::Executor>>>,
-=======
->>>>>>> 55438c03
     ) -> Result<ProcessedMessageInfo, TransactionError> {
         let mut invoke_context = InvokeContext::new(
             transaction_context,
@@ -111,10 +82,7 @@
             blockhash,
             lamports_per_signature,
             current_accounts_data_len,
-<<<<<<< HEAD
             evm_executor,
-=======
->>>>>>> 55438c03
         );
 
         debug_assert_eq!(program_indices.len(), message.instructions().len());
@@ -123,17 +91,7 @@
             .zip(program_indices.iter())
             .enumerate()
         {
-<<<<<<< HEAD
-            invoke_context.record_top_level_instruction(
-                instruction.decompile(message).map_err(|err| {
-                    TransactionError::InstructionError(instruction_index as u8, err)
-                })?,
-            );
-
-            if invoke_context
-=======
             let is_precompile = invoke_context
->>>>>>> 55438c03
                 .feature_set
                 .is_active(&prevent_calling_precompiles_as_programs::id())
                 && is_precompile(program_id, |id| invoke_context.feature_set.is_active(id));
@@ -148,55 +106,6 @@
 
             // Fixup the special instructions key if present
             // before the account pre-values are taken care of
-<<<<<<< HEAD
-            for (pubkey, account) in accounts.iter().take(message.account_keys_len()) {
-                if instructions::check_id(pubkey) {
-                    let mut mut_account_ref = account.borrow_mut();
-                    instructions::store_current_index(
-                        mut_account_ref.data_as_mut_slice(),
-                        instruction_index as u16,
-                    );
-                    break;
-                }
-            }
-
-            let mut time = Measure::start("execute_instruction");
-            let ProcessInstructionResult {
-                compute_units_consumed,
-                result,
-            } = invoke_context.process_instruction(
-                message,
-                instruction,
-                program_indices,
-                &[],
-                &[],
-                timings,
-            );
-            time.stop();
-            *accumulated_consumed_units =
-                accumulated_consumed_units.saturating_add(compute_units_consumed);
-            timings.details.accumulate_program(
-                program_id,
-                time.as_us(),
-                compute_units_consumed,
-                result.is_err(),
-            );
-            invoke_context.timings = {
-                timings.details.accumulate(&invoke_context.timings);
-                ExecuteDetailsTimings::default()
-            };
-            saturating_add_assign!(
-                timings.execute_accessories.process_instructions.total_us,
-                time.as_us()
-            );
-
-            result.map_err(|err| {
-                instruction_trace.append(invoke_context.get_instruction_trace_mut());
-                TransactionError::InstructionError(instruction_index as u8, err)
-            })?;
-        }
-        instruction_trace.append(invoke_context.get_instruction_trace_mut());
-=======
             if let Some(account_index) = invoke_context
                 .transaction_context
                 .find_index_of_account(&instructions::id())
@@ -273,7 +182,6 @@
             result
                 .map_err(|err| TransactionError::InstructionError(instruction_index as u8, err))?;
         }
->>>>>>> 55438c03
         Ok(ProcessedMessageInfo {
             accounts_data_len_delta: invoke_context.get_accounts_data_meter().delta(),
         })
@@ -377,15 +285,6 @@
             AccountMeta::new(writable_pubkey, true),
             AccountMeta::new_readonly(readonly_pubkey, false),
         ];
-<<<<<<< HEAD
-        let message = SanitizedMessage::Legacy(Message::new(
-            &[Instruction::new_with_bincode(
-                mock_system_program_id,
-                &MockSystemInstruction::Correct,
-                account_metas.clone(),
-            )],
-            Some(&accounts[0].0),
-=======
 
         let message = SanitizedMessage::Legacy(Message::new_with_compiled_instructions(
             1,
@@ -400,7 +299,6 @@
                     account_metas.clone(),
                 ),
             ]),
->>>>>>> 55438c03
         ));
         let sysvar_cache = SysvarCache::default();
         let result = MessageProcessor::process_message(
@@ -411,10 +309,6 @@
             rent_collector.rent,
             None,
             executors.clone(),
-<<<<<<< HEAD
-            &mut Vec::new(),
-=======
->>>>>>> 55438c03
             Arc::new(FeatureSet::all_enabled()),
             ComputeBudget::default(),
             &mut ExecuteTimings::default(),
@@ -423,22 +317,7 @@
             0,
             0,
             &mut 0,
-<<<<<<< HEAD
-            None,
-        );
-        assert!(result.is_ok());
-        assert_eq!(accounts[0].1.borrow().lamports(), 100);
-        assert_eq!(accounts[1].1.borrow().lamports(), 0);
-
-        let message = SanitizedMessage::Legacy(Message::new(
-            &[Instruction::new_with_bincode(
-                mock_system_program_id,
-                &MockSystemInstruction::AttemptCredit { lamports: 50 },
-                account_metas.clone(),
-            )],
-            Some(&accounts[0].0),
-        ));
-=======
+            None,
         );
         assert!(result.is_ok());
         assert_eq!(
@@ -457,7 +336,6 @@
                 .lamports(),
             0
         );
->>>>>>> 55438c03
 
         let message = SanitizedMessage::Legacy(Message::new_with_compiled_instructions(
             1,
@@ -481,10 +359,6 @@
             rent_collector.rent,
             None,
             executors.clone(),
-<<<<<<< HEAD
-            &mut Vec::new(),
-=======
->>>>>>> 55438c03
             Arc::new(FeatureSet::all_enabled()),
             ComputeBudget::default(),
             &mut ExecuteTimings::default(),
@@ -493,10 +367,7 @@
             0,
             0,
             &mut 0,
-<<<<<<< HEAD
-            None,
-=======
->>>>>>> 55438c03
+            None,
         );
         assert_eq!(
             result,
@@ -506,17 +377,6 @@
             ))
         );
 
-<<<<<<< HEAD
-        let message = SanitizedMessage::Legacy(Message::new(
-            &[Instruction::new_with_bincode(
-                mock_system_program_id,
-                &MockSystemInstruction::AttemptDataChange { data: 50 },
-                account_metas,
-            )],
-            Some(&accounts[0].0),
-        ));
-
-=======
         let message = SanitizedMessage::Legacy(Message::new_with_compiled_instructions(
             1,
             0,
@@ -531,7 +391,6 @@
                 ),
             ]),
         ));
->>>>>>> 55438c03
         let result = MessageProcessor::process_message(
             builtin_programs,
             &message,
@@ -540,10 +399,6 @@
             rent_collector.rent,
             None,
             executors,
-<<<<<<< HEAD
-            &mut Vec::new(),
-=======
->>>>>>> 55438c03
             Arc::new(FeatureSet::all_enabled()),
             ComputeBudget::default(),
             &mut ExecuteTimings::default(),
@@ -552,10 +407,7 @@
             0,
             0,
             &mut 0,
-<<<<<<< HEAD
-            None,
-=======
->>>>>>> 55438c03
+            None,
         );
         assert_eq!(
             result,
@@ -673,11 +525,7 @@
                 &MockSystemInstruction::BorrowFail,
                 account_metas.clone(),
             )],
-<<<<<<< HEAD
-            Some(&accounts[0].0),
-=======
             Some(transaction_context.get_key_of_account_at_index(0).unwrap()),
->>>>>>> 55438c03
         ));
         let sysvar_cache = SysvarCache::default();
         let result = MessageProcessor::process_message(
@@ -688,10 +536,6 @@
             rent_collector.rent,
             None,
             executors.clone(),
-<<<<<<< HEAD
-            &mut Vec::new(),
-=======
->>>>>>> 55438c03
             Arc::new(FeatureSet::all_enabled()),
             ComputeBudget::default(),
             &mut ExecuteTimings::default(),
@@ -700,10 +544,7 @@
             0,
             0,
             &mut 0,
-<<<<<<< HEAD
-            None,
-=======
->>>>>>> 55438c03
+            None,
         );
         assert_eq!(
             result,
@@ -720,11 +561,7 @@
                 &MockSystemInstruction::MultiBorrowMut,
                 account_metas.clone(),
             )],
-<<<<<<< HEAD
-            Some(&accounts[0].0),
-=======
             Some(transaction_context.get_key_of_account_at_index(0).unwrap()),
->>>>>>> 55438c03
         ));
         let result = MessageProcessor::process_message(
             builtin_programs,
@@ -734,10 +571,6 @@
             rent_collector.rent,
             None,
             executors.clone(),
-<<<<<<< HEAD
-            &mut Vec::new(),
-=======
->>>>>>> 55438c03
             Arc::new(FeatureSet::all_enabled()),
             ComputeBudget::default(),
             &mut ExecuteTimings::default(),
@@ -746,18 +579,11 @@
             0,
             0,
             &mut 0,
-<<<<<<< HEAD
             None,
         );
         assert!(result.is_ok());
 
-        // Do work on the same account but at different location in keyed_accounts[]
-=======
-        );
-        assert!(result.is_ok());
-
         // Do work on the same transaction account but at different instruction accounts
->>>>>>> 55438c03
         let message = SanitizedMessage::Legacy(Message::new(
             &[Instruction::new_with_bincode(
                 mock_program_id,
@@ -767,11 +593,7 @@
                 },
                 account_metas,
             )],
-<<<<<<< HEAD
-            Some(&accounts[0].0),
-=======
             Some(transaction_context.get_key_of_account_at_index(0).unwrap()),
->>>>>>> 55438c03
         ));
         let result = MessageProcessor::process_message(
             builtin_programs,
@@ -781,10 +603,6 @@
             rent_collector.rent,
             None,
             executors,
-<<<<<<< HEAD
-            &mut Vec::new(),
-=======
->>>>>>> 55438c03
             Arc::new(FeatureSet::all_enabled()),
             ComputeBudget::default(),
             &mut ExecuteTimings::default(),
@@ -793,14 +611,7 @@
             0,
             0,
             &mut 0,
-<<<<<<< HEAD
-            None,
-        );
-        assert!(result.is_ok());
-        assert_eq!(accounts[0].1.borrow().lamports(), 80);
-        assert_eq!(accounts[1].1.borrow().lamports(), 20);
-        assert_eq!(accounts[0].1.borrow().data(), &vec![42]);
-=======
+            None,
         );
         assert!(result.is_ok());
         assert_eq!(
@@ -827,7 +638,6 @@
                 .data(),
             &vec![42]
         );
->>>>>>> 55438c03
     }
 
     #[test]
@@ -874,10 +684,6 @@
             RentCollector::default().rent,
             None,
             Rc::new(RefCell::new(Executors::default())),
-<<<<<<< HEAD
-            &mut Vec::new(),
-=======
->>>>>>> 55438c03
             Arc::new(FeatureSet::all_enabled()),
             ComputeBudget::default(),
             &mut ExecuteTimings::default(),
@@ -886,10 +692,7 @@
             0,
             0,
             &mut 0,
-<<<<<<< HEAD
-            None,
-=======
->>>>>>> 55438c03
+            None,
         );
 
         assert_eq!(
