use {
    crate::{
        accounts::Accounts,
<<<<<<< HEAD
        accounts_db::{AccountStorageEntry, AccountsDb, AppendVecId, BankHashInfo},
        accounts_index::{AccountSecondaryIndexes, Ancestors},
        append_vec::AppendVec,
        bank::{Bank, BankFieldsToDeserialize, BankRc, Builtins},
        blockhash_queue::{BlockHashEvm, BlockhashQueue},
=======
        accounts_db::{
            AccountShrinkThreshold, AccountStorageEntry, AccountsDb, AccountsDbConfig, AppendVecId,
            BankHashInfo, IndexGenerationInfo, SnapshotStorage,
        },
        accounts_index::AccountSecondaryIndexes,
        accounts_update_notifier_interface::AccountsUpdateNotifier,
        append_vec::{AppendVec, StoredMetaWriteVersion},
        bank::{Bank, BankFieldsToDeserialize, BankRc},
        blockhash_queue::BlockhashQueue,
        builtins::Builtins,
>>>>>>> 3ac7e043
        epoch_stakes::EpochStakes,
        hardened_unpack::UnpackedAppendVecMap,
        rent_collector::RentCollector,
        stakes::Stakes,
    },
    bincode::{self, config::Options, Error},
    log::*,
<<<<<<< HEAD
    serde::{de::DeserializeOwned, de::Error as _, Deserialize, Serialize},
=======
    rayon::prelude::*,
    serde::{de::DeserializeOwned, Deserialize, Serialize},
    solana_measure::measure::Measure,
>>>>>>> 3ac7e043
    solana_sdk::{
        clock::{Epoch, Slot, UnixTimestamp},
        epoch_schedule::EpochSchedule,
        fee_calculator::{FeeCalculator, FeeRateGovernor},
        genesis_config::GenesisConfig,
        hard_forks::HardForks,
        hash::Hash,
        inflation::Inflation,
        pubkey::Pubkey,
    },
    std::{
        collections::{HashMap, HashSet},
        io::{self, BufReader, BufWriter, Read, Write},
        path::{Path, PathBuf},
        result::Result,
        sync::{
            atomic::{AtomicUsize, Ordering},
            Arc, RwLock,
        },
        thread::Builder,
    },
    storage::SerializableStorage,
};

mod newer;
mod storage;
mod tests;
mod utils;

<<<<<<< HEAD
use future::Context as TypeContextFuture;
use solana_measure::measure::Measure;
#[allow(unused_imports)]
use utils::{serialize_iter_as_map, serialize_iter_as_seq, serialize_iter_as_tuple};

=======
>>>>>>> 3ac7e043
// a number of test cases in accounts_db use this
#[cfg(test)]
pub(crate) use tests::reconstruct_accounts_db_via_serialization;

// NOTE(velas):
// - old enum `SerdeStyle` was removed as single variant enum
// - this enum should be treated as new, EVM only related enum without any previous history
#[derive(Copy, Clone, Eq, PartialEq, Debug)]
pub(crate) enum EvmStateVersion {
    V1_4_0,
    V1_5_0,
}

impl EvmStateVersion {
    pub fn support_gc(&self) -> bool {
        match self {
            Self::V1_4_0 => false, // old snapshot support only archive mode
            Self::V1_5_0 => true,
        }
    }
}

const MAX_STREAM_SIZE: u64 = 32 * 1024 * 1024 * 1024;

#[derive(Clone, Debug, Default, Deserialize, Serialize, AbiExample)]
struct AccountsDbFields<T>(
    HashMap<Slot, Vec<T>>,
    StoredMetaWriteVersion,
    Slot,
    BankHashInfo,
);

/// Helper type to wrap BufReader streams when deserializing and reconstructing from either just a
/// full snapshot, or both a full and incremental snapshot
pub struct SnapshotStreams<'a, R> {
    pub full_snapshot_stream: &'a mut BufReader<R>,
    pub incremental_snapshot_stream: Option<&'a mut BufReader<R>>,
}

/// Helper type to wrap AccountsDbFields when reconstructing AccountsDb from either just a full
/// snapshot, or both a full and incremental snapshot
#[derive(Debug)]
struct SnapshotAccountsDbFields<T> {
    full_snapshot_accounts_db_fields: AccountsDbFields<T>,
    incremental_snapshot_accounts_db_fields: Option<AccountsDbFields<T>>,
}

impl<T> SnapshotAccountsDbFields<T> {
    /// Collapse the SnapshotAccountsDbFields into a single AccountsDbFields.  If there is no
    /// incremental snapshot, this returns the AccountsDbFields from the full snapshot.  Otherwise
    /// this uses the version, slot, and bank hash info from the incremental snapshot, then the
    /// combination of the storages from both the full and incremental snapshots.
    fn collapse_into(self) -> Result<AccountsDbFields<T>, Error> {
        match self.incremental_snapshot_accounts_db_fields {
            None => Ok(self.full_snapshot_accounts_db_fields),
            Some(AccountsDbFields(
                mut incremental_snapshot_storages,
                incremental_snapshot_version,
                incremental_snapshot_slot,
                incremental_snapshot_bank_hash_info,
            )) => {
                let full_snapshot_storages = self.full_snapshot_accounts_db_fields.0;
                let full_snapshot_slot = self.full_snapshot_accounts_db_fields.2;

                // filter out incremental snapshot storages with slot <= full snapshot slot
                incremental_snapshot_storages.retain(|slot, _| *slot > full_snapshot_slot);

                // There must not be any overlap in the slots of storages between the full snapshot and the incremental snapshot
                incremental_snapshot_storages
                    .iter()
                    .all(|storage_entry| !full_snapshot_storages.contains_key(storage_entry.0)).then(|| ()).ok_or_else(|| {
                        io::Error::new(io::ErrorKind::InvalidData, "Snapshots are incompatible: There are storages for the same slot in both the full snapshot and the incremental snapshot!")
                    })?;

                let mut combined_storages = full_snapshot_storages;
                combined_storages.extend(incremental_snapshot_storages.into_iter());

                Ok(AccountsDbFields(
                    combined_storages,
                    incremental_snapshot_version,
                    incremental_snapshot_slot,
                    incremental_snapshot_bank_hash_info,
                ))
            }
        }
    }
}

trait TypeContext<'a> {
    type SerializableAccountStorageEntry: Serialize
        + DeserializeOwned
        + From<&'a AccountStorageEntry>
        + SerializableStorage
        + Sync;

    fn serialize_bank_and_storage<S: serde::ser::Serializer>(
        serializer: S,
        serializable_bank: &SerializableBankAndStorage<'a, Self>,
    ) -> std::result::Result<S::Ok, S::Error>
    where
        Self: std::marker::Sized;

    fn serialize_accounts_db_fields<S: serde::ser::Serializer>(
        serializer: S,
        serializable_db: &SerializableAccountsDb<'a, Self>,
    ) -> std::result::Result<S::Ok, S::Error>
    where
        Self: std::marker::Sized;

    fn deserialize_bank_fields<R>(
        stream: &mut BufReader<R>,
    ) -> Result<
        (
            BankFieldsToDeserialize,
            AccountsDbFields<Self::SerializableAccountStorageEntry>,
        ),
        Error,
    >
    where
        R: Read;

    fn deserialize_accounts_db_fields<R>(
        stream: &mut BufReader<R>,
    ) -> Result<AccountsDbFields<Self::SerializableAccountStorageEntry>, Error>
    where
        R: Read;
}

fn deserialize_from<R, T>(reader: R) -> bincode::Result<T>
where
    R: Read,
    T: DeserializeOwned,
{
    bincode::options()
        .with_limit(MAX_STREAM_SIZE)
        .with_fixint_encoding()
        .allow_trailing_bytes()
        .deserialize_from::<R, T>(reader)
}

#[allow(clippy::too_many_arguments)]
<<<<<<< HEAD
pub(crate) fn bank_from_stream<R>(
    evm_state_path: &Path,
    evm_state_version: EvmStateVersion,
    stream: &mut BufReader<R>,
=======
pub(crate) fn bank_from_streams<R>(
    serde_style: SerdeStyle,
    snapshot_streams: &mut SnapshotStreams<R>,
>>>>>>> 3ac7e043
    account_paths: &[PathBuf],
    unpacked_append_vec_map: UnpackedAppendVecMap,
    genesis_config: &GenesisConfig,
    debug_keys: Option<Arc<HashSet<Pubkey>>>,
    additional_builtins: Option<&Builtins>,
<<<<<<< HEAD
    account_indexes: AccountSecondaryIndexes,
    caching_enabled: bool,
    evm_state_backup_path: &Path,
    skip_purge_verify: bool,
    evm_archive: Option<evm_state::Storage>,
=======
    account_secondary_indexes: AccountSecondaryIndexes,
    caching_enabled: bool,
    limit_load_slot_count_from_snapshot: Option<usize>,
    shrink_ratio: AccountShrinkThreshold,
    verify_index: bool,
    accounts_db_config: Option<AccountsDbConfig>,
    accounts_update_notifier: Option<AccountsUpdateNotifier>,
>>>>>>> 3ac7e043
) -> std::result::Result<Bank, Error>
where
    R: Read,
{
<<<<<<< HEAD
    let (bank_fields, accounts_db_fields) = TypeContextFuture::deserialize_bank_fields(stream)?;
    reconstruct_bank_from_fields(
        bank_fields,
        accounts_db_fields,
        genesis_config,
        frozen_account_pubkeys,
        evm_state_path,
        account_paths,
        unpacked_append_vec_map,
        debug_keys,
        additional_builtins,
        account_indexes,
        caching_enabled,
        evm_state_backup_path,
        evm_state_version.support_gc(),
        skip_purge_verify,
        true, // enable gc
        evm_archive,
    )
=======
    macro_rules! INTO {
        ($style:ident) => {{
            let (full_snapshot_bank_fields, full_snapshot_accounts_db_fields) =
                $style::Context::deserialize_bank_fields(snapshot_streams.full_snapshot_stream)?;
            let (incremental_snapshot_bank_fields, incremental_snapshot_accounts_db_fields) =
                if let Some(ref mut incremental_snapshot_stream) =
                    snapshot_streams.incremental_snapshot_stream
                {
                    let (bank_fields, accounts_db_fields) =
                        $style::Context::deserialize_bank_fields(incremental_snapshot_stream)?;
                    (Some(bank_fields), Some(accounts_db_fields))
                } else {
                    (None, None)
                };

            let snapshot_accounts_db_fields = SnapshotAccountsDbFields {
                full_snapshot_accounts_db_fields,
                incremental_snapshot_accounts_db_fields,
            };
            let bank = reconstruct_bank_from_fields(
                incremental_snapshot_bank_fields.unwrap_or(full_snapshot_bank_fields),
                snapshot_accounts_db_fields,
                genesis_config,
                account_paths,
                unpacked_append_vec_map,
                debug_keys,
                additional_builtins,
                account_secondary_indexes,
                caching_enabled,
                limit_load_slot_count_from_snapshot,
                shrink_ratio,
                verify_index,
                accounts_db_config,
                accounts_update_notifier,
            )?;
            Ok(bank)
        }};
    }
    match serde_style {
        SerdeStyle::Newer => INTO!(newer),
    }
>>>>>>> 3ac7e043
    .map_err(|err| {
        warn!("bankrc_from_stream error: {:?}", err);
        err
    })
}

pub(crate) fn bank_to_stream<W>(
    evm_version: EvmStateVersion,
    stream: &mut BufWriter<W>,
    bank: &Bank,
    snapshot_storages: &[SnapshotStorage],
) -> Result<(), Error>
where
    W: Write,
{
<<<<<<< HEAD
    let gc_enabled = bank.evm_state.read().unwrap().kvs().gc_enabled();
    if evm_version.support_gc() != gc_enabled {
        return Err(Error::custom(format!(
            "Snapshot gc config is different from config in storage storage_gc={}, version={:?}",
            gc_enabled, evm_version
        )));
=======
    macro_rules! INTO {
        ($style:ident) => {
            bincode::serialize_into(
                stream,
                &SerializableBankAndStorage::<$style::Context> {
                    bank,
                    snapshot_storages,
                    phantom: std::marker::PhantomData::default(),
                },
            )
        };
    }
    match serde_style {
        SerdeStyle::Newer => INTO!(newer),
>>>>>>> 3ac7e043
    }
    bincode::serialize_into(
        stream,
        &SerializableBankAndStorage::<TypeContextFuture> {
            bank,
            snapshot_storages,
            phantom: std::marker::PhantomData::default(),
        },
    )
    .map_err(|err| {
        warn!("bankrc_to_stream error: {:?}", err);
        err
    })
}

struct SerializableBankAndStorage<'a, C> {
    bank: &'a Bank,
    snapshot_storages: &'a [SnapshotStorage],
    phantom: std::marker::PhantomData<C>,
}

impl<'a, C: TypeContext<'a>> Serialize for SerializableBankAndStorage<'a, C> {
    fn serialize<S>(&self, serializer: S) -> std::result::Result<S::Ok, S::Error>
    where
        S: serde::ser::Serializer,
    {
        C::serialize_bank_and_storage(serializer, self)
    }
}

struct SerializableAccountsDb<'a, C> {
    accounts_db: &'a AccountsDb,
    slot: Slot,
    account_storage_entries: &'a [SnapshotStorage],
    phantom: std::marker::PhantomData<C>,
}

impl<'a, C: TypeContext<'a>> Serialize for SerializableAccountsDb<'a, C> {
    fn serialize<S>(&self, serializer: S) -> std::result::Result<S::Ok, S::Error>
    where
        S: serde::ser::Serializer,
    {
        C::serialize_accounts_db_fields(serializer, self)
    }
}

#[cfg(RUSTC_WITH_SPECIALIZATION)]
impl<'a, C> solana_frozen_abi::abi_example::IgnoreAsHelper for SerializableAccountsDb<'a, C> {}

#[allow(clippy::too_many_arguments)]
fn reconstruct_bank_from_fields<E>(
    bank_fields: BankFieldsToDeserialize,
    snapshot_accounts_db_fields: SnapshotAccountsDbFields<E>,
    genesis_config: &GenesisConfig,
<<<<<<< HEAD
    frozen_account_pubkeys: &[Pubkey],
    evm_state_path: &Path,
=======
>>>>>>> 3ac7e043
    account_paths: &[PathBuf],
    unpacked_append_vec_map: UnpackedAppendVecMap,
    debug_keys: Option<Arc<HashSet<Pubkey>>>,
    additional_builtins: Option<&Builtins>,
<<<<<<< HEAD
    account_indexes: AccountSecondaryIndexes,
    caching_enabled: bool,
    evm_state_backup_path: &Path,
    // true if we restoring from full backup, or from gc
    load_full_backup: bool,
    skip_purge_verify: bool,
    // true if gc should be enabled
    enable_gc: bool,
    evm_archive: Option<evm_state::Storage>,
=======
    account_secondary_indexes: AccountSecondaryIndexes,
    caching_enabled: bool,
    limit_load_slot_count_from_snapshot: Option<usize>,
    shrink_ratio: AccountShrinkThreshold,
    verify_index: bool,
    accounts_db_config: Option<AccountsDbConfig>,
    accounts_update_notifier: Option<AccountsUpdateNotifier>,
>>>>>>> 3ac7e043
) -> Result<Bank, Error>
where
    E: SerializableStorage + std::marker::Sync,
{
    let (accounts_db, reconstructed_accounts_db_info) = reconstruct_accountsdb_from_fields(
        snapshot_accounts_db_fields,
        account_paths,
        unpacked_append_vec_map,
        genesis_config,
        account_secondary_indexes,
        caching_enabled,
        limit_load_slot_count_from_snapshot,
        shrink_ratio,
        verify_index,
        accounts_db_config,
        accounts_update_notifier,
    )?;

    let bank_rc = BankRc::new(Accounts::new_empty(accounts_db), bank_fields.slot);
<<<<<<< HEAD
    // EVM State load
    if evm_state_path.exists() {
        warn!(
            "deleting existing evm state folder {}",
            evm_state_path.display()
        );
        std::fs::remove_dir_all(&evm_state_path)?;
    }

    info!(
        "Restoring evm-state snapshot, for root = {}, skip_purge_verify = {}, snapshot_gc = {}, our_state_gc = {}.",
        bank_fields.evm_persist_feilds.last_root(),
        skip_purge_verify,
        load_full_backup,
        enable_gc
    );

    // if we force verify, or our gc settings is not equal to settings in snapshot
    if !skip_purge_verify || enable_gc != load_full_backup {
        let mut tmp_evm_state_path_parent = evm_state_path.to_path_buf();
        tmp_evm_state_path_parent.pop();
        let tmp_dir = tempfile::TempDir::new_in(tmp_evm_state_path_parent)?;
        let mut measure = Measure::start("EVM tmp state database restore");
        evm_state::Storage::restore_from(evm_state_backup_path, &tmp_dir.path()).map_err(|e| {
            Error::custom(format!("Unable to restore tmp evm backup storage {}", e))
        })?;
        measure.stop();
        info!("{}", measure);
        let src =
            evm_state::Storage::open_persistent(tmp_dir.path(), load_full_backup).map_err(|e| {
                Error::custom(format!("Unable to restore tmp evm backup storage {}", e))
            })?;

        let destination = evm_state::Storage::open_persistent(evm_state_path, enable_gc)
            .map_err(|e| Error::custom(format!("Unable to open destination evm-state {}", e)))?;

        let mut measure = Measure::start("EVM snapshot purging");

        // vars to save temp arrays for copy_and_purge
        let (archive_dest, regular_dest);
        let destination: &[_] = if let Some(evm_archive) = evm_archive {
            info!("Copying current evm state to archive during evm purging.");
            archive_dest = [destination, evm_archive];
            &archive_dest
        } else {
            regular_dest = [destination];
            &regular_dest
        };
        evm_state::storage::copy_and_purge(
            src,
            destination,
            bank_fields.evm_persist_feilds.last_root(),
        )
        .map_err(|e| Error::custom(format!("Unable to copy_and_purge storage {}", e)))?;
        measure.stop();
        info!("{}", measure);
    } else {
        let mut measure = Measure::start("EVM state database restore");
        evm_state::Storage::restore_from(evm_state_backup_path, &evm_state_path)
            .map_err(|e| Error::custom(format!("Unable to restore evm backup storage {}", e)))?;
        measure.stop();
        info!("{}", measure);
        if let Some(evm_archive) = evm_archive {
            info!("Copying current evm state to archive.");
            let src =
                evm_state::Storage::open_persistent(evm_state_path, enable_gc).map_err(|e| {
                    Error::custom(format!("Unable to restore tmp evm backup storage {}", e))
                })?;
            evm_state::storage::copy_and_purge(
                src,
                &[evm_archive],
                bank_fields.evm_persist_feilds.last_root(),
            )
            .map_err(|e| Error::custom(format!("Unable to copy_and_purge storage {}", e)))?;
        };
    }

    let evm_state = evm_state::EvmState::load_from(
        evm_state_path,
        bank_fields.evm_persist_feilds.clone(),
        enable_gc,
    )
    .map_err(|e| Error::custom(format!("Unable to open EVM state storage {}", e)))?;

    evm_state
        .kvs()
        .cleanup_slots(bank_fields.slot, bank_fields.evm_persist_feilds.last_root())
        .map_err(|e| Error::custom(format!("Unable to register slot for evm root {}", e)))?;

=======

    // if limit_load_slot_count_from_snapshot is set, then we need to side-step some correctness checks beneath this call
    let debug_do_not_add_builtins = limit_load_slot_count_from_snapshot.is_some();
>>>>>>> 3ac7e043
    let bank = Bank::new_from_fields(
        evm_state,
        bank_rc,
        genesis_config,
        bank_fields,
        debug_keys,
        additional_builtins,
        debug_do_not_add_builtins,
        reconstructed_accounts_db_info.accounts_data_len,
    );

    info!("rent_collector: {:?}", bank.rent_collector());

    Ok(bank)
}

fn reconstruct_single_storage<E>(
    slot: &Slot,
    append_vec_path: &Path,
    storage_entry: &E,
    remapped_append_vec_id: Option<AppendVecId>,
    new_slot_storage: &mut HashMap<AppendVecId, Arc<AccountStorageEntry>>,
) -> Result<(), Error>
where
    E: SerializableStorage,
{
    let append_vec_id = remapped_append_vec_id.unwrap_or_else(|| storage_entry.id());
    let (accounts, num_accounts) =
        AppendVec::new_from_file(append_vec_path, storage_entry.current_len())?;
    let u_storage_entry =
        AccountStorageEntry::new_existing(*slot, append_vec_id, accounts, num_accounts);

    new_slot_storage.insert(append_vec_id, Arc::new(u_storage_entry));
    Ok(())
}

/// This struct contains side-info while reconstructing the accounts DB from fields.
#[derive(Debug, Default, Copy, Clone)]
struct ReconstructedAccountsDbInfo {
    accounts_data_len: u64,
}

#[allow(clippy::too_many_arguments)]
fn reconstruct_accountsdb_from_fields<E>(
    snapshot_accounts_db_fields: SnapshotAccountsDbFields<E>,
    account_paths: &[PathBuf],
    unpacked_append_vec_map: UnpackedAppendVecMap,
<<<<<<< HEAD
    cluster_type: &ClusterType,
    account_indexes: AccountSecondaryIndexes,
=======
    genesis_config: &GenesisConfig,
    account_secondary_indexes: AccountSecondaryIndexes,
>>>>>>> 3ac7e043
    caching_enabled: bool,
    limit_load_slot_count_from_snapshot: Option<usize>,
    shrink_ratio: AccountShrinkThreshold,
    verify_index: bool,
    accounts_db_config: Option<AccountsDbConfig>,
    accounts_update_notifier: Option<AccountsUpdateNotifier>,
) -> Result<(AccountsDb, ReconstructedAccountsDbInfo), Error>
where
    E: SerializableStorage + std::marker::Sync,
{
    let mut accounts_db = AccountsDb::new_with_config(
        account_paths.to_vec(),
        &genesis_config.cluster_type,
        account_secondary_indexes,
        caching_enabled,
        shrink_ratio,
        accounts_db_config,
        accounts_update_notifier,
    );

    let AccountsDbFields(
        snapshot_storages,
        snapshot_version,
        snapshot_slot,
        snapshot_bank_hash_info,
    ) = snapshot_accounts_db_fields.collapse_into()?;

    let snapshot_storages = snapshot_storages.into_iter().collect::<Vec<_>>();

    // Ensure all account paths exist
    for path in &accounts_db.paths {
        std::fs::create_dir_all(path)
            .unwrap_or_else(|err| panic!("Failed to create directory {}: {}", path.display(), err));
    }

    // Remap the deserialized AppendVec paths to point to correct local paths
    let num_collisions = AtomicUsize::new(0);
    let next_append_vec_id = AtomicUsize::new(0);
    let mut measure_remap = Measure::start("remap");
    let mut storage = (0..snapshot_storages.len())
        .into_par_iter()
        .map(|i| {
            let (slot, slot_storage) = &snapshot_storages[i];
            let mut new_slot_storage = HashMap::new();
            for storage_entry in slot_storage {
                let file_name = AppendVec::file_name(*slot, storage_entry.id());

                let append_vec_path = unpacked_append_vec_map.get(&file_name).ok_or_else(|| {
                    io::Error::new(
                        io::ErrorKind::NotFound,
                        format!("{} not found in unpacked append vecs", file_name),
                    )
                })?;

                // Remap the AppendVec ID to handle any duplicate IDs that may previously existed
                // due to full snapshots and incremental snapshots generated from different nodes
                let (remapped_append_vec_id, remapped_append_vec_path) = loop {
                    let remapped_append_vec_id = next_append_vec_id.fetch_add(1, Ordering::AcqRel);
                    let remapped_file_name = AppendVec::file_name(*slot, remapped_append_vec_id);
                    let remapped_append_vec_path =
                        append_vec_path.parent().unwrap().join(&remapped_file_name);

                    // Break out of the loop in the following situations:
                    // 1. The new ID is the same as the original ID.  This means we do not need to
                    //    rename the file, since the ID is the "correct" one already.
                    // 2. There is not a file already at the new path.  This means it is safe to
                    //    rename the file to this new path.
                    //    **DEVELOPER NOTE:**  Keep this check last so that it can short-circuit if
                    //    possible.
                    if storage_entry.id() == remapped_append_vec_id
                        || std::fs::metadata(&remapped_append_vec_path).is_err()
                    {
                        break (remapped_append_vec_id, remapped_append_vec_path);
                    }

                    // If we made it this far, a file exists at the new path.  Record the collision
                    // and try again.
                    num_collisions.fetch_add(1, Ordering::Relaxed);
                };
                // Only rename the file if the new ID is actually different from the original.
                if storage_entry.id() != remapped_append_vec_id {
                    std::fs::rename(append_vec_path, &remapped_append_vec_path)?;
                }

                reconstruct_single_storage(
                    slot,
                    &remapped_append_vec_path,
                    storage_entry,
                    Some(remapped_append_vec_id),
                    &mut new_slot_storage,
                )?;
            }
            Ok((*slot, new_slot_storage))
        })
        .collect::<Result<HashMap<Slot, _>, Error>>()?;
    measure_remap.stop();

    // discard any slots with no storage entries
    // this can happen if a non-root slot was serialized
    // but non-root stores should not be included in the snapshot
    storage.retain(|_slot, stores| !stores.is_empty());
    assert!(
        !storage.is_empty(),
        "At least one storage entry must exist from deserializing stream"
    );

    let next_append_vec_id = next_append_vec_id.load(Ordering::Acquire);
    let max_append_vec_id = next_append_vec_id - 1;
    assert!(
        max_append_vec_id <= AppendVecId::MAX / 2,
        "Storage id {} larger than allowed max",
        max_append_vec_id
    );

    // Process deserialized data, set necessary fields in self
    accounts_db
        .bank_hashes
        .write()
        .unwrap()
        .insert(snapshot_slot, snapshot_bank_hash_info);
    accounts_db.storage.0.extend(
        storage
            .into_iter()
            .map(|(slot, slot_storage_entry)| (slot, Arc::new(RwLock::new(slot_storage_entry)))),
    );
    accounts_db
        .next_id
        .store(next_append_vec_id, Ordering::Release);
    accounts_db
        .write_version
        .fetch_add(snapshot_version, Ordering::Release);

    let mut measure_notify = Measure::start("accounts_notify");

    let accounts_db = Arc::new(accounts_db);
    let accoounts_db_clone = accounts_db.clone();
    let handle = Builder::new()
        .name("notify_account_restore_from_snapshot".to_string())
        .spawn(move || {
            accoounts_db_clone.notify_account_restore_from_snapshot();
        })
        .unwrap();

    let IndexGenerationInfo { accounts_data_len } = accounts_db.generate_index(
        limit_load_slot_count_from_snapshot,
        verify_index,
        genesis_config,
    );

    accounts_db.maybe_add_filler_accounts(&genesis_config.epoch_schedule);

    handle.join().unwrap();
    measure_notify.stop();

    datapoint_info!(
        "reconstruct_accountsdb_from_fields()",
        ("remap-time-us", measure_remap.as_us(), i64),
        (
            "remap-collisions",
            num_collisions.load(Ordering::Relaxed),
            i64
        ),
        ("accountsdb-notify-at-start-us", measure_notify.as_us(), i64),
    );

    Ok((
        Arc::try_unwrap(accounts_db).unwrap(),
        ReconstructedAccountsDbInfo { accounts_data_len },
    ))
}<|MERGE_RESOLUTION|>--- conflicted
+++ resolved
@@ -1,13 +1,6 @@
 use {
     crate::{
         accounts::Accounts,
-<<<<<<< HEAD
-        accounts_db::{AccountStorageEntry, AccountsDb, AppendVecId, BankHashInfo},
-        accounts_index::{AccountSecondaryIndexes, Ancestors},
-        append_vec::AppendVec,
-        bank::{Bank, BankFieldsToDeserialize, BankRc, Builtins},
-        blockhash_queue::{BlockHashEvm, BlockhashQueue},
-=======
         accounts_db::{
             AccountShrinkThreshold, AccountStorageEntry, AccountsDb, AccountsDbConfig, AppendVecId,
             BankHashInfo, IndexGenerationInfo, SnapshotStorage,
@@ -16,9 +9,8 @@
         accounts_update_notifier_interface::AccountsUpdateNotifier,
         append_vec::{AppendVec, StoredMetaWriteVersion},
         bank::{Bank, BankFieldsToDeserialize, BankRc},
-        blockhash_queue::BlockhashQueue,
+        blockhash_queue::{BlockHashEvm, BlockhashQueue},
         builtins::Builtins,
->>>>>>> 3ac7e043
         epoch_stakes::EpochStakes,
         hardened_unpack::UnpackedAppendVecMap,
         rent_collector::RentCollector,
@@ -26,13 +18,9 @@
     },
     bincode::{self, config::Options, Error},
     log::*,
-<<<<<<< HEAD
+    rayon::prelude::*,
     serde::{de::DeserializeOwned, de::Error as _, Deserialize, Serialize},
-=======
-    rayon::prelude::*,
-    serde::{de::DeserializeOwned, Deserialize, Serialize},
     solana_measure::measure::Measure,
->>>>>>> 3ac7e043
     solana_sdk::{
         clock::{Epoch, Slot, UnixTimestamp},
         epoch_schedule::EpochSchedule,
@@ -62,14 +50,6 @@
 mod tests;
 mod utils;
 
-<<<<<<< HEAD
-use future::Context as TypeContextFuture;
-use solana_measure::measure::Measure;
-#[allow(unused_imports)]
-use utils::{serialize_iter_as_map, serialize_iter_as_seq, serialize_iter_as_tuple};
-
-=======
->>>>>>> 3ac7e043
 // a number of test cases in accounts_db use this
 #[cfg(test)]
 pub(crate) use tests::reconstruct_accounts_db_via_serialization;
@@ -211,61 +191,29 @@
 }
 
 #[allow(clippy::too_many_arguments)]
-<<<<<<< HEAD
-pub(crate) fn bank_from_stream<R>(
+pub(crate) fn bank_from_streams<R>(
     evm_state_path: &Path,
     evm_state_version: EvmStateVersion,
-    stream: &mut BufReader<R>,
-=======
-pub(crate) fn bank_from_streams<R>(
-    serde_style: SerdeStyle,
     snapshot_streams: &mut SnapshotStreams<R>,
->>>>>>> 3ac7e043
     account_paths: &[PathBuf],
     unpacked_append_vec_map: UnpackedAppendVecMap,
     genesis_config: &GenesisConfig,
     debug_keys: Option<Arc<HashSet<Pubkey>>>,
     additional_builtins: Option<&Builtins>,
-<<<<<<< HEAD
-    account_indexes: AccountSecondaryIndexes,
+    account_secondary_indexes: AccountSecondaryIndexes,
     caching_enabled: bool,
     evm_state_backup_path: &Path,
     skip_purge_verify: bool,
     evm_archive: Option<evm_state::Storage>,
-=======
-    account_secondary_indexes: AccountSecondaryIndexes,
-    caching_enabled: bool,
     limit_load_slot_count_from_snapshot: Option<usize>,
     shrink_ratio: AccountShrinkThreshold,
     verify_index: bool,
     accounts_db_config: Option<AccountsDbConfig>,
     accounts_update_notifier: Option<AccountsUpdateNotifier>,
->>>>>>> 3ac7e043
 ) -> std::result::Result<Bank, Error>
 where
     R: Read,
 {
-<<<<<<< HEAD
-    let (bank_fields, accounts_db_fields) = TypeContextFuture::deserialize_bank_fields(stream)?;
-    reconstruct_bank_from_fields(
-        bank_fields,
-        accounts_db_fields,
-        genesis_config,
-        frozen_account_pubkeys,
-        evm_state_path,
-        account_paths,
-        unpacked_append_vec_map,
-        debug_keys,
-        additional_builtins,
-        account_indexes,
-        caching_enabled,
-        evm_state_backup_path,
-        evm_state_version.support_gc(),
-        skip_purge_verify,
-        true, // enable gc
-        evm_archive,
-    )
-=======
     macro_rules! INTO {
         ($style:ident) => {{
             let (full_snapshot_bank_fields, full_snapshot_accounts_db_fields) =
@@ -280,7 +228,6 @@
                 } else {
                     (None, None)
                 };
-
             let snapshot_accounts_db_fields = SnapshotAccountsDbFields {
                 full_snapshot_accounts_db_fields,
                 incremental_snapshot_accounts_db_fields,
@@ -289,6 +236,7 @@
                 incremental_snapshot_bank_fields.unwrap_or(full_snapshot_bank_fields),
                 snapshot_accounts_db_fields,
                 genesis_config,
+        	    evm_state_path,
                 account_paths,
                 unpacked_append_vec_map,
                 debug_keys,
@@ -300,14 +248,16 @@
                 verify_index,
                 accounts_db_config,
                 accounts_update_notifier,
+        	    evm_state_backup_path,
+	            skip_purge_verify,
+	            evm_state_version.support_gc(), // is remote snapshot supported gc?
+	            true, // enable gc mode in current evm state
+	            evm_archive,
             )?;
             Ok(bank)
         }};
     }
-    match serde_style {
-        SerdeStyle::Newer => INTO!(newer),
-    }
->>>>>>> 3ac7e043
+    INTO!(newer)
     .map_err(|err| {
         warn!("bankrc_from_stream error: {:?}", err);
         err
@@ -323,14 +273,13 @@
 where
     W: Write,
 {
-<<<<<<< HEAD
     let gc_enabled = bank.evm_state.read().unwrap().kvs().gc_enabled();
     if evm_version.support_gc() != gc_enabled {
         return Err(Error::custom(format!(
             "Snapshot gc config is different from config in storage storage_gc={}, version={:?}",
             gc_enabled, evm_version
         )));
-=======
+    }
     macro_rules! INTO {
         ($style:ident) => {
             bincode::serialize_into(
@@ -343,18 +292,7 @@
             )
         };
     }
-    match serde_style {
-        SerdeStyle::Newer => INTO!(newer),
->>>>>>> 3ac7e043
-    }
-    bincode::serialize_into(
-        stream,
-        &SerializableBankAndStorage::<TypeContextFuture> {
-            bank,
-            snapshot_storages,
-            phantom: std::marker::PhantomData::default(),
-        },
-    )
+    INTO!(newer)
     .map_err(|err| {
         warn!("bankrc_to_stream error: {:?}", err);
         err
@@ -400,26 +338,11 @@
     bank_fields: BankFieldsToDeserialize,
     snapshot_accounts_db_fields: SnapshotAccountsDbFields<E>,
     genesis_config: &GenesisConfig,
-<<<<<<< HEAD
-    frozen_account_pubkeys: &[Pubkey],
     evm_state_path: &Path,
-=======
->>>>>>> 3ac7e043
     account_paths: &[PathBuf],
     unpacked_append_vec_map: UnpackedAppendVecMap,
     debug_keys: Option<Arc<HashSet<Pubkey>>>,
     additional_builtins: Option<&Builtins>,
-<<<<<<< HEAD
-    account_indexes: AccountSecondaryIndexes,
-    caching_enabled: bool,
-    evm_state_backup_path: &Path,
-    // true if we restoring from full backup, or from gc
-    load_full_backup: bool,
-    skip_purge_verify: bool,
-    // true if gc should be enabled
-    enable_gc: bool,
-    evm_archive: Option<evm_state::Storage>,
-=======
     account_secondary_indexes: AccountSecondaryIndexes,
     caching_enabled: bool,
     limit_load_slot_count_from_snapshot: Option<usize>,
@@ -427,7 +350,13 @@
     verify_index: bool,
     accounts_db_config: Option<AccountsDbConfig>,
     accounts_update_notifier: Option<AccountsUpdateNotifier>,
->>>>>>> 3ac7e043
+    evm_state_backup_path: &Path,
+    skip_purge_verify: bool,
+    // true if we restoring from full backup, or from gc
+    load_full_backup: bool,
+    // true if gc should be enabled
+    enable_gc: bool,
+    evm_archive: Option<evm_state::Storage>,
 ) -> Result<Bank, Error>
 where
     E: SerializableStorage + std::marker::Sync,
@@ -447,7 +376,6 @@
     )?;
 
     let bank_rc = BankRc::new(Accounts::new_empty(accounts_db), bank_fields.slot);
-<<<<<<< HEAD
     // EVM State load
     if evm_state_path.exists() {
         warn!(
@@ -458,7 +386,8 @@
     }
 
     info!(
-        "Restoring evm-state snapshot, for root = {}, skip_purge_verify = {}, snapshot_gc = {}, our_state_gc = {}.",
+        "Restoring evm-state snapshot from = {:?}, for root = {}, skip_purge_verify = {}, snapshot_gc = {}, our_state_gc = {}.",
+        evm_state_backup_path,
         bank_fields.evm_persist_feilds.last_root(),
         skip_purge_verify,
         load_full_backup,
@@ -486,6 +415,7 @@
 
         let mut measure = Measure::start("EVM snapshot purging");
 
+        info!("Recreating evm state.");
         // vars to save temp arrays for copy_and_purge
         let (archive_dest, regular_dest);
         let destination: &[_] = if let Some(evm_archive) = evm_archive {
@@ -537,11 +467,9 @@
         .cleanup_slots(bank_fields.slot, bank_fields.evm_persist_feilds.last_root())
         .map_err(|e| Error::custom(format!("Unable to register slot for evm root {}", e)))?;
 
-=======
-
     // if limit_load_slot_count_from_snapshot is set, then we need to side-step some correctness checks beneath this call
     let debug_do_not_add_builtins = limit_load_slot_count_from_snapshot.is_some();
->>>>>>> 3ac7e043
+
     let bank = Bank::new_from_fields(
         evm_state,
         bank_rc,
@@ -589,13 +517,8 @@
     snapshot_accounts_db_fields: SnapshotAccountsDbFields<E>,
     account_paths: &[PathBuf],
     unpacked_append_vec_map: UnpackedAppendVecMap,
-<<<<<<< HEAD
-    cluster_type: &ClusterType,
-    account_indexes: AccountSecondaryIndexes,
-=======
     genesis_config: &GenesisConfig,
     account_secondary_indexes: AccountSecondaryIndexes,
->>>>>>> 3ac7e043
     caching_enabled: bool,
     limit_load_slot_count_from_snapshot: Option<usize>,
     shrink_ratio: AccountShrinkThreshold,
