--- conflicted
+++ resolved
@@ -10,11 +10,7 @@
         bank::{Bank, BankSlotDelta},
         builtins::Builtins,
         hardened_unpack::{unpack_snapshot, ParallelSelector, UnpackError, UnpackedAppendVecMap},
-<<<<<<< HEAD
         serde_snapshot::{bank_from_streams, bank_to_stream, EvmStateVersion, SnapshotStreams},
-=======
-        serde_snapshot::{bank_from_streams, bank_to_stream, SerdeStyle, SnapshotStreams},
->>>>>>> 55438c03
         shared_buffer_reader::{SharedBuffer, SharedBufferReader},
         snapshot_archive_info::{
             FullSnapshotArchiveInfo, IncrementalSnapshotArchiveInfo, SnapshotArchiveInfoGetter,
@@ -56,30 +52,18 @@
     thiserror::Error,
 };
 
-<<<<<<< HEAD
-pub const SNAPSHOT_STATUS_CACHE_FILE_NAME: &str = "status_cache";
-pub const TAR_SNAPSHOTS_DIR: &str = "snapshots";
-pub const TAR_ACCOUNTS_DIR: &str = "accounts";
-pub const TAR_VERSION_FILE: &str = "version";
-=======
 mod archive_format;
 pub use archive_format::*;
 
 pub const SNAPSHOT_STATUS_CACHE_FILENAME: &str = "status_cache";
 pub const SNAPSHOT_ARCHIVE_DOWNLOAD_DIR: &str = "remote";
->>>>>>> 55438c03
 pub const DEFAULT_FULL_SNAPSHOT_ARCHIVE_INTERVAL_SLOTS: Slot = 25_000;
 pub const DEFAULT_INCREMENTAL_SNAPSHOT_ARCHIVE_INTERVAL_SLOTS: Slot = 100;
 pub const EVM_STATE_DIR: &str = "evm-state";
 const MAX_SNAPSHOT_DATA_FILE_SIZE: u64 = 32 * 1024 * 1024 * 1024; // 32 GiB
 const MAX_SNAPSHOT_VERSION_FILE_SIZE: u64 = 8; // byte
-<<<<<<< HEAD
 const VERSION_STRING_V1_4_0: &str = "1.4.0";
 const VERSION_STRING_V1_5_0: &str = "1.5.0";
-const DEFAULT_SNAPSHOT_VERSION: SnapshotVersion = SnapshotVersion::V1_5_0;
-=======
-const VERSION_STRING_V1_2_0: &str = "1.2.0";
->>>>>>> 55438c03
 pub(crate) const TMP_BANK_SNAPSHOT_PREFIX: &str = "tmp-bank-snapshot-";
 pub const TMP_SNAPSHOT_ARCHIVE_PREFIX: &str = "tmp-snapshot-archive-";
 pub const MAX_BANK_SNAPSHOTS_TO_RETAIN: usize = 8; // Save some bank snapshots but not too many
@@ -96,7 +80,7 @@
 
 impl Default for SnapshotVersion {
     fn default() -> Self {
-        SnapshotVersion::V1_2_0
+        SnapshotVersion::V1_5_0
     }
 }
 
@@ -233,13 +217,11 @@
     #[error("snapshot has mismatch: deserialized bank: {:?}, snapshot archive info: {:?}", .0, .1)]
     MismatchedSlotHash((Slot, Hash), (Slot, Hash)),
 
-<<<<<<< HEAD
     #[error("Error in processing EVM state bacnkup: {0}")]
     EvmStateError(anyhow::Error),
-=======
+
     #[error("snapshot slot deltas are invalid: {0}")]
     VerifySlotDeltas(#[from] VerifySlotDeltasError),
->>>>>>> 55438c03
 }
 pub type Result<T> = std::result::Result<T, SnapshotError>;
 
@@ -331,9 +313,9 @@
         .tempdir_in(tar_dir)
         .map_err(|e| SnapshotError::IoWithSource(e, "create archive tempdir"))?;
 
-    let staging_accounts_dir = staging_dir.path().join(TAR_ACCOUNTS_DIR);
-    let staging_snapshots_dir = staging_dir.path().join(TAR_SNAPSHOTS_DIR);
-    let staging_version_file = staging_dir.path().join(TAR_VERSION_FILE);
+    let staging_accounts_dir = staging_dir.path().join("accounts");
+    let staging_snapshots_dir = staging_dir.path().join("snapshots");
+    let staging_version_file = staging_dir.path().join("version");
     fs::create_dir_all(&staging_accounts_dir)
         .map_err(|e| SnapshotError::IoWithSource(e, "create staging path"))?;
 
@@ -371,9 +353,6 @@
             .map_err(|e| SnapshotError::IoWithSource(e, "write version file"))?;
     }
 
-<<<<<<< HEAD
-    let file_ext = get_archive_ext(snapshot_package.archive_format());
-
     //
     // Create evm state backup
     //
@@ -397,8 +376,6 @@
         );
     }
 
-=======
->>>>>>> 55438c03
     // Tar the staging directory into the archive at `archive_path`
     let archive_path = tar_dir.join(format!(
         "{}{}.{}",
@@ -412,17 +389,10 @@
 
         let do_archive_files = |encoder: &mut dyn Write| -> Result<()> {
             let mut archive = tar::Builder::new(encoder);
-<<<<<<< HEAD
-            for dir in [TAR_ACCOUNTS_DIR, TAR_SNAPSHOTS_DIR] {
-=======
             for dir in ["snapshots", "accounts"] {
->>>>>>> 55438c03
                 archive.append_dir_all(dir, staging_dir.as_ref().join(dir))?;
             }
-            archive.append_path_with_name(
-                staging_dir.as_ref().join(TAR_VERSION_FILE),
-                TAR_VERSION_FILE,
-            )?;
+            archive.append_path_with_name(staging_dir.as_ref().join("version"), "version")?;
             archive.into_inner()?;
             Ok(())
         };
@@ -1098,11 +1068,7 @@
     info!("{}", measure_untar);
 
     let unpacked_version_file = unpack_dir.path().join("version");
-<<<<<<< HEAD
-    let snapshot_version = snapshot_version_from_file(unpacked_version_file)?;
-=======
     let snapshot_version = snapshot_version_from_file(&unpacked_version_file)?;
->>>>>>> 55438c03
 
     Ok(UnarchivedSnapshot {
         unpack_dir,
@@ -1816,10 +1782,10 @@
 }
 
 mod cmp_dir {
+    use crate::snapshot_utils::EVM_STATE_DIR;
     use std::io::Read;
     use std::path::Path;
     use walkdir::{DirEntry, WalkDir};
-    use crate::snapshot_utils::EVM_STATE_DIR;
 
     pub fn is_different<A: AsRef<Path>, B: AsRef<Path>>(
         a_base: A,
@@ -1898,7 +1864,7 @@
     .unwrap();
 
     // Check snapshots are the same
-    let unpacked_snapshots = unpack_dir.join(TAR_SNAPSHOTS_DIR);
+    let unpacked_snapshots = unpack_dir.join("snapshots");
 
     // TODO: Make evm-state snapshot more consistent, currently rocksdb incremental backup is
     // not consistent (because it support more than one backup at a time)
@@ -1906,7 +1872,7 @@
     assert!(!cmp_dir::is_different(&snapshots_to_verify, unpacked_snapshots, true).unwrap());
 
     // Check the account entries are the same
-    let unpacked_accounts = unpack_dir.join(TAR_ACCOUNTS_DIR);
+    let unpacked_accounts = unpack_dir.join("accounts");
     assert!(!cmp_dir::is_different(&storages_to_verify, unpacked_accounts, false).unwrap());
 }
 
@@ -2380,11 +2346,7 @@
 
     #[test]
     fn test_snapshot_version_from_file_under_limit() {
-<<<<<<< HEAD
-        let file_content = format!("v{}", DEFAULT_SNAPSHOT_VERSION);
-=======
         let file_content = SnapshotVersion::default().as_str();
->>>>>>> 55438c03
         let mut file = NamedTempFile::new().unwrap();
         file.write_all(file_content.as_bytes()).unwrap();
         let version_from_file = snapshot_version_from_file(file.path()).unwrap();
