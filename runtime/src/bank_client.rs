use {
    crate::bank::Bank,
<<<<<<< HEAD
    evm_state::AccountProvider,
=======
    crossbeam_channel::{unbounded, Receiver, Sender},
>>>>>>> 55438c03
    solana_sdk::{
        account::Account,
        client::{AsyncClient, Client, SyncClient},
        commitment_config::CommitmentConfig,
        epoch_info::EpochInfo,
        fee_calculator::{FeeCalculator, FeeRateGovernor},
        hash::Hash,
        instruction::Instruction,
        message::{Message, SanitizedMessage},
        pubkey::Pubkey,
        signature::{Keypair, Signature, Signer},
        signers::Signers,
        system_instruction,
        transaction::{self, Transaction},
        transport::{Result, TransportError},
    },
    std::{
        convert::TryFrom,
        io,
        sync::{Arc, Mutex},
        thread::{sleep, Builder},
        time::{Duration, Instant},
    },
};

pub struct BankClient {
    bank: Arc<Bank>,
    transaction_sender: Option<Mutex<Sender<Transaction>>>,
    join_bg_thread: Option<std::thread::JoinHandle<()>>,
}

// Implement handwritten drop, to force dropping all background threads before main.
impl Drop for BankClient {
    fn drop(&mut self) {
        drop(self.transaction_sender.take()); // drop sender first
        let _err = self.join_bg_thread.take().unwrap().join(); // then wait for background thread to stop.
    }
}

impl Client for BankClient {
    fn tpu_addr(&self) -> String {
        "Local BankClient".to_string()
    }
}

impl AsyncClient for BankClient {
    fn async_send_transaction(&self, transaction: Transaction) -> Result<Signature> {
        let signature = transaction.signatures.get(0).cloned().unwrap_or_default();
        let transaction_sender = self.transaction_sender.as_ref().unwrap().lock().unwrap();
        transaction_sender.send(transaction).unwrap();
        Ok(signature)
    }

    fn async_send_batch(&self, transactions: Vec<Transaction>) -> Result<()> {
        for t in transactions {
            self.async_send_transaction(t)?;
        }
        Ok(())
    }

    fn async_send_message<T: Signers>(
        &self,
        keypairs: &T,
        message: Message,
        recent_blockhash: Hash,
    ) -> Result<Signature> {
        let transaction = Transaction::new(keypairs, message, recent_blockhash);
        self.async_send_transaction(transaction)
    }

    fn async_send_instruction(
        &self,
        keypair: &Keypair,
        instruction: Instruction,
        recent_blockhash: Hash,
    ) -> Result<Signature> {
        let message = Message::new(&[instruction], Some(&keypair.pubkey()));
        self.async_send_message(&[keypair], message, recent_blockhash)
    }

    /// Transfer `lamports` from `keypair` to `pubkey`
    fn async_transfer(
        &self,
        lamports: u64,
        keypair: &Keypair,
        pubkey: &Pubkey,
        recent_blockhash: Hash,
    ) -> Result<Signature> {
        let transfer_instruction =
            system_instruction::transfer(&keypair.pubkey(), pubkey, lamports);
        self.async_send_instruction(keypair, transfer_instruction, recent_blockhash)
    }
}

impl SyncClient for BankClient {
    fn send_and_confirm_message<T: Signers>(
        &self,
        keypairs: &T,
        message: Message,
    ) -> Result<Signature> {
        let blockhash = self.bank.last_blockhash();
        let transaction = Transaction::new(keypairs, message, blockhash);
        self.bank.process_transaction(&transaction)?;
        Ok(transaction.signatures.get(0).cloned().unwrap_or_default())
    }

    /// Create and process a transaction from a single instruction.
    fn send_and_confirm_instruction(
        &self,
        keypair: &Keypair,
        instruction: Instruction,
    ) -> Result<Signature> {
        let message = Message::new(&[instruction], Some(&keypair.pubkey()));
        self.send_and_confirm_message(&[keypair], message)
    }

    /// Transfer `lamports` from `keypair` to `pubkey`
    fn transfer_and_confirm(
        &self,
        lamports: u64,
        keypair: &Keypair,
        pubkey: &Pubkey,
    ) -> Result<Signature> {
        let transfer_instruction =
            system_instruction::transfer(&keypair.pubkey(), pubkey, lamports);
        self.send_and_confirm_instruction(keypair, transfer_instruction)
    }

    fn get_account_data(&self, pubkey: &Pubkey) -> Result<Option<Vec<u8>>> {
        Ok(self
            .bank
            .get_account(pubkey)
            .map(|account| Account::from(account).data))
    }

    fn get_account(&self, pubkey: &Pubkey) -> Result<Option<Account>> {
        Ok(self.bank.get_account(pubkey).map(Account::from))
    }

    fn get_account_with_commitment(
        &self,
        pubkey: &Pubkey,
        _commitment_config: CommitmentConfig,
    ) -> Result<Option<Account>> {
        Ok(self.bank.get_account(pubkey).map(Account::from))
    }

    fn get_balance(&self, pubkey: &Pubkey) -> Result<u64> {
        Ok(self.bank.get_balance(pubkey))
    }

    fn get_balance_with_commitment(
        &self,
        pubkey: &Pubkey,
        _commitment_config: CommitmentConfig,
    ) -> Result<u64> {
        Ok(self.bank.get_balance(pubkey))
    }

    fn get_minimum_balance_for_rent_exemption(&self, data_len: usize) -> Result<u64> {
        Ok(self.bank.get_minimum_balance_for_rent_exemption(data_len))
    }

    fn get_recent_blockhash(&self) -> Result<(Hash, FeeCalculator)> {
        Ok((
            self.bank.last_blockhash(),
            FeeCalculator::new(self.bank.get_lamports_per_signature()),
        ))
    }

    fn get_recent_blockhash_with_commitment(
        &self,
        _commitment_config: CommitmentConfig,
    ) -> Result<(Hash, FeeCalculator, u64)> {
        let blockhash = self.bank.last_blockhash();
        #[allow(deprecated)]
        let last_valid_slot = self
            .bank
            .get_blockhash_last_valid_slot(&blockhash)
            .expect("bank blockhash queue should contain blockhash");
        Ok((
            blockhash,
            FeeCalculator::new(self.bank.get_lamports_per_signature()),
            last_valid_slot,
        ))
    }

    fn get_fee_calculator_for_blockhash(&self, blockhash: &Hash) -> Result<Option<FeeCalculator>> {
        Ok(self
            .bank
            .get_lamports_per_signature_for_blockhash(blockhash)
            .map(FeeCalculator::new))
    }

    fn get_fee_rate_governor(&self) -> Result<FeeRateGovernor> {
        #[allow(deprecated)]
        Ok(self.bank.get_fee_rate_governor().clone())
    }

    fn get_signature_status(
        &self,
        signature: &Signature,
    ) -> Result<Option<transaction::Result<()>>> {
        Ok(self.bank.get_signature_status(signature))
    }

    fn get_signature_status_with_commitment(
        &self,
        signature: &Signature,
        _commitment_config: CommitmentConfig,
    ) -> Result<Option<transaction::Result<()>>> {
        Ok(self.bank.get_signature_status(signature))
    }

    fn get_slot(&self) -> Result<u64> {
        Ok(self.bank.slot())
    }

    fn get_slot_with_commitment(&self, _commitment_config: CommitmentConfig) -> Result<u64> {
        Ok(self.bank.slot())
    }

    fn get_transaction_count(&self) -> Result<u64> {
        Ok(self.bank.transaction_count())
    }

    fn get_transaction_count_with_commitment(
        &self,
        _commitment_config: CommitmentConfig,
    ) -> Result<u64> {
        Ok(self.bank.transaction_count())
    }

    fn poll_for_signature_confirmation(
        &self,
        signature: &Signature,
        min_confirmed_blocks: usize,
    ) -> Result<usize> {
        // https://github.com/solana-labs/solana/issues/7199
        assert_eq!(min_confirmed_blocks, 1, "BankClient cannot observe the passage of multiple blocks, so min_confirmed_blocks must be 1");
        let now = Instant::now();
        let confirmed_blocks;
        loop {
            if self.bank.get_signature_status(signature).is_some() {
                confirmed_blocks = 1;
                break;
            }
            if now.elapsed().as_secs() > 15 {
                return Err(TransportError::IoError(io::Error::new(
                    io::ErrorKind::Other,
                    format!(
                        "signature not found after {} seconds",
                        now.elapsed().as_secs()
                    ),
                )));
            }
            sleep(Duration::from_millis(250));
        }
        Ok(confirmed_blocks)
    }

    fn poll_for_signature(&self, signature: &Signature) -> Result<()> {
        let now = Instant::now();
        loop {
            let response = self.bank.get_signature_status(signature);
            if let Some(res) = response {
                if res.is_ok() {
                    break;
                }
            }
            if now.elapsed().as_secs() > 15 {
                return Err(TransportError::IoError(io::Error::new(
                    io::ErrorKind::Other,
                    format!(
                        "signature not found after {} seconds",
                        now.elapsed().as_secs()
                    ),
                )));
            }
            sleep(Duration::from_millis(250));
        }
        Ok(())
    }

    fn get_new_blockhash(&self, blockhash: &Hash) -> Result<(Hash, FeeCalculator)> {
        let recent_blockhash = self.get_latest_blockhash()?;
        if recent_blockhash != *blockhash {
            Ok((
                recent_blockhash,
                FeeCalculator::new(self.bank.get_lamports_per_signature()),
            ))
        } else {
            Err(TransportError::IoError(io::Error::new(
                io::ErrorKind::Other,
                "Unable to get new blockhash",
            )))
        }
    }

    fn get_epoch_info(&self) -> Result<EpochInfo> {
        Ok(self.bank.get_epoch_info())
    }

    fn get_latest_blockhash(&self) -> Result<Hash> {
        Ok(self.bank.last_blockhash())
    }

    fn get_latest_blockhash_with_commitment(
        &self,
        _commitment_config: CommitmentConfig,
    ) -> Result<(Hash, u64)> {
        let blockhash = self.bank.last_blockhash();
        let last_valid_block_height = self
            .bank
            .get_blockhash_last_valid_block_height(&blockhash)
            .expect("bank blockhash queue should contain blockhash");
        Ok((blockhash, last_valid_block_height))
    }

    fn is_blockhash_valid(
        &self,
        blockhash: &Hash,
        _commitment_config: CommitmentConfig,
    ) -> Result<bool> {
        Ok(self.bank.is_blockhash_valid(blockhash))
    }

    fn get_fee_for_message(&self, message: &Message) -> Result<u64> {
        SanitizedMessage::try_from(message.clone())
            .ok()
            .and_then(|sanitized_message| self.bank.get_fee_for_message(&sanitized_message))
            .ok_or_else(|| {
                TransportError::IoError(io::Error::new(
                    io::ErrorKind::Other,
                    "Unable calculate fee",
                ))
            })
    }
    // Evm scope

    /// Get account balance or 0 if not found.
    fn get_evm_balance(&self, pubkey: &evm_state::Address) -> Result<evm_state::U256> {
        let account = self
            .bank
            .evm_state
            .read()
            .unwrap()
            .get_account_state(*pubkey)
            .unwrap_or_default();

        Ok(account.balance)
    }
}

impl BankClient {
    fn run(bank: &Bank, transaction_receiver: Receiver<Transaction>) {
        while let Ok(tx) = transaction_receiver.recv() {
            let mut transactions = vec![tx];
            while let Ok(tx) = transaction_receiver.try_recv() {
                transactions.push(tx);
            }
            let _ = bank.try_process_transactions(transactions.iter());
        }
    }

    pub fn new_shared(bank: &Arc<Bank>) -> Self {
<<<<<<< HEAD
        let (transaction_sender, transaction_receiver) = channel();
        let transaction_sender = Some(Mutex::new(transaction_sender));
=======
        let (transaction_sender, transaction_receiver) = unbounded();
        let transaction_sender = Mutex::new(transaction_sender);
>>>>>>> 55438c03
        let thread_bank = bank.clone();
        let bank = bank.clone();
        let join_bg_thread = Some(
            Builder::new()
                .name("solana-bank-client".to_string())
                .spawn(move || Self::run(&thread_bank, transaction_receiver))
                .unwrap(),
        );
        Self {
            bank,
            transaction_sender,
            join_bg_thread,
        }
    }

    pub fn new(bank: Bank) -> Self {
        Self::new_shared(&Arc::new(bank))
    }
}

#[cfg(test)]
mod tests {
    use {
        super::*,
        solana_sdk::{genesis_config::create_genesis_config, instruction::AccountMeta},
    };

    #[test]
    fn test_bank_client_new_with_keypairs() {
        let (genesis_config, john_doe_keypair) = create_genesis_config(10_000);
        let john_pubkey = john_doe_keypair.pubkey();
        let jane_doe_keypair = Keypair::new();
        let jane_pubkey = jane_doe_keypair.pubkey();
        let doe_keypairs = vec![&john_doe_keypair, &jane_doe_keypair];
        let bank = Bank::new_for_tests(&genesis_config);
        let bank_client = BankClient::new(bank);

        // Create 2-2 Multisig Transfer instruction.
        let bob_pubkey = solana_sdk::pubkey::new_rand();
        let mut transfer_instruction = system_instruction::transfer(&john_pubkey, &bob_pubkey, 42);
        transfer_instruction
            .accounts
            .push(AccountMeta::new(jane_pubkey, true));

        let message = Message::new(&[transfer_instruction], Some(&john_pubkey));
        bank_client
            .send_and_confirm_message(&doe_keypairs, message)
            .unwrap();
        assert_eq!(bank_client.get_balance(&bob_pubkey).unwrap(), 42);
    }
}<|MERGE_RESOLUTION|>--- conflicted
+++ resolved
@@ -1,10 +1,8 @@
+use evm_state::AccountProvider;
+
 use {
     crate::bank::Bank,
-<<<<<<< HEAD
-    evm_state::AccountProvider,
-=======
     crossbeam_channel::{unbounded, Receiver, Sender},
->>>>>>> 55438c03
     solana_sdk::{
         account::Account,
         client::{AsyncClient, Client, SyncClient},
@@ -371,13 +369,8 @@
     }
 
     pub fn new_shared(bank: &Arc<Bank>) -> Self {
-<<<<<<< HEAD
-        let (transaction_sender, transaction_receiver) = channel();
-        let transaction_sender = Some(Mutex::new(transaction_sender));
-=======
         let (transaction_sender, transaction_receiver) = unbounded();
         let transaction_sender = Mutex::new(transaction_sender);
->>>>>>> 55438c03
         let thread_bank = bank.clone();
         let bank = bank.clone();
         let join_bg_thread = Some(
@@ -388,7 +381,7 @@
         );
         Self {
             bank,
-            transaction_sender,
+            transaction_sender: Some(transaction_sender),
             join_bg_thread,
         }
     }
