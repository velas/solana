--- conflicted
+++ resolved
@@ -3413,23 +3413,18 @@
         );
         self.collect_rent(executed, loaded_accounts);
 
-<<<<<<< HEAD
-        let overwritten_vote_accounts =
-            self.update_cached_accounts(txs, iteration_order, executed, loaded_accounts);
+        let overwritten_vote_accounts = self.update_cached_accounts(
+            hashed_txs.as_transactions_iter(),
+            executed,
+            loaded_accounts,
+        );
+
         if let Some(patch) = patch {
             let mut evm_state = self.evm_state.write().expect("bank evm state was poisoned");
             trace!("Updating evm state, before = {:?}", *evm_state);
             trace!("Updating evm state, after = {:?}", patch);
             *evm_state = patch.into()
         }
-=======
-        let overwritten_vote_accounts = self.update_cached_accounts(
-            hashed_txs.as_transactions_iter(),
-            executed,
-            loaded_accounts,
-        );
-
->>>>>>> 936ff742
         // once committed there is no way to unroll
         write_time.stop();
         debug!(
@@ -5518,7 +5513,7 @@
             cluster_type: ClusterType::MainnetBeta,
             ..GenesisConfig::default()
         }));
-        let sysvar_and_native_proram_delta0 = 10;
+        let sysvar_and_native_proram_delta0 = 12;
         assert_eq!(
             bank0.capitalization(),
             42 * 42 + sysvar_and_native_proram_delta0
@@ -8088,7 +8083,7 @@
         let tx1 = create_tx(&alice, genesis_config.hash(), 0);
         let first_call = vec![tx1];
 
-        let lock_result = bank.prepare_batch(&first_call, None);
+        let lock_result = bank.prepare_batch(first_call.iter());
         let results_alice = bank
             .load_execute_and_commit_transactions(
                 &lock_result,
@@ -11362,6 +11357,62 @@
             bank.get_balance(&inline_spl_token_v2_0::native_mint::id()),
             0
         );
+
+        bank.deposit(&inline_spl_token_v2_0::native_mint::id(), 4200000000);
+
+        // schedule activation of velas_hardfork_pack which contain spl token reconfigure patch
+        bank.store_account_and_update_capitalization(
+            &feature_set::velas_hardfork_pack::id(),
+            &feature::create_account(&Feature { activated_at: None }, feature_balance),
+        );
+        let bank = Bank::new_from_parent(
+            &bank,
+            &Pubkey::default(),
+            genesis_config.epoch_schedule.get_first_slot_in_epoch(56), //arbitrary value less than 75 epoch
+        );
+
+        let native_mint_account = bank
+            .get_account(&inline_spl_token_v2_0::native_mint::id())
+            .unwrap();
+        assert_eq!(native_mint_account.data.len(), 0);
+        assert_eq!(
+            bank.get_balance(&inline_spl_token_v2_0::native_mint::id()),
+            4200000000
+        );
+        assert_ne!(native_mint_account.owner, inline_spl_token_v2_0::id());
+        let bank = Bank::new_from_parent(
+            &Arc::new(bank),
+            &Pubkey::default(),
+            genesis_config.epoch_schedule.get_first_slot_in_epoch(75),
+        );
+
+        let native_mint_account = bank
+            .get_account(&inline_spl_token_v2_0::native_mint::id())
+            .unwrap();
+        assert_eq!(native_mint_account.data.len(), 82);
+        assert_eq!(
+            bank.get_balance(&inline_spl_token_v2_0::native_mint::id()),
+            4200000000
+        );
+        assert_eq!(native_mint_account.owner, inline_spl_token_v2_0::id());
+    }
+
+    #[test]
+    fn test_ensure_no_storage_rewards_pool() {
+        solana_logger::setup();
+
+        let mut genesis_config =
+            create_genesis_config_with_leader(5, &solana_sdk::pubkey::new_rand(), 0).genesis_config;
+
+        // Testnet - Storage rewards pool is purged at epoch 93
+        // Also this is with bad capitalization
+        genesis_config.cluster_type = ClusterType::Testnet;
+        genesis_config.inflation = Inflation::default();
+        let reward_pubkey = solana_sdk::pubkey::new_rand();
+        genesis_config.rewards_pools.insert(
+            reward_pubkey,
+            Account::new(u64::MAX, 0, &solana_sdk::pubkey::new_rand()),
+        );
         let bank0 = Bank::new(&genesis_config);
         // because capitalization has been reset with bogus capitalization calculation allowing overflows,
         // deliberately substract 1 lamport to simulate it
@@ -11369,6 +11420,12 @@
         let bank0 = Arc::new(bank0);
         assert_eq!(bank0.get_balance(&reward_pubkey), u64::MAX,);
 
+        let bank1 = Bank::new_from_parent(
+            &bank0,
+            &Pubkey::default(),
+            genesis_config.epoch_schedule.get_first_slot_in_epoch(93),
+        );
+
         // assert that everything gets in order....
         assert!(bank1.get_account(&reward_pubkey).is_none());
         let sysvar_and_native_proram_delta = 1;
@@ -11376,46 +11433,20 @@
             bank0.capitalization() + 1 + 1_000_000_000 + sysvar_and_native_proram_delta,
             bank1.capitalization()
         );
-
-        bank.deposit(&inline_spl_token_v2_0::native_mint::id(), 4200000000);
-
-        // schedule activation of velas_hardfork_pack which contain spl token reconfigure patch
-        bank.store_account_and_update_capitalization(
-            &feature_set::velas_hardfork_pack::id(),
-            &feature::create_account(&Feature { activated_at: None }, feature_balance),
-        );
-        let bank = Bank::new_from_parent(
-            &bank,
-            &Pubkey::default(),
-            genesis_config.epoch_schedule.get_first_slot_in_epoch(56), //arbitrary value less than 75 epoch
-        );
-
-        let native_mint_account = bank
-            .get_account(&inline_spl_token_v2_0::native_mint::id())
-            .unwrap();
-        assert_eq!(native_mint_account.data.len(), 0);
-        assert_eq!(
-            bank.get_balance(&inline_spl_token_v2_0::native_mint::id()),
-            4200000000
-        );
-        assert_ne!(native_mint_account.owner, inline_spl_token_v2_0::id());
-        let bank = Bank::new_from_parent(
-            &Arc::new(bank),
-            &Pubkey::default(),
-            genesis_config.epoch_schedule.get_first_slot_in_epoch(75),
-        );
-
-        let native_mint_account = bank
-            .get_account(&inline_spl_token_v2_0::native_mint::id())
-            .unwrap();
-        assert_eq!(native_mint_account.data.len(), 82);
-        assert_eq!(
-            bank.get_balance(&inline_spl_token_v2_0::native_mint::id()),
-            4200000000
-        );
-        assert_eq!(native_mint_account.owner, inline_spl_token_v2_0::id());
-    }
-
+        assert_eq!(bank1.capitalization(), bank1.calculate_capitalization());
+
+        // Depending on RUSTFLAGS, this test exposes rust's checked math behavior or not...
+        // So do some convolted setup; anyway this test itself will just be temporary
+        let bank0 = std::panic::AssertUnwindSafe(bank0);
+        let overflowing_capitalization =
+            std::panic::catch_unwind(|| bank0.calculate_capitalization());
+        if let Ok(overflowing_capitalization) = overflowing_capitalization {
+            info!("asserting overflowing capitalization for bank0");
+            assert_eq!(overflowing_capitalization, bank0.capitalization());
+        } else {
+            info!("NOT-asserting overflowing capitalization for bank0");
+        }
+    }
     #[derive(Debug)]
     struct TestExecutor {}
     impl Executor for TestExecutor {
