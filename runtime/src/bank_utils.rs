use {
    crate::{
        bank::{Bank, TransactionResults},
        genesis_utils::{self, GenesisConfigInfo, ValidatorVoteKeypairs},
        vote_parser,
        vote_sender_types::ReplayVoteSender,
    },
    solana_sdk::{pubkey::Pubkey, signature::Signer, transaction::SanitizedTransaction},
};

pub fn setup_bank_and_vote_pubkeys_for_tests(
    num_vote_accounts: usize,
    stake: u64,
) -> (Bank, Vec<Pubkey>) {
    // Create some voters at genesis
    let validator_voting_keypairs: Vec<_> = (0..num_vote_accounts)
        .map(|_| ValidatorVoteKeypairs::new_rand())
        .collect();

    let vote_pubkeys: Vec<_> = validator_voting_keypairs
        .iter()
        .map(|k| k.vote_keypair.pubkey())
        .collect();
    let GenesisConfigInfo { genesis_config, .. } =
        genesis_utils::create_genesis_config_with_vote_accounts(
            10_000,
            &validator_voting_keypairs,
            vec![stake; validator_voting_keypairs.len()],
        );
    let bank = Bank::new_for_tests(&genesis_config);
    (bank, vote_pubkeys)
}

pub fn find_and_send_votes(
    sanitized_txs: &[SanitizedTransaction],
    tx_results: &TransactionResults,
    vote_sender: Option<&ReplayVoteSender>,
) {
    let TransactionResults {
        execution_results, ..
    } = tx_results;
    if let Some(vote_sender) = vote_sender {
        sanitized_txs
            .iter()
            .zip(execution_results.iter())
            .for_each(|(tx, result)| {
                if tx.is_simple_vote_transaction() && result.was_executed_successfully() {
                    if let Some(parsed_vote) = vote_parser::parse_sanitized_vote_transaction(tx) {
<<<<<<< HEAD
                        if parsed_vote.1.slots.last().is_some() {
=======
                        if parsed_vote.1.last_voted_slot().is_some() {
>>>>>>> 55438c03
                            let _ = vote_sender.send(parsed_vote);
                        }
                    }
                }
            });
    }
}<|MERGE_RESOLUTION|>--- conflicted
+++ resolved
@@ -46,11 +46,7 @@
             .for_each(|(tx, result)| {
                 if tx.is_simple_vote_transaction() && result.was_executed_successfully() {
                     if let Some(parsed_vote) = vote_parser::parse_sanitized_vote_transaction(tx) {
-<<<<<<< HEAD
-                        if parsed_vote.1.slots.last().is_some() {
-=======
                         if parsed_vote.1.last_voted_slot().is_some() {
->>>>>>> 55438c03
                             let _ = vote_sender.send(parsed_vote);
                         }
                     }
