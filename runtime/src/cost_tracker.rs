--- conflicted
+++ resolved
@@ -52,7 +52,6 @@
         #![allow(clippy::assertions_on_constants)]
         const _: () = assert!(MAX_WRITABLE_ACCOUNT_UNITS <= MAX_BLOCK_UNITS);
         const _: () = assert!(MAX_VOTE_UNITS <= MAX_BLOCK_UNITS);
-<<<<<<< HEAD
 
         Self {
             account_cost_limit: MAX_WRITABLE_ACCOUNT_UNITS,
@@ -62,29 +61,6 @@
             block_cost: 0,
             vote_cost: 0,
             transaction_count: 0,
-        }
-    }
-}
-
-impl CostTracker {
-    pub fn new(account_cost_limit: u64, block_cost_limit: u64, vote_cost_limit: u64) -> Self {
-        assert!(account_cost_limit <= block_cost_limit);
-        assert!(vote_cost_limit <= block_cost_limit);
-        Self {
-            account_cost_limit,
-            block_cost_limit,
-            vote_cost_limit,
-=======
-
-        Self {
-            account_cost_limit: MAX_WRITABLE_ACCOUNT_UNITS,
-            block_cost_limit: MAX_BLOCK_UNITS,
-            vote_cost_limit: MAX_VOTE_UNITS,
->>>>>>> 55438c03
-            cost_by_writable_accounts: HashMap::with_capacity(WRITABLE_ACCOUNTS_PER_BLOCK),
-            block_cost: 0,
-            vote_cost: 0,
-            transaction_count: 0,
             account_data_size: 0,
             account_data_size_limit: None,
         }
@@ -101,11 +77,7 @@
         }
     }
 
-<<<<<<< HEAD
-    // bench tests needs to reset limits
-=======
     /// allows to adjust limits initiated during construction
->>>>>>> 55438c03
     pub fn set_limits(
         &mut self,
         account_cost_limit: u64,
@@ -123,7 +95,18 @@
         Ok(self.block_cost)
     }
 
-<<<<<<< HEAD
+    /// Using user requested compute-units to track cost.
+    pub fn try_add_requested_cus(
+        &mut self,
+        write_lock_accounts: &[Pubkey],
+        requested_cus: u64,
+        is_vote: bool,
+    ) -> Result<u64, CostTrackerError> {
+        self.would_fit_internal(write_lock_accounts.iter(), requested_cus, is_vote, 0)?;
+        self.add_transaction_cost_internal(write_lock_accounts.iter(), requested_cus, is_vote, 0);
+        Ok(self.block_cost)
+    }
+
     pub fn update_execution_cost(
         &mut self,
         estimated_tx_cost: &TransactionCost,
@@ -147,43 +130,6 @@
         }
     }
 
-=======
-    /// Using user requested compute-units to track cost.
-    pub fn try_add_requested_cus(
-        &mut self,
-        write_lock_accounts: &[Pubkey],
-        requested_cus: u64,
-        is_vote: bool,
-    ) -> Result<u64, CostTrackerError> {
-        self.would_fit_internal(write_lock_accounts.iter(), requested_cus, is_vote, 0)?;
-        self.add_transaction_cost_internal(write_lock_accounts.iter(), requested_cus, is_vote, 0);
-        Ok(self.block_cost)
-    }
-
-    pub fn update_execution_cost(
-        &mut self,
-        estimated_tx_cost: &TransactionCost,
-        actual_execution_units: u64,
-    ) {
-        let estimated_execution_units = estimated_tx_cost.bpf_execution_cost;
-        match actual_execution_units.cmp(&estimated_execution_units) {
-            Ordering::Equal => (),
-            Ordering::Greater => {
-                self.add_transaction_execution_cost(
-                    estimated_tx_cost,
-                    actual_execution_units - estimated_execution_units,
-                );
-            }
-            Ordering::Less => {
-                self.sub_transaction_execution_cost(
-                    estimated_tx_cost,
-                    estimated_execution_units - actual_execution_units,
-                );
-            }
-        }
-    }
-
->>>>>>> 55438c03
     pub fn remove(&mut self, tx_cost: &TransactionCost) {
         self.remove_transaction_cost(tx_cost);
     }
@@ -231,11 +177,6 @@
     }
 
     fn would_fit(&self, tx_cost: &TransactionCost) -> Result<(), CostTrackerError> {
-<<<<<<< HEAD
-        let writable_accounts = &tx_cost.writable_accounts;
-        let cost = tx_cost.sum();
-        let vote_cost = if tx_cost.is_simple_vote { cost } else { 0 };
-=======
         self.would_fit_internal(
             tx_cost.writable_accounts.iter(),
             tx_cost.sum(),
@@ -252,7 +193,6 @@
         account_data_size: u64,
     ) -> Result<(), CostTrackerError> {
         let vote_cost = if is_vote { cost } else { 0 };
->>>>>>> 55438c03
 
         // check against the total package cost
         if self.block_cost.saturating_add(cost) > self.block_cost_limit {
@@ -283,11 +223,7 @@
         }
 
         // check each account against account_cost_limit,
-<<<<<<< HEAD
-        for account_key in writable_accounts.iter() {
-=======
         for account_key in write_lock_accounts {
->>>>>>> 55438c03
             match self.cost_by_writable_accounts.get(account_key) {
                 Some(chained_cost) => {
                     if chained_cost.saturating_add(cost) > self.account_cost_limit {
@@ -304,10 +240,6 @@
     }
 
     fn add_transaction_cost(&mut self, tx_cost: &TransactionCost) {
-<<<<<<< HEAD
-        let cost = tx_cost.sum();
-        self.add_transaction_execution_cost(tx_cost, cost);
-=======
         self.add_transaction_cost_internal(
             tx_cost.writable_accounts.iter(),
             tx_cost.sum(),
@@ -325,26 +257,20 @@
     ) {
         self.add_transaction_execution_cost_internal(write_lock_accounts, is_vote, cost);
         saturating_add_assign!(self.account_data_size, account_data_size);
->>>>>>> 55438c03
         saturating_add_assign!(self.transaction_count, 1);
     }
 
     fn remove_transaction_cost(&mut self, tx_cost: &TransactionCost) {
         let cost = tx_cost.sum();
         self.sub_transaction_execution_cost(tx_cost, cost);
-<<<<<<< HEAD
-=======
         self.account_data_size = self
             .account_data_size
             .saturating_sub(tx_cost.account_data_size);
->>>>>>> 55438c03
         self.transaction_count = self.transaction_count.saturating_sub(1);
     }
 
     /// Apply additional actual execution units to cost_tracker
     fn add_transaction_execution_cost(&mut self, tx_cost: &TransactionCost, adjustment: u64) {
-<<<<<<< HEAD
-=======
         self.add_transaction_execution_cost_internal(
             tx_cost.writable_accounts.iter(),
             tx_cost.is_simple_vote,
@@ -373,23 +299,6 @@
 
     /// Substract extra execution units from cost_tracker
     fn sub_transaction_execution_cost(&mut self, tx_cost: &TransactionCost, adjustment: u64) {
->>>>>>> 55438c03
-        for account_key in tx_cost.writable_accounts.iter() {
-            let account_cost = self
-                .cost_by_writable_accounts
-                .entry(*account_key)
-                .or_insert(0);
-<<<<<<< HEAD
-            *account_cost = account_cost.saturating_add(adjustment);
-        }
-        self.block_cost = self.block_cost.saturating_add(adjustment);
-        if tx_cost.is_simple_vote {
-            self.vote_cost = self.vote_cost.saturating_add(adjustment);
-        }
-    }
-
-    /// Substract extra execution units from cost_tracker
-    fn sub_transaction_execution_cost(&mut self, tx_cost: &TransactionCost, adjustment: u64) {
         for account_key in tx_cost.writable_accounts.iter() {
             let account_cost = self
                 .cost_by_writable_accounts
@@ -406,23 +315,8 @@
     /// count number of none-zero CU accounts
     fn number_of_accounts(&self) -> usize {
         self.cost_by_writable_accounts
-            .values()
-            .map(|units| usize::from(*units > 0))
-=======
-            *account_cost = account_cost.saturating_sub(adjustment);
-        }
-        self.block_cost = self.block_cost.saturating_sub(adjustment);
-        if tx_cost.is_simple_vote {
-            self.vote_cost = self.vote_cost.saturating_sub(adjustment);
-        }
-    }
-
-    /// count number of none-zero CU accounts
-    fn number_of_accounts(&self) -> usize {
-        self.cost_by_writable_accounts
             .iter()
             .map(|(_key, units)| if *units > 0 { 1 } else { 0 })
->>>>>>> 55438c03
             .sum()
     }
 }
@@ -439,13 +333,9 @@
             hash::Hash,
             signature::{Keypair, Signer},
             system_transaction,
-<<<<<<< HEAD
-            transaction::{SanitizedTransaction, TransactionError, VersionedTransaction},
-=======
             transaction::{
                 MessageHash, SanitizedTransaction, SimpleAddressLoader, VersionedTransaction,
             },
->>>>>>> 55438c03
         },
         solana_vote_program::vote_transaction,
         std::{cmp, sync::Arc},
@@ -511,21 +401,12 @@
             &keypair,
             None,
         );
-<<<<<<< HEAD
-        let message_hash = transaction.message.hash();
-        let vote_transaction = SanitizedTransaction::try_create(
-            VersionedTransaction::from(transaction),
-            message_hash,
-            Some(true),
-            |_| Err(TransactionError::UnsupportedVersion),
-=======
         let vote_transaction = SanitizedTransaction::try_create(
             VersionedTransaction::from(transaction),
             MessageHash::Compute,
             Some(true),
             SimpleAddressLoader::Disabled,
             true, // require_static_program_ids
->>>>>>> 55438c03
         )
         .unwrap();
         let mut tx_cost = TransactionCost::new_with_capacity(1);
@@ -538,11 +419,7 @@
 
     #[test]
     fn test_cost_tracker_initialization() {
-<<<<<<< HEAD
-        let testee = CostTracker::new(10, 11, 8);
-=======
         let testee = CostTracker::new(10, 11, 8, None);
->>>>>>> 55438c03
         assert_eq!(10, testee.account_cost_limit);
         assert_eq!(11, testee.block_cost_limit);
         assert_eq!(8, testee.vote_cost_limit);
@@ -557,11 +434,7 @@
         let cost = tx_cost.sum();
 
         // build testee to have capacity for one simple transaction
-<<<<<<< HEAD
-        let mut testee = CostTracker::new(cost, cost, cost);
-=======
         let mut testee = CostTracker::new(cost, cost, cost, None);
->>>>>>> 55438c03
         assert!(testee.would_fit(&tx_cost).is_ok());
         testee.add_transaction_cost(&tx_cost);
         assert_eq!(cost, testee.block_cost);
@@ -577,19 +450,11 @@
         let cost = tx_cost.sum();
 
         // build testee to have capacity for one simple transaction
-<<<<<<< HEAD
-        let mut testee = CostTracker::new(cost, cost, cost);
-=======
         let mut testee = CostTracker::new(cost, cost, cost, None);
->>>>>>> 55438c03
         assert!(testee.would_fit(&tx_cost).is_ok());
         testee.add_transaction_cost(&tx_cost);
         assert_eq!(cost, testee.block_cost);
         assert_eq!(cost, testee.vote_cost);
-<<<<<<< HEAD
-        let (_ccostliest_account, costliest_account_cost) = testee.find_costliest_account();
-        assert_eq!(cost, costliest_account_cost);
-=======
         let (_costliest_account, costliest_account_cost) = testee.find_costliest_account();
         assert_eq!(cost, costliest_account_cost);
     }
@@ -607,7 +472,6 @@
         let old = testee.account_data_size;
         testee.add_transaction_cost(&tx_cost);
         assert_eq!(old + 1, testee.account_data_size);
->>>>>>> 55438c03
     }
 
     #[test]
@@ -620,11 +484,7 @@
         let cost2 = tx_cost2.sum();
 
         // build testee to have capacity for two simple transactions, with same accounts
-<<<<<<< HEAD
-        let mut testee = CostTracker::new(cost1 + cost2, cost1 + cost2, cost1 + cost2);
-=======
         let mut testee = CostTracker::new(cost1 + cost2, cost1 + cost2, cost1 + cost2, None);
->>>>>>> 55438c03
         {
             assert!(testee.would_fit(&tx_cost1).is_ok());
             testee.add_transaction_cost(&tx_cost1);
@@ -650,12 +510,8 @@
         let cost2 = tx_cost2.sum();
 
         // build testee to have capacity for two simple transactions, with same accounts
-<<<<<<< HEAD
-        let mut testee = CostTracker::new(cmp::max(cost1, cost2), cost1 + cost2, cost1 + cost2);
-=======
         let mut testee =
             CostTracker::new(cmp::max(cost1, cost2), cost1 + cost2, cost1 + cost2, None);
->>>>>>> 55438c03
         {
             assert!(testee.would_fit(&tx_cost1).is_ok());
             testee.add_transaction_cost(&tx_cost1);
@@ -680,12 +536,8 @@
         let cost2 = tx_cost2.sum();
 
         // build testee to have capacity for two simple transactions, but not for same accounts
-<<<<<<< HEAD
-        let mut testee = CostTracker::new(cmp::min(cost1, cost2), cost1 + cost2, cost1 + cost2);
-=======
         let mut testee =
             CostTracker::new(cmp::min(cost1, cost2), cost1 + cost2, cost1 + cost2, None);
->>>>>>> 55438c03
         // should have room for first transaction
         {
             assert!(testee.would_fit(&tx_cost1).is_ok());
@@ -708,17 +560,12 @@
         let cost2 = tx_cost2.sum();
 
         // build testee to have capacity for each chain, but not enough room for both transactions
-<<<<<<< HEAD
-        let mut testee =
-            CostTracker::new(cmp::max(cost1, cost2), cost1 + cost2 - 1, cost1 + cost2 - 1);
-=======
         let mut testee = CostTracker::new(
             cmp::max(cost1, cost2),
             cost1 + cost2 - 1,
             cost1 + cost2 - 1,
             None,
         );
->>>>>>> 55438c03
         // should have room for first transaction
         {
             assert!(testee.would_fit(&tx_cost1).is_ok());
@@ -732,35 +579,6 @@
 
     #[test]
     fn test_cost_tracker_reach_vote_limit() {
-<<<<<<< HEAD
-        let (mint_keypair, start_hash) = test_setup();
-        // build two mocking vote transactions with diff accounts
-        let second_account = Keypair::new();
-        let (_tx1, tx_cost1) = build_simple_vote_transaction(&mint_keypair, &start_hash);
-        let (_tx2, tx_cost2) = build_simple_vote_transaction(&second_account, &start_hash);
-        let cost1 = tx_cost1.sum();
-        let cost2 = tx_cost2.sum();
-
-        // build testee to have capacity for each chain, but not enough room for both votes
-        let mut testee = CostTracker::new(cmp::max(cost1, cost2), cost1 + cost2, cost1 + cost2 - 1);
-        // should have room for first vote
-        {
-            assert!(testee.would_fit(&tx_cost1).is_ok());
-            testee.add_transaction_cost(&tx_cost1);
-        }
-        // but no more room for package as whole
-        {
-            assert!(testee.would_fit(&tx_cost2).is_err());
-        }
-        // however there is room for none-vote tx3
-        {
-            let third_account = Keypair::new();
-            let (_tx3, tx_cost3) = build_simple_transaction(&third_account, &start_hash);
-            assert!(testee.would_fit(&tx_cost3).is_ok());
-        }
-    }
-
-=======
         let (mint_keypair, start_hash) = test_setup();
         // build two mocking vote transactions with diff accounts
         let second_account = Keypair::new();
@@ -876,7 +694,6 @@
         assert!(testee.try_add(&tx_cost1).is_err());
     }
 
->>>>>>> 55438c03
     #[test]
     fn test_cost_tracker_try_add_is_atomic() {
         let acct1 = Pubkey::new_unique();
@@ -886,11 +703,7 @@
         let account_max = cost * 2;
         let block_max = account_max * 3; // for three accts
 
-<<<<<<< HEAD
-        let mut testee = CostTracker::new(account_max, block_max, block_max);
-=======
         let mut testee = CostTracker::new(account_max, block_max, block_max, None);
->>>>>>> 55438c03
 
         // case 1: a tx writes to 3 accounts, should success, we will have:
         // | acct1 | $cost |
@@ -959,11 +772,7 @@
         let account_max = cost * 2;
         let block_max = account_max * 3; // for three accts
 
-<<<<<<< HEAD
-        let mut testee = CostTracker::new(account_max, block_max, block_max);
-=======
         let mut testee = CostTracker::new(account_max, block_max, block_max, None);
->>>>>>> 55438c03
         let tx_cost = TransactionCost {
             writable_accounts: vec![acct1, acct2, acct3],
             bpf_execution_cost: cost,
@@ -995,7 +804,6 @@
                     assert_eq!(expected_block_cost, *units);
                 });
         }
-<<<<<<< HEAD
 
         // adjust down
         {
@@ -1012,24 +820,6 @@
                 });
         }
 
-=======
-
-        // adjust down
-        {
-            let adjustment = 50u64;
-            testee.sub_transaction_execution_cost(&tx_cost, adjustment);
-            expected_block_cost -= 50;
-            assert_eq!(expected_block_cost, testee.block_cost());
-            assert_eq!(expected_tx_count, testee.transaction_count());
-            testee
-                .cost_by_writable_accounts
-                .iter()
-                .for_each(|(_key, units)| {
-                    assert_eq!(expected_block_cost, *units);
-                });
-        }
-
->>>>>>> 55438c03
         // adjust overflow
         {
             testee.add_transaction_execution_cost(&tx_cost, u64::MAX);
@@ -1043,7 +833,6 @@
                     assert_eq!(u64::MAX, *units);
                 });
         }
-<<<<<<< HEAD
 
         // adjust underflow
         {
@@ -1064,28 +853,6 @@
         }
     }
 
-=======
-
-        // adjust underflow
-        {
-            testee.sub_transaction_execution_cost(&tx_cost, u64::MAX);
-            // expect block cost set to limit
-            assert_eq!(u64::MIN, testee.block_cost());
-            assert_eq!(expected_tx_count, testee.transaction_count());
-            testee
-                .cost_by_writable_accounts
-                .iter()
-                .for_each(|(_key, units)| {
-                    assert_eq!(u64::MIN, *units);
-                });
-            // assert the number of non-empty accounts is zero, but map
-            // still contains 3 account
-            assert_eq!(0, testee.number_of_accounts());
-            assert_eq!(3, testee.cost_by_writable_accounts.len());
-        }
-    }
-
->>>>>>> 55438c03
     #[test]
     fn test_update_execution_cost() {
         let acct1 = Pubkey::new_unique();
@@ -1152,10 +919,7 @@
         assert_eq!(1, cost_tracker.number_of_accounts());
         assert_eq!(cost, cost_tracker.block_cost);
         assert_eq!(0, cost_tracker.vote_cost);
-<<<<<<< HEAD
-=======
         assert_eq!(0, cost_tracker.account_data_size);
->>>>>>> 55438c03
 
         cost_tracker.remove_transaction_cost(&tx_cost);
         // assert cost_tracker is reverted to default
@@ -1163,9 +927,6 @@
         assert_eq!(0, cost_tracker.number_of_accounts());
         assert_eq!(0, cost_tracker.block_cost);
         assert_eq!(0, cost_tracker.vote_cost);
-<<<<<<< HEAD
-=======
         assert_eq!(0, cost_tracker.account_data_size);
->>>>>>> 55438c03
     }
 }