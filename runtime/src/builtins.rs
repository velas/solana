#[cfg(RUSTC_WITH_SPECIALIZATION)]
use solana_frozen_abi::abi_example::AbiExample;
#[cfg(debug_assertions)]
#[allow(deprecated)]
use solana_sdk::AutoTraitBreakSendSync;
use {
    crate::system_instruction_processor,
    solana_program_runtime::invoke_context::{InvokeContext, ProcessInstructionWithContext},
    solana_sdk::{
        feature_set, instruction::InstructionError, pubkey::Pubkey, stake, system_program,
    },
    std::fmt,
};

<<<<<<< HEAD
fn process_instruction_with_program_logging(
    process_instruction: ProcessInstructionWithContext,
    first_instruction_account: usize,
    instruction_data: &[u8],
    invoke_context: &mut InvokeContext,
) -> Result<(), InstructionError> {
    let logger = invoke_context.get_log_collector();
    let program_id = invoke_context.get_caller()?;
    stable_log::program_invoke(&logger, program_id, invoke_context.get_stack_height());

    let result = process_instruction(first_instruction_account, instruction_data, invoke_context);

    let program_id = invoke_context.get_caller()?;
    match &result {
        Ok(()) => stable_log::program_success(&logger, program_id),
        Err(err) => stable_log::program_failure(&logger, program_id, err),
    }
    result
}

macro_rules! with_program_logging {
    ($process_instruction:expr) => {
        |first_instruction_account: usize,
         instruction_data: &[u8],
         invoke_context: &mut InvokeContext| {
            process_instruction_with_program_logging(
                $process_instruction,
                first_instruction_account,
                instruction_data,
                invoke_context,
            )
        }
    };
}

=======
>>>>>>> 55438c03
#[derive(Clone)]
pub struct Builtin {
    pub name: String,
    pub id: Pubkey,
    pub process_instruction_with_context: ProcessInstructionWithContext,
}

impl Builtin {
    pub fn new(
        name: &str,
        id: Pubkey,
        process_instruction_with_context: ProcessInstructionWithContext,
    ) -> Self {
        Self {
            name: name.to_string(),
            id,
            process_instruction_with_context,
        }
    }
}

impl fmt::Debug for Builtin {
    fn fmt(&self, f: &mut fmt::Formatter) -> fmt::Result {
        write!(f, "Builtin [name={}, id={}]", self.name, self.id)
    }
}

#[cfg(RUSTC_WITH_SPECIALIZATION)]
impl AbiExample for Builtin {
    fn example() -> Self {
        Self {
            name: String::default(),
            id: Pubkey::default(),
            process_instruction_with_context: |_, _, _| Ok(()),
        }
    }
}

#[derive(Clone, Debug)]
pub struct Builtins {
    /// Builtin programs that are always available
    pub genesis_builtins: Vec<Builtin>,

    /// Dynamic feature transitions for builtin programs
    pub feature_transitions: Vec<BuiltinFeatureTransition>,
}

/// Actions taken by a bank when managing the list of active builtin programs.
#[derive(Debug, Clone)]
pub enum BuiltinAction {
    Add(Builtin),
    Remove(Pubkey),
}

/// State transition enum used for adding and removing builtin programs through
/// feature activations.
#[derive(Debug, Clone, AbiExample)]
<<<<<<< HEAD
enum InnerBuiltinFeatureTransition {
=======
pub enum BuiltinFeatureTransition {
>>>>>>> 55438c03
    /// Add a builtin program if a feature is activated.
    Add {
        builtin: Builtin,
        feature_id: Pubkey,
    },
    /// Remove a builtin program if a feature is activated or
    /// retain a previously added builtin.
    RemoveOrRetain {
        previously_added_builtin: Builtin,
        addition_feature_id: Pubkey,
        removal_feature_id: Pubkey,
    },
}

<<<<<<< HEAD
#[allow(deprecated)]
#[cfg(debug_assertions)]
impl AutoTraitBreakSendSync for InnerBuiltinFeatureTransition {}

#[derive(AbiExample, Clone, Debug)]
pub struct BuiltinFeatureTransition(InnerBuiltinFeatureTransition);

// https://github.com/solana-labs/solana/pull/23233 added `BuiltinFeatureTransition`
// to `Bank` which triggers https://github.com/rust-lang/rust/issues/92987 while
// attempting to resolve `Sync` on `BankRc` in `AccountsBackgroundService::new` ala,
//
// query stack during panic:
// #0 [evaluate_obligation] evaluating trait selection obligation `bank::BankRc: core::marker::Sync`
// #1 [typeck] type-checking `accounts_background_service::<impl at runtime/src/accounts_background_service.rs:358:1: 520:2>::new`
// #2 [typeck_item_bodies] type-checking all item bodies
// #3 [analysis] running analysis passes on this crate
// end of query stack
//
// Yoloing a `Sync` onto it avoids the auto trait evaluation and thus the ICE.
//
// We should remove this when upgrading to Rust 1.60.0, where the bug has been
// fixed by https://github.com/rust-lang/rust/pull/93064
unsafe impl Send for BuiltinFeatureTransition {}
unsafe impl Sync for BuiltinFeatureTransition {}

=======
>>>>>>> 55438c03
impl BuiltinFeatureTransition {
    pub fn to_action(
        &self,
        should_apply_action_for_feature: &impl Fn(&Pubkey) -> bool,
    ) -> Option<BuiltinAction> {
<<<<<<< HEAD
        match &self.0 {
            InnerBuiltinFeatureTransition::Add {
                builtin,
                ref feature_id,
=======
        match self {
            Self::Add {
                builtin,
                feature_id,
>>>>>>> 55438c03
            } => {
                if should_apply_action_for_feature(feature_id) {
                    Some(BuiltinAction::Add(builtin.clone()))
                } else {
                    None
                }
            }
<<<<<<< HEAD
            InnerBuiltinFeatureTransition::RemoveOrRetain {
                previously_added_builtin,
                ref addition_feature_id,
                ref removal_feature_id,
=======
            Self::RemoveOrRetain {
                previously_added_builtin,
                addition_feature_id,
                removal_feature_id,
>>>>>>> 55438c03
            } => {
                if should_apply_action_for_feature(removal_feature_id) {
                    Some(BuiltinAction::Remove(previously_added_builtin.id))
                } else if should_apply_action_for_feature(addition_feature_id) {
                    // Retaining is no different from adding a new builtin.
                    Some(BuiltinAction::Add(previously_added_builtin.clone()))
                } else {
                    None
                }
            }
        }
    }
}

/// Builtin programs that are always available
fn genesis_builtins() -> Vec<Builtin> {
    vec![
        Builtin::new(
            "system_program",
            system_program::id(),
            system_instruction_processor::process_instruction,
        ),
        Builtin::new(
            "vote_program",
            solana_vote_program::id(),
            solana_vote_program::vote_processor::process_instruction,
        ),
        Builtin::new(
            "stake_program",
            stake::program::id(),
            solana_stake_program::stake_instruction::process_instruction,
        ),
        Builtin::new(
            "config_program",
            solana_config_program::id(),
<<<<<<< HEAD
            with_program_logging!(solana_config_program::config_processor::process_instruction),
=======
            solana_config_program::config_processor::process_instruction,
>>>>>>> 55438c03
        ),
    ]
}

/// place holder for precompile programs, remove when the precompile program is deactivated via feature activation
fn dummy_process_instruction(
    _first_instruction_account: usize,
    _data: &[u8],
    _invoke_context: &mut InvokeContext,
) -> Result<(), InstructionError> {
    Ok(())
}

/// Dynamic feature transitions for builtin programs
fn builtin_feature_transitions() -> Vec<BuiltinFeatureTransition> {
    vec![
<<<<<<< HEAD
        BuiltinFeatureTransition(InnerBuiltinFeatureTransition::Add {
=======
        BuiltinFeatureTransition::Add {
>>>>>>> 55438c03
            builtin: Builtin::new(
                "compute_budget_program",
                solana_sdk::compute_budget::id(),
                solana_compute_budget_program::process_instruction,
            ),
            feature_id: feature_set::add_compute_budget_program::id(),
<<<<<<< HEAD
        }),
        BuiltinFeatureTransition(InnerBuiltinFeatureTransition::RemoveOrRetain {
=======
        },
        BuiltinFeatureTransition::RemoveOrRetain {
>>>>>>> 55438c03
            previously_added_builtin: Builtin::new(
                "secp256k1_program",
                solana_sdk::secp256k1_program::id(),
                dummy_process_instruction,
            ),
            addition_feature_id: feature_set::secp256k1_program_enabled::id(),
            removal_feature_id: feature_set::prevent_calling_precompiles_as_programs::id(),
<<<<<<< HEAD
        }),
        BuiltinFeatureTransition(InnerBuiltinFeatureTransition::RemoveOrRetain {
=======
        },
        BuiltinFeatureTransition::RemoveOrRetain {
>>>>>>> 55438c03
            previously_added_builtin: Builtin::new(
                "ed25519_program",
                solana_sdk::ed25519_program::id(),
                dummy_process_instruction,
            ),
            addition_feature_id: feature_set::ed25519_program_enabled::id(),
            removal_feature_id: feature_set::prevent_calling_precompiles_as_programs::id(),
<<<<<<< HEAD
        }),
        BuiltinFeatureTransition(InnerBuiltinFeatureTransition::Add {
=======
        },
        BuiltinFeatureTransition::Add {
>>>>>>> 55438c03
            builtin: Builtin::new(
                "address_lookup_table_program",
                solana_address_lookup_table_program::id(),
                solana_address_lookup_table_program::processor::process_instruction,
            ),
            feature_id: feature_set::versioned_tx_message_enabled::id(),
<<<<<<< HEAD
        }),
=======
        },
        BuiltinFeatureTransition::Add {
            builtin: Builtin::new(
                "zk_token_proof_program",
                solana_zk_token_sdk::zk_token_proof_program::id(),
                solana_zk_token_proof_program::process_instruction,
            ),
            feature_id: feature_set::zk_token_sdk_enabled::id(),
        },
>>>>>>> 55438c03
    ]
}

pub(crate) fn get() -> Builtins {
    Builtins {
        genesis_builtins: genesis_builtins(),
        feature_transitions: builtin_feature_transitions(),
    }
}<|MERGE_RESOLUTION|>--- conflicted
+++ resolved
@@ -1,8 +1,5 @@
 #[cfg(RUSTC_WITH_SPECIALIZATION)]
 use solana_frozen_abi::abi_example::AbiExample;
-#[cfg(debug_assertions)]
-#[allow(deprecated)]
-use solana_sdk::AutoTraitBreakSendSync;
 use {
     crate::system_instruction_processor,
     solana_program_runtime::invoke_context::{InvokeContext, ProcessInstructionWithContext},
@@ -12,44 +9,6 @@
     std::fmt,
 };
 
-<<<<<<< HEAD
-fn process_instruction_with_program_logging(
-    process_instruction: ProcessInstructionWithContext,
-    first_instruction_account: usize,
-    instruction_data: &[u8],
-    invoke_context: &mut InvokeContext,
-) -> Result<(), InstructionError> {
-    let logger = invoke_context.get_log_collector();
-    let program_id = invoke_context.get_caller()?;
-    stable_log::program_invoke(&logger, program_id, invoke_context.get_stack_height());
-
-    let result = process_instruction(first_instruction_account, instruction_data, invoke_context);
-
-    let program_id = invoke_context.get_caller()?;
-    match &result {
-        Ok(()) => stable_log::program_success(&logger, program_id),
-        Err(err) => stable_log::program_failure(&logger, program_id, err),
-    }
-    result
-}
-
-macro_rules! with_program_logging {
-    ($process_instruction:expr) => {
-        |first_instruction_account: usize,
-         instruction_data: &[u8],
-         invoke_context: &mut InvokeContext| {
-            process_instruction_with_program_logging(
-                $process_instruction,
-                first_instruction_account,
-                instruction_data,
-                invoke_context,
-            )
-        }
-    };
-}
-
-=======
->>>>>>> 55438c03
 #[derive(Clone)]
 pub struct Builtin {
     pub name: String,
@@ -107,11 +66,7 @@
 /// State transition enum used for adding and removing builtin programs through
 /// feature activations.
 #[derive(Debug, Clone, AbiExample)]
-<<<<<<< HEAD
-enum InnerBuiltinFeatureTransition {
-=======
 pub enum BuiltinFeatureTransition {
->>>>>>> 55438c03
     /// Add a builtin program if a feature is activated.
     Add {
         builtin: Builtin,
@@ -126,50 +81,15 @@
     },
 }
 
-<<<<<<< HEAD
-#[allow(deprecated)]
-#[cfg(debug_assertions)]
-impl AutoTraitBreakSendSync for InnerBuiltinFeatureTransition {}
-
-#[derive(AbiExample, Clone, Debug)]
-pub struct BuiltinFeatureTransition(InnerBuiltinFeatureTransition);
-
-// https://github.com/solana-labs/solana/pull/23233 added `BuiltinFeatureTransition`
-// to `Bank` which triggers https://github.com/rust-lang/rust/issues/92987 while
-// attempting to resolve `Sync` on `BankRc` in `AccountsBackgroundService::new` ala,
-//
-// query stack during panic:
-// #0 [evaluate_obligation] evaluating trait selection obligation `bank::BankRc: core::marker::Sync`
-// #1 [typeck] type-checking `accounts_background_service::<impl at runtime/src/accounts_background_service.rs:358:1: 520:2>::new`
-// #2 [typeck_item_bodies] type-checking all item bodies
-// #3 [analysis] running analysis passes on this crate
-// end of query stack
-//
-// Yoloing a `Sync` onto it avoids the auto trait evaluation and thus the ICE.
-//
-// We should remove this when upgrading to Rust 1.60.0, where the bug has been
-// fixed by https://github.com/rust-lang/rust/pull/93064
-unsafe impl Send for BuiltinFeatureTransition {}
-unsafe impl Sync for BuiltinFeatureTransition {}
-
-=======
->>>>>>> 55438c03
 impl BuiltinFeatureTransition {
     pub fn to_action(
         &self,
         should_apply_action_for_feature: &impl Fn(&Pubkey) -> bool,
     ) -> Option<BuiltinAction> {
-<<<<<<< HEAD
-        match &self.0 {
-            InnerBuiltinFeatureTransition::Add {
-                builtin,
-                ref feature_id,
-=======
         match self {
             Self::Add {
                 builtin,
                 feature_id,
->>>>>>> 55438c03
             } => {
                 if should_apply_action_for_feature(feature_id) {
                     Some(BuiltinAction::Add(builtin.clone()))
@@ -177,17 +97,10 @@
                     None
                 }
             }
-<<<<<<< HEAD
-            InnerBuiltinFeatureTransition::RemoveOrRetain {
-                previously_added_builtin,
-                ref addition_feature_id,
-                ref removal_feature_id,
-=======
             Self::RemoveOrRetain {
                 previously_added_builtin,
                 addition_feature_id,
                 removal_feature_id,
->>>>>>> 55438c03
             } => {
                 if should_apply_action_for_feature(removal_feature_id) {
                     Some(BuiltinAction::Remove(previously_added_builtin.id))
@@ -223,11 +136,7 @@
         Builtin::new(
             "config_program",
             solana_config_program::id(),
-<<<<<<< HEAD
-            with_program_logging!(solana_config_program::config_processor::process_instruction),
-=======
             solana_config_program::config_processor::process_instruction,
->>>>>>> 55438c03
         ),
     ]
 }
@@ -244,24 +153,15 @@
 /// Dynamic feature transitions for builtin programs
 fn builtin_feature_transitions() -> Vec<BuiltinFeatureTransition> {
     vec![
-<<<<<<< HEAD
-        BuiltinFeatureTransition(InnerBuiltinFeatureTransition::Add {
-=======
         BuiltinFeatureTransition::Add {
->>>>>>> 55438c03
             builtin: Builtin::new(
                 "compute_budget_program",
                 solana_sdk::compute_budget::id(),
                 solana_compute_budget_program::process_instruction,
             ),
             feature_id: feature_set::add_compute_budget_program::id(),
-<<<<<<< HEAD
-        }),
-        BuiltinFeatureTransition(InnerBuiltinFeatureTransition::RemoveOrRetain {
-=======
         },
         BuiltinFeatureTransition::RemoveOrRetain {
->>>>>>> 55438c03
             previously_added_builtin: Builtin::new(
                 "secp256k1_program",
                 solana_sdk::secp256k1_program::id(),
@@ -269,13 +169,8 @@
             ),
             addition_feature_id: feature_set::secp256k1_program_enabled::id(),
             removal_feature_id: feature_set::prevent_calling_precompiles_as_programs::id(),
-<<<<<<< HEAD
-        }),
-        BuiltinFeatureTransition(InnerBuiltinFeatureTransition::RemoveOrRetain {
-=======
         },
         BuiltinFeatureTransition::RemoveOrRetain {
->>>>>>> 55438c03
             previously_added_builtin: Builtin::new(
                 "ed25519_program",
                 solana_sdk::ed25519_program::id(),
@@ -283,22 +178,14 @@
             ),
             addition_feature_id: feature_set::ed25519_program_enabled::id(),
             removal_feature_id: feature_set::prevent_calling_precompiles_as_programs::id(),
-<<<<<<< HEAD
-        }),
-        BuiltinFeatureTransition(InnerBuiltinFeatureTransition::Add {
-=======
         },
         BuiltinFeatureTransition::Add {
->>>>>>> 55438c03
             builtin: Builtin::new(
                 "address_lookup_table_program",
                 solana_address_lookup_table_program::id(),
                 solana_address_lookup_table_program::processor::process_instruction,
             ),
             feature_id: feature_set::versioned_tx_message_enabled::id(),
-<<<<<<< HEAD
-        }),
-=======
         },
         BuiltinFeatureTransition::Add {
             builtin: Builtin::new(
@@ -308,7 +195,6 @@
             ),
             feature_id: feature_set::zk_token_sdk_enabled::id(),
         },
->>>>>>> 55438c03
     ]
 }
 
