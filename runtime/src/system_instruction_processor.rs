--- conflicted
+++ resolved
@@ -492,10 +492,6 @@
     use solana_sdk::{
         account::{self, Account, AccountSharedData},
         client::SyncClient,
-<<<<<<< HEAD
-        feature_set::FeatureSet,
-=======
->>>>>>> 55438c03
         fee_calculator::FeeCalculator,
         genesis_config::create_genesis_config,
         hash::{hash, hashv, Hash},
@@ -1700,18 +1696,11 @@
     #[test]
     fn test_process_nonce_ix_ok() {
         let nonce_address = Pubkey::new_unique();
-<<<<<<< HEAD
-        let nonce_account = Rc::new(nonce_account::create_account(
-            1_000_000, /*separate_domains:*/ true,
-        ));
-        process_instruction(
-=======
         let nonce_account =
             nonce_account::create_account(1_000_000, /*separate_domains:*/ true).into_inner();
         #[allow(deprecated)]
         let blockhash_id = sysvar::recent_blockhashes::id();
         let accounts = process_instruction(
->>>>>>> 55438c03
             &serialize(&SystemInstruction::InitializeNonceAccount(nonce_address)).unwrap(),
             vec![
                 (nonce_address, nonce_account),
@@ -1814,95 +1803,12 @@
                 is_writable: true,
             }],
             Err(InstructionError::NotEnoughAccountKeys),
-<<<<<<< HEAD
-        );
-    }
-
-    #[test]
-    fn test_process_withdraw_ix_bad_recent_blockhash_state_fail() {
-        assert_eq!(
-            process_instruction(
-                &serialize(&SystemInstruction::WithdrawNonceAccount(42)).unwrap(),
-                &[
-                    (true, false, Pubkey::default(), create_default_account()),
-                    (false, false, Pubkey::default(), create_default_account()),
-                    (
-                        false,
-                        false,
-                        #[allow(deprecated)]
-                        sysvar::recent_blockhashes::id(),
-                        create_default_account()
-                    ),
-                ],
-            ),
-            Err(InstructionError::InvalidArgument),
-        );
-    }
-
-    #[test]
-    fn test_process_withdraw_ix_bad_rent_state_fail() {
-        assert_eq!(
-            process_instruction(
-                &serialize(&SystemInstruction::WithdrawNonceAccount(42)).unwrap(),
-                &[
-                    (
-                        true,
-                        false,
-                        Pubkey::default(),
-                        Rc::new(nonce_account::create_account(
-                            1_000_000, /*separate_domains:*/ true
-                        )),
-                    ),
-                    (true, false, Pubkey::default(), create_default_account()),
-                    (
-                        false,
-                        false,
-                        #[allow(deprecated)]
-                        sysvar::recent_blockhashes::id(),
-                        create_default_recent_blockhashes_account(),
-                    ),
-                    (false, false, sysvar::rent::id(), create_default_account()),
-                ],
-            ),
-            Err(InstructionError::InvalidArgument),
-=======
-            super::process_instruction,
->>>>>>> 55438c03
+            super::process_instruction,
         );
     }
 
     #[test]
     fn test_process_withdraw_ix_ok() {
-<<<<<<< HEAD
-        assert_eq!(
-            process_instruction(
-                &serialize(&SystemInstruction::WithdrawNonceAccount(42)).unwrap(),
-                &[
-                    (
-                        true,
-                        true,
-                        Pubkey::new_unique(),
-                        Rc::new(nonce_account::create_account(
-                            1_000_000, /*separate_domains:*/ true
-                        )),
-                    ),
-                    (true, false, Pubkey::default(), create_default_account()),
-                    (
-                        false,
-                        false,
-                        #[allow(deprecated)]
-                        sysvar::recent_blockhashes::id(),
-                        create_default_recent_blockhashes_account(),
-                    ),
-                    (
-                        false,
-                        false,
-                        sysvar::rent::id(),
-                        create_default_rent_account()
-                    ),
-                ],
-            ),
-=======
         let nonce_address = Pubkey::new_unique();
         let nonce_account =
             nonce_account::create_account(1_000_000, /*separate_domains:*/ true).into_inner();
@@ -1939,7 +1845,6 @@
                     is_writable: false,
                 },
             ],
->>>>>>> 55438c03
             Ok(()),
             super::process_instruction,
         );
@@ -1958,76 +1863,6 @@
 
     #[test]
     fn test_process_initialize_ix_only_nonce_acc_fail() {
-<<<<<<< HEAD
-        assert_eq!(
-            process_instruction(
-                &serialize(&SystemInstruction::InitializeNonceAccount(Pubkey::default())).unwrap(),
-                &[(
-                    true,
-                    false,
-                    Pubkey::default(),
-                    Rc::new(nonce_account::create_account(
-                        1_000_000, /*separate_domains:*/ true
-                    )),
-                )],
-            ),
-            Err(InstructionError::NotEnoughAccountKeys),
-        );
-    }
-
-    #[test]
-    fn test_process_initialize_bad_recent_blockhash_state_fail() {
-        assert_eq!(
-            process_instruction(
-                &serialize(&SystemInstruction::InitializeNonceAccount(Pubkey::default())).unwrap(),
-                &[
-                    (
-                        true,
-                        false,
-                        Pubkey::default(),
-                        Rc::new(nonce_account::create_account(
-                            1_000_000, /*separate_domains:*/ true
-                        )),
-                    ),
-                    (
-                        true,
-                        false,
-                        #[allow(deprecated)]
-                        sysvar::recent_blockhashes::id(),
-                        create_default_account()
-                    ),
-                ],
-            ),
-            Err(InstructionError::InvalidArgument),
-        );
-    }
-
-    #[test]
-    fn test_process_initialize_ix_bad_rent_state_fail() {
-        assert_eq!(
-            process_instruction(
-                &serialize(&SystemInstruction::InitializeNonceAccount(Pubkey::default())).unwrap(),
-                &[
-                    (
-                        true,
-                        false,
-                        Pubkey::default(),
-                        Rc::new(nonce_account::create_account(
-                            1_000_000, /*separate_domains:*/ true
-                        )),
-                    ),
-                    (
-                        false,
-                        false,
-                        #[allow(deprecated)]
-                        sysvar::recent_blockhashes::id(),
-                        create_default_recent_blockhashes_account(),
-                    ),
-                    (false, false, sysvar::rent::id(), create_default_account()),
-                ],
-            ),
-            Err(InstructionError::InvalidArgument),
-=======
         let nonce_address = Pubkey::new_unique();
         let nonce_account =
             nonce_account::create_account(1_000_000, /*separate_domains:*/ true).into_inner();
@@ -2041,42 +1876,12 @@
             }],
             Err(InstructionError::NotEnoughAccountKeys),
             super::process_instruction,
->>>>>>> 55438c03
         );
     }
 
     #[test]
     fn test_process_initialize_ix_ok() {
         let nonce_address = Pubkey::new_unique();
-<<<<<<< HEAD
-        assert_eq!(
-            process_instruction(
-                &serialize(&SystemInstruction::InitializeNonceAccount(nonce_address)).unwrap(),
-                &[
-                    (
-                        true,
-                        true,
-                        nonce_address,
-                        Rc::new(nonce_account::create_account(
-                            1_000_000, /*separate_domains:*/ true
-                        )),
-                    ),
-                    (
-                        false,
-                        false,
-                        #[allow(deprecated)]
-                        sysvar::recent_blockhashes::id(),
-                        create_default_recent_blockhashes_account(),
-                    ),
-                    (
-                        false,
-                        false,
-                        sysvar::rent::id(),
-                        create_default_rent_account()
-                    ),
-                ],
-            ),
-=======
         let nonce_account =
             nonce_account::create_account(1_000_000, /*separate_domains:*/ true).into_inner();
         #[allow(deprecated)]
@@ -2105,7 +1910,6 @@
                     is_writable: false,
                 },
             ],
->>>>>>> 55438c03
             Ok(()),
             super::process_instruction,
         );
@@ -2114,18 +1918,11 @@
     #[test]
     fn test_process_authorize_ix_ok() {
         let nonce_address = Pubkey::new_unique();
-<<<<<<< HEAD
-        let nonce_account = Rc::new(nonce_account::create_account(
-            1_000_000, /*separate_domains:*/ true,
-        ));
-        process_instruction(
-=======
         let nonce_account =
             nonce_account::create_account(1_000_000, /*separate_domains:*/ true).into_inner();
         #[allow(deprecated)]
         let blockhash_id = sysvar::recent_blockhashes::id();
         let accounts = process_instruction(
->>>>>>> 55438c03
             &serialize(&SystemInstruction::InitializeNonceAccount(nonce_address)).unwrap(),
             vec![
                 (nonce_address, nonce_account),
@@ -2238,16 +2035,10 @@
     #[test]
     fn test_nonce_initialize_with_empty_recent_blockhashes_fail() {
         let nonce_address = Pubkey::new_unique();
-<<<<<<< HEAD
-        let nonce_account = Rc::new(nonce_account::create_account(
-            1_000_000, /*separate_domains:*/ true,
-        ));
-=======
         let nonce_account =
             nonce_account::create_account(1_000_000, /*separate_domains:*/ true).into_inner();
         #[allow(deprecated)]
         let blockhash_id = sysvar::recent_blockhashes::id();
->>>>>>> 55438c03
         #[allow(deprecated)]
         let new_recent_blockhashes_account =
             solana_sdk::recent_blockhashes_account::create_account_with_data_for_test(
@@ -2285,18 +2076,11 @@
     #[test]
     fn test_nonce_advance_with_empty_recent_blockhashes_fail() {
         let nonce_address = Pubkey::new_unique();
-<<<<<<< HEAD
-        let nonce_account = Rc::new(nonce_account::create_account(
-            1_000_000, /*separate_domains:*/ true,
-        ));
-        process_instruction(
-=======
         let nonce_account =
             nonce_account::create_account(1_000_000, /*separate_domains:*/ true).into_inner();
         #[allow(deprecated)]
         let blockhash_id = sysvar::recent_blockhashes::id();
         let accounts = process_instruction(
->>>>>>> 55438c03
             &serialize(&SystemInstruction::InitializeNonceAccount(nonce_address)).unwrap(),
             vec![
                 (nonce_address, nonce_account),
@@ -2500,139 +2284,4 @@
             upgraded_nonce_account
         );
     }
-
-    #[test]
-    fn test_nonce_account_upgrade_check_owner() {
-        let nonce_address = Pubkey::new_unique();
-        let versions = NonceVersions::Legacy(Box::new(NonceState::Uninitialized));
-        let nonce_account = AccountSharedData::new_data(
-            1_000_000,             // lamports
-            &versions,             // state
-            &Pubkey::new_unique(), // owner
-        )
-        .unwrap();
-        let keyed_accounts = vec![(
-            false,
-            true,
-            nonce_address,
-            Rc::new(RefCell::new(nonce_account.clone())),
-        )];
-        assert_eq!(
-            process_instruction(
-                &serialize(&SystemInstruction::UpgradeNonceAccount).unwrap(),
-                &keyed_accounts,
-            ),
-            Err(InstructionError::InvalidAccountOwner)
-        );
-        assert_eq!(*keyed_accounts[0].3.borrow(), nonce_account);
-    }
-
-    fn new_nonce_account(versions: NonceVersions) -> AccountSharedData {
-        let nonce_account = AccountSharedData::new_data(
-            1_000_000,             // lamports
-            &versions,             // state
-            &system_program::id(), // owner
-        )
-        .unwrap();
-        assert_eq!(
-            nonce_account.deserialize_data::<NonceVersions>().unwrap(),
-            versions
-        );
-        nonce_account
-    }
-
-    #[test]
-    fn test_nonce_account_upgrade() {
-        let nonce_address = Pubkey::new_unique();
-        let versions = NonceVersions::Legacy(Box::new(NonceState::Uninitialized));
-        let nonce_account = new_nonce_account(versions);
-        let keyed_accounts = vec![(
-            false,
-            true,
-            nonce_address,
-            Rc::new(RefCell::new(nonce_account.clone())),
-        )];
-        assert_eq!(
-            process_instruction(
-                &serialize(&SystemInstruction::UpgradeNonceAccount).unwrap(),
-                &keyed_accounts,
-            ),
-            Err(InstructionError::InvalidArgument)
-        );
-        assert_eq!(*keyed_accounts[0].3.borrow(), nonce_account);
-        let versions = NonceVersions::Current(Box::new(NonceState::Uninitialized));
-        let nonce_account = new_nonce_account(versions);
-        let keyed_accounts = vec![(
-            false,
-            true,
-            nonce_address,
-            Rc::new(RefCell::new(nonce_account.clone())),
-        )];
-        assert_eq!(
-            process_instruction(
-                &serialize(&SystemInstruction::UpgradeNonceAccount).unwrap(),
-                &keyed_accounts,
-            ),
-            Err(InstructionError::InvalidArgument)
-        );
-        assert_eq!(*keyed_accounts[0].3.borrow(), nonce_account);
-        let blockhash = hashv(&[&[171u8; 32]]);
-        let durable_nonce =
-            DurableNonce::from_blockhash(&blockhash, /*separate_domains:*/ false);
-        let data = NonceData {
-            authority: Pubkey::new_unique(),
-            durable_nonce,
-            fee_calculator: FeeCalculator {
-                lamports_per_signature: 2718,
-            },
-        };
-        let versions = NonceVersions::Legacy(Box::new(NonceState::Initialized(data.clone())));
-        let nonce_account = new_nonce_account(versions);
-        let keyed_accounts = vec![(
-            false,
-            false, // Should fail!
-            nonce_address,
-            Rc::new(RefCell::new(nonce_account.clone())),
-        )];
-        assert_eq!(
-            process_instruction(
-                &serialize(&SystemInstruction::UpgradeNonceAccount).unwrap(),
-                &keyed_accounts,
-            ),
-            Err(InstructionError::InvalidArgument)
-        );
-        assert_eq!(*keyed_accounts[0].3.borrow(), nonce_account);
-        let keyed_accounts = vec![(
-            false,
-            true,
-            nonce_address,
-            Rc::new(RefCell::new(nonce_account)),
-        )];
-        assert_eq!(
-            process_instruction(
-                &serialize(&SystemInstruction::UpgradeNonceAccount).unwrap(),
-                &keyed_accounts,
-            ),
-            Ok(()),
-        );
-        let durable_nonce =
-            DurableNonce::from_blockhash(&blockhash, /*separate_domains:*/ true);
-        assert_ne!(data.durable_nonce, durable_nonce);
-        let data = NonceData {
-            durable_nonce,
-            ..data
-        };
-        let upgraded_nonce_account = new_nonce_account(NonceVersions::Current(Box::new(
-            NonceState::Initialized(data),
-        )));
-        assert_eq!(*keyed_accounts[0].3.borrow(), upgraded_nonce_account);
-        assert_eq!(
-            process_instruction(
-                &serialize(&SystemInstruction::UpgradeNonceAccount).unwrap(),
-                &keyed_accounts,
-            ),
-            Err(InstructionError::InvalidArgument)
-        );
-        assert_eq!(*keyed_accounts[0].3.borrow(), upgraded_nonce_account);
-    }
 }