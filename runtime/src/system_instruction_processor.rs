--- conflicted
+++ resolved
@@ -1,20 +1,3 @@
-<<<<<<< HEAD
-use log::*;
-use solana_sdk::{
-    account::{AccountSharedData, ReadableAccount},
-    account_utils::StateMut,
-    feature_set, ic_msg,
-    instruction::InstructionError,
-    keyed_account::{from_keyed_account, get_signers, next_keyed_account, KeyedAccount},
-    nonce,
-    nonce_keyed_account::NonceKeyedAccount,
-    process_instruction::InvokeContext,
-    program_utils::limited_deserialize,
-    pubkey::Pubkey,
-    system_instruction::{SystemError, SystemInstruction, MAX_PERMITTED_DATA_LENGTH},
-    system_program,
-    sysvar::{self, recent_blockhashes::RecentBlockhashes, rent::Rent},
-=======
 use {
     crate::nonce_keyed_account::NonceKeyedAccount,
     log::*,
@@ -35,7 +18,6 @@
         sysvar::{self, rent::Rent},
     },
     std::collections::HashSet,
->>>>>>> 3ac7e043
 };
 
 // represents an address that may or may not have been generated
@@ -142,10 +124,6 @@
         return Err(InstructionError::MissingRequiredSignature);
     }
 
-<<<<<<< HEAD
-    // guard against sysvars being made
-    if sysvar::check_id(owner) {
-=======
     // bpf programs are allowed to do this; so this is inconsistent...
     // Thus, we're starting to remove this restriction from system instruction
     // processor for consistency and fewer special casing by piggybacking onto
@@ -155,7 +133,6 @@
         .is_active(&feature_set::rent_for_sysvars::id());
     if !rent_for_sysvars && sysvar::check_id(owner) {
         // guard against sysvars being made
->>>>>>> 3ac7e043
         ic_msg!(invoke_context, "Assign: cannot assign to sysvar, {}", owner);
         return Err(SystemError::InvalidProgramId.into());
     }
@@ -234,13 +211,9 @@
     lamports: u64,
     invoke_context: &InvokeContext,
 ) -> Result<(), InstructionError> {
-<<<<<<< HEAD
-    if !invoke_context.is_feature_active(&feature_set::system_transfer_zero_check::id())
-=======
     if !invoke_context
         .feature_set
         .is_active(&feature_set::system_transfer_zero_check::id())
->>>>>>> 3ac7e043
         && lamports == 0
     {
         return Ok(());
@@ -267,13 +240,9 @@
     lamports: u64,
     invoke_context: &InvokeContext,
 ) -> Result<(), InstructionError> {
-<<<<<<< HEAD
-    if !invoke_context.is_feature_active(&feature_set::system_transfer_zero_check::id())
-=======
     if !invoke_context
         .feature_set
         .is_active(&feature_set::system_transfer_zero_check::id())
->>>>>>> 3ac7e043
         && lamports == 0
     {
         return Ok(());
@@ -567,21 +536,6 @@
     fn create_default_account() -> Rc<RefCell<AccountSharedData>> {
         AccountSharedData::new_ref(0, 0, &Pubkey::new_unique())
     }
-<<<<<<< HEAD
-    fn create_default_recent_blockhashes_account() -> RefCell<AccountSharedData> {
-        RefCell::new(
-            recent_blockhashes_account::create_account_with_data_for_test(
-                vec![
-                    IterItem(0u64, &Hash::default(), &FeeCalculator::default());
-                    sysvar::recent_blockhashes::MAX_ENTRIES
-                ]
-                .into_iter(),
-            ),
-        )
-    }
-    fn create_default_rent_account() -> RefCell<AccountSharedData> {
-        RefCell::new(account::create_account_shared_data_for_test(&Rent::free()))
-=======
     fn create_default_recent_blockhashes_account() -> Rc<RefCell<AccountSharedData>> {
         Rc::new(RefCell::new(
             #[allow(deprecated)]
@@ -595,7 +549,6 @@
         Rc::new(RefCell::new(account::create_account_shared_data_for_test(
             &Rent::free(),
         )))
->>>>>>> 3ac7e043
     }
 
     #[test]
@@ -758,11 +711,7 @@
                 2,
                 &new_owner,
                 &[from, to].iter().cloned().collect::<HashSet<_>>(),
-<<<<<<< HEAD
-                &mut MockInvokeContext::default(),
-=======
                 &invoke_context,
->>>>>>> 3ac7e043
             ),
             Ok(())
         );
@@ -820,11 +769,7 @@
             MAX_PERMITTED_DATA_LENGTH + 1,
             &system_program::id(),
             signers,
-<<<<<<< HEAD
-            &mut MockInvokeContext::default(),
-=======
             &invoke_context,
->>>>>>> 3ac7e043
         );
         assert!(result.is_err());
         assert_eq!(
@@ -841,11 +786,7 @@
             MAX_PERMITTED_DATA_LENGTH,
             &system_program::id(),
             signers,
-<<<<<<< HEAD
-            &mut MockInvokeContext::default(),
-=======
             &invoke_context,
->>>>>>> 3ac7e043
         );
         assert!(result.is_ok());
         assert_eq!(to_account.borrow().lamports(), 50);
@@ -879,11 +820,7 @@
             2,
             &new_owner,
             signers,
-<<<<<<< HEAD
-            &mut MockInvokeContext::default(),
-=======
             &invoke_context,
->>>>>>> 3ac7e043
         );
         assert_eq!(result, Err(SystemError::AccountAlreadyInUse.into()));
 
@@ -902,11 +839,7 @@
             2,
             &new_owner,
             signers,
-<<<<<<< HEAD
-            &mut MockInvokeContext::default(),
-=======
             &invoke_context,
->>>>>>> 3ac7e043
         );
         assert_eq!(result, Err(SystemError::AccountAlreadyInUse.into()));
         let from_lamports = from_account.borrow().lamports();
@@ -924,11 +857,7 @@
             2,
             &new_owner,
             signers,
-<<<<<<< HEAD
-            &mut MockInvokeContext::default(),
-=======
             &invoke_context,
->>>>>>> 3ac7e043
         );
         assert_eq!(result, Err(SystemError::AccountAlreadyInUse.into()));
         assert_eq!(from_lamports, 100);
@@ -1253,42 +1182,15 @@
         assert_eq!(from_keyed_account.account.borrow().lamports(), 50);
         assert_eq!(to_keyed_account.account.borrow().lamports(), 51);
 
-<<<<<<< HEAD
-        // test signed transfer of zero
-        assert!(transfer(
-            &from_keyed_account,
-            &to_keyed_account,
-            0,
-            &mut MockInvokeContext::default(),
-        )
-        .is_ok(),);
-        assert_eq!(from_keyed_account.account.borrow().lamports, 50);
-        assert_eq!(to_keyed_account.account.borrow().lamports, 51);
-
-=======
->>>>>>> 3ac7e043
         // test unsigned transfer of zero
         let from_keyed_account = KeyedAccount::new(&from, false, &from_account);
 
         assert_eq!(
-<<<<<<< HEAD
-            transfer(
-                &from_keyed_account,
-                &to_keyed_account,
-                0,
-                &mut MockInvokeContext::default(),
-            ),
-            Err(InstructionError::MissingRequiredSignature)
-        );
-        assert_eq!(from_keyed_account.account.borrow().lamports, 50);
-        assert_eq!(to_keyed_account.account.borrow().lamports, 51);
-=======
             transfer(&from_keyed_account, &to_keyed_account, 0, &invoke_context),
             Err(InstructionError::MissingRequiredSignature)
         );
         assert_eq!(from_keyed_account.account.borrow().lamports(), 50);
         assert_eq!(to_keyed_account.account.borrow().lamports(), 51);
->>>>>>> 3ac7e043
     }
 
     #[test]
@@ -1577,20 +1479,8 @@
         let keyed_accounts: Vec<_> = instruction
             .accounts
             .iter()
-<<<<<<< HEAD
-            .map(|meta| {
-                RefCell::new(if sysvar::recent_blockhashes::check_id(&meta.pubkey) {
-                    create_default_recent_blockhashes_account().into_inner()
-                } else if sysvar::rent::check_id(&meta.pubkey) {
-                    account::create_account_shared_data_for_test(&Rent::free())
-                } else {
-                    AccountSharedData::default()
-                })
-            })
-=======
             .zip(accounts)
             .map(|(meta, account)| (meta.is_signer, meta.is_writable, meta.pubkey, account))
->>>>>>> 3ac7e043
             .collect();
         process_instruction(&instruction.data, &keyed_accounts)
     }
@@ -1673,26 +1563,12 @@
             ],
         )
         .unwrap();
-<<<<<<< HEAD
-        let new_recent_blockhashes_account = RefCell::new(
-            solana_sdk::recent_blockhashes_account::create_account_with_data_for_test(
-                vec![
-                    IterItem(
-                        0u64,
-                        &hash(&serialize(&0).unwrap()),
-                        &FeeCalculator::default()
-                    );
-                    sysvar::recent_blockhashes::MAX_ENTRIES
-                ]
-                .into_iter(),
-=======
         let blockhash = hash(&serialize(&0).unwrap());
         #[allow(deprecated)]
         let new_recent_blockhashes_account = Rc::new(RefCell::new(
             solana_sdk::recent_blockhashes_account::create_account_with_data_for_test(
                 vec![IterItem(0u64, &blockhash, 0); sysvar::recent_blockhashes::MAX_ENTRIES]
                     .into_iter(),
->>>>>>> 3ac7e043
             ),
         ));
         #[allow(deprecated)]
