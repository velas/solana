--- conflicted
+++ resolved
@@ -24,10 +24,7 @@
     pub data_bytes_cost: u64,
     pub builtins_execution_cost: u64,
     pub bpf_execution_cost: u64,
-<<<<<<< HEAD
-=======
     pub account_data_size: u64,
->>>>>>> 55438c03
     pub is_simple_vote: bool,
 }
 
@@ -40,10 +37,7 @@
             data_bytes_cost: 0u64,
             builtins_execution_cost: 0u64,
             bpf_execution_cost: 0u64,
-<<<<<<< HEAD
-=======
             account_data_size: 0u64,
->>>>>>> 55438c03
             is_simple_vote: false,
         }
     }
@@ -103,15 +97,9 @@
         tx_cost.signature_cost = self.get_signature_cost(transaction);
         self.get_write_lock_cost(&mut tx_cost, transaction);
         tx_cost.data_bytes_cost = self.get_data_bytes_cost(transaction);
-<<<<<<< HEAD
-        let (builtins_cost, bpf_cost) = self.get_transaction_cost(transaction);
-        tx_cost.builtins_execution_cost = builtins_cost;
-        tx_cost.bpf_execution_cost = bpf_cost;
-=======
         (tx_cost.builtins_execution_cost, tx_cost.bpf_execution_cost) =
             self.get_transaction_cost(transaction);
         tx_cost.account_data_size = self.calculate_account_data_size(transaction);
->>>>>>> 55438c03
         tx_cost.is_simple_vote = transaction.is_simple_vote_transaction();
 
         debug!("transaction {:?} has cost {:?}", transaction, tx_cost);
@@ -139,24 +127,6 @@
         }
     }
 
-    pub fn find_instruction_cost(&self, program_key: &Pubkey) -> u64 {
-        match self.instruction_execution_cost_table.get_cost(program_key) {
-            Some(cost) => *cost,
-            None => {
-                let default_value = self.instruction_execution_cost_table.get_mode();
-                debug!(
-                    "Program key {:?} does not have assigned cost, using mode {}",
-                    program_key, default_value
-                );
-                default_value
-            }
-        }
-    }
-
-    pub fn get_program_keys(&self) -> Vec<&Pubkey> {
-        self.instruction_execution_cost_table.get_program_keys()
-    }
-
     fn get_signature_cost(&self, transaction: &SanitizedTransaction) -> u64 {
         transaction.signatures().len() as u64 * SIGNATURE_COST
     }
@@ -167,17 +137,12 @@
         transaction: &SanitizedTransaction,
     ) {
         let message = transaction.message();
-<<<<<<< HEAD
-        message.account_keys_iter().enumerate().for_each(|(i, k)| {
-            let is_writable = message.is_writable(i);
-=======
         message
             .account_keys()
             .iter()
             .enumerate()
             .for_each(|(i, k)| {
                 let is_writable = message.is_writable(i);
->>>>>>> 55438c03
 
                 if is_writable {
                     tx_cost.writable_accounts.push(*k);
@@ -211,13 +176,6 @@
                     "instruction {:?} has cost of {}",
                     instruction,
                     instruction_cost
-<<<<<<< HEAD
-                );
-                bpf_costs = bpf_costs.saturating_add(instruction_cost);
-            }
-        }
-        (builtin_costs, bpf_costs)
-=======
                 );
                 bpf_costs = bpf_costs.saturating_add(instruction_cost);
             }
@@ -276,7 +234,6 @@
                 Self::calculate_account_data_size_on_instruction(program_id, instruction)
             })
             .sum()
->>>>>>> 55438c03
     }
 }
 
@@ -341,34 +298,6 @@
     }
 
     #[test]
-<<<<<<< HEAD
-    fn test_iterating_instruction_cost_by_program_keys() {
-        solana_logger::setup();
-        let mut testee = CostModel::default();
-
-        let mut test_key_and_cost = HashMap::<Pubkey, u64>::new();
-        (0u64..10u64).for_each(|n| {
-            test_key_and_cost.insert(Pubkey::new_unique(), n);
-        });
-
-        test_key_and_cost.iter().for_each(|(key, cost)| {
-            let _ = testee.upsert_instruction_cost(key, *cost).unwrap();
-            info!("key {:?} cost {}", key, cost);
-        });
-
-        let keys = testee.get_program_keys();
-        // verify each key has pre-set value
-        keys.iter().for_each(|key| {
-            let expected_cost = test_key_and_cost.get(key).unwrap();
-            info!(
-                "check key {:?} expect {} find {}",
-                key,
-                expected_cost,
-                testee.find_instruction_cost(key)
-            );
-            assert_eq!(*expected_cost, testee.find_instruction_cost(key));
-        });
-=======
     fn test_cost_model_data_len_cost() {
         let lamports = 0;
         let owner = Pubkey::default();
@@ -413,7 +342,6 @@
                 }
             )
         );
->>>>>>> 55438c03
     }
 
     #[test]
@@ -495,14 +423,10 @@
         let result = testee.get_transaction_cost(&tx);
 
         // expected cost for two random/unknown program is
-<<<<<<< HEAD
-        let expected_cost = testee.instruction_execution_cost_table.get_mode() * 2;
-=======
         let expected_cost = testee
             .instruction_execution_cost_table
             .get_default_compute_unit_limit()
             * 2;
->>>>>>> 55438c03
         assert_eq!((0, expected_cost), result);
     }
 
