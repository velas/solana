[package]
name = "solana-runtime"
<<<<<<< HEAD
version = "1.9.29"
=======
version = "1.10.41"
>>>>>>> 55438c03
description = "Solana runtime"
authors = ["Solana Maintainers <maintainers@solana.foundation>"]
repository = "https://github.com/solana-labs/solana"
license = "Apache-2.0"
homepage = "https://solana.com/"
documentation = "https://docs.rs/solana-runtime"
edition = "2021"

[dependencies]
arrayref = "0.3.6"
bincode = "1.3.3"
blake3 = "1.3.1"
bv = { version = "0.11.1", features = ["serde"] }
<<<<<<< HEAD
bytemuck = "1.7.2"
=======
bytemuck = "1.8.0"
>>>>>>> 55438c03
byteorder = "1.4.3"
bzip2 = "0.4.3"
crossbeam-channel = "0.5"
<<<<<<< HEAD
flate2 = "1.0.22"
fnv = "1.0.7"
index_list = "0.2.7"
itertools = "0.10.1"
lazy_static = "1.4.0"
log = "0.4.14"
memmap2 = "0.5.0"
num_cpus = "1.13.0"
num-derive = { version = "0.3" }
num-traits = { version = "0.2" }
ouroboros = "0.13.0"
=======
dashmap = { version = "4.0.2", features = ["rayon", "raw-api"] }
dir-diff = "0.3.2"
flate2 = "1.0.22"
fnv = "1.0.7"
im = { version = "15.1.0", features = ["rayon", "serde"] }
index_list = "0.2.7"
itertools = "0.10.3"
lazy_static = "1.4.0"
log = "0.4.14"
memmap2 = "0.5.3"
num-derive = { version = "0.3" }
num-traits = { version = "0.2" }
num_cpus = "1.13.1"
ouroboros = "0.14.2"
>>>>>>> 55438c03
rand = "0.7.0"
rayon = "1.5.1"
regex = "1.5.4"
serde = { version = "1.0.136", features = ["rc"] }
serde_derive = "1.0.103"
<<<<<<< HEAD
solana-address-lookup-table-program = { path = "../programs/address-lookup-table", version = "=1.9.29" }
solana-bloom = { path = "../bloom", version = "=1.9.29" }
solana-config-program = { path = "../programs/config", version = "=1.9.29" }
solana-compute-budget-program = { path = "../programs/compute-budget", version = "=1.9.29" }
solana-frozen-abi = { path = "../frozen-abi", version = "=1.9.29" }
solana-frozen-abi-macro = { path = "../frozen-abi/macro", version = "=1.9.29" }
solana-logger = { path = "../logger", version = "=1.9.29" }
solana-measure = { path = "../measure", version = "=1.9.29" }
solana-metrics = { path = "../metrics", version = "=1.9.29" }
solana-bucket-map = { path = "../bucket_map", version = "=1.9.29" }
solana-program-runtime = { path = "../program-runtime", version = "=1.9.29" }
solana-rayon-threadlimit = { path = "../rayon-threadlimit", version = "=1.9.29" }
solana-sdk = { path = "../sdk", version = "=1.9.29" }
solana-stake-program = { path = "../programs/stake", version = "=1.9.29" }
solana-vote-program = { path = "../programs/vote", version = "=1.9.29" }
=======
solana-address-lookup-table-program = { path = "../programs/address-lookup-table", version = "=1.10.41" }
solana-bucket-map = { path = "../bucket_map", version = "=1.10.41" }
solana-compute-budget-program = { path = "../programs/compute-budget", version = "=1.10.41" }
solana-config-program = { path = "../programs/config", version = "=1.10.41" }
solana-frozen-abi = { path = "../frozen-abi", version = "=1.10.41" }
solana-frozen-abi-macro = { path = "../frozen-abi/macro", version = "=1.10.41" }
solana-measure = { path = "../measure", version = "=1.10.41" }
solana-metrics = { path = "../metrics", version = "=1.10.41" }
solana-program-runtime = { path = "../program-runtime", version = "=1.10.41" }
solana-rayon-threadlimit = { path = "../rayon-threadlimit", version = "=1.10.41" }
solana-sdk = { path = "../sdk", version = "=1.10.41" }
solana-stake-program = { path = "../programs/stake", version = "=1.10.41" }
solana-vote-program = { path = "../programs/vote", version = "=1.10.41" }
solana-zk-token-proof-program = { path = "../programs/zk-token-proof", version = "=1.10.41" }
solana-zk-token-sdk = { path = "../zk-token-sdk", version = "=1.10.41" }
>>>>>>> 55438c03
symlink = "0.1.0"
tar = "0.4.38"
tempfile = "3.3.0"
thiserror = "1.0"
<<<<<<< HEAD
walkdir = "2.3.2"
zstd = "0.9.0"
=======
zstd = "0.11.1"
lz4 = "1.24.0"
strum_macros = "0.24"
strum = { version = "0.24", features = ["derive"] }
>>>>>>> 55438c03

evm-state = { path = "../evm-utils/evm-state" }
evm-rpc = { path = "../evm-utils/evm-rpc" }
solana-evm-loader-program = { path = "../evm-utils/programs/evm_loader" }
velas-account-program = { path = "../programs/velas-account-program" }
velas-relying-party-program = { path = "../programs/velas-relying-party-program" }
anyhow = "1.0.34"


[lib]
crate-type = ["lib"]
name = "solana_runtime"

[dev-dependencies]
assert_matches = "1.5.0"
ed25519-dalek = "=1.0.1"
libsecp256k1 = "0.6.0"
rand_chacha = "0.2.2"
<<<<<<< HEAD
=======
solana-logger = { path = "../logger", version = "=1.10.41" }
>>>>>>> 55438c03

[package.metadata.docs.rs]
targets = ["x86_64-unknown-linux-gnu"]

[build-dependencies]
rustc_version = "0.4"<|MERGE_RESOLUTION|>--- conflicted
+++ resolved
@@ -1,10 +1,6 @@
 [package]
 name = "solana-runtime"
-<<<<<<< HEAD
-version = "1.9.29"
-=======
 version = "1.10.41"
->>>>>>> 55438c03
 description = "Solana runtime"
 authors = ["Solana Maintainers <maintainers@solana.foundation>"]
 repository = "https://github.com/solana-labs/solana"
@@ -18,27 +14,10 @@
 bincode = "1.3.3"
 blake3 = "1.3.1"
 bv = { version = "0.11.1", features = ["serde"] }
-<<<<<<< HEAD
-bytemuck = "1.7.2"
-=======
 bytemuck = "1.8.0"
->>>>>>> 55438c03
 byteorder = "1.4.3"
 bzip2 = "0.4.3"
 crossbeam-channel = "0.5"
-<<<<<<< HEAD
-flate2 = "1.0.22"
-fnv = "1.0.7"
-index_list = "0.2.7"
-itertools = "0.10.1"
-lazy_static = "1.4.0"
-log = "0.4.14"
-memmap2 = "0.5.0"
-num_cpus = "1.13.0"
-num-derive = { version = "0.3" }
-num-traits = { version = "0.2" }
-ouroboros = "0.13.0"
-=======
 dashmap = { version = "4.0.2", features = ["rayon", "raw-api"] }
 dir-diff = "0.3.2"
 flate2 = "1.0.22"
@@ -53,29 +32,11 @@
 num-traits = { version = "0.2" }
 num_cpus = "1.13.1"
 ouroboros = "0.14.2"
->>>>>>> 55438c03
 rand = "0.7.0"
 rayon = "1.5.1"
 regex = "1.5.4"
 serde = { version = "1.0.136", features = ["rc"] }
 serde_derive = "1.0.103"
-<<<<<<< HEAD
-solana-address-lookup-table-program = { path = "../programs/address-lookup-table", version = "=1.9.29" }
-solana-bloom = { path = "../bloom", version = "=1.9.29" }
-solana-config-program = { path = "../programs/config", version = "=1.9.29" }
-solana-compute-budget-program = { path = "../programs/compute-budget", version = "=1.9.29" }
-solana-frozen-abi = { path = "../frozen-abi", version = "=1.9.29" }
-solana-frozen-abi-macro = { path = "../frozen-abi/macro", version = "=1.9.29" }
-solana-logger = { path = "../logger", version = "=1.9.29" }
-solana-measure = { path = "../measure", version = "=1.9.29" }
-solana-metrics = { path = "../metrics", version = "=1.9.29" }
-solana-bucket-map = { path = "../bucket_map", version = "=1.9.29" }
-solana-program-runtime = { path = "../program-runtime", version = "=1.9.29" }
-solana-rayon-threadlimit = { path = "../rayon-threadlimit", version = "=1.9.29" }
-solana-sdk = { path = "../sdk", version = "=1.9.29" }
-solana-stake-program = { path = "../programs/stake", version = "=1.9.29" }
-solana-vote-program = { path = "../programs/vote", version = "=1.9.29" }
-=======
 solana-address-lookup-table-program = { path = "../programs/address-lookup-table", version = "=1.10.41" }
 solana-bucket-map = { path = "../bucket_map", version = "=1.10.41" }
 solana-compute-budget-program = { path = "../programs/compute-budget", version = "=1.10.41" }
@@ -91,21 +52,15 @@
 solana-vote-program = { path = "../programs/vote", version = "=1.10.41" }
 solana-zk-token-proof-program = { path = "../programs/zk-token-proof", version = "=1.10.41" }
 solana-zk-token-sdk = { path = "../zk-token-sdk", version = "=1.10.41" }
->>>>>>> 55438c03
 symlink = "0.1.0"
 tar = "0.4.38"
 tempfile = "3.3.0"
 thiserror = "1.0"
-<<<<<<< HEAD
 walkdir = "2.3.2"
-zstd = "0.9.0"
-=======
 zstd = "0.11.1"
 lz4 = "1.24.0"
 strum_macros = "0.24"
 strum = { version = "0.24", features = ["derive"] }
->>>>>>> 55438c03
-
 evm-state = { path = "../evm-utils/evm-state" }
 evm-rpc = { path = "../evm-utils/evm-rpc" }
 solana-evm-loader-program = { path = "../evm-utils/programs/evm_loader" }
@@ -123,10 +78,7 @@
 ed25519-dalek = "=1.0.1"
 libsecp256k1 = "0.6.0"
 rand_chacha = "0.2.2"
-<<<<<<< HEAD
-=======
 solana-logger = { path = "../logger", version = "=1.10.41" }
->>>>>>> 55438c03
 
 [package.metadata.docs.rs]
 targets = ["x86_64-unknown-linux-gnu"]
