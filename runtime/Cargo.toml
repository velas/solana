--- conflicted
+++ resolved
@@ -36,21 +36,6 @@
 regex = "1.3.9"
 serde = { version = "1.0.118", features = ["rc"] }
 serde_derive = "1.0.103"
-<<<<<<< HEAD
-solana-config-program = { path = "../programs/config", version = "1.5.14" }
-solana-frozen-abi = { path = "../frozen-abi", version = "1.5.14" }
-solana-frozen-abi-macro = { path = "../frozen-abi/macro", version = "1.5.14" }
-solana-logger = { path = "../logger", version = "1.5.14" }
-solana-measure = { path = "../measure", version = "1.5.14" }
-solana-metrics = { path = "../metrics", version = "1.5.14" }
-solana-rayon-threadlimit = { path = "../rayon-threadlimit", version = "1.5.14" }
-solana-sdk = { path = "../sdk", version = "1.5.14" }
-solana-stake-program = { path = "../programs/stake", version = "1.5.14" }
-solana-vote-program = { path = "../programs/vote", version = "1.5.14" }
-solana-secp256k1-program = { path = "../programs/secp256k1", version = "1.5.14" }
-velas-account-program = { path = "../programs/velas-account-program" }
-solana-evm-loader-program = { path = "../evm-utils/programs/evm_loader" }
-=======
 solana-config-program = { path = "../programs/config", version = "=1.5.18" }
 solana-frozen-abi = { path = "../frozen-abi", version = "=1.5.18" }
 solana-frozen-abi-macro = { path = "../frozen-abi/macro", version = "=1.5.18" }
@@ -62,7 +47,8 @@
 solana-stake-program = { path = "../programs/stake", version = "=1.5.18" }
 solana-vote-program = { path = "../programs/vote", version = "=1.5.18" }
 solana-secp256k1-program = { path = "../programs/secp256k1", version = "=1.5.18" }
->>>>>>> 7e480df9
+velas-account-program = { path = "../programs/velas-account-program" }
+solana-evm-loader-program = { path = "../evm-utils/programs/evm_loader" }
 symlink = "0.1.0"
 tar = "0.4.28"
 tempfile = "3.1.0"
@@ -78,12 +64,8 @@
 
 [dev-dependencies]
 assert_matches = "1.3.0"
-<<<<<<< HEAD
-solana-noop-program = { path = "../programs/noop", version = "1.5.14" }
+solana-noop-program = { path = "../programs/noop", version = "=1.5.18" }
 solana-sleep-program = { path = "../programs/sleep", version = "1.5.14" }
-=======
-solana-noop-program = { path = "../programs/noop", version = "=1.5.18" }
->>>>>>> 7e480df9
 
 [package.metadata.docs.rs]
 targets = ["x86_64-unknown-linux-gnu"]
