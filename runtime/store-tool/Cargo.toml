[package]
authors = ["Solana Maintainers <maintainers@solana.foundation>"]
edition = "2021"
name = "solana-store-tool"
description = "Tool to inspect append vecs"
<<<<<<< HEAD
version = "1.9.29"
=======
version = "1.10.41"
>>>>>>> 55438c03
repository = "https://github.com/solana-labs/solana"
license = "Apache-2.0"
homepage = "https://solana.com/"
publish = false

[dependencies]
<<<<<<< HEAD
log = { version = "0.4.14" }
solana-logger = { path = "../../logger", version = "=1.9.29" }
solana-version = { path = "../../version", version = "=0.6.3" }
solana-runtime = { path = "..", version = "=1.9.29" }
=======
>>>>>>> 55438c03
clap = "2.33.1"
log = { version = "0.4.14" }
solana-logger = { path = "../../logger", version = "=1.10.41" }
solana-runtime = { path = "..", version = "=1.10.41" }
solana-version = { path = "../../version", version = "=1.10.41" }

[package.metadata.docs.rs]
targets = ["x86_64-unknown-linux-gnu"]<|MERGE_RESOLUTION|>--- conflicted
+++ resolved
@@ -3,29 +3,18 @@
 edition = "2021"
 name = "solana-store-tool"
 description = "Tool to inspect append vecs"
-<<<<<<< HEAD
-version = "1.9.29"
-=======
 version = "1.10.41"
->>>>>>> 55438c03
 repository = "https://github.com/solana-labs/solana"
 license = "Apache-2.0"
 homepage = "https://solana.com/"
 publish = false
 
 [dependencies]
-<<<<<<< HEAD
-log = { version = "0.4.14" }
-solana-logger = { path = "../../logger", version = "=1.9.29" }
-solana-version = { path = "../../version", version = "=0.6.3" }
-solana-runtime = { path = "..", version = "=1.9.29" }
-=======
->>>>>>> 55438c03
 clap = "2.33.1"
 log = { version = "0.4.14" }
 solana-logger = { path = "../../logger", version = "=1.10.41" }
 solana-runtime = { path = "..", version = "=1.10.41" }
-solana-version = { path = "../../version", version = "=1.10.41" }
+solana-version = { path = "../../version", version = "=0.6.3" }
 
 [package.metadata.docs.rs]
 targets = ["x86_64-unknown-linux-gnu"]