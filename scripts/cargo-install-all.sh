--- conflicted
+++ resolved
@@ -128,7 +128,6 @@
 (
     set -x
     # shellcheck disable=SC2086 # Don't want to double quote $rust_version
-<<<<<<< HEAD
     "$cargo" $maybeRustVersion build $maybeReleaseFlag "${binArgs[@]}"
     
     # Exclude `spl-token` binary for net.sh builds
@@ -136,10 +135,6 @@
         # shellcheck disable=SC2086 # Don't want to double quote $rust_version
         "$cargo" $maybeRustVersion install --locked spl-token-cli --root "$installDir"
     fi
-=======
-    "$cargo" $maybeRustVersion install --locked spl-token-cli --root "$installDir"
-  fi
->>>>>>> 55438c03
 )
 
 for bin in "${BINS[@]}"; do
@@ -151,17 +146,10 @@
 fi
 
 if [[ -z "$validatorOnly" ]]; then
-<<<<<<< HEAD
-    # shellcheck disable=SC2086 # Don't want to double quote $rust_version
-    "$cargo" $maybeRustVersion build --manifest-path programs/bpf_loader/gen-syscall-list/Cargo.toml
-    mkdir -p "$installDir"/bin/sdk/bpf
-    cp -a sdk/bpf/* "$installDir"/bin/sdk/bpf
-=======
   # shellcheck disable=SC2086 # Don't want to double quote $rust_version
   "$cargo" $maybeRustVersion build --manifest-path programs/bpf_loader/gen-syscall-list/Cargo.toml
   mkdir -p "$installDir"/bin/sdk/bpf
   cp -a sdk/bpf/* "$installDir"/bin/sdk/bpf
->>>>>>> 55438c03
 fi
 
 (
