--- conflicted
+++ resolved
@@ -3,15 +3,6 @@
 
 extern crate test;
 
-<<<<<<< HEAD
-use rand::seq::SliceRandom;
-use raptorq::{Decoder, Encoder};
-use solana_ledger::entry::{create_ticks, Entry};
-use solana_ledger::shred::{
-    max_entries_per_n_shred, max_ticks_per_n_shreds, ProcessShredsStats, Shred, Shredder,
-    MAX_DATA_SHREDS_PER_FEC_BLOCK, SHRED_PAYLOAD_SIZE, SIZE_OF_DATA_SHRED_IGNORED_TAIL,
-    SIZE_OF_DATA_SHRED_PAYLOAD,
-=======
 use {
     rand::seq::SliceRandom,
     raptorq::{Decoder, Encoder},
@@ -24,7 +15,6 @@
     solana_perf::test_tx,
     solana_sdk::{hash::Hash, signature::Keypair},
     test::Bencher,
->>>>>>> 3ac7e043
 };
 
 fn make_test_entry(txs_per_entry: u64) -> Entry {
@@ -49,18 +39,6 @@
         Some(shred_size),
     );
     let entries = make_large_unchained_entries(txs_per_entry, num_entries);
-<<<<<<< HEAD
-    let shredder = Shredder::new(1, 0, Arc::new(Keypair::new()), 0, 0).unwrap();
-    let data_shreds = shredder
-        .entries_to_data_shreds(
-            &entries,
-            true, // is_last_in_slot
-            0,    // next_shred_index
-            0,    // fec_set_offset
-            &mut ProcessShredsStats::default(),
-        )
-        .0;
-=======
     let shredder = Shredder::new(1, 0, 0, 0).unwrap();
     let data_shreds = shredder.entries_to_data_shreds(
         &Keypair::new(),
@@ -70,7 +48,6 @@
         0,    // fec_set_offset
         &mut ProcessShredsStats::default(),
     );
->>>>>>> 3ac7e043
     assert!(data_shreds.len() >= num_shreds);
     data_shreds
 }
@@ -96,13 +73,8 @@
     let num_ticks = max_ticks_per_n_shreds(1, Some(SIZE_OF_DATA_SHRED_PAYLOAD)) * num_shreds as u64;
     let entries = create_ticks(num_ticks, 0, Hash::default());
     bencher.iter(|| {
-<<<<<<< HEAD
-        let shredder = Shredder::new(1, 0, kp.clone(), 0, 0).unwrap();
-        shredder.entries_to_shreds(&entries, true, 0);
-=======
         let shredder = Shredder::new(1, 0, 0, 0).unwrap();
         shredder.entries_to_shreds(&kp, &entries, true, 0, 0);
->>>>>>> 3ac7e043
     })
 }
 
@@ -120,13 +92,8 @@
     let entries = make_large_unchained_entries(txs_per_entry, num_entries);
     // 1Mb
     bencher.iter(|| {
-<<<<<<< HEAD
-        let shredder = Shredder::new(1, 0, kp.clone(), 0, 0).unwrap();
-        shredder.entries_to_shreds(&entries, true, 0);
-=======
         let shredder = Shredder::new(1, 0, 0, 0).unwrap();
         shredder.entries_to_shreds(&kp, &entries, true, 0, 0);
->>>>>>> 3ac7e043
     })
 }
 
@@ -138,13 +105,8 @@
     let num_shreds = ((10000 * 1000) + (shred_size - 1)) / shred_size;
     let num_ticks = max_ticks_per_n_shreds(1, Some(shred_size)) * num_shreds as u64;
     let entries = create_ticks(num_ticks, 0, Hash::default());
-<<<<<<< HEAD
-    let shredder = Shredder::new(1, 0, kp, 0, 0).unwrap();
-    let data_shreds = shredder.entries_to_shreds(&entries, true, 0).0;
-=======
     let shredder = Shredder::new(1, 0, 0, 0).unwrap();
     let (data_shreds, _) = shredder.entries_to_shreds(&kp, &entries, true, 0, 0);
->>>>>>> 3ac7e043
     bencher.iter(|| {
         let raw = &mut Shredder::deshred(&data_shreds).unwrap();
         assert_ne!(raw.len(), 0);
@@ -171,10 +133,7 @@
         Shredder::generate_coding_shreds(
             &data_shreds[..symbol_count],
             true, // is_last_in_slot
-<<<<<<< HEAD
-=======
             0,    // next_code_index
->>>>>>> 3ac7e043
         )
         .len();
     })
@@ -187,23 +146,10 @@
     let coding_shreds = Shredder::generate_coding_shreds(
         &data_shreds[..symbol_count],
         true, // is_last_in_slot
-<<<<<<< HEAD
-    );
-    bencher.iter(|| {
-        Shredder::try_recovery(
-            coding_shreds[..].to_vec(),
-            symbol_count,
-            symbol_count,
-            0, // first index
-            1, // slot
-        )
-        .unwrap();
-=======
         0,    // next_code_index
     );
     bencher.iter(|| {
         Shredder::try_recovery(coding_shreds[..].to_vec()).unwrap();
->>>>>>> 3ac7e043
     })
 }
 
