--- conflicted
+++ resolved
@@ -9,14 +9,10 @@
     log::*,
     rand::{thread_rng, Rng},
     solana_core::{sigverify::TransactionSigVerifier, sigverify_stage::SigVerifyStage},
-<<<<<<< HEAD
-    solana_perf::{packet::to_packet_batches, packet::PacketBatch, test_tx::test_tx},
-=======
     solana_perf::{
         packet::{to_packet_batches, PacketBatch},
         test_tx::test_tx,
     },
->>>>>>> 55438c03
     solana_sdk::{
         hash::Hash,
         signature::{Keypair, Signer},
@@ -55,17 +51,10 @@
     info!("total packets: {}", total);
 
     bencher.iter(move || {
-<<<<<<< HEAD
-        SigVerifyStage::discard_excess_packets(&mut batches, 10_000);
-        let mut num_packets = 0;
-        for batch in batches.iter_mut() {
-            for p in batch.packets.iter_mut() {
-=======
         SigVerifyStage::discard_excess_packets(&mut batches, 10_000, |_| ());
         let mut num_packets = 0;
         for batch in batches.iter_mut() {
             for p in batch.iter_mut() {
->>>>>>> 55438c03
                 if !p.meta.discard() {
                     num_packets += 1;
                 }
@@ -85,46 +74,6 @@
 fn bench_packet_discard_single_sender(bencher: &mut Bencher) {
     run_bench_packet_discard(1, bencher);
 }
-<<<<<<< HEAD
-
-#[bench]
-fn bench_packet_discard_mixed_senders(bencher: &mut Bencher) {
-    const SIZE: usize = 30 * 1000;
-    const CHUNK_SIZE: usize = 1024;
-    fn new_rand_addr<R: Rng>(rng: &mut R) -> std::net::IpAddr {
-        let mut addr = [0u16; 8];
-        rng.fill(&mut addr);
-        std::net::IpAddr::from(addr)
-    }
-    let mut rng = thread_rng();
-    let mut batches = to_packet_batches(&vec![test_tx(); SIZE], CHUNK_SIZE);
-    let spam_addr = new_rand_addr(&mut rng);
-    for batch in batches.iter_mut() {
-        for packet in batch.packets.iter_mut() {
-            // One spam address, ~1000 unique addresses.
-            packet.meta.addr = if rng.gen_ratio(1, 30) {
-                new_rand_addr(&mut rng)
-            } else {
-                spam_addr
-            }
-        }
-    }
-    bencher.iter(move || {
-        SigVerifyStage::discard_excess_packets(&mut batches, 10_000);
-        let mut num_packets = 0;
-        for batch in batches.iter_mut() {
-            for packet in batch.packets.iter_mut() {
-                if !packet.meta.discard() {
-                    num_packets += 1;
-                }
-                packet.meta.set_discard(false);
-            }
-        }
-        assert_eq!(num_packets, 10_000);
-    });
-}
-
-=======
 
 #[bench]
 fn bench_packet_discard_mixed_senders(bencher: &mut Bencher) {
@@ -163,7 +112,6 @@
     });
 }
 
->>>>>>> 55438c03
 fn gen_batches(use_same_tx: bool) -> Vec<PacketBatch> {
     let len = 4096;
     let chunk_size = 1024;
@@ -187,18 +135,6 @@
         to_packet_batches(&txs, chunk_size)
     }
 }
-<<<<<<< HEAD
-
-#[bench]
-fn bench_sigverify_stage(bencher: &mut Bencher) {
-    solana_logger::setup();
-    trace!("start");
-    let (packet_s, packet_r) = channel();
-    let (verified_s, verified_r) = unbounded();
-    let verifier = TransactionSigVerifier::default();
-    let stage = SigVerifyStage::new(packet_r, verified_s, verifier, "bench");
-
-=======
 
 #[bench]
 fn bench_sigverify_stage(bencher: &mut Bencher) {
@@ -209,7 +145,6 @@
     let verifier = TransactionSigVerifier::new(verified_s);
     let stage = SigVerifyStage::new(packet_r, verifier, "bench");
 
->>>>>>> 55438c03
     let use_same_tx = true;
     bencher.iter(move || {
         let now = Instant::now();
