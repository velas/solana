--- conflicted
+++ resolved
@@ -3,40 +3,6 @@
 
 extern crate test;
 
-<<<<<<< HEAD
-use crossbeam_channel::unbounded;
-use log::*;
-use rand::{thread_rng, Rng};
-use rayon::prelude::*;
-use solana_core::banking_stage::{create_test_recorder, BankingStage, BankingStageStats};
-use solana_core::cluster_info::ClusterInfo;
-use solana_core::cluster_info::Node;
-use solana_core::poh_recorder::WorkingBankEntry;
-use solana_ledger::blockstore_processor::process_entries;
-use solana_ledger::entry::{next_hash, Entry};
-use solana_ledger::genesis_utils::{create_genesis_config, GenesisConfigInfo};
-use solana_ledger::{blockstore::Blockstore, get_tmp_ledger_path};
-use solana_perf::packet::to_packets_chunked;
-use solana_perf::test_tx::test_tx;
-use solana_runtime::bank::Bank;
-use solana_sdk::genesis_config::GenesisConfig;
-use solana_sdk::hash::Hash;
-use solana_sdk::message::Message;
-use solana_sdk::pubkey;
-use solana_sdk::signature::Keypair;
-use solana_sdk::signature::Signature;
-use solana_sdk::signature::Signer;
-use solana_sdk::system_instruction;
-use solana_sdk::system_transaction;
-use solana_sdk::timing::{duration_as_us, timestamp};
-use solana_sdk::transaction::Transaction;
-use std::collections::VecDeque;
-use std::sync::atomic::Ordering;
-use std::sync::mpsc::Receiver;
-use std::sync::Arc;
-use std::time::{Duration, Instant};
-use test::Bencher;
-=======
 use {
     crossbeam_channel::unbounded,
     log::*,
@@ -76,7 +42,6 @@
     },
     test::Bencher,
 };
->>>>>>> 3ac7e043
 
 fn check_txs(receiver: &Arc<Receiver<WorkingBankEntry>>, ref_tx_count: usize) {
     let mut total = 0;
@@ -107,8 +72,6 @@
         );
         let (exit, poh_recorder, poh_service, _signal_receiver) =
             create_test_recorder(&bank, &blockstore, None, None);
-
-        let recorder = poh_recorder.lock().unwrap().recorder();
 
         let recorder = poh_recorder.lock().unwrap().recorder();
 
@@ -135,11 +98,8 @@
                 None::<Box<dyn Fn()>>,
                 &BankingStageStats::default(),
                 &recorder,
-<<<<<<< HEAD
-=======
                 &Arc::new(QosService::new(Arc::new(RwLock::new(CostModel::default())))),
                 &mut LeaderSlotMetricsTracker::new(0),
->>>>>>> 3ac7e043
             );
         });
 
@@ -208,12 +168,6 @@
     let (verified_sender, verified_receiver) = unbounded();
     let (tpu_vote_sender, tpu_vote_receiver) = unbounded();
     let (vote_sender, vote_receiver) = unbounded();
-<<<<<<< HEAD
-    let mut bank = Bank::new(&genesis_config);
-    // Allow arbitrary transaction processing time for the purposes of this bench
-    bank.ns_per_slot = std::u128::MAX;
-    let bank = Arc::new(Bank::new(&genesis_config));
-=======
     let mut bank = Bank::new_for_benches(&genesis_config);
     // Allow arbitrary transaction processing time for the purposes of this bench
     bank.ns_per_slot = std::u128::MAX;
@@ -223,7 +177,6 @@
     bank.write_cost_tracker()
         .unwrap()
         .set_limits(std::u64::MAX, std::u64::MAX, std::u64::MAX);
->>>>>>> 3ac7e043
 
     debug!("threads: {} txs: {}", num_threads, txes);
 
@@ -374,11 +327,7 @@
         hash: next_hash(&bank.last_blockhash(), 1, &tx_vector),
         transactions: tx_vector,
     };
-<<<<<<< HEAD
-    process_entries(&bank, &mut [entry], randomize_txs, None, None).unwrap();
-=======
     process_entries_for_tests(&bank, vec![entry], randomize_txs, None, None).unwrap();
->>>>>>> 3ac7e043
 }
 
 #[allow(clippy::same_item_push)]
