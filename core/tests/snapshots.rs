// Long-running bank_forks tests
#![allow(clippy::integer_arithmetic)]

macro_rules! DEFINE_SNAPSHOT_VERSION_PARAMETERIZED_TEST_FUNCTIONS {
    ($x:ident, $y:ident, $z:ident) => {
        #[allow(non_snake_case)]
        mod $z {
            use super::*;

            const SNAPSHOT_VERSION: SnapshotVersion = SnapshotVersion::$x;
            const CLUSTER_TYPE: ClusterType = ClusterType::$y;

            #[test]
            fn test_bank_forks_status_cache_snapshot_n() {
                run_test_bank_forks_status_cache_snapshot_n(SNAPSHOT_VERSION, CLUSTER_TYPE)
            }

            #[test]
            fn test_bank_forks_snapshot_n() {
                run_test_bank_forks_snapshot_n(SNAPSHOT_VERSION, CLUSTER_TYPE)
            }

            #[test]
            fn test_concurrent_snapshot_packaging() {
                run_test_concurrent_snapshot_packaging(SNAPSHOT_VERSION, CLUSTER_TYPE)
            }

            #[test]
            fn test_slots_to_snapshot() {
                run_test_slots_to_snapshot(SNAPSHOT_VERSION, CLUSTER_TYPE)
            }

            #[test]
            fn test_bank_forks_incremental_snapshot_n() {
                run_test_bank_forks_incremental_snapshot_n(SNAPSHOT_VERSION, CLUSTER_TYPE)
            }

            #[test]
            fn test_snapshots_with_background_services() {
                run_test_snapshots_with_background_services(SNAPSHOT_VERSION, CLUSTER_TYPE)
            }
        }
    };
}

#[cfg(test)]
mod tests {
<<<<<<< HEAD
    use bincode::serialize_into;
    use crossbeam_channel::unbounded;
    use fs_extra::dir::CopyOptions;
    use itertools::Itertools;
    use solana_core::{
        cluster_info::ClusterInfo,
        contact_info::ContactInfo,
        snapshot_packager_service::{PendingSnapshotPackage, SnapshotPackagerService},
    };
    use solana_runtime::{
        accounts_background_service::{AbsRequestSender, SnapshotRequestHandler},
        accounts_db,
        accounts_index::AccountSecondaryIndexes,
        bank::{Bank, BankSlotDelta},
        bank_forks::{ArchiveFormat, BankForks, SnapshotConfig},
        genesis_utils::{create_genesis_config, GenesisConfigInfo},
        snapshot_utils,
        snapshot_utils::SnapshotVersion,
        status_cache::MAX_CACHE_ENTRIES,
    };
    use solana_sdk::{
        clock::Slot,
        genesis_config::{ClusterType, GenesisConfig},
        hash::hashv,
        pubkey::Pubkey,
        signature::{Keypair, Signer},
        system_transaction,
    };
    use std::{
        collections::HashSet,
        fs,
        path::{Path, PathBuf},
        sync::{
            atomic::{AtomicBool, Ordering},
            mpsc::channel,
            Arc,
=======
    use {
        bincode::serialize_into,
        crossbeam_channel::unbounded,
        fs_extra::dir::CopyOptions,
        itertools::Itertools,
        log::{info, trace},
        solana_core::{
            accounts_hash_verifier::AccountsHashVerifier,
            snapshot_packager_service::SnapshotPackagerService,
        },
        solana_gossip::{cluster_info::ClusterInfo, contact_info::ContactInfo},
        solana_runtime::{
            accounts_background_service::{
                AbsRequestHandler, AbsRequestSender, AccountsBackgroundService,
                SnapshotRequestHandler,
            },
            accounts_db::{self, ACCOUNTS_DB_CONFIG_FOR_TESTING},
            accounts_index::AccountSecondaryIndexes,
            bank::{Bank, BankSlotDelta},
            bank_forks::BankForks,
            genesis_utils::{create_genesis_config, GenesisConfigInfo},
            snapshot_archive_info::FullSnapshotArchiveInfo,
            snapshot_config::SnapshotConfig,
            snapshot_package::{
                AccountsPackage, PendingSnapshotPackage, SnapshotPackage, SnapshotType,
            },
            snapshot_utils::{self, ArchiveFormat, SnapshotVersion},
            status_cache::MAX_CACHE_ENTRIES,
>>>>>>> 3ac7e043
        },
        solana_sdk::{
            clock::Slot,
            genesis_config::{ClusterType, GenesisConfig},
            hash::{hashv, Hash},
            pubkey::Pubkey,
            signature::{Keypair, Signer},
            system_transaction,
            timing::timestamp,
        },
        solana_streamer::socket::SocketAddrSpace,
        std::{
            collections::HashSet,
            fs,
            io::{Error, ErrorKind},
            path::PathBuf,
            sync::{
                atomic::{AtomicBool, Ordering},
                mpsc::channel,
                Arc, RwLock,
            },
            time::Duration,
        },
        tempfile::TempDir,
    };

    DEFINE_SNAPSHOT_VERSION_PARAMETERIZED_TEST_FUNCTIONS!(V1_4_0, Development, V1_4_0_Development);
    DEFINE_SNAPSHOT_VERSION_PARAMETERIZED_TEST_FUNCTIONS!(V1_4_0, Devnet, V1_4_0_Devnet);
    DEFINE_SNAPSHOT_VERSION_PARAMETERIZED_TEST_FUNCTIONS!(V1_4_0, Testnet, V1_4_0_Testnet);
    DEFINE_SNAPSHOT_VERSION_PARAMETERIZED_TEST_FUNCTIONS!(V1_4_0, MainnetBeta, V1_4_0_MainnetBeta);

    DEFINE_SNAPSHOT_VERSION_PARAMETERIZED_TEST_FUNCTIONS!(V1_5_0, Development, V1_5_0_Development);
    DEFINE_SNAPSHOT_VERSION_PARAMETERIZED_TEST_FUNCTIONS!(V1_5_0, Devnet, V1_5_0_Devnet);
    DEFINE_SNAPSHOT_VERSION_PARAMETERIZED_TEST_FUNCTIONS!(V1_5_0, Testnet, V1_5_0_Testnet);
    DEFINE_SNAPSHOT_VERSION_PARAMETERIZED_TEST_FUNCTIONS!(V1_5_0, MainnetBeta, V1_5_0_MainnetBeta);

    struct SnapshotTestConfig {
        accounts_dir: TempDir,
<<<<<<< HEAD
        snapshot_dir: TempDir,
        evm_state_dir: TempDir,
        _snapshot_output_path: TempDir,
=======
        bank_snapshots_dir: TempDir,
        snapshot_archives_dir: TempDir,
>>>>>>> 3ac7e043
        snapshot_config: SnapshotConfig,
        bank_forks: BankForks,
        genesis_config_info: GenesisConfigInfo,
    }

    impl SnapshotTestConfig {
        fn new(
            snapshot_version: SnapshotVersion,
            cluster_type: ClusterType,
            accounts_hash_interval_slots: Slot,
            full_snapshot_archive_interval_slots: Slot,
            incremental_snapshot_archive_interval_slots: Slot,
        ) -> SnapshotTestConfig {
            let accounts_dir = TempDir::new().unwrap();
<<<<<<< HEAD
            let snapshot_dir = TempDir::new().unwrap();
            let evm_state_dir = TempDir::new().unwrap();
            let snapshot_output_path = TempDir::new().unwrap();
=======
            let bank_snapshots_dir = TempDir::new().unwrap();
            let snapshot_archives_dir = TempDir::new().unwrap();
>>>>>>> 3ac7e043
            let mut genesis_config_info = create_genesis_config(10_000);
            genesis_config_info.genesis_config.cluster_type = cluster_type;
            let bank0 = Bank::new_with_paths_for_tests(
                &genesis_config_info.genesis_config,
                None, // Skip EVM genesis
                vec![accounts_dir.path().to_path_buf()],
                None,
                None,
                AccountSecondaryIndexes::default(),
<<<<<<< HEAD
=======
                false,
                accounts_db::AccountShrinkThreshold::default(),
>>>>>>> 3ac7e043
                false,
            );
            bank0.freeze();
            let mut bank_forks = BankForks::new(bank0);
            bank_forks.accounts_hash_interval_slots = accounts_hash_interval_slots;

            let snapshot_config = SnapshotConfig {
                full_snapshot_archive_interval_slots,
                incremental_snapshot_archive_interval_slots,
                snapshot_archives_dir: snapshot_archives_dir.path().to_path_buf(),
                bank_snapshots_dir: bank_snapshots_dir.path().to_path_buf(),
                snapshot_version,
                ..SnapshotConfig::default()
            };
            bank_forks.set_snapshot_config(Some(snapshot_config.clone()));
            SnapshotTestConfig {
                accounts_dir,
<<<<<<< HEAD
                snapshot_dir,
                evm_state_dir,
                _snapshot_output_path: snapshot_output_path,
=======
                bank_snapshots_dir,
                snapshot_archives_dir,
>>>>>>> 3ac7e043
                snapshot_config,
                bank_forks,
                genesis_config_info,
            }
        }
    }

    fn restore_from_snapshot(
        old_bank_forks: &BankForks,
        old_last_slot: Slot,
        old_genesis_config: &GenesisConfig,
        account_paths: &[PathBuf],
        evm_state_path: &Path,
    ) {
        let (snapshot_path, snapshot_archives_dir) = old_bank_forks
            .snapshot_config
            .as_ref()
            .map(|c| (&c.bank_snapshots_dir, &c.snapshot_archives_dir))
            .unwrap();

        let old_last_bank = old_bank_forks.get(old_last_slot).unwrap();

<<<<<<< HEAD
        let deserialized_bank = snapshot_utils::bank_from_archive(
            evm_state_path,
            account_paths,
            &[],
=======
        let check_hash_calculation = false;
        let full_snapshot_archive_path = snapshot_utils::build_full_snapshot_archive_path(
            snapshot_archives_dir.to_path_buf(),
            old_last_bank.slot(),
            &old_last_bank.get_accounts_hash(),
            ArchiveFormat::TarBzip2,
        );
        let full_snapshot_archive_info =
            FullSnapshotArchiveInfo::new_from_path(full_snapshot_archive_path).unwrap();

        let (deserialized_bank, _timing) = snapshot_utils::bank_from_snapshot_archives(
            account_paths,
>>>>>>> 3ac7e043
            &old_bank_forks
                .snapshot_config
                .as_ref()
                .unwrap()
                .bank_snapshots_dir,
            &full_snapshot_archive_info,
            None,
            old_genesis_config,
            None,
            None,
            AccountSecondaryIndexes::default(),
            false,
<<<<<<< HEAD
            false,
=======
            None,
            accounts_db::AccountShrinkThreshold::default(),
            check_hash_calculation,
            false,
            false,
            Some(ACCOUNTS_DB_CONFIG_FOR_TESTING),
>>>>>>> 3ac7e043
            None,
        )
        .unwrap();

        let bank = old_bank_forks
            .get(deserialized_bank.slot())
            .unwrap()
            .clone();
        assert_eq!(*bank, deserialized_bank);

        let bank_snapshots = snapshot_utils::get_bank_snapshots(&snapshot_path);

        for p in bank_snapshots {
            snapshot_utils::remove_bank_snapshot(p.slot, &snapshot_path).unwrap();
        }
    }

    // creates banks up to "last_slot" and runs the input function `f` on each bank created
    // also marks each bank as root and generates snapshots
    // finally tries to restore from the last bank's snapshot and compares the restored bank to the
    // `last_slot` bank
    fn run_bank_forks_snapshot_n<F>(
        snapshot_version: SnapshotVersion,
        cluster_type: ClusterType,
        last_slot: Slot,
        f: F,
        set_root_interval: u64,
    ) where
        F: Fn(&mut Bank, &Keypair),
    {
        solana_logger::setup();
        // Set up snapshotting config
        let mut snapshot_test_config = SnapshotTestConfig::new(
            snapshot_version,
            cluster_type,
            set_root_interval,
            set_root_interval,
            Slot::MAX,
        );

        let bank_forks = &mut snapshot_test_config.bank_forks;
        let mint_keypair = &snapshot_test_config.genesis_config_info.mint_keypair;

        let (s, snapshot_request_receiver) = unbounded();
        let (accounts_package_sender, _r) = channel();
        let request_sender = AbsRequestSender::new(Some(s));
        let snapshot_request_handler = SnapshotRequestHandler {
            snapshot_config: snapshot_test_config.snapshot_config.clone(),
            snapshot_request_receiver,
            accounts_package_sender,
        };
<<<<<<< HEAD
        for slot in 0..last_slot {
            let mut bank = Bank::new_from_parent(&bank_forks[slot], &Pubkey::default(), slot + 1);
=======
        for slot in 1..=last_slot {
            let mut bank = Bank::new_from_parent(&bank_forks[slot - 1], &Pubkey::default(), slot);
>>>>>>> 3ac7e043
            f(&mut bank, mint_keypair);
            let bank = bank_forks.insert(bank);
            // Set root to make sure we don't end up with too many account storage entries
            // and to allow snapshotting of bank and the purging logic on status_cache to
            // kick in
            if slot % set_root_interval == 0 || slot == last_slot {
                // set_root should send a snapshot request
                bank_forks.set_root(bank.slot(), &request_sender, None);
                bank.update_accounts_hash();
                snapshot_request_handler
                    .handle_snapshot_requests(false, false, false, 0, &mut None);
            }
        }

        // Generate a snapshot package for last bank
        let last_bank = bank_forks.get(last_slot).unwrap();
        let snapshot_config = &snapshot_test_config.snapshot_config;
<<<<<<< HEAD
        let snapshot_path = &snapshot_config.snapshot_path;
        let last_slot_snapshot_path = snapshot_utils::get_snapshot_paths(snapshot_path)
            .pop()
            .expect("no snapshots found in path");
        let snapshot_package = snapshot_utils::package_snapshot(
            last_bank.clone(),
            &last_slot_snapshot_path,
            snapshot_path,
=======
        let bank_snapshots_dir = &snapshot_config.bank_snapshots_dir;
        let last_bank_snapshot_info =
            snapshot_utils::get_highest_bank_snapshot_info(bank_snapshots_dir)
                .expect("no bank snapshots found in path");
        let accounts_package = AccountsPackage::new(
            last_bank,
            &last_bank_snapshot_info,
            bank_snapshots_dir,
>>>>>>> 3ac7e043
            last_bank.src.slot_deltas(&last_bank.src.roots()),
            &snapshot_config.snapshot_archives_dir,
            last_bank.get_snapshot_storages(None),
            ArchiveFormat::TarBzip2,
            snapshot_version,
            None,
            Some(SnapshotType::FullSnapshot),
        )
        .unwrap();
        let snapshot_package = SnapshotPackage::from(accounts_package);
        snapshot_utils::archive_snapshot_package(
            &snapshot_package,
            snapshot_config.maximum_full_snapshot_archives_to_retain,
            snapshot_config.maximum_incremental_snapshot_archives_to_retain,
        )
        .unwrap();
<<<<<<< HEAD
        let snapshot_package = snapshot_utils::process_accounts_package_pre(
            snapshot_package,
            Some(last_bank.get_thread_pool()),
        );
        snapshot_utils::archive_snapshot_package(&snapshot_package).unwrap();
=======
>>>>>>> 3ac7e043

        // Restore bank from snapshot
        let account_paths = &[snapshot_test_config.accounts_dir.path().to_path_buf()];
        let genesis_config = &snapshot_test_config.genesis_config_info.genesis_config;
        let evm_state = snapshot_test_config.evm_state_dir.path();
        restore_from_snapshot(
            bank_forks,
            last_slot,
            genesis_config,
            account_paths,
            evm_state,
        );
    }

    fn run_test_bank_forks_snapshot_n(
        snapshot_version: SnapshotVersion,
        cluster_type: ClusterType,
    ) {
        // create banks up to slot 4 and create 1 new account in each bank. test that bank 4 snapshots
        // and restores correctly
        run_bank_forks_snapshot_n(
            snapshot_version,
            cluster_type,
            4,
            |bank, mint_keypair| {
                let key1 = Keypair::new().pubkey();
                let tx =
                    system_transaction::transfer(mint_keypair, &key1, 1, bank.last_blockhash());
                assert_eq!(bank.process_transaction(&tx), Ok(()));

                let key2 = Keypair::new().pubkey();
                let tx =
                    system_transaction::transfer(mint_keypair, &key2, 0, bank.last_blockhash());
                assert_eq!(bank.process_transaction(&tx), Ok(()));

                bank.freeze();
            },
            1,
        );
    }

    fn goto_end_of_slot(bank: &mut Bank) {
        let mut tick_hash = bank.last_blockhash();
        loop {
            tick_hash = hashv(&[tick_hash.as_ref(), &[42]]);
            bank.register_tick(&tick_hash);
            if tick_hash == bank.last_blockhash() {
                bank.freeze();
                return;
            }
        }
    }

    fn run_test_concurrent_snapshot_packaging(
        snapshot_version: SnapshotVersion,
        cluster_type: ClusterType,
    ) {
        solana_logger::setup();

        // Set up snapshotting config
        let mut snapshot_test_config =
            SnapshotTestConfig::new(snapshot_version, cluster_type, 1, 1, Slot::MAX);

        let bank_forks = &mut snapshot_test_config.bank_forks;
        let snapshot_config = &snapshot_test_config.snapshot_config;
        let bank_snapshots_dir = &snapshot_config.bank_snapshots_dir;
        let snapshot_archives_dir = &snapshot_config.snapshot_archives_dir;
        let mint_keypair = &snapshot_test_config.genesis_config_info.mint_keypair;
        let genesis_config = &snapshot_test_config.genesis_config_info.genesis_config;

        // Take snapshot of zeroth bank
        let bank0 = bank_forks.get(0).unwrap();
        let storages = bank0.get_snapshot_storages(None);
        snapshot_utils::add_bank_snapshot(bank_snapshots_dir, bank0, &storages, snapshot_version)
            .unwrap();

        // Set up snapshotting channels
        let (sender, receiver) = channel();
        let (fake_sender, _fake_receiver) = channel();

        // Create next MAX_CACHE_ENTRIES + 2 banks and snapshots. Every bank will get snapshotted
        // and the snapshot purging logic will run on every snapshot taken. This means the three
        // (including snapshot for bank0 created above) earliest snapshots will get purged by the
        // time this loop is done.

        // Also, make a saved copy of the state of the snapshot for a bank with
        // bank.slot == saved_slot, so we can use it for a correctness check later.
        let saved_snapshots_dir = TempDir::new().unwrap();
        let saved_accounts_dir = TempDir::new().unwrap();
        let saved_slot = 4;
        let mut saved_archive_path = None;

        for forks in 0..snapshot_utils::MAX_BANK_SNAPSHOTS_TO_RETAIN + 2 {
            let bank = Bank::new_from_parent(
                &bank_forks[forks as u64],
                &Pubkey::default(),
                (forks + 1) as u64,
            );
            let slot = bank.slot();
            let key1 = Keypair::new().pubkey();
            let tx = system_transaction::transfer(mint_keypair, &key1, 1, genesis_config.hash());
            assert_eq!(bank.process_transaction(&tx), Ok(()));
            bank.squash();
            let accounts_hash = bank.update_accounts_hash();

            let package_sender = {
                if slot == saved_slot as u64 {
                    // Only send one package on the real sender so that the packaging service
                    // doesn't take forever to run the packaging logic on all MAX_CACHE_ENTRIES
                    // later
                    &sender
                } else {
                    &fake_sender
                }
            };

            bank_forks.insert(bank);
            snapshot_utils::snapshot_bank(
                bank_forks[slot].clone(),
                vec![],
                package_sender,
<<<<<<< HEAD
                snapshot_path,
                snapshot_package_output_path,
=======
                bank_snapshots_dir,
                snapshot_archives_dir,
>>>>>>> 3ac7e043
                snapshot_config.snapshot_version,
                snapshot_config.archive_format,
                None,
                Some(SnapshotType::FullSnapshot),
            )
            .unwrap();

            if slot == saved_slot as u64 {
                // Find the relevant snapshot storages
                let snapshot_storage_files: HashSet<_> = bank_forks[slot]
                    .get_snapshot_storages(None)
                    .into_iter()
                    .flatten()
                    .map(|s| s.get_path())
                    .collect();

                // Only save off the files returned by `get_snapshot_storages`. This is because
                // some of the storage entries in the accounts directory may be filtered out by
                // `get_snapshot_storages()` and will not be included in the snapshot. Ultimately,
                // this means copying naitvely everything in `accounts_dir` to the `saved_accounts_dir`
                // will lead to test failure by mismatch when `saved_accounts_dir` is compared to
                // the unpacked snapshot later in this test's call to `verify_snapshot_archive()`.
                for file in snapshot_storage_files {
                    fs::copy(
                        &file,
                        &saved_accounts_dir.path().join(file.file_name().unwrap()),
                    )
                    .unwrap();
                }
                let last_snapshot_path = fs::read_dir(bank_snapshots_dir)
                    .unwrap()
                    .filter_map(|entry| {
                        let e = entry.unwrap();
                        let file_path = e.path();
                        let file_name = file_path.file_name().unwrap();
                        file_name
                            .to_str()
                            .map(|s| s.parse::<u64>().ok().map(|_| file_path.clone()))
                            .unwrap_or(None)
                    })
                    .sorted()
                    .last()
                    .unwrap();
                // only save off the snapshot of this slot, we don't need the others.
                let options = CopyOptions::new();
                fs_extra::dir::copy(&last_snapshot_path, &saved_snapshots_dir, &options).unwrap();

                saved_archive_path = Some(snapshot_utils::build_full_snapshot_archive_path(
                    snapshot_archives_dir.to_path_buf(),
                    slot,
                    &accounts_hash,
                    ArchiveFormat::TarBzip2,
                ));
            }
        }

        // Purge all the outdated snapshots, including the ones needed to generate the package
        // currently sitting in the channel
<<<<<<< HEAD
        snapshot_utils::purge_old_snapshots(snapshot_path);
        assert!(snapshot_utils::get_snapshot_paths(&snapshots_dir)
=======
        snapshot_utils::purge_old_bank_snapshots(bank_snapshots_dir);

        let mut bank_snapshots = snapshot_utils::get_bank_snapshots(&bank_snapshots_dir);
        bank_snapshots.sort_unstable();
        assert!(bank_snapshots
>>>>>>> 3ac7e043
            .into_iter()
            .map(|path| path.slot)
            .eq(3..=snapshot_utils::MAX_BANK_SNAPSHOTS_TO_RETAIN as u64 + 2));

        // Create a SnapshotPackagerService to create tarballs from all the pending
        // SnapshotPackage's on the channel. By the time this service starts, we have already
        // purged the first two snapshots, which are needed by every snapshot other than
        // the last two snapshots. However, the packaging service should still be able to
        // correctly construct the earlier snapshots because the SnapshotPackage's on the
        // channel hold hard links to these deleted snapshots. We verify this is the case below.
        let exit = Arc::new(AtomicBool::new(false));

        let cluster_info = Arc::new(ClusterInfo::new(
            ContactInfo::default(),
            Arc::new(Keypair::new()),
            SocketAddrSpace::Unspecified,
        ));

        let pending_snapshot_package = PendingSnapshotPackage::default();
        let snapshot_packager_service = SnapshotPackagerService::new(
            pending_snapshot_package.clone(),
            None,
            &exit,
            &cluster_info,
            snapshot_config.clone(),
            true,
        );

        let _package_receiver = std::thread::Builder::new()
            .name("package-receiver".to_string())
            .spawn(move || {
                while let Ok(mut accounts_package) = receiver.recv() {
                    // Only package the latest
                    while let Ok(new_accounts_package) = receiver.try_recv() {
                        accounts_package = new_accounts_package;
                    }

                    let snapshot_package = SnapshotPackage::from(accounts_package);
                    *pending_snapshot_package.lock().unwrap() = Some(snapshot_package);
                }

                // Wait until the package is consumed by SnapshotPackagerService
                while pending_snapshot_package.lock().unwrap().is_some() {
                    std::thread::sleep(Duration::from_millis(100));
                }

                // Shutdown SnapshotPackagerService
                exit.store(true, Ordering::Relaxed);
            })
            .unwrap();

        // Close the channel so that the package receiver will exit after reading all the
        // packages off the channel
        drop(sender);

        // Wait for service to finish
        snapshot_packager_service
            .join()
            .expect("SnapshotPackagerService exited with error");

        // Check the archive we cached the state for earlier was generated correctly

        // before we compare, stick an empty status_cache in this dir so that the package comparison works
        // This is needed since the status_cache is added by the packager and is not collected from
        // the source dir for snapshots
        snapshot_utils::serialize_snapshot_data_file(
            &saved_snapshots_dir
                .path()
                .join(snapshot_utils::SNAPSHOT_STATUS_CACHE_FILE_NAME),
            |stream| {
                serialize_into(stream, &[] as &[BankSlotDelta])?;
                Ok(())
            },
        )
        .unwrap();

        snapshot_utils::verify_snapshot_archive(
            saved_archive_path.unwrap(),
            saved_snapshots_dir.path(),
            saved_accounts_dir.path(),
            ArchiveFormat::TarBzip2,
        );
    }

    fn run_test_slots_to_snapshot(snapshot_version: SnapshotVersion, cluster_type: ClusterType) {
        solana_logger::setup();
        let num_set_roots = MAX_CACHE_ENTRIES * 2;

        for add_root_interval in &[1, 3, 9] {
            let (snapshot_sender, _snapshot_receiver) = unbounded();
            // Make sure this test never clears bank.slots_since_snapshot
            let mut snapshot_test_config = SnapshotTestConfig::new(
                snapshot_version,
                cluster_type,
                (*add_root_interval * num_set_roots * 2) as Slot,
                (*add_root_interval * num_set_roots * 2) as Slot,
                Slot::MAX,
            );
            let mut current_bank = snapshot_test_config.bank_forks[0].clone();
            let request_sender = AbsRequestSender::new(Some(snapshot_sender));
            for _ in 0..num_set_roots {
                for _ in 0..*add_root_interval {
                    let new_slot = current_bank.slot() + 1;
                    let new_bank =
                        Bank::new_from_parent(&current_bank, &Pubkey::default(), new_slot);
                    snapshot_test_config.bank_forks.insert(new_bank);
                    current_bank = snapshot_test_config.bank_forks[new_slot].clone();
                }
                snapshot_test_config.bank_forks.set_root(
                    current_bank.slot(),
                    &request_sender,
                    None,
                );
            }

            let num_old_slots = num_set_roots * *add_root_interval - MAX_CACHE_ENTRIES + 1;
            let expected_slots_to_snapshot =
                num_old_slots as u64..=num_set_roots as u64 * *add_root_interval as u64;

            let slots_to_snapshot = snapshot_test_config
                .bank_forks
                .get(snapshot_test_config.bank_forks.root())
                .unwrap()
                .src
                .roots();
            assert!(slots_to_snapshot.into_iter().eq(expected_slots_to_snapshot));
        }
    }

    fn run_test_bank_forks_status_cache_snapshot_n(
        snapshot_version: SnapshotVersion,
        cluster_type: ClusterType,
    ) {
        // create banks up to slot (MAX_CACHE_ENTRIES * 2) + 1 while transferring 1 lamport into 2 different accounts each time
        // this is done to ensure the AccountStorageEntries keep getting cleaned up as the root moves
        // ahead. Also tests the status_cache purge and status cache snapshotting.
        // Makes sure that the last bank is restored correctly
        let key1 = Keypair::new().pubkey();
        let key2 = Keypair::new().pubkey();
        for set_root_interval in &[1, 4] {
            run_bank_forks_snapshot_n(
                snapshot_version,
                cluster_type,
                (MAX_CACHE_ENTRIES * 2) as u64,
                |bank, mint_keypair| {
                    let tx = system_transaction::transfer(
                        mint_keypair,
                        &key1,
                        1,
                        bank.parent().unwrap().last_blockhash(),
                    );
                    assert_eq!(bank.process_transaction(&tx), Ok(()));
                    let tx = system_transaction::transfer(
                        mint_keypair,
                        &key2,
                        1,
                        bank.parent().unwrap().last_blockhash(),
                    );
                    assert_eq!(bank.process_transaction(&tx), Ok(()));
                    goto_end_of_slot(bank);
                },
                *set_root_interval,
            );
        }
    }

    fn run_test_bank_forks_incremental_snapshot_n(
        snapshot_version: SnapshotVersion,
        cluster_type: ClusterType,
    ) {
        solana_logger::setup();

        const SET_ROOT_INTERVAL: Slot = 2;
        const INCREMENTAL_SNAPSHOT_ARCHIVE_INTERVAL_SLOTS: Slot = SET_ROOT_INTERVAL * 2;
        const FULL_SNAPSHOT_ARCHIVE_INTERVAL_SLOTS: Slot =
            INCREMENTAL_SNAPSHOT_ARCHIVE_INTERVAL_SLOTS * 5;
        const LAST_SLOT: Slot = FULL_SNAPSHOT_ARCHIVE_INTERVAL_SLOTS * 2 - 1;

        info!("Running bank forks incremental snapshot test, full snapshot interval: {} slots, incremental snapshot interval: {} slots, last slot: {}, set root interval: {} slots",
              FULL_SNAPSHOT_ARCHIVE_INTERVAL_SLOTS, INCREMENTAL_SNAPSHOT_ARCHIVE_INTERVAL_SLOTS, LAST_SLOT, SET_ROOT_INTERVAL);

        let mut snapshot_test_config = SnapshotTestConfig::new(
            snapshot_version,
            cluster_type,
            SET_ROOT_INTERVAL,
            FULL_SNAPSHOT_ARCHIVE_INTERVAL_SLOTS,
            INCREMENTAL_SNAPSHOT_ARCHIVE_INTERVAL_SLOTS,
        );
        trace!("SnapshotTestConfig:\naccounts_dir: {}\nbank_snapshots_dir: {}\nsnapshot_archives_dir: {}", snapshot_test_config.accounts_dir.path().display(), snapshot_test_config.bank_snapshots_dir.path().display(), snapshot_test_config.snapshot_archives_dir.path().display());

        let bank_forks = &mut snapshot_test_config.bank_forks;
        let mint_keypair = &snapshot_test_config.genesis_config_info.mint_keypair;

        let (snapshot_request_sender, snapshot_request_receiver) = unbounded();
        let (accounts_package_sender, _accounts_package_receiver) = channel();
        let request_sender = AbsRequestSender::new(Some(snapshot_request_sender));
        let snapshot_request_handler = SnapshotRequestHandler {
            snapshot_config: snapshot_test_config.snapshot_config.clone(),
            snapshot_request_receiver,
            accounts_package_sender,
        };

        let mut last_full_snapshot_slot = None;
        for slot in 1..=LAST_SLOT {
            // Make a new bank and perform some transactions
            let bank = {
                let bank = Bank::new_from_parent(&bank_forks[slot - 1], &Pubkey::default(), slot);

                let key = Keypair::new().pubkey();
                let tx = system_transaction::transfer(mint_keypair, &key, 1, bank.last_blockhash());
                assert_eq!(bank.process_transaction(&tx), Ok(()));

                let key = Keypair::new().pubkey();
                let tx = system_transaction::transfer(mint_keypair, &key, 0, bank.last_blockhash());
                assert_eq!(bank.process_transaction(&tx), Ok(()));

                while !bank.is_complete() {
                    bank.register_tick(&Hash::new_unique());
                }

                bank_forks.insert(bank)
            };

            // Set root to make sure we don't end up with too many account storage entries
            // and to allow snapshotting of bank and the purging logic on status_cache to
            // kick in
            if slot % SET_ROOT_INTERVAL == 0 {
                // set_root sends a snapshot request
                bank_forks.set_root(bank.slot(), &request_sender, None);
                bank.update_accounts_hash();
                snapshot_request_handler.handle_snapshot_requests(
                    false,
                    false,
                    false,
                    0,
                    &mut last_full_snapshot_slot,
                );
            }

            // Since AccountsBackgroundService isn't running, manually make a full snapshot archive
            // at the right interval
            if snapshot_utils::should_take_full_snapshot(slot, FULL_SNAPSHOT_ARCHIVE_INTERVAL_SLOTS)
            {
                make_full_snapshot_archive(&bank, &snapshot_test_config.snapshot_config).unwrap();
            }
            // Similarly, make an incremental snapshot archive at the right interval, but only if
            // there's been at least one full snapshot first, and a full snapshot wasn't already
            // taken at this slot.
            //
            // Then, after making an incremental snapshot, restore the bank and verify it is correct
            else if snapshot_utils::should_take_incremental_snapshot(
                slot,
                INCREMENTAL_SNAPSHOT_ARCHIVE_INTERVAL_SLOTS,
                last_full_snapshot_slot,
            ) && slot != last_full_snapshot_slot.unwrap()
            {
                make_incremental_snapshot_archive(
                    &bank,
                    last_full_snapshot_slot.unwrap(),
                    &snapshot_test_config.snapshot_config,
                )
                .unwrap();

                restore_from_snapshots_and_check_banks_are_equal(
                    &bank,
                    &snapshot_test_config.snapshot_config,
                    snapshot_test_config.accounts_dir.path().to_path_buf(),
                    &snapshot_test_config.genesis_config_info.genesis_config,
                )
                .unwrap();
            }
        }
    }

    fn make_full_snapshot_archive(
        bank: &Bank,
        snapshot_config: &SnapshotConfig,
    ) -> snapshot_utils::Result<()> {
        let slot = bank.slot();
        info!("Making full snapshot archive from bank at slot: {}", slot);
        let bank_snapshot_info =
            snapshot_utils::get_bank_snapshots(&snapshot_config.bank_snapshots_dir)
                .into_iter()
                .find(|elem| elem.slot == slot)
                .ok_or_else(|| {
                    Error::new(
                        ErrorKind::Other,
                        "did not find bank snapshot with this path",
                    )
                })?;
        snapshot_utils::package_and_archive_full_snapshot(
            bank,
            &bank_snapshot_info,
            &snapshot_config.bank_snapshots_dir,
            &snapshot_config.snapshot_archives_dir,
            bank.get_snapshot_storages(None),
            snapshot_config.archive_format,
            snapshot_config.snapshot_version,
            snapshot_config.maximum_full_snapshot_archives_to_retain,
            snapshot_config.maximum_incremental_snapshot_archives_to_retain,
        )?;

        Ok(())
    }

    fn make_incremental_snapshot_archive(
        bank: &Bank,
        incremental_snapshot_base_slot: Slot,
        snapshot_config: &SnapshotConfig,
    ) -> snapshot_utils::Result<()> {
        let slot = bank.slot();
        info!(
            "Making incremental snapshot archive from bank at slot: {}, and base slot: {}",
            slot, incremental_snapshot_base_slot,
        );
        let bank_snapshot_info =
            snapshot_utils::get_bank_snapshots(&snapshot_config.bank_snapshots_dir)
                .into_iter()
                .find(|elem| elem.slot == slot)
                .ok_or_else(|| {
                    Error::new(
                        ErrorKind::Other,
                        "did not find bank snapshot with this path",
                    )
                })?;
        let storages = bank.get_snapshot_storages(Some(incremental_snapshot_base_slot));
        snapshot_utils::package_and_archive_incremental_snapshot(
            bank,
            incremental_snapshot_base_slot,
            &bank_snapshot_info,
            &snapshot_config.bank_snapshots_dir,
            &snapshot_config.snapshot_archives_dir,
            storages,
            snapshot_config.archive_format,
            snapshot_config.snapshot_version,
            snapshot_config.maximum_full_snapshot_archives_to_retain,
            snapshot_config.maximum_incremental_snapshot_archives_to_retain,
        )?;

        Ok(())
    }

    fn restore_from_snapshots_and_check_banks_are_equal(
        bank: &Bank,
        snapshot_config: &SnapshotConfig,
        accounts_dir: PathBuf,
        genesis_config: &GenesisConfig,
    ) -> snapshot_utils::Result<()> {
        let (deserialized_bank, ..) = snapshot_utils::bank_from_latest_snapshot_archives(
            &snapshot_config.bank_snapshots_dir,
            &snapshot_config.snapshot_archives_dir,
            &[accounts_dir],
            genesis_config,
            None,
            None,
            AccountSecondaryIndexes::default(),
            false,
            None,
            accounts_db::AccountShrinkThreshold::default(),
            false,
            false,
            false,
            Some(ACCOUNTS_DB_CONFIG_FOR_TESTING),
            None,
        )?;

        assert_eq!(bank, &deserialized_bank);

        Ok(())
    }

    /// Spin up the background services fully and test taking snapshots
    fn run_test_snapshots_with_background_services(
        snapshot_version: SnapshotVersion,
        cluster_type: ClusterType,
    ) {
        solana_logger::setup();

        const SET_ROOT_INTERVAL_SLOTS: Slot = 2;
        const BANK_SNAPSHOT_INTERVAL_SLOTS: Slot = SET_ROOT_INTERVAL_SLOTS * 2;
        const INCREMENTAL_SNAPSHOT_ARCHIVE_INTERVAL_SLOTS: Slot = BANK_SNAPSHOT_INTERVAL_SLOTS * 3;
        const FULL_SNAPSHOT_ARCHIVE_INTERVAL_SLOTS: Slot =
            INCREMENTAL_SNAPSHOT_ARCHIVE_INTERVAL_SLOTS * 5;
        const LAST_SLOT: Slot = FULL_SNAPSHOT_ARCHIVE_INTERVAL_SLOTS * 3
            + INCREMENTAL_SNAPSHOT_ARCHIVE_INTERVAL_SLOTS * 2;

        info!("Running snapshots with background services test...");
        trace!(
            "Test configuration parameters:\
        \n\tfull snapshot archive interval: {} slots\
        \n\tincremental snapshot archive interval: {} slots\
        \n\tbank snapshot interval: {} slots\
        \n\tset root interval: {} slots\
        \n\tlast slot: {}",
            FULL_SNAPSHOT_ARCHIVE_INTERVAL_SLOTS,
            INCREMENTAL_SNAPSHOT_ARCHIVE_INTERVAL_SLOTS,
            BANK_SNAPSHOT_INTERVAL_SLOTS,
            SET_ROOT_INTERVAL_SLOTS,
            LAST_SLOT
        );

        let snapshot_test_config = SnapshotTestConfig::new(
            snapshot_version,
            cluster_type,
            BANK_SNAPSHOT_INTERVAL_SLOTS,
            FULL_SNAPSHOT_ARCHIVE_INTERVAL_SLOTS,
            INCREMENTAL_SNAPSHOT_ARCHIVE_INTERVAL_SLOTS,
        );

        let node_keypair = Arc::new(Keypair::new());
        let cluster_info = Arc::new(ClusterInfo::new(
            ContactInfo::new_localhost(&node_keypair.pubkey(), timestamp()),
            node_keypair,
            SocketAddrSpace::Unspecified,
        ));

        let (pruned_banks_sender, pruned_banks_receiver) = unbounded();
        let (snapshot_request_sender, snapshot_request_receiver) = unbounded();
        let (accounts_package_sender, accounts_package_receiver) = channel();
        let pending_snapshot_package = PendingSnapshotPackage::default();

        let bank_forks = Arc::new(RwLock::new(snapshot_test_config.bank_forks));
        let callback = bank_forks
            .read()
            .unwrap()
            .root_bank()
            .rc
            .accounts
            .accounts_db
            .create_drop_bank_callback(pruned_banks_sender);
        for bank in bank_forks.read().unwrap().banks().values() {
            bank.set_callback(Some(Box::new(callback.clone())));
        }

        let abs_request_sender = AbsRequestSender::new(Some(snapshot_request_sender));
        let snapshot_request_handler = Some(SnapshotRequestHandler {
            snapshot_config: snapshot_test_config.snapshot_config.clone(),
            snapshot_request_receiver,
            accounts_package_sender,
        });
        let abs_request_handler = AbsRequestHandler {
            snapshot_request_handler,
            pruned_banks_receiver,
        };

        let exit = Arc::new(AtomicBool::new(false));
        let snapshot_packager_service = SnapshotPackagerService::new(
            pending_snapshot_package.clone(),
            None,
            &exit,
            &cluster_info,
            snapshot_test_config.snapshot_config.clone(),
            true,
        );

        let tmpdir = TempDir::new().unwrap();
        let accounts_hash_verifier = AccountsHashVerifier::new(
            accounts_package_receiver,
            Some(pending_snapshot_package),
            &exit,
            &cluster_info,
            None,
            false,
            0,
            Some(snapshot_test_config.snapshot_config.clone()),
            tmpdir.path().to_path_buf(),
        );

        let accounts_background_service = AccountsBackgroundService::new(
            bank_forks.clone(),
            &exit,
            abs_request_handler,
            false,
            false,
            true,
            None,
        );

        let mint_keypair = &snapshot_test_config.genesis_config_info.mint_keypair;
        for slot in 1..=LAST_SLOT {
            // Make a new bank and perform some transactions
            let bank = {
                let bank = Bank::new_from_parent(
                    bank_forks.read().unwrap().get(slot - 1).unwrap(),
                    &Pubkey::default(),
                    slot,
                );

                let key = Keypair::new().pubkey();
                let tx = system_transaction::transfer(mint_keypair, &key, 1, bank.last_blockhash());
                assert_eq!(bank.process_transaction(&tx), Ok(()));

                let key = Keypair::new().pubkey();
                let tx = system_transaction::transfer(mint_keypair, &key, 0, bank.last_blockhash());
                assert_eq!(bank.process_transaction(&tx), Ok(()));

                while !bank.is_complete() {
                    bank.register_tick(&Hash::new_unique());
                }

                bank_forks.write().unwrap().insert(bank)
            };

            // Call `BankForks::set_root()` to cause bank snapshots to be taken
            if slot % SET_ROOT_INTERVAL_SLOTS == 0 {
                bank_forks
                    .write()
                    .unwrap()
                    .set_root(slot, &abs_request_sender, None);
                bank.update_accounts_hash();
            }

            // Sleep for a second when making a snapshot archive so the background services get a
            // chance to run (and since FULL_SNAPSHOT_ARCHIVE_INTERVAL_SLOTS is a multiple of
            // INCREMENTAL_SNAPSHOT_ARCHIVE_INTERVAL_SLOTS, we only need to check the one here).
            if slot % INCREMENTAL_SNAPSHOT_ARCHIVE_INTERVAL_SLOTS == 0 {
                std::thread::sleep(Duration::from_secs(1));
            }
        }

        // NOTE: The 5 seconds of sleeping is arbitrary.  This should be plenty of time since the
        // snapshots should be quite small.  If this test fails at `unwrap()` or because the bank
        // slots do not match, increase this sleep duration.
        info!("Sleeping for 5 seconds to give background services time to process snapshot archives...");
        std::thread::sleep(Duration::from_secs(5));
        info!("Awake! Rebuilding bank from latest snapshot archives...");

        let (deserialized_bank, ..) = snapshot_utils::bank_from_latest_snapshot_archives(
            &snapshot_test_config.snapshot_config.bank_snapshots_dir,
            &snapshot_test_config.snapshot_config.snapshot_archives_dir,
            &[snapshot_test_config.accounts_dir.as_ref().to_path_buf()],
            &snapshot_test_config.genesis_config_info.genesis_config,
            None,
            None,
            AccountSecondaryIndexes::default(),
            false,
            None,
            accounts_db::AccountShrinkThreshold::default(),
            false,
            false,
            false,
            Some(ACCOUNTS_DB_CONFIG_FOR_TESTING),
            None,
        )
        .unwrap();

        assert_eq!(deserialized_bank.slot(), LAST_SLOT,);
        assert_eq!(
            deserialized_bank,
            **bank_forks
                .read()
                .unwrap()
                .get(deserialized_bank.slot())
                .unwrap()
        );

        // Stop the background services
        info!("Shutting down background services...");
        exit.store(true, Ordering::Relaxed);
        accounts_background_service.join().unwrap();
        accounts_hash_verifier.join().unwrap();
        snapshot_packager_service.join().unwrap();
    }
}<|MERGE_RESOLUTION|>--- conflicted
+++ resolved
@@ -45,44 +45,6 @@
 
 #[cfg(test)]
 mod tests {
-<<<<<<< HEAD
-    use bincode::serialize_into;
-    use crossbeam_channel::unbounded;
-    use fs_extra::dir::CopyOptions;
-    use itertools::Itertools;
-    use solana_core::{
-        cluster_info::ClusterInfo,
-        contact_info::ContactInfo,
-        snapshot_packager_service::{PendingSnapshotPackage, SnapshotPackagerService},
-    };
-    use solana_runtime::{
-        accounts_background_service::{AbsRequestSender, SnapshotRequestHandler},
-        accounts_db,
-        accounts_index::AccountSecondaryIndexes,
-        bank::{Bank, BankSlotDelta},
-        bank_forks::{ArchiveFormat, BankForks, SnapshotConfig},
-        genesis_utils::{create_genesis_config, GenesisConfigInfo},
-        snapshot_utils,
-        snapshot_utils::SnapshotVersion,
-        status_cache::MAX_CACHE_ENTRIES,
-    };
-    use solana_sdk::{
-        clock::Slot,
-        genesis_config::{ClusterType, GenesisConfig},
-        hash::hashv,
-        pubkey::Pubkey,
-        signature::{Keypair, Signer},
-        system_transaction,
-    };
-    use std::{
-        collections::HashSet,
-        fs,
-        path::{Path, PathBuf},
-        sync::{
-            atomic::{AtomicBool, Ordering},
-            mpsc::channel,
-            Arc,
-=======
     use {
         bincode::serialize_into,
         crossbeam_channel::unbounded,
@@ -100,7 +62,7 @@
                 SnapshotRequestHandler,
             },
             accounts_db::{self, ACCOUNTS_DB_CONFIG_FOR_TESTING},
-            accounts_index::AccountSecondaryIndexes,
+        accounts_index::AccountSecondaryIndexes,
             bank::{Bank, BankSlotDelta},
             bank_forks::BankForks,
             genesis_utils::{create_genesis_config, GenesisConfigInfo},
@@ -111,7 +73,6 @@
             },
             snapshot_utils::{self, ArchiveFormat, SnapshotVersion},
             status_cache::MAX_CACHE_ENTRIES,
->>>>>>> 3ac7e043
         },
         solana_sdk::{
             clock::Slot,
@@ -150,14 +111,9 @@
 
     struct SnapshotTestConfig {
         accounts_dir: TempDir,
-<<<<<<< HEAD
-        snapshot_dir: TempDir,
+        bank_snapshots_dir: TempDir,
         evm_state_dir: TempDir,
-        _snapshot_output_path: TempDir,
-=======
-        bank_snapshots_dir: TempDir,
         snapshot_archives_dir: TempDir,
->>>>>>> 3ac7e043
         snapshot_config: SnapshotConfig,
         bank_forks: BankForks,
         genesis_config_info: GenesisConfigInfo,
@@ -172,14 +128,9 @@
             incremental_snapshot_archive_interval_slots: Slot,
         ) -> SnapshotTestConfig {
             let accounts_dir = TempDir::new().unwrap();
-<<<<<<< HEAD
-            let snapshot_dir = TempDir::new().unwrap();
+            let bank_snapshots_dir = TempDir::new().unwrap();
             let evm_state_dir = TempDir::new().unwrap();
-            let snapshot_output_path = TempDir::new().unwrap();
-=======
-            let bank_snapshots_dir = TempDir::new().unwrap();
             let snapshot_archives_dir = TempDir::new().unwrap();
->>>>>>> 3ac7e043
             let mut genesis_config_info = create_genesis_config(10_000);
             genesis_config_info.genesis_config.cluster_type = cluster_type;
             let bank0 = Bank::new_with_paths_for_tests(
@@ -189,11 +140,8 @@
                 None,
                 None,
                 AccountSecondaryIndexes::default(),
-<<<<<<< HEAD
-=======
                 false,
                 accounts_db::AccountShrinkThreshold::default(),
->>>>>>> 3ac7e043
                 false,
             );
             bank0.freeze();
@@ -211,14 +159,9 @@
             bank_forks.set_snapshot_config(Some(snapshot_config.clone()));
             SnapshotTestConfig {
                 accounts_dir,
-<<<<<<< HEAD
-                snapshot_dir,
+                bank_snapshots_dir,
                 evm_state_dir,
-                _snapshot_output_path: snapshot_output_path,
-=======
-                bank_snapshots_dir,
                 snapshot_archives_dir,
->>>>>>> 3ac7e043
                 snapshot_config,
                 bank_forks,
                 genesis_config_info,
@@ -241,12 +184,6 @@
 
         let old_last_bank = old_bank_forks.get(old_last_slot).unwrap();
 
-<<<<<<< HEAD
-        let deserialized_bank = snapshot_utils::bank_from_archive(
-            evm_state_path,
-            account_paths,
-            &[],
-=======
         let check_hash_calculation = false;
         let full_snapshot_archive_path = snapshot_utils::build_full_snapshot_archive_path(
             snapshot_archives_dir.to_path_buf(),
@@ -258,8 +195,8 @@
             FullSnapshotArchiveInfo::new_from_path(full_snapshot_archive_path).unwrap();
 
         let (deserialized_bank, _timing) = snapshot_utils::bank_from_snapshot_archives(
+            evm_state_path,
             account_paths,
->>>>>>> 3ac7e043
             &old_bank_forks
                 .snapshot_config
                 .as_ref()
@@ -272,16 +209,12 @@
             None,
             AccountSecondaryIndexes::default(),
             false,
-<<<<<<< HEAD
-            false,
-=======
             None,
             accounts_db::AccountShrinkThreshold::default(),
             check_hash_calculation,
             false,
             false,
             Some(ACCOUNTS_DB_CONFIG_FOR_TESTING),
->>>>>>> 3ac7e043
             None,
         )
         .unwrap();
@@ -333,13 +266,8 @@
             snapshot_request_receiver,
             accounts_package_sender,
         };
-<<<<<<< HEAD
-        for slot in 0..last_slot {
-            let mut bank = Bank::new_from_parent(&bank_forks[slot], &Pubkey::default(), slot + 1);
-=======
         for slot in 1..=last_slot {
             let mut bank = Bank::new_from_parent(&bank_forks[slot - 1], &Pubkey::default(), slot);
->>>>>>> 3ac7e043
             f(&mut bank, mint_keypair);
             let bank = bank_forks.insert(bank);
             // Set root to make sure we don't end up with too many account storage entries
@@ -357,25 +285,14 @@
         // Generate a snapshot package for last bank
         let last_bank = bank_forks.get(last_slot).unwrap();
         let snapshot_config = &snapshot_test_config.snapshot_config;
-<<<<<<< HEAD
-        let snapshot_path = &snapshot_config.snapshot_path;
-        let last_slot_snapshot_path = snapshot_utils::get_snapshot_paths(snapshot_path)
-            .pop()
-            .expect("no snapshots found in path");
-        let snapshot_package = snapshot_utils::package_snapshot(
-            last_bank.clone(),
-            &last_slot_snapshot_path,
-            snapshot_path,
-=======
         let bank_snapshots_dir = &snapshot_config.bank_snapshots_dir;
         let last_bank_snapshot_info =
             snapshot_utils::get_highest_bank_snapshot_info(bank_snapshots_dir)
                 .expect("no bank snapshots found in path");
         let accounts_package = AccountsPackage::new(
-            last_bank,
+            last_bank.clone(),
             &last_bank_snapshot_info,
             bank_snapshots_dir,
->>>>>>> 3ac7e043
             last_bank.src.slot_deltas(&last_bank.src.roots()),
             &snapshot_config.snapshot_archives_dir,
             last_bank.get_snapshot_storages(None),
@@ -392,14 +309,6 @@
             snapshot_config.maximum_incremental_snapshot_archives_to_retain,
         )
         .unwrap();
-<<<<<<< HEAD
-        let snapshot_package = snapshot_utils::process_accounts_package_pre(
-            snapshot_package,
-            Some(last_bank.get_thread_pool()),
-        );
-        snapshot_utils::archive_snapshot_package(&snapshot_package).unwrap();
-=======
->>>>>>> 3ac7e043
 
         // Restore bank from snapshot
         let account_paths = &[snapshot_test_config.accounts_dir.path().to_path_buf()];
@@ -521,13 +430,8 @@
                 bank_forks[slot].clone(),
                 vec![],
                 package_sender,
-<<<<<<< HEAD
-                snapshot_path,
-                snapshot_package_output_path,
-=======
                 bank_snapshots_dir,
                 snapshot_archives_dir,
->>>>>>> 3ac7e043
                 snapshot_config.snapshot_version,
                 snapshot_config.archive_format,
                 None,
@@ -586,16 +490,11 @@
 
         // Purge all the outdated snapshots, including the ones needed to generate the package
         // currently sitting in the channel
-<<<<<<< HEAD
-        snapshot_utils::purge_old_snapshots(snapshot_path);
-        assert!(snapshot_utils::get_snapshot_paths(&snapshots_dir)
-=======
         snapshot_utils::purge_old_bank_snapshots(bank_snapshots_dir);
 
         let mut bank_snapshots = snapshot_utils::get_bank_snapshots(&bank_snapshots_dir);
         bank_snapshots.sort_unstable();
         assert!(bank_snapshots
->>>>>>> 3ac7e043
             .into_iter()
             .map(|path| path.slot)
             .eq(3..=snapshot_utils::MAX_BANK_SNAPSHOTS_TO_RETAIN as u64 + 2));
