--- conflicted
+++ resolved
@@ -223,11 +223,7 @@
         .unwrap();
 
         let bank = old_bank_forks.get(deserialized_bank.slot()).unwrap();
-<<<<<<< HEAD
-        assert_eq!(*bank, deserialized_bank);
-=======
         assert_eq!(bank.as_ref(), &deserialized_bank);
->>>>>>> 55438c03
 
         let bank_snapshots = snapshot_utils::get_bank_snapshots(&snapshot_path);
 
@@ -294,11 +290,7 @@
             snapshot_utils::get_highest_bank_snapshot_info(bank_snapshots_dir)
                 .expect("no bank snapshots found in path");
         let accounts_package = AccountsPackage::new(
-<<<<<<< HEAD
             last_bank.clone(),
-=======
-            &last_bank,
->>>>>>> 55438c03
             &last_bank_snapshot_info,
             bank_snapshots_dir,
             last_bank.src.slot_deltas(&last_bank.src.roots()),
