--- conflicted
+++ resolved
@@ -204,11 +204,7 @@
     p.meta.size = 10;
     let peers = c1.tvu_peers();
     let retransmit_peers: Vec<_> = peers.iter().collect();
-<<<<<<< HEAD
-    ClusterInfo::retransmit_to(&retransmit_peers, &mut p, &tn1, false).unwrap();
-=======
     ClusterInfo::retransmit_to(&retransmit_peers, &p, &tn1, false).unwrap();
->>>>>>> 7759210f
     let res: Vec<_> = [tn1, tn2, tn3]
         .into_par_iter()
         .map(|s| {
