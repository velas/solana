[package]
name = "solana-core"
description = "Blockchain, Rebuilt for Scale"
<<<<<<< HEAD
version = "1.13.4"
=======
version = "1.13.7"
>>>>>>> 88aeaa82
homepage = "https://solana.com/"
documentation = "https://docs.rs/solana-core"
readme = "../README.md"
repository = "https://github.com/solana-labs/solana"
authors = ["Solana Maintainers <maintainers@solana.foundation>"]
license = "Apache-2.0"
edition = "2021"

[badges]
codecov = { repository = "solana-labs/solana", branch = "master", service = "github" }

[dependencies]
ahash = "0.7.6"
base64 = "0.13.0"
bincode = "1.3.3"
bs58 = "0.4.0"
chrono = { version = "0.4.11", features = ["serde"] }
crossbeam-channel = "0.5"
dashmap = { version = "4.0.2", features = ["rayon", "raw-api"] }
etcd-client = { version = "0.8.1", features = ["tls"] }
fs_extra = "1.2.0"
histogram = "0.6.9"
itertools = "0.10.3"
log = "0.4.14"
lru = "0.7.5"
min-max-heap = "1.3.0"
rand = "0.7.0"
rand_chacha = "0.2.2"
rayon = "1.5.1"
retain_mut = "0.1.7"
serde = "1.0.136"
serde_derive = "1.0.103"
<<<<<<< HEAD
solana-address-lookup-table-program = { path = "../programs/address-lookup-table", version = "=1.13.4" }
solana-bloom = { path = "../bloom", version = "=1.13.4" }
solana-client = { path = "../client", version = "=1.13.4" }
solana-entry = { path = "../entry", version = "=1.13.4" }
solana-frozen-abi = { path = "../frozen-abi", version = "=1.13.4" }
solana-frozen-abi-macro = { path = "../frozen-abi/macro", version = "=1.13.4" }
solana-geyser-plugin-manager = { path = "../geyser-plugin-manager", version = "=1.13.4" }
solana-gossip = { path = "../gossip", version = "=1.13.4" }
solana-ledger = { path = "../ledger", version = "=1.13.4" }
solana-measure = { path = "../measure", version = "=1.13.4" }
solana-metrics = { path = "../metrics", version = "=1.13.4" }
solana-net-utils = { path = "../net-utils", version = "=1.13.4" }
solana-perf = { path = "../perf", version = "=1.13.4" }
solana-poh = { path = "../poh", version = "=1.13.4" }
solana-program-runtime = { path = "../program-runtime", version = "=1.13.4" }
solana-rayon-threadlimit = { path = "../rayon-threadlimit", version = "=1.13.4" }
solana-replica-lib = { path = "../replica-lib", version = "=1.13.4" }
solana-rpc = { path = "../rpc", version = "=1.13.4" }
solana-runtime = { path = "../runtime", version = "=1.13.4" }
solana-sdk = { path = "../sdk", version = "=1.13.4" }
solana-send-transaction-service = { path = "../send-transaction-service", version = "=1.13.4" }
solana-streamer = { path = "../streamer", version = "=1.13.4" }
solana-transaction-status = { path = "../transaction-status", version = "=1.13.4" }
solana-version = { path = "../version", version = "=0.7.0" }
solana-vote-program = { path = "../programs/vote", version = "=1.13.4" }
=======
solana-address-lookup-table-program = { path = "../programs/address-lookup-table", version = "=1.13.7" }
solana-bloom = { path = "../bloom", version = "=1.13.7" }
solana-client = { path = "../client", version = "=1.13.7" }
solana-entry = { path = "../entry", version = "=1.13.7" }
solana-frozen-abi = { path = "../frozen-abi", version = "=1.13.7" }
solana-frozen-abi-macro = { path = "../frozen-abi/macro", version = "=1.13.7" }
solana-geyser-plugin-manager = { path = "../geyser-plugin-manager", version = "=1.13.7" }
solana-gossip = { path = "../gossip", version = "=1.13.7" }
solana-ledger = { path = "../ledger", version = "=1.13.7" }
solana-measure = { path = "../measure", version = "=1.13.7" }
solana-metrics = { path = "../metrics", version = "=1.13.7" }
solana-net-utils = { path = "../net-utils", version = "=1.13.7" }
solana-perf = { path = "../perf", version = "=1.13.7" }
solana-poh = { path = "../poh", version = "=1.13.7" }
solana-program-runtime = { path = "../program-runtime", version = "=1.13.7" }
solana-rayon-threadlimit = { path = "../rayon-threadlimit", version = "=1.13.7" }
solana-replica-lib = { path = "../replica-lib", version = "=1.13.7" }
solana-rpc = { path = "../rpc", version = "=1.13.7" }
solana-runtime = { path = "../runtime", version = "=1.13.7" }
solana-sdk = { path = "../sdk", version = "=1.13.7" }
solana-send-transaction-service = { path = "../send-transaction-service", version = "=1.13.7" }
solana-streamer = { path = "../streamer", version = "=1.13.7" }
solana-transaction-status = { path = "../transaction-status", version = "=1.13.7" }
solana-version = { path = "../version", version = "=1.13.7" }
solana-vote-program = { path = "../programs/vote", version = "=1.13.7" }
>>>>>>> 88aeaa82
sys-info = "0.9.1"
tempfile = "3.3.0"
thiserror = "1.0"
tokio = { version = "~1.14.1", features = ["full"] }
hex = "0.4.2"
rlp = "0.5"
sha3 = "0.9.1"
primitive-types = "0.12"
secp256k1 = { version = "0.19.0", features = ["recovery", "global-context"] }
evm-state = { path = "../evm-utils/evm-state" }
evm-rpc = { path = "../evm-utils/evm-rpc" }
solana-evm-loader-program = { path = "../evm-utils/programs/evm_loader" }
velas-account-program = { path = "../programs/velas-account-program" }
velas-relying-party-program = { path = "../programs/velas-relying-party-program" }

trees = "0.4.2"
snafu = "0.7"
anyhow = "1"

[dev-dependencies]
matches = "0.1.9"
raptorq = "1.6.5"
reqwest = { version = "0.11.10", default-features = false, features = ["blocking", "brotli", "deflate", "gzip", "rustls-tls", "json"] }
serde_json = "1.0.79"
serial_test = "0.6.0"
<<<<<<< HEAD
solana-logger = { path = "../logger", version = "=1.13.4" }
solana-program-runtime = { path = "../program-runtime", version = "=1.13.4" }
solana-stake-program = { path = "../programs/stake", version = "=1.13.4" }
=======
solana-logger = { path = "../logger", version = "=1.13.7" }
solana-program-runtime = { path = "../program-runtime", version = "=1.13.7" }
solana-stake-program = { path = "../programs/stake", version = "=1.13.7" }
>>>>>>> 88aeaa82
static_assertions = "1.1.0"
systemstat = "0.1.10"

[target."cfg(unix)".dependencies]
sysctl = "0.4.4"

[build-dependencies]
rustc_version = "0.4"

[[bench]]
name = "banking_stage"

[[bench]]
name = "cluster_info"

[[bench]]
name = "gen_keys"

[[bench]]
name = "sigverify_stage"

[[bench]]
name = "retransmit_stage"

[[bench]]
name = "unprocessed_packet_batches"

[package.metadata.docs.rs]
targets = ["x86_64-unknown-linux-gnu"]
[features]
default = []
multiple-db-in-thread = []<|MERGE_RESOLUTION|>--- conflicted
+++ resolved
@@ -1,11 +1,7 @@
 [package]
 name = "solana-core"
 description = "Blockchain, Rebuilt for Scale"
-<<<<<<< HEAD
-version = "1.13.4"
-=======
 version = "1.13.7"
->>>>>>> 88aeaa82
 homepage = "https://solana.com/"
 documentation = "https://docs.rs/solana-core"
 readme = "../README.md"
@@ -38,33 +34,6 @@
 retain_mut = "0.1.7"
 serde = "1.0.136"
 serde_derive = "1.0.103"
-<<<<<<< HEAD
-solana-address-lookup-table-program = { path = "../programs/address-lookup-table", version = "=1.13.4" }
-solana-bloom = { path = "../bloom", version = "=1.13.4" }
-solana-client = { path = "../client", version = "=1.13.4" }
-solana-entry = { path = "../entry", version = "=1.13.4" }
-solana-frozen-abi = { path = "../frozen-abi", version = "=1.13.4" }
-solana-frozen-abi-macro = { path = "../frozen-abi/macro", version = "=1.13.4" }
-solana-geyser-plugin-manager = { path = "../geyser-plugin-manager", version = "=1.13.4" }
-solana-gossip = { path = "../gossip", version = "=1.13.4" }
-solana-ledger = { path = "../ledger", version = "=1.13.4" }
-solana-measure = { path = "../measure", version = "=1.13.4" }
-solana-metrics = { path = "../metrics", version = "=1.13.4" }
-solana-net-utils = { path = "../net-utils", version = "=1.13.4" }
-solana-perf = { path = "../perf", version = "=1.13.4" }
-solana-poh = { path = "../poh", version = "=1.13.4" }
-solana-program-runtime = { path = "../program-runtime", version = "=1.13.4" }
-solana-rayon-threadlimit = { path = "../rayon-threadlimit", version = "=1.13.4" }
-solana-replica-lib = { path = "../replica-lib", version = "=1.13.4" }
-solana-rpc = { path = "../rpc", version = "=1.13.4" }
-solana-runtime = { path = "../runtime", version = "=1.13.4" }
-solana-sdk = { path = "../sdk", version = "=1.13.4" }
-solana-send-transaction-service = { path = "../send-transaction-service", version = "=1.13.4" }
-solana-streamer = { path = "../streamer", version = "=1.13.4" }
-solana-transaction-status = { path = "../transaction-status", version = "=1.13.4" }
-solana-version = { path = "../version", version = "=0.7.0" }
-solana-vote-program = { path = "../programs/vote", version = "=1.13.4" }
-=======
 solana-address-lookup-table-program = { path = "../programs/address-lookup-table", version = "=1.13.7" }
 solana-bloom = { path = "../bloom", version = "=1.13.7" }
 solana-client = { path = "../client", version = "=1.13.7" }
@@ -88,9 +57,8 @@
 solana-send-transaction-service = { path = "../send-transaction-service", version = "=1.13.7" }
 solana-streamer = { path = "../streamer", version = "=1.13.7" }
 solana-transaction-status = { path = "../transaction-status", version = "=1.13.7" }
-solana-version = { path = "../version", version = "=1.13.7" }
+solana-version = { path = "../version", version = "=0.7.0" }
 solana-vote-program = { path = "../programs/vote", version = "=1.13.7" }
->>>>>>> 88aeaa82
 sys-info = "0.9.1"
 tempfile = "3.3.0"
 thiserror = "1.0"
@@ -113,18 +81,19 @@
 [dev-dependencies]
 matches = "0.1.9"
 raptorq = "1.6.5"
-reqwest = { version = "0.11.10", default-features = false, features = ["blocking", "brotli", "deflate", "gzip", "rustls-tls", "json"] }
+reqwest = { version = "0.11.10", default-features = false, features = [
+    "blocking",
+    "brotli",
+    "deflate",
+    "gzip",
+    "rustls-tls",
+    "json",
+] }
 serde_json = "1.0.79"
 serial_test = "0.6.0"
-<<<<<<< HEAD
-solana-logger = { path = "../logger", version = "=1.13.4" }
-solana-program-runtime = { path = "../program-runtime", version = "=1.13.4" }
-solana-stake-program = { path = "../programs/stake", version = "=1.13.4" }
-=======
 solana-logger = { path = "../logger", version = "=1.13.7" }
 solana-program-runtime = { path = "../program-runtime", version = "=1.13.7" }
 solana-stake-program = { path = "../programs/stake", version = "=1.13.7" }
->>>>>>> 88aeaa82
 static_assertions = "1.1.0"
 systemstat = "0.1.10"
 
