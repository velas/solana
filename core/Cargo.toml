--- conflicted
+++ resolved
@@ -56,14 +56,13 @@
 solana-send-transaction-service = { path = "../send-transaction-service", version = "=1.9.29" }
 solana-streamer = { path = "../streamer", version = "=1.9.29" }
 solana-transaction-status = { path = "../transaction-status", version = "=1.9.29" }
-solana-version = { path = "../version", version = "=1.9.29" }
+solana-version = { path = "../version", version = "=0.6.0" }
 solana-vote-program = { path = "../programs/vote", version = "=1.9.29" }
 tempfile = "3.2.0"
 thiserror = "1.0"
 solana-rayon-threadlimit = { path = "../rayon-threadlimit", version = "=1.9.29" }
 sys-info = "0.9.1"
-<<<<<<< HEAD
-tokio = { version = "1", features = ["full"] }
+tokio = { version = "~1.14.1", features = ["full"] }
 
 hex = "0.4.2"
 rlp = "0.5"
@@ -76,9 +75,6 @@
 velas-account-program = { path = "../programs/velas-account-program" }
 velas-relying-party-program = { path = "../programs/velas-relying-party-program" }
 
-=======
-tokio = { version = "~1.14.1", features = ["full"] }
->>>>>>> 0c54340a
 trees = "0.4.2"
 snafu = "0.7"
 anyhow = "1"
@@ -92,14 +88,9 @@
 reqwest = { version = "0.11.6", default-features = false, features = ["blocking", "rustls-tls", "json"] }
 serde_json = "1.0.72"
 serial_test = "0.5.1"
-<<<<<<< HEAD
-solana-program-runtime = { path = "../program-runtime", version = "=1.9.13" }
-solana-stake-program = { path = "../programs/stake", version = "=1.9.13" }
-solana-version = { path = "../version", version = "=0.6.0" }
-=======
 solana-program-runtime = { path = "../program-runtime", version = "=1.9.29" }
 solana-stake-program = { path = "../programs/stake", version = "=1.9.29" }
->>>>>>> 0c54340a
+solana-version = { path = "../version", version = "=0.6.0" }
 static_assertions = "1.1.0"
 systemstat = "0.1.10"
 
