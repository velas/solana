//! A stage to broadcast data from a leader node to validators
#![allow(clippy::rc_buffer)]
use self::{
    broadcast_fake_shreds_run::BroadcastFakeShredsRun, broadcast_metrics::*,
    fail_entry_verification_broadcast_run::FailEntryVerificationBroadcastRun,
    standard_broadcast_run::StandardBroadcastRun,
};
use crate::contact_info::ContactInfo;
use crate::crds_gossip_pull::CRDS_GOSSIP_PULL_CRDS_TIMEOUT_MS;
use crate::weighted_shuffle::weighted_best;
use crate::{
    cluster_info::{ClusterInfo, ClusterInfoError},
    poh_recorder::WorkingBankEntry,
    result::{Error, Result},
};
use crossbeam_channel::{
    Receiver as CrossbeamReceiver, RecvTimeoutError as CrossbeamRecvTimeoutError,
    Sender as CrossbeamSender,
};
use solana_ledger::{blockstore::Blockstore, shred::Shred};
use solana_measure::measure::Measure;
use solana_metrics::{inc_new_counter_error, inc_new_counter_info};
use solana_runtime::bank::Bank;
use solana_sdk::timing::timestamp;
use solana_sdk::{clock::Slot, pubkey::Pubkey};
use solana_streamer::sendmmsg::send_mmsg;
use std::sync::atomic::AtomicU64;
use std::{
    collections::HashMap,
    net::UdpSocket,
    sync::atomic::{AtomicBool, Ordering},
    sync::mpsc::{channel, Receiver, RecvError, RecvTimeoutError, Sender},
    sync::{Arc, Mutex},
    thread::{self, Builder, JoinHandle},
    time::{Duration, Instant},
};

mod broadcast_fake_shreds_run;
pub mod broadcast_metrics;
pub(crate) mod broadcast_utils;
mod fail_entry_verification_broadcast_run;
mod standard_broadcast_run;

pub(crate) const NUM_INSERT_THREADS: usize = 2;
pub(crate) type RetransmitSlotsSender = CrossbeamSender<HashMap<Slot, Arc<Bank>>>;
pub(crate) type RetransmitSlotsReceiver = CrossbeamReceiver<HashMap<Slot, Arc<Bank>>>;
pub(crate) type RecordReceiver = Receiver<(Arc<Vec<Shred>>, Option<BroadcastShredBatchInfo>)>;
pub(crate) type TransmitReceiver = Receiver<(TransmitShreds, Option<BroadcastShredBatchInfo>)>;

#[derive(Debug, PartialEq, Eq, Clone)]
pub enum BroadcastStageReturnType {
    ChannelDisconnected,
}

#[derive(PartialEq, Clone, Debug)]
pub enum BroadcastStageType {
    Standard,
    FailEntryVerification,
    BroadcastFakeShreds,
}

impl BroadcastStageType {
    pub fn new_broadcast_stage(
        &self,
        sock: Vec<UdpSocket>,
        cluster_info: Arc<ClusterInfo>,
        receiver: Receiver<WorkingBankEntry>,
        retransmit_slots_receiver: RetransmitSlotsReceiver,
        exit_sender: &Arc<AtomicBool>,
        blockstore: &Arc<Blockstore>,
        shred_version: u16,
    ) -> BroadcastStage {
        let keypair = cluster_info.keypair.clone();
        match self {
            BroadcastStageType::Standard => BroadcastStage::new(
                sock,
                cluster_info,
                receiver,
                retransmit_slots_receiver,
                exit_sender,
                blockstore,
                StandardBroadcastRun::new(keypair, shred_version),
            ),

            BroadcastStageType::FailEntryVerification => BroadcastStage::new(
                sock,
                cluster_info,
                receiver,
                retransmit_slots_receiver,
                exit_sender,
                blockstore,
                FailEntryVerificationBroadcastRun::new(keypair, shred_version),
            ),

            BroadcastStageType::BroadcastFakeShreds => BroadcastStage::new(
                sock,
                cluster_info,
                receiver,
                retransmit_slots_receiver,
                exit_sender,
                blockstore,
                BroadcastFakeShredsRun::new(keypair, 0, shred_version),
            ),
        }
    }
}

pub type TransmitShreds = (Option<Arc<HashMap<Pubkey, u64>>>, Arc<Vec<Shred>>);
trait BroadcastRun {
    fn run(
        &mut self,
        blockstore: &Arc<Blockstore>,
        receiver: &Receiver<WorkingBankEntry>,
        socket_sender: &Sender<(TransmitShreds, Option<BroadcastShredBatchInfo>)>,
        blockstore_sender: &Sender<(Arc<Vec<Shred>>, Option<BroadcastShredBatchInfo>)>,
    ) -> Result<()>;
    fn transmit(
        &mut self,
        receiver: &Arc<Mutex<TransmitReceiver>>,
        cluster_info: &ClusterInfo,
        sock: &UdpSocket,
    ) -> Result<()>;
    fn record(
        &mut self,
        receiver: &Arc<Mutex<RecordReceiver>>,
        blockstore: &Arc<Blockstore>,
    ) -> Result<()>;
}

// Implement a destructor for the BroadcastStage thread to signal it exited
// even on panics
struct Finalizer {
    exit_sender: Arc<AtomicBool>,
}

impl Finalizer {
    fn new(exit_sender: Arc<AtomicBool>) -> Self {
        Finalizer { exit_sender }
    }
}
// Implement a destructor for Finalizer.
impl Drop for Finalizer {
    fn drop(&mut self) {
        self.exit_sender.clone().store(true, Ordering::Relaxed);
    }
}

pub struct BroadcastStage {
    thread_hdls: Vec<JoinHandle<BroadcastStageReturnType>>,
}

impl BroadcastStage {
    #[allow(clippy::too_many_arguments)]
    fn run(
        blockstore: &Arc<Blockstore>,
        receiver: &Receiver<WorkingBankEntry>,
        socket_sender: &Sender<(TransmitShreds, Option<BroadcastShredBatchInfo>)>,
        blockstore_sender: &Sender<(Arc<Vec<Shred>>, Option<BroadcastShredBatchInfo>)>,
        mut broadcast_stage_run: impl BroadcastRun,
    ) -> BroadcastStageReturnType {
        loop {
            let res =
                broadcast_stage_run.run(blockstore, receiver, socket_sender, blockstore_sender);
            let res = Self::handle_error(res, "run");
            if let Some(res) = res {
                return res;
            }
        }
    }
    fn handle_error(r: Result<()>, name: &str) -> Option<BroadcastStageReturnType> {
        if let Err(e) = r {
            match e {
                Error::RecvTimeoutError(RecvTimeoutError::Disconnected)
                | Error::SendError
                | Error::RecvError(RecvError)
                | Error::CrossbeamRecvTimeoutError(CrossbeamRecvTimeoutError::Disconnected) => {
                    return Some(BroadcastStageReturnType::ChannelDisconnected);
                }
                Error::RecvTimeoutError(RecvTimeoutError::Timeout)
                | Error::CrossbeamRecvTimeoutError(CrossbeamRecvTimeoutError::Timeout) => (),
                Error::ClusterInfoError(ClusterInfoError::NoPeers) => (), // TODO: Why are the unit-tests throwing hundreds of these?
                _ => {
                    inc_new_counter_error!("streamer-broadcaster-error", 1, 1);
                    error!("{} broadcaster error: {:?}", name, e);
                }
            }
        }
        None
    }

    /// Service to broadcast messages from the leader to layer 1 nodes.
    /// See `cluster_info` for network layer definitions.
    /// # Arguments
    /// * `sock` - Socket to send from.
    /// * `exit` - Boolean to signal system exit.
    /// * `cluster_info` - ClusterInfo structure
    /// * `window` - Cache of Shreds that we have broadcast
    /// * `receiver` - Receive channel for Shreds to be retransmitted to all the layer 1 nodes.
    /// * `exit_sender` - Set to true when this service exits, allows rest of Tpu to exit cleanly.
    /// Otherwise, when a Tpu closes, it only closes the stages that come after it. The stages
    /// that come before could be blocked on a receive, and never notice that they need to
    /// exit. Now, if any stage of the Tpu closes, it will lead to closing the WriteStage (b/c
    /// WriteStage is the last stage in the pipeline), which will then close Broadcast service,
    /// which will then close FetchStage in the Tpu, and then the rest of the Tpu,
    /// completing the cycle.
    #[allow(clippy::too_many_arguments)]
    #[allow(clippy::same_item_push)]
    fn new(
        socks: Vec<UdpSocket>,
        cluster_info: Arc<ClusterInfo>,
        receiver: Receiver<WorkingBankEntry>,
        retransmit_slots_receiver: RetransmitSlotsReceiver,
        exit_sender: &Arc<AtomicBool>,
        blockstore: &Arc<Blockstore>,
        broadcast_stage_run: impl BroadcastRun + Send + 'static + Clone,
    ) -> Self {
        let btree = blockstore.clone();
        let exit = exit_sender.clone();
        let (socket_sender, socket_receiver) = channel();
        let (blockstore_sender, blockstore_receiver) = channel();
        let bs_run = broadcast_stage_run.clone();

        let socket_sender_ = socket_sender.clone();
        let thread_hdl = Builder::new()
            .name("solana-broadcaster".to_string())
            .spawn(move || {
                let _finalizer = Finalizer::new(exit);
                Self::run(
                    &btree,
                    &receiver,
                    &socket_sender_,
                    &blockstore_sender,
                    bs_run,
                )
            })
            .unwrap();
        let mut thread_hdls = vec![thread_hdl];
        let socket_receiver = Arc::new(Mutex::new(socket_receiver));
        for sock in socks.into_iter() {
            let socket_receiver = socket_receiver.clone();
            let mut bs_transmit = broadcast_stage_run.clone();
            let cluster_info = cluster_info.clone();
            let t = Builder::new()
                .name("solana-broadcaster-transmit".to_string())
                .spawn(move || loop {
                    let res = bs_transmit.transmit(&socket_receiver, &cluster_info, &sock);
                    let res = Self::handle_error(res, "solana-broadcaster-transmit");
                    if let Some(res) = res {
                        return res;
                    }
                })
                .unwrap();
            thread_hdls.push(t);
        }
        let blockstore_receiver = Arc::new(Mutex::new(blockstore_receiver));
        for _ in 0..NUM_INSERT_THREADS {
            let blockstore_receiver = blockstore_receiver.clone();
            let mut bs_record = broadcast_stage_run.clone();
            let btree = blockstore.clone();
            let t = Builder::new()
                .name("solana-broadcaster-record".to_string())
                .spawn(move || loop {
                    let res = bs_record.record(&blockstore_receiver, &btree);
                    let res = Self::handle_error(res, "solana-broadcaster-record");
                    if let Some(res) = res {
                        return res;
                    }
                })
                .unwrap();
            thread_hdls.push(t);
        }

        let blockstore = blockstore.clone();
        let retransmit_thread = Builder::new()
            .name("solana-broadcaster-retransmit".to_string())
            .spawn(move || loop {
                if let Some(res) = Self::handle_error(
                    Self::check_retransmit_signals(
                        &blockstore,
                        &retransmit_slots_receiver,
                        &socket_sender,
                    ),
                    "solana-broadcaster-retransmit-check_retransmit_signals",
                ) {
                    return res;
                }
            })
            .unwrap();

        thread_hdls.push(retransmit_thread);
        Self { thread_hdls }
    }

    fn check_retransmit_signals(
        blockstore: &Blockstore,
        retransmit_slots_receiver: &RetransmitSlotsReceiver,
        socket_sender: &Sender<(TransmitShreds, Option<BroadcastShredBatchInfo>)>,
    ) -> Result<()> {
        let timer = Duration::from_millis(100);

        // Check for a retransmit signal
        let mut retransmit_slots = retransmit_slots_receiver.recv_timeout(timer)?;
        while let Ok(new_retransmit_slots) = retransmit_slots_receiver.try_recv() {
            retransmit_slots.extend(new_retransmit_slots);
        }

        for (_, bank) in retransmit_slots.iter() {
            let bank_epoch = bank.get_leader_schedule_epoch(bank.slot());
            let stakes = bank.epoch_staked_nodes(bank_epoch);
            let stakes = stakes.map(Arc::new);
            let data_shreds = Arc::new(
                blockstore
                    .get_data_shreds_for_slot(bank.slot(), 0)
                    .expect("My own shreds must be reconstructable"),
            );

            if !data_shreds.is_empty() {
                socket_sender.send(((stakes.clone(), data_shreds), None))?;
            }

            let coding_shreds = Arc::new(
                blockstore
                    .get_coding_shreds_for_slot(bank.slot(), 0)
                    .expect("My own shreds must be reconstructable"),
            );

            if !coding_shreds.is_empty() {
                socket_sender.send(((stakes.clone(), coding_shreds), None))?;
            }
        }

        Ok(())
    }

    pub fn join(self) -> thread::Result<BroadcastStageReturnType> {
        for thread_hdl in self.thread_hdls.into_iter() {
            let _ = thread_hdl.join();
        }
        Ok(BroadcastStageReturnType::ChannelDisconnected)
    }
}

fn update_peer_stats(
    num_live_peers: i64,
    broadcast_len: i64,
    last_datapoint_submit: &Arc<AtomicU64>,
) {
    let now = timestamp();
    let last = last_datapoint_submit.load(Ordering::Relaxed);
    #[allow(deprecated)]
    if now.saturating_sub(last) > 1000
        && last_datapoint_submit.compare_and_swap(last, now, Ordering::Relaxed) == last
    {
        datapoint_info!(
            "cluster_info-num_nodes",
            ("live_count", num_live_peers, i64),
            ("broadcast_count", broadcast_len, i64)
        );
    }
}

pub fn get_broadcast_peers(
    cluster_info: &ClusterInfo,
    stakes: Option<&HashMap<Pubkey, u64>>,
) -> (Vec<ContactInfo>, Vec<(u64, usize)>) {
    use crate::cluster_info;
    let mut peers = cluster_info.tvu_peers();
    let peers_and_stakes = cluster_info::stake_weight_peers(&mut peers, stakes);
    (peers, peers_and_stakes)
}

/// broadcast messages from the leader to layer 1 nodes
/// # Remarks
pub fn broadcast_shreds(
    s: &UdpSocket,
    shreds: &[Shred],
    peers_and_stakes: &[(u64, usize)],
    peers: &[ContactInfo],
    last_datapoint_submit: &Arc<AtomicU64>,
    transmit_stats: &mut TransmitShredsStats,
) -> Result<()> {
    let broadcast_len = peers_and_stakes.len();
    if broadcast_len == 0 {
        update_peer_stats(1, 1, last_datapoint_submit);
        return Ok(());
    }
    let mut shred_select = Measure::start("shred_select");
    let packets: Vec<_> = shreds
        .iter()
        .map(|shred| {
            let broadcast_index = weighted_best(&peers_and_stakes, shred.seed());

            (&shred.payload, &peers[broadcast_index].tvu)
        })
        .collect();
    shred_select.stop();
    transmit_stats.shred_select += shred_select.as_us();

    let mut sent = 0;
    let mut send_mmsg_time = Measure::start("send_mmsg");
    while sent < packets.len() {
        match send_mmsg(s, &packets[sent..]) {
            Ok(n) => sent += n,
            Err(e) => {
                return Err(Error::Io(e));
            }
        }
    }
    send_mmsg_time.stop();
    transmit_stats.send_mmsg_elapsed += send_mmsg_time.as_us();

    let num_live_peers = num_live_peers(&peers);
    update_peer_stats(
        num_live_peers,
        broadcast_len as i64 + 1,
        last_datapoint_submit,
    );
    Ok(())
}

fn distance(a: u64, b: u64) -> u64 {
    if a > b {
        a - b
    } else {
        b - a
    }
}

fn num_live_peers(peers: &[ContactInfo]) -> i64 {
    let mut num_live_peers = 1i64;
    peers.iter().for_each(|p| {
        // A peer is considered live if they generated their contact info recently
        if distance(timestamp(), p.wallclock) <= CRDS_GOSSIP_PULL_CRDS_TIMEOUT_MS {
            num_live_peers += 1;
        }
    });
    num_live_peers
}

#[cfg(test)]
pub mod test {
    use super::*;
    use crate::cluster_info::{ClusterInfo, Node};
    use crossbeam_channel::unbounded;
    use solana_ledger::{
        blockstore::{make_slot_entries, Blockstore},
        entry::create_ticks,
        genesis_utils::{create_genesis_config, GenesisConfigInfo},
        get_tmp_ledger_path,
        shred::{max_ticks_per_n_shreds, ProcessShredsStats, Shredder},
    };
    use solana_runtime::bank::Bank;
    use solana_sdk::{
        hash::Hash,
        pubkey::Pubkey,
        signature::{Keypair, Signer},
    };
    use std::{
        path::Path, sync::atomic::AtomicBool, sync::mpsc::channel, sync::Arc, thread::sleep,
    };

    #[allow(clippy::implicit_hasher)]
    pub fn make_transmit_shreds(
        slot: Slot,
        num: u64,
        stakes: Option<Arc<HashMap<Pubkey, u64>>>,
    ) -> (
        Vec<Shred>,
        Vec<Shred>,
        Vec<TransmitShreds>,
        Vec<TransmitShreds>,
    ) {
        let num_entries = max_ticks_per_n_shreds(num, None);
        let (data_shreds, _) = make_slot_entries(slot, 0, num_entries);
        let keypair = Keypair::new();
        let coding_shreds = Shredder::data_shreds_to_coding_shreds(
            &keypair,
            &data_shreds[0..],
<<<<<<< HEAD
            RECOMMENDED_FEC_RATE,
=======
            true, // is_last_in_slot
>>>>>>> 7759210f
            &mut ProcessShredsStats::default(),
        )
        .unwrap();
        (
            data_shreds.clone(),
            coding_shreds.clone(),
            data_shreds
                .into_iter()
                .map(|s| (stakes.clone(), Arc::new(vec![s])))
                .collect(),
            coding_shreds
                .into_iter()
                .map(|s| (stakes.clone(), Arc::new(vec![s])))
                .collect(),
        )
    }

    fn check_all_shreds_received(
        transmit_receiver: &TransmitReceiver,
        mut data_index: u64,
        mut coding_index: u64,
        num_expected_data_shreds: u64,
        num_expected_coding_shreds: u64,
    ) {
        while let Ok((new_retransmit_slots, _)) = transmit_receiver.try_recv() {
            if new_retransmit_slots.1[0].is_data() {
                for data_shred in new_retransmit_slots.1.iter() {
                    assert_eq!(data_shred.index() as u64, data_index);
                    data_index += 1;
                }
            } else {
                assert_eq!(new_retransmit_slots.1[0].index() as u64, coding_index);
                for coding_shred in new_retransmit_slots.1.iter() {
                    assert_eq!(coding_shred.index() as u64, coding_index);
                    coding_index += 1;
                }
            }
        }

        assert_eq!(num_expected_data_shreds, data_index);
        assert_eq!(num_expected_coding_shreds, coding_index);
    }

    #[test]
    fn test_num_live_peers() {
        let mut ci = ContactInfo {
            wallclock: std::u64::MAX,
            ..ContactInfo::default()
        };
        assert_eq!(num_live_peers(&[ci.clone()]), 1);
        ci.wallclock = timestamp() - 1;
        assert_eq!(num_live_peers(&[ci.clone()]), 2);
        ci.wallclock = timestamp() - CRDS_GOSSIP_PULL_CRDS_TIMEOUT_MS - 1;
        assert_eq!(num_live_peers(&[ci]), 1);
    }

    #[test]
    fn test_duplicate_retransmit_signal() {
        // Setup
        let ledger_path = get_tmp_ledger_path!();
        let blockstore = Arc::new(Blockstore::open(&ledger_path).unwrap());
        let (transmit_sender, transmit_receiver) = channel();
        let (retransmit_slots_sender, retransmit_slots_receiver) = unbounded();
        let GenesisConfigInfo { genesis_config, .. } = create_genesis_config(100_000);
        let bank0 = Arc::new(Bank::new(&genesis_config));

        // Make some shreds
        let updated_slot = 0;
        let (all_data_shreds, all_coding_shreds, _, _all_coding_transmit_shreds) =
            make_transmit_shreds(updated_slot, 10, None);
        let num_data_shreds = all_data_shreds.len();
        let num_coding_shreds = all_coding_shreds.len();
        assert!(num_data_shreds >= 10);

        // Insert all the shreds
        blockstore
            .insert_shreds(all_data_shreds, None, true)
            .unwrap();
        blockstore
            .insert_shreds(all_coding_shreds, None, true)
            .unwrap();

        // Insert duplicate retransmit signal, blocks should
        // only be retransmitted once
        retransmit_slots_sender
            .send(vec![(updated_slot, bank0.clone())].into_iter().collect())
            .unwrap();
        retransmit_slots_sender
            .send(vec![(updated_slot, bank0)].into_iter().collect())
            .unwrap();
        BroadcastStage::check_retransmit_signals(
            &blockstore,
            &retransmit_slots_receiver,
            &transmit_sender,
        )
        .unwrap();
        // Check all the data shreds were received only once
        check_all_shreds_received(
            &transmit_receiver,
            0,
            0,
            num_data_shreds as u64,
            num_coding_shreds as u64,
        );
    }

    struct MockBroadcastStage {
        blockstore: Arc<Blockstore>,
        broadcast_service: BroadcastStage,
        bank: Arc<Bank>,
    }

    fn setup_dummy_broadcast_service(
        leader_pubkey: &Pubkey,
        ledger_path: &Path,
        entry_receiver: Receiver<WorkingBankEntry>,
        retransmit_slots_receiver: RetransmitSlotsReceiver,
    ) -> MockBroadcastStage {
        // Make the database ledger
        let blockstore = Arc::new(Blockstore::open(ledger_path).unwrap());

        // Make the leader node and scheduler
        let leader_info = Node::new_localhost_with_pubkey(leader_pubkey);

        // Make a node to broadcast to
        let buddy_keypair = Keypair::new();
        let broadcast_buddy = Node::new_localhost_with_pubkey(&buddy_keypair.pubkey());

        // Fill the cluster_info with the buddy's info
        let cluster_info = ClusterInfo::new_with_invalid_keypair(leader_info.info.clone());
        cluster_info.insert_info(broadcast_buddy.info);
        let cluster_info = Arc::new(cluster_info);

        let exit_sender = Arc::new(AtomicBool::new(false));

        let GenesisConfigInfo { genesis_config, .. } = create_genesis_config(10_000);
        let bank = Arc::new(Bank::new(&genesis_config));

        let leader_keypair = cluster_info.keypair.clone();
        // Start up the broadcast stage
        let broadcast_service = BroadcastStage::new(
            leader_info.sockets.broadcast,
            cluster_info,
            entry_receiver,
            retransmit_slots_receiver,
            &exit_sender,
            &blockstore,
            StandardBroadcastRun::new(leader_keypair, 0),
        );

        MockBroadcastStage {
            blockstore,
            broadcast_service,
            bank,
        }
    }

    #[test]
    fn test_broadcast_ledger() {
        solana_logger::setup();
        let ledger_path = get_tmp_ledger_path!();

        {
            // Create the leader scheduler
            let leader_keypair = Keypair::new();

            let (entry_sender, entry_receiver) = channel();
            let (retransmit_slots_sender, retransmit_slots_receiver) = unbounded();
            let broadcast_service = setup_dummy_broadcast_service(
                &leader_keypair.pubkey(),
                &ledger_path,
                entry_receiver,
                retransmit_slots_receiver,
            );
            let start_tick_height;
            let max_tick_height;
            let ticks_per_slot;
            let slot;
            {
                let bank = broadcast_service.bank.clone();
                start_tick_height = bank.tick_height();
                max_tick_height = bank.max_tick_height();
                ticks_per_slot = bank.ticks_per_slot();
                slot = bank.slot();
                let ticks = create_ticks(max_tick_height - start_tick_height, 0, Hash::default());
                for (i, tick) in ticks.into_iter().enumerate() {
                    entry_sender
                        .send((bank.clone(), (tick, i as u64 + 1)))
                        .expect("Expect successful send to broadcast service");
                }
            }

            trace!(
                "[broadcast_ledger] max_tick_height: {}, start_tick_height: {}, ticks_per_slot: {}",
                max_tick_height,
                start_tick_height,
                ticks_per_slot,
            );

            let mut entries = vec![];
            for _ in 0..10 {
                entries = broadcast_service
                    .blockstore
                    .get_slot_entries(slot, 0)
                    .expect("Expect entries to be present");
                if entries.len() >= max_tick_height as usize {
                    break;
                }
                sleep(Duration::from_millis(1000));
            }
            assert_eq!(entries.len(), max_tick_height as usize);

            drop(entry_sender);
            drop(retransmit_slots_sender);
            broadcast_service
                .broadcast_service
                .join()
                .expect("Expect successful join of broadcast service");
        }

        Blockstore::destroy(&ledger_path).expect("Expected successful database destruction");
    }
}<|MERGE_RESOLUTION|>--- conflicted
+++ resolved
@@ -476,11 +476,7 @@
         let coding_shreds = Shredder::data_shreds_to_coding_shreds(
             &keypair,
             &data_shreds[0..],
-<<<<<<< HEAD
-            RECOMMENDED_FEC_RATE,
-=======
             true, // is_last_in_slot
->>>>>>> 7759210f
             &mut ProcessShredsStats::default(),
         )
         .unwrap();
