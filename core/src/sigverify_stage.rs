//! The `sigverify_stage` implements the signature verification stage of the TPU. It
//! receives a list of lists of packets and outputs the same list, but tags each
//! top-level list with a list of booleans, telling the next stage whether the
//! signature in that packet is valid. It assumes each packet contains one
//! transaction. All processing is done on the CPU by default and on a GPU
//! if perf-libs are available

use {
<<<<<<< HEAD
    crate::sigverify,
    core::time::Duration,
    crossbeam_channel::{SendError, Sender as CrossbeamSender},
    itertools::Itertools,
    solana_measure::measure::Measure,
    solana_perf::{
        packet::PacketBatch,
=======
    crate::{find_packet_sender_stake_stage, sigverify},
    core::time::Duration,
    crossbeam_channel::{RecvTimeoutError, SendError},
    itertools::Itertools,
    solana_measure::measure::Measure,
    solana_perf::{
        packet::{Packet, PacketBatch},
>>>>>>> 55438c03
        sigverify::{
            count_discarded_packets, count_packets_in_batches, count_valid_packets, shrink_batches,
            Deduper,
        },
    },
    solana_sdk::timing,
<<<<<<< HEAD
    solana_streamer::streamer::{self, PacketBatchReceiver, StreamerError},
    std::{
        sync::mpsc::{Receiver, RecvTimeoutError},
=======
    solana_streamer::streamer::{self, StreamerError},
    std::{
>>>>>>> 55438c03
        thread::{self, Builder, JoinHandle},
        time::Instant,
    },
    thiserror::Error,
};

// Try to target 50ms, rough timings from mainnet machines
//
// 50ms/(300ns/packet) = 166666 packets ~ 1300 batches
const MAX_DEDUP_BATCH: usize = 165_000;

// 50ms/(25us/packet) = 2000 packets
const MAX_SIGVERIFY_BATCH: usize = 2_000;

// Packet batch shrinker will reorganize packets into compacted batches if 10%
// or more of the packets in a group of packet batches have been discarded.
const MAX_DISCARDED_PACKET_RATE: f64 = 0.10;

#[derive(Error, Debug)]
pub enum SigVerifyServiceError<SendType> {
    #[error("send packets batch error")]
<<<<<<< HEAD
    Send(#[from] SendError<Vec<PacketBatch>>),
=======
    Send(#[from] SendError<SendType>),
>>>>>>> 55438c03

    #[error("streamer error")]
    Streamer(#[from] StreamerError),
}

type Result<T, SendType> = std::result::Result<T, SigVerifyServiceError<SendType>>;

pub struct SigVerifyStage {
    thread_hdl: JoinHandle<()>,
}

pub trait SigVerifier {
<<<<<<< HEAD
    fn verify_batches(&self, batches: Vec<PacketBatch>, valid_packets: usize) -> Vec<PacketBatch>;
=======
    type SendType: std::fmt::Debug;
    fn verify_batches(&self, batches: Vec<PacketBatch>, valid_packets: usize) -> Vec<PacketBatch>;
    fn process_received_packet(
        &mut self,
        _packet: &mut Packet,
        _removed_before_sigverify_stage: bool,
        _is_dup: bool,
    ) {
    }
    fn process_excess_packet(&mut self, _packet: &Packet) {}
    fn process_passed_sigverify_packet(&mut self, _packet: &Packet) {}
    fn send_packets(&mut self, packet_batches: Vec<PacketBatch>) -> Result<(), Self::SendType>;
>>>>>>> 55438c03
}

#[derive(Default, Clone)]
pub struct DisabledSigVerifier {}

#[derive(Default)]
struct SigVerifierStats {
    recv_batches_us_hist: histogram::Histogram, // time to call recv_batch
    verify_batches_pp_us_hist: histogram::Histogram, // per-packet time to call verify_batch
    discard_packets_pp_us_hist: histogram::Histogram, // per-packet time to call verify_batch
    dedup_packets_pp_us_hist: histogram::Histogram, // per-packet time to call verify_batch
    batches_hist: histogram::Histogram,         // number of packet batches per verify call
    packets_hist: histogram::Histogram,         // number of packets per verify call
    total_batches: usize,
    total_packets: usize,
    total_dedup: usize,
    total_excess_fail: usize,
    total_valid_packets: usize,
    total_shrinks: usize,
    total_discard_random: usize,
    total_dedup_time_us: usize,
    total_discard_time_us: usize,
    total_discard_random_time_us: usize,
    total_verify_time_us: usize,
    total_shrink_time_us: usize,
}

impl SigVerifierStats {
    fn report(&self, name: &'static str) {
        datapoint_info!(
            name,
            (
                "recv_batches_us_90pct",
                self.recv_batches_us_hist.percentile(90.0).unwrap_or(0),
                i64
            ),
            (
                "recv_batches_us_min",
                self.recv_batches_us_hist.minimum().unwrap_or(0),
                i64
            ),
            (
                "recv_batches_us_max",
                self.recv_batches_us_hist.maximum().unwrap_or(0),
                i64
            ),
            (
                "recv_batches_us_mean",
                self.recv_batches_us_hist.mean().unwrap_or(0),
                i64
            ),
            (
                "verify_batches_pp_us_90pct",
                self.verify_batches_pp_us_hist.percentile(90.0).unwrap_or(0),
                i64
            ),
            (
                "verify_batches_pp_us_min",
                self.verify_batches_pp_us_hist.minimum().unwrap_or(0),
                i64
            ),
            (
                "verify_batches_pp_us_max",
                self.verify_batches_pp_us_hist.maximum().unwrap_or(0),
                i64
            ),
            (
                "verify_batches_pp_us_mean",
                self.verify_batches_pp_us_hist.mean().unwrap_or(0),
                i64
            ),
            (
                "discard_packets_pp_us_90pct",
                self.discard_packets_pp_us_hist
                    .percentile(90.0)
                    .unwrap_or(0),
                i64
            ),
            (
                "discard_packets_pp_us_min",
                self.discard_packets_pp_us_hist.minimum().unwrap_or(0),
                i64
            ),
            (
                "discard_packets_pp_us_max",
                self.discard_packets_pp_us_hist.maximum().unwrap_or(0),
                i64
            ),
            (
                "discard_packets_pp_us_mean",
                self.discard_packets_pp_us_hist.mean().unwrap_or(0),
                i64
            ),
            (
                "dedup_packets_pp_us_90pct",
                self.dedup_packets_pp_us_hist.percentile(90.0).unwrap_or(0),
                i64
            ),
            (
                "dedup_packets_pp_us_min",
                self.dedup_packets_pp_us_hist.minimum().unwrap_or(0),
                i64
            ),
            (
                "dedup_packets_pp_us_max",
                self.dedup_packets_pp_us_hist.maximum().unwrap_or(0),
                i64
            ),
            (
                "dedup_packets_pp_us_mean",
                self.dedup_packets_pp_us_hist.mean().unwrap_or(0),
                i64
            ),
            (
                "batches_90pct",
                self.batches_hist.percentile(90.0).unwrap_or(0),
                i64
            ),
            ("batches_min", self.batches_hist.minimum().unwrap_or(0), i64),
            ("batches_max", self.batches_hist.maximum().unwrap_or(0), i64),
            ("batches_mean", self.batches_hist.mean().unwrap_or(0), i64),
            (
                "packets_90pct",
                self.packets_hist.percentile(90.0).unwrap_or(0),
                i64
            ),
            ("packets_min", self.packets_hist.minimum().unwrap_or(0), i64),
            ("packets_max", self.packets_hist.maximum().unwrap_or(0), i64),
            ("packets_mean", self.packets_hist.mean().unwrap_or(0), i64),
            ("total_batches", self.total_batches, i64),
            ("total_packets", self.total_packets, i64),
            ("total_dedup", self.total_dedup, i64),
            ("total_excess_fail", self.total_excess_fail, i64),
            ("total_valid_packets", self.total_valid_packets, i64),
            ("total_discard_random", self.total_discard_random, i64),
            ("total_shrinks", self.total_shrinks, i64),
            ("total_dedup_time_us", self.total_dedup_time_us, i64),
            ("total_discard_time_us", self.total_discard_time_us, i64),
            (
                "total_discard_random_time_us",
                self.total_discard_random_time_us,
                i64
            ),
            ("total_verify_time_us", self.total_verify_time_us, i64),
            ("total_shrink_time_us", self.total_shrink_time_us, i64),
        );
    }
}

impl SigVerifier for DisabledSigVerifier {
<<<<<<< HEAD
=======
    type SendType = ();
>>>>>>> 55438c03
    fn verify_batches(
        &self,
        mut batches: Vec<PacketBatch>,
        _valid_packets: usize,
    ) -> Vec<PacketBatch> {
        sigverify::ed25519_verify_disabled(&mut batches);
        batches
<<<<<<< HEAD
=======
    }

    fn send_packets(&mut self, _packet_batches: Vec<PacketBatch>) -> Result<(), Self::SendType> {
        Ok(())
>>>>>>> 55438c03
    }
}

impl SigVerifyStage {
    #[allow(clippy::new_ret_no_self)]
    pub fn new<T: SigVerifier + 'static + Send + Clone>(
<<<<<<< HEAD
        packet_receiver: Receiver<PacketBatch>,
        verified_sender: CrossbeamSender<Vec<PacketBatch>>,
        verifier: T,
        name: &'static str,
    ) -> Self {
        let thread_hdl = Self::verifier_services(packet_receiver, verified_sender, verifier, name);
        Self { thread_hdl }
    }

    pub fn discard_excess_packets(batches: &mut [PacketBatch], mut max_packets: usize) {
=======
        packet_receiver: find_packet_sender_stake_stage::FindPacketSenderStakeReceiver,
        verifier: T,
        name: &'static str,
    ) -> Self {
        let thread_hdl = Self::verifier_services(packet_receiver, verifier, name);
        Self { thread_hdl }
    }

    pub fn discard_excess_packets(
        batches: &mut [PacketBatch],
        mut max_packets: usize,
        mut process_excess_packet: impl FnMut(&Packet),
    ) {
>>>>>>> 55438c03
        // Group packets by their incoming IP address.
        let mut addrs = batches
            .iter_mut()
            .rev()
<<<<<<< HEAD
            .flat_map(|batch| batch.packets.iter_mut().rev())
=======
            .flat_map(|batch| batch.iter_mut().rev())
>>>>>>> 55438c03
            .filter(|packet| !packet.meta.discard())
            .map(|packet| (packet.meta.addr, packet))
            .into_group_map();
        // Allocate max_packets evenly across addresses.
        while max_packets > 0 && !addrs.is_empty() {
            let num_addrs = addrs.len();
            addrs.retain(|_, packets| {
                let cap = (max_packets + num_addrs - 1) / num_addrs;
                max_packets -= packets.len().min(cap);
                packets.truncate(packets.len().saturating_sub(cap));
                !packets.is_empty()
            });
        }
        // Discard excess packets from each address.
        for packet in addrs.into_values().flatten() {
<<<<<<< HEAD
=======
            process_excess_packet(packet);
>>>>>>> 55438c03
            packet.meta.set_discard(true);
        }
    }

    fn maybe_shrink_batches(packet_batches: &mut Vec<PacketBatch>) -> (u64, usize) {
        let mut shrink_time = Measure::start("sigverify_shrink_time");
        let num_packets = count_packets_in_batches(packet_batches);
        let num_discarded_packets = count_discarded_packets(packet_batches);
        let shrink_total = if num_packets > 0 {
            let pre_packet_batches_len = packet_batches.len();
            let discarded_packet_rate = (num_discarded_packets as f64) / (num_packets as f64);
            if discarded_packet_rate >= MAX_DISCARDED_PACKET_RATE {
                shrink_batches(packet_batches);
            }
            let post_packet_batches_len = packet_batches.len();
            pre_packet_batches_len.saturating_sub(post_packet_batches_len)
        } else {
            0
        };
        shrink_time.stop();
        (shrink_time.as_us(), shrink_total)
    }

    fn verifier<T: SigVerifier>(
        deduper: &Deduper,
<<<<<<< HEAD
        recvr: &PacketBatchReceiver,
        sendr: &CrossbeamSender<Vec<PacketBatch>>,
        verifier: &T,
        stats: &mut SigVerifierStats,
    ) -> Result<()> {
        let (mut batches, num_packets, recv_duration) = streamer::recv_packet_batches(recvr)?;
=======
        recvr: &find_packet_sender_stake_stage::FindPacketSenderStakeReceiver,
        verifier: &mut T,
        stats: &mut SigVerifierStats,
    ) -> Result<(), T::SendType> {
        let (mut batches, num_packets, recv_duration) = streamer::recv_vec_packet_batches(recvr)?;
>>>>>>> 55438c03

        let batches_len = batches.len();
        debug!(
            "@{:?} verifier: verifying: {}",
            timing::timestamp(),
            num_packets,
        );

        let mut discard_random_time = Measure::start("sigverify_discard_random_time");
        let non_discarded_packets = solana_perf::discard::discard_batches_randomly(
            &mut batches,
            MAX_DEDUP_BATCH,
            num_packets,
        );
        let num_discarded_randomly = num_packets.saturating_sub(non_discarded_packets);
        discard_random_time.stop();

        let mut dedup_time = Measure::start("sigverify_dedup_time");
<<<<<<< HEAD
        let dedup_fail = deduper.dedup_packets(&mut batches) as usize;
        dedup_time.stop();
        let num_unique = num_packets.saturating_sub(dedup_fail);
=======
        let discard_or_dedup_fail = deduper.dedup_packets_and_count_discards(
            &mut batches,
            #[inline(always)]
            |received_packet, removed_before_sigverify_stage, is_dup| {
                verifier.process_received_packet(
                    received_packet,
                    removed_before_sigverify_stage,
                    is_dup,
                );
            },
        ) as usize;
        dedup_time.stop();
        let num_unique = num_packets.saturating_sub(discard_or_dedup_fail);
>>>>>>> 55438c03

        let mut discard_time = Measure::start("sigverify_discard_time");
        let mut num_packets_to_verify = num_unique;
        if num_unique > MAX_SIGVERIFY_BATCH {
<<<<<<< HEAD
            Self::discard_excess_packets(&mut batches, MAX_SIGVERIFY_BATCH);
=======
            Self::discard_excess_packets(
                &mut batches,
                MAX_SIGVERIFY_BATCH,
                #[inline(always)]
                |excess_packet| verifier.process_excess_packet(excess_packet),
            );
>>>>>>> 55438c03
            num_packets_to_verify = MAX_SIGVERIFY_BATCH;
        }
        let excess_fail = num_unique.saturating_sub(MAX_SIGVERIFY_BATCH);
        discard_time.stop();

        // Pre-shrink packet batches if many packets are discarded from dedup / discard
        let (pre_shrink_time_us, pre_shrink_total) = Self::maybe_shrink_batches(&mut batches);
<<<<<<< HEAD

        let mut verify_time = Measure::start("sigverify_batch_time");
        let mut batches = verifier.verify_batches(batches, num_packets_to_verify);
        let num_valid_packets = count_valid_packets(&batches);
        verify_time.stop();

        // Post-shrink packet batches if many packets are discarded from sigverify
        let (post_shrink_time_us, post_shrink_total) = Self::maybe_shrink_batches(&mut batches);

        sendr.send(batches)?;
=======

        let mut verify_time = Measure::start("sigverify_batch_time");
        let mut batches = verifier.verify_batches(batches, num_packets_to_verify);
        let num_valid_packets = count_valid_packets(
            &batches,
            #[inline(always)]
            |valid_packet| verifier.process_passed_sigverify_packet(valid_packet),
        );
        verify_time.stop();

        // Post-shrink packet batches if many packets are discarded from sigverify
        let (post_shrink_time_us, post_shrink_total) = Self::maybe_shrink_batches(&mut batches);

        verifier.send_packets(batches)?;
>>>>>>> 55438c03

        debug!(
            "@{:?} verifier: done. batches: {} total verify time: {:?} verified: {} v/s {}",
            timing::timestamp(),
            batches_len,
            verify_time.as_ms(),
            num_packets,
            (num_packets as f32 / verify_time.as_s())
        );

        stats
            .recv_batches_us_hist
            .increment(recv_duration.as_micros() as u64)
            .unwrap();
        stats
            .verify_batches_pp_us_hist
            .increment(verify_time.as_us() / (num_packets as u64))
            .unwrap();
        stats
            .discard_packets_pp_us_hist
            .increment(discard_time.as_us() / (num_packets as u64))
            .unwrap();
        stats
            .dedup_packets_pp_us_hist
            .increment(dedup_time.as_us() / (num_packets as u64))
            .unwrap();
        stats.batches_hist.increment(batches_len as u64).unwrap();
        stats.packets_hist.increment(num_packets as u64).unwrap();
        stats.total_batches += batches_len;
        stats.total_packets += num_packets;
<<<<<<< HEAD
        stats.total_dedup += dedup_fail;
=======
        stats.total_dedup += discard_or_dedup_fail;
>>>>>>> 55438c03
        stats.total_valid_packets += num_valid_packets;
        stats.total_discard_random_time_us += discard_random_time.as_us() as usize;
        stats.total_discard_random += num_discarded_randomly;
        stats.total_excess_fail += excess_fail;
        stats.total_shrinks += pre_shrink_total + post_shrink_total;
        stats.total_dedup_time_us += dedup_time.as_us() as usize;
        stats.total_discard_time_us += discard_time.as_us() as usize;
        stats.total_verify_time_us += verify_time.as_us() as usize;
        stats.total_shrink_time_us += (pre_shrink_time_us + post_shrink_time_us) as usize;

        Ok(())
    }

    fn verifier_service<T: SigVerifier + 'static + Send + Clone>(
<<<<<<< HEAD
        packet_receiver: PacketBatchReceiver,
        verified_sender: CrossbeamSender<Vec<PacketBatch>>,
        verifier: &T,
=======
        packet_receiver: find_packet_sender_stake_stage::FindPacketSenderStakeReceiver,
        mut verifier: T,
>>>>>>> 55438c03
        name: &'static str,
    ) -> JoinHandle<()> {
        let mut stats = SigVerifierStats::default();
        let mut last_print = Instant::now();
        const MAX_DEDUPER_AGE: Duration = Duration::from_secs(2);
        const MAX_DEDUPER_ITEMS: u32 = 1_000_000;
        Builder::new()
            .name("solana-verifier".to_string())
            .spawn(move || {
                let mut deduper = Deduper::new(MAX_DEDUPER_ITEMS, MAX_DEDUPER_AGE);
                loop {
                    deduper.reset();
<<<<<<< HEAD
                    if let Err(e) = Self::verifier(
                        &deduper,
                        &packet_receiver,
                        &verified_sender,
                        &verifier,
                        &mut stats,
                    ) {
=======
                    if let Err(e) =
                        Self::verifier(&deduper, &packet_receiver, &mut verifier, &mut stats)
                    {
>>>>>>> 55438c03
                        match e {
                            SigVerifyServiceError::Streamer(StreamerError::RecvTimeout(
                                RecvTimeoutError::Disconnected,
                            )) => break,
                            SigVerifyServiceError::Streamer(StreamerError::RecvTimeout(
                                RecvTimeoutError::Timeout,
                            )) => (),
                            SigVerifyServiceError::Send(_) => {
                                break;
                            }
                            _ => error!("{:?}", e),
                        }
                    }
                    if last_print.elapsed().as_secs() > 2 {
                        stats.report(name);
                        stats = SigVerifierStats::default();
                        last_print = Instant::now();
                    }
                }
            })
            .unwrap()
    }

    fn verifier_services<T: SigVerifier + 'static + Send + Clone>(
<<<<<<< HEAD
        packet_receiver: PacketBatchReceiver,
        verified_sender: CrossbeamSender<Vec<PacketBatch>>,
        verifier: T,
        name: &'static str,
    ) -> JoinHandle<()> {
        Self::verifier_service(packet_receiver, verified_sender, &verifier, name)
=======
        packet_receiver: find_packet_sender_stake_stage::FindPacketSenderStakeReceiver,
        verifier: T,
        name: &'static str,
    ) -> JoinHandle<()> {
        Self::verifier_service(packet_receiver, verifier, name)
>>>>>>> 55438c03
    }

    pub fn join(self) -> thread::Result<()> {
        self.thread_hdl.join()
    }
}

#[cfg(test)]
mod tests {
<<<<<<< HEAD
    use crate::sigverify::TransactionSigVerifier;
    use crate::sigverify_stage::timing::duration_as_ms;
    use crossbeam_channel::unbounded;
    use solana_perf::test_tx::test_tx;
    use solana_perf::{packet::to_packet_batches, sigverify::count_packets_in_batches};
    use std::sync::mpsc::channel;
    use {super::*, solana_perf::packet::Packet};
=======
    use {
        super::*,
        crate::{sigverify::TransactionSigVerifier, sigverify_stage::timing::duration_as_ms},
        crossbeam_channel::unbounded,
        solana_perf::{
            packet::{to_packet_batches, Packet},
            test_tx::test_tx,
        },
        solana_sdk::packet::PacketFlags,
    };
>>>>>>> 55438c03

    fn count_non_discard(packet_batches: &[PacketBatch]) -> usize {
        packet_batches
            .iter()
            .map(|batch| {
                batch
<<<<<<< HEAD
                    .packets
=======
>>>>>>> 55438c03
                    .iter()
                    .map(|p| if p.meta.discard() { 0 } else { 1 })
                    .sum::<usize>()
            })
            .sum::<usize>()
    }

    #[test]
    fn test_packet_discard() {
        solana_logger::setup();
<<<<<<< HEAD
        let mut batch = PacketBatch::default();
        batch.packets.resize(10, Packet::default());
        batch.packets[3].meta.addr = std::net::IpAddr::from([1u16; 8]);
        batch.packets[3].meta.set_discard(true);
        batch.packets[4].meta.addr = std::net::IpAddr::from([2u16; 8]);
        let mut batches = vec![batch];
        let max = 3;
        SigVerifyStage::discard_excess_packets(&mut batches, max);
        assert_eq!(count_non_discard(&batches), max);
        assert!(!batches[0].packets[0].meta.discard());
        assert!(batches[0].packets[3].meta.discard());
        assert!(!batches[0].packets[4].meta.discard());
    }
    fn gen_batches(use_same_tx: bool) -> Vec<PacketBatch> {
        let len = 4096;
        let chunk_size = 128;
        if use_same_tx {
            let tx = test_tx();
            to_packet_batches(&vec![tx; len], chunk_size)
        } else {
            let txs: Vec<_> = (0..len).map(|_| test_tx()).collect();
            to_packet_batches(&txs, chunk_size)
=======
        let batch_size = 10;
        let mut batch = PacketBatch::with_capacity(batch_size);
        let mut tracer_packet = Packet::default();
        tracer_packet.meta.flags |= PacketFlags::TRACER_PACKET;
        batch.resize(batch_size, tracer_packet);
        batch[3].meta.addr = std::net::IpAddr::from([1u16; 8]);
        batch[3].meta.set_discard(true);
        let num_discarded_before_filter = 1;
        batch[4].meta.addr = std::net::IpAddr::from([2u16; 8]);
        let total_num_packets = batch.len();
        let mut batches = vec![batch];
        let max = 3;
        let mut total_tracer_packets_discarded = 0;
        SigVerifyStage::discard_excess_packets(&mut batches, max, |packet| {
            if packet.meta.is_tracer_packet() {
                total_tracer_packets_discarded += 1;
            }
        });
        let total_non_discard = count_non_discard(&batches);
        let total_discarded = total_num_packets - total_non_discard;
        // Every packet except the packets already marked `discard` before the call
        // to `discard_excess_packets()` should count towards the
        // `total_tracer_packets_discarded`
        assert_eq!(
            total_tracer_packets_discarded,
            total_discarded - num_discarded_before_filter
        );
        assert_eq!(total_non_discard, max);
        assert!(!batches[0][0].meta.discard());
        assert!(batches[0][3].meta.discard());
        assert!(!batches[0][4].meta.discard());
    }

    fn gen_batches(
        use_same_tx: bool,
        packets_per_batch: usize,
        total_packets: usize,
    ) -> Vec<PacketBatch> {
        if use_same_tx {
            let tx = test_tx();
            to_packet_batches(&vec![tx; total_packets], packets_per_batch)
        } else {
            let txs: Vec<_> = (0..total_packets).map(|_| test_tx()).collect();
            to_packet_batches(&txs, packets_per_batch)
>>>>>>> 55438c03
        }
    }

    #[test]
    fn test_sigverify_stage() {
        solana_logger::setup();
        trace!("start");
<<<<<<< HEAD
        let (packet_s, packet_r) = channel();
        let (verified_s, verified_r) = unbounded();
        let verifier = TransactionSigVerifier::default();
        let stage = SigVerifyStage::new(packet_r, verified_s, verifier, "test");

        let use_same_tx = true;
        let now = Instant::now();
        let mut batches = gen_batches(use_same_tx);
=======
        let (packet_s, packet_r) = unbounded();
        let (verified_s, verified_r) = unbounded();
        let verifier = TransactionSigVerifier::new(verified_s);
        let stage = SigVerifyStage::new(packet_r, verifier, "test");

        let use_same_tx = true;
        let now = Instant::now();
        let packets_per_batch = 128;
        let total_packets = 1920;
        // This is important so that we don't discard any packets and fail asserts below about
        // `total_excess_tracer_packets`
        assert!(total_packets < MAX_SIGVERIFY_BATCH);
        let mut batches = gen_batches(use_same_tx, packets_per_batch, total_packets);
>>>>>>> 55438c03
        trace!(
            "starting... generation took: {} ms batches: {}",
            duration_as_ms(&now.elapsed()),
            batches.len()
        );

        let mut sent_len = 0;
        for _ in 0..batches.len() {
<<<<<<< HEAD
            if let Some(batch) = batches.pop() {
                sent_len += batch.packets.len();
                packet_s.send(batch).unwrap();
            }
        }
        let mut received = 0;
        trace!("sent: {}", sent_len);
        loop {
            if let Ok(mut verifieds) = verified_r.recv_timeout(Duration::from_millis(10)) {
                while let Some(v) = verifieds.pop() {
                    received += v.packets.len();
                    batches.push(v);
                }
                if use_same_tx || received >= sent_len {
                    break;
                }
            }
        }
        trace!("received: {}", received);
=======
            if let Some(mut batch) = batches.pop() {
                sent_len += batch.len();
                batch
                    .iter_mut()
                    .for_each(|packet| packet.meta.flags |= PacketFlags::TRACER_PACKET);
                assert_eq!(batch.len(), packets_per_batch);
                packet_s.send(vec![batch]).unwrap();
            }
        }
        let mut received = 0;
        let mut total_tracer_packets_received_in_sigverify_stage = 0;
        trace!("sent: {}", sent_len);
        loop {
            if let Ok((mut verifieds, tracer_packet_stats_option)) = verified_r.recv() {
                let tracer_packet_stats = tracer_packet_stats_option.unwrap();
                total_tracer_packets_received_in_sigverify_stage +=
                    tracer_packet_stats.total_tracer_packets_received_in_sigverify_stage;
                assert_eq!(
                    tracer_packet_stats.total_tracer_packets_received_in_sigverify_stage
                        % packets_per_batch,
                    0,
                );

                if use_same_tx {
                    // Every transaction other than the very first one in the very first batch
                    // should be deduped.

                    // Also have to account for the fact that deduper could be cleared periodically,
                    // in which case the first transaction in the next batch won't be deduped
                    assert!(
                        (tracer_packet_stats.total_tracer_packets_deduped
                            == tracer_packet_stats
                                .total_tracer_packets_received_in_sigverify_stage
                                - 1)
                            || (tracer_packet_stats.total_tracer_packets_deduped
                                == tracer_packet_stats
                                    .total_tracer_packets_received_in_sigverify_stage)
                    );
                    assert!(
                        (tracer_packet_stats.total_tracker_packets_passed_sigverify == 1)
                            || (tracer_packet_stats.total_tracker_packets_passed_sigverify == 0)
                    );
                } else {
                    assert_eq!(tracer_packet_stats.total_tracer_packets_deduped, 0);
                    assert!(
                        (tracer_packet_stats.total_tracker_packets_passed_sigverify
                            == tracer_packet_stats
                                .total_tracer_packets_received_in_sigverify_stage)
                    );
                }
                assert_eq!(tracer_packet_stats.total_excess_tracer_packets, 0);
                while let Some(v) = verifieds.pop() {
                    received += v.len();
                    batches.push(v);
                }
            }

            if total_tracer_packets_received_in_sigverify_stage >= sent_len {
                break;
            }
        }
        trace!("received: {}", received);
        assert_eq!(
            total_tracer_packets_received_in_sigverify_stage,
            total_packets
        );
>>>>>>> 55438c03
        drop(packet_s);
        stage.join().unwrap();
    }

    #[test]
    fn test_maybe_shrink_batches() {
<<<<<<< HEAD
        let mut batches = gen_batches(true);
=======
        let packets_per_batch = 128;
        let total_packets = 4096;
        let mut batches = gen_batches(true, packets_per_batch, total_packets);
>>>>>>> 55438c03
        let num_generated_batches = batches.len();
        let num_packets = count_packets_in_batches(&batches);
        assert_eq!(SigVerifyStage::maybe_shrink_batches(&mut batches).1, 0);

        // discard until the threshold is met but not exceeded
        {
            let mut index = 0;
            batches.iter_mut().for_each(|batch| {
<<<<<<< HEAD
                batch.packets.iter_mut().for_each(|p| {
=======
                batch.iter_mut().for_each(|p| {
>>>>>>> 55438c03
                    if ((index + 1) as f64 / num_packets as f64) < MAX_DISCARDED_PACKET_RATE {
                        p.meta.set_discard(true);
                    }
                    index += 1;
                })
            });
        }

        assert_eq!(SigVerifyStage::maybe_shrink_batches(&mut batches).1, 0);

        // discard one more to exceed shrink threshold
<<<<<<< HEAD
        batches.last_mut().unwrap().packets[0]
            .meta
            .set_discard(true);
=======
        batches.last_mut().unwrap()[0].meta.set_discard(true);
>>>>>>> 55438c03

        let expected_num_shrunk_batches =
            1.max((num_generated_batches as f64 * MAX_DISCARDED_PACKET_RATE) as usize);
        assert_eq!(
            SigVerifyStage::maybe_shrink_batches(&mut batches).1,
            expected_num_shrunk_batches
        );
        let expected_remaining_batches = num_generated_batches - expected_num_shrunk_batches;
        assert_eq!(batches.len(), expected_remaining_batches);
    }
}<|MERGE_RESOLUTION|>--- conflicted
+++ resolved
@@ -6,15 +6,6 @@
 //! if perf-libs are available
 
 use {
-<<<<<<< HEAD
-    crate::sigverify,
-    core::time::Duration,
-    crossbeam_channel::{SendError, Sender as CrossbeamSender},
-    itertools::Itertools,
-    solana_measure::measure::Measure,
-    solana_perf::{
-        packet::PacketBatch,
-=======
     crate::{find_packet_sender_stake_stage, sigverify},
     core::time::Duration,
     crossbeam_channel::{RecvTimeoutError, SendError},
@@ -22,21 +13,14 @@
     solana_measure::measure::Measure,
     solana_perf::{
         packet::{Packet, PacketBatch},
->>>>>>> 55438c03
         sigverify::{
             count_discarded_packets, count_packets_in_batches, count_valid_packets, shrink_batches,
             Deduper,
         },
     },
     solana_sdk::timing,
-<<<<<<< HEAD
-    solana_streamer::streamer::{self, PacketBatchReceiver, StreamerError},
-    std::{
-        sync::mpsc::{Receiver, RecvTimeoutError},
-=======
     solana_streamer::streamer::{self, StreamerError},
     std::{
->>>>>>> 55438c03
         thread::{self, Builder, JoinHandle},
         time::Instant,
     },
@@ -58,11 +42,7 @@
 #[derive(Error, Debug)]
 pub enum SigVerifyServiceError<SendType> {
     #[error("send packets batch error")]
-<<<<<<< HEAD
-    Send(#[from] SendError<Vec<PacketBatch>>),
-=======
     Send(#[from] SendError<SendType>),
->>>>>>> 55438c03
 
     #[error("streamer error")]
     Streamer(#[from] StreamerError),
@@ -75,9 +55,6 @@
 }
 
 pub trait SigVerifier {
-<<<<<<< HEAD
-    fn verify_batches(&self, batches: Vec<PacketBatch>, valid_packets: usize) -> Vec<PacketBatch>;
-=======
     type SendType: std::fmt::Debug;
     fn verify_batches(&self, batches: Vec<PacketBatch>, valid_packets: usize) -> Vec<PacketBatch>;
     fn process_received_packet(
@@ -90,7 +67,6 @@
     fn process_excess_packet(&mut self, _packet: &Packet) {}
     fn process_passed_sigverify_packet(&mut self, _packet: &Packet) {}
     fn send_packets(&mut self, packet_batches: Vec<PacketBatch>) -> Result<(), Self::SendType>;
->>>>>>> 55438c03
 }
 
 #[derive(Default, Clone)]
@@ -241,10 +217,7 @@
 }
 
 impl SigVerifier for DisabledSigVerifier {
-<<<<<<< HEAD
-=======
     type SendType = ();
->>>>>>> 55438c03
     fn verify_batches(
         &self,
         mut batches: Vec<PacketBatch>,
@@ -252,31 +225,16 @@
     ) -> Vec<PacketBatch> {
         sigverify::ed25519_verify_disabled(&mut batches);
         batches
-<<<<<<< HEAD
-=======
     }
 
     fn send_packets(&mut self, _packet_batches: Vec<PacketBatch>) -> Result<(), Self::SendType> {
         Ok(())
->>>>>>> 55438c03
     }
 }
 
 impl SigVerifyStage {
     #[allow(clippy::new_ret_no_self)]
     pub fn new<T: SigVerifier + 'static + Send + Clone>(
-<<<<<<< HEAD
-        packet_receiver: Receiver<PacketBatch>,
-        verified_sender: CrossbeamSender<Vec<PacketBatch>>,
-        verifier: T,
-        name: &'static str,
-    ) -> Self {
-        let thread_hdl = Self::verifier_services(packet_receiver, verified_sender, verifier, name);
-        Self { thread_hdl }
-    }
-
-    pub fn discard_excess_packets(batches: &mut [PacketBatch], mut max_packets: usize) {
-=======
         packet_receiver: find_packet_sender_stake_stage::FindPacketSenderStakeReceiver,
         verifier: T,
         name: &'static str,
@@ -290,16 +248,11 @@
         mut max_packets: usize,
         mut process_excess_packet: impl FnMut(&Packet),
     ) {
->>>>>>> 55438c03
         // Group packets by their incoming IP address.
         let mut addrs = batches
             .iter_mut()
             .rev()
-<<<<<<< HEAD
-            .flat_map(|batch| batch.packets.iter_mut().rev())
-=======
             .flat_map(|batch| batch.iter_mut().rev())
->>>>>>> 55438c03
             .filter(|packet| !packet.meta.discard())
             .map(|packet| (packet.meta.addr, packet))
             .into_group_map();
@@ -315,10 +268,7 @@
         }
         // Discard excess packets from each address.
         for packet in addrs.into_values().flatten() {
-<<<<<<< HEAD
-=======
             process_excess_packet(packet);
->>>>>>> 55438c03
             packet.meta.set_discard(true);
         }
     }
@@ -344,20 +294,11 @@
 
     fn verifier<T: SigVerifier>(
         deduper: &Deduper,
-<<<<<<< HEAD
-        recvr: &PacketBatchReceiver,
-        sendr: &CrossbeamSender<Vec<PacketBatch>>,
-        verifier: &T,
-        stats: &mut SigVerifierStats,
-    ) -> Result<()> {
-        let (mut batches, num_packets, recv_duration) = streamer::recv_packet_batches(recvr)?;
-=======
         recvr: &find_packet_sender_stake_stage::FindPacketSenderStakeReceiver,
         verifier: &mut T,
         stats: &mut SigVerifierStats,
     ) -> Result<(), T::SendType> {
         let (mut batches, num_packets, recv_duration) = streamer::recv_vec_packet_batches(recvr)?;
->>>>>>> 55438c03
 
         let batches_len = batches.len();
         debug!(
@@ -376,11 +317,6 @@
         discard_random_time.stop();
 
         let mut dedup_time = Measure::start("sigverify_dedup_time");
-<<<<<<< HEAD
-        let dedup_fail = deduper.dedup_packets(&mut batches) as usize;
-        dedup_time.stop();
-        let num_unique = num_packets.saturating_sub(dedup_fail);
-=======
         let discard_or_dedup_fail = deduper.dedup_packets_and_count_discards(
             &mut batches,
             #[inline(always)]
@@ -394,21 +330,16 @@
         ) as usize;
         dedup_time.stop();
         let num_unique = num_packets.saturating_sub(discard_or_dedup_fail);
->>>>>>> 55438c03
 
         let mut discard_time = Measure::start("sigverify_discard_time");
         let mut num_packets_to_verify = num_unique;
         if num_unique > MAX_SIGVERIFY_BATCH {
-<<<<<<< HEAD
-            Self::discard_excess_packets(&mut batches, MAX_SIGVERIFY_BATCH);
-=======
             Self::discard_excess_packets(
                 &mut batches,
                 MAX_SIGVERIFY_BATCH,
                 #[inline(always)]
                 |excess_packet| verifier.process_excess_packet(excess_packet),
             );
->>>>>>> 55438c03
             num_packets_to_verify = MAX_SIGVERIFY_BATCH;
         }
         let excess_fail = num_unique.saturating_sub(MAX_SIGVERIFY_BATCH);
@@ -416,18 +347,6 @@
 
         // Pre-shrink packet batches if many packets are discarded from dedup / discard
         let (pre_shrink_time_us, pre_shrink_total) = Self::maybe_shrink_batches(&mut batches);
-<<<<<<< HEAD
-
-        let mut verify_time = Measure::start("sigverify_batch_time");
-        let mut batches = verifier.verify_batches(batches, num_packets_to_verify);
-        let num_valid_packets = count_valid_packets(&batches);
-        verify_time.stop();
-
-        // Post-shrink packet batches if many packets are discarded from sigverify
-        let (post_shrink_time_us, post_shrink_total) = Self::maybe_shrink_batches(&mut batches);
-
-        sendr.send(batches)?;
-=======
 
         let mut verify_time = Measure::start("sigverify_batch_time");
         let mut batches = verifier.verify_batches(batches, num_packets_to_verify);
@@ -442,7 +361,6 @@
         let (post_shrink_time_us, post_shrink_total) = Self::maybe_shrink_batches(&mut batches);
 
         verifier.send_packets(batches)?;
->>>>>>> 55438c03
 
         debug!(
             "@{:?} verifier: done. batches: {} total verify time: {:?} verified: {} v/s {}",
@@ -473,11 +391,7 @@
         stats.packets_hist.increment(num_packets as u64).unwrap();
         stats.total_batches += batches_len;
         stats.total_packets += num_packets;
-<<<<<<< HEAD
-        stats.total_dedup += dedup_fail;
-=======
         stats.total_dedup += discard_or_dedup_fail;
->>>>>>> 55438c03
         stats.total_valid_packets += num_valid_packets;
         stats.total_discard_random_time_us += discard_random_time.as_us() as usize;
         stats.total_discard_random += num_discarded_randomly;
@@ -492,14 +406,8 @@
     }
 
     fn verifier_service<T: SigVerifier + 'static + Send + Clone>(
-<<<<<<< HEAD
-        packet_receiver: PacketBatchReceiver,
-        verified_sender: CrossbeamSender<Vec<PacketBatch>>,
-        verifier: &T,
-=======
         packet_receiver: find_packet_sender_stake_stage::FindPacketSenderStakeReceiver,
         mut verifier: T,
->>>>>>> 55438c03
         name: &'static str,
     ) -> JoinHandle<()> {
         let mut stats = SigVerifierStats::default();
@@ -512,19 +420,9 @@
                 let mut deduper = Deduper::new(MAX_DEDUPER_ITEMS, MAX_DEDUPER_AGE);
                 loop {
                     deduper.reset();
-<<<<<<< HEAD
-                    if let Err(e) = Self::verifier(
-                        &deduper,
-                        &packet_receiver,
-                        &verified_sender,
-                        &verifier,
-                        &mut stats,
-                    ) {
-=======
                     if let Err(e) =
                         Self::verifier(&deduper, &packet_receiver, &mut verifier, &mut stats)
                     {
->>>>>>> 55438c03
                         match e {
                             SigVerifyServiceError::Streamer(StreamerError::RecvTimeout(
                                 RecvTimeoutError::Disconnected,
@@ -549,20 +447,11 @@
     }
 
     fn verifier_services<T: SigVerifier + 'static + Send + Clone>(
-<<<<<<< HEAD
-        packet_receiver: PacketBatchReceiver,
-        verified_sender: CrossbeamSender<Vec<PacketBatch>>,
-        verifier: T,
-        name: &'static str,
-    ) -> JoinHandle<()> {
-        Self::verifier_service(packet_receiver, verified_sender, &verifier, name)
-=======
         packet_receiver: find_packet_sender_stake_stage::FindPacketSenderStakeReceiver,
         verifier: T,
         name: &'static str,
     ) -> JoinHandle<()> {
         Self::verifier_service(packet_receiver, verifier, name)
->>>>>>> 55438c03
     }
 
     pub fn join(self) -> thread::Result<()> {
@@ -572,15 +461,6 @@
 
 #[cfg(test)]
 mod tests {
-<<<<<<< HEAD
-    use crate::sigverify::TransactionSigVerifier;
-    use crate::sigverify_stage::timing::duration_as_ms;
-    use crossbeam_channel::unbounded;
-    use solana_perf::test_tx::test_tx;
-    use solana_perf::{packet::to_packet_batches, sigverify::count_packets_in_batches};
-    use std::sync::mpsc::channel;
-    use {super::*, solana_perf::packet::Packet};
-=======
     use {
         super::*,
         crate::{sigverify::TransactionSigVerifier, sigverify_stage::timing::duration_as_ms},
@@ -591,17 +471,12 @@
         },
         solana_sdk::packet::PacketFlags,
     };
->>>>>>> 55438c03
 
     fn count_non_discard(packet_batches: &[PacketBatch]) -> usize {
         packet_batches
             .iter()
             .map(|batch| {
                 batch
-<<<<<<< HEAD
-                    .packets
-=======
->>>>>>> 55438c03
                     .iter()
                     .map(|p| if p.meta.discard() { 0 } else { 1 })
                     .sum::<usize>()
@@ -612,30 +487,6 @@
     #[test]
     fn test_packet_discard() {
         solana_logger::setup();
-<<<<<<< HEAD
-        let mut batch = PacketBatch::default();
-        batch.packets.resize(10, Packet::default());
-        batch.packets[3].meta.addr = std::net::IpAddr::from([1u16; 8]);
-        batch.packets[3].meta.set_discard(true);
-        batch.packets[4].meta.addr = std::net::IpAddr::from([2u16; 8]);
-        let mut batches = vec![batch];
-        let max = 3;
-        SigVerifyStage::discard_excess_packets(&mut batches, max);
-        assert_eq!(count_non_discard(&batches), max);
-        assert!(!batches[0].packets[0].meta.discard());
-        assert!(batches[0].packets[3].meta.discard());
-        assert!(!batches[0].packets[4].meta.discard());
-    }
-    fn gen_batches(use_same_tx: bool) -> Vec<PacketBatch> {
-        let len = 4096;
-        let chunk_size = 128;
-        if use_same_tx {
-            let tx = test_tx();
-            to_packet_batches(&vec![tx; len], chunk_size)
-        } else {
-            let txs: Vec<_> = (0..len).map(|_| test_tx()).collect();
-            to_packet_batches(&txs, chunk_size)
-=======
         let batch_size = 10;
         let mut batch = PacketBatch::with_capacity(batch_size);
         let mut tracer_packet = Packet::default();
@@ -680,7 +531,6 @@
         } else {
             let txs: Vec<_> = (0..total_packets).map(|_| test_tx()).collect();
             to_packet_batches(&txs, packets_per_batch)
->>>>>>> 55438c03
         }
     }
 
@@ -688,16 +538,6 @@
     fn test_sigverify_stage() {
         solana_logger::setup();
         trace!("start");
-<<<<<<< HEAD
-        let (packet_s, packet_r) = channel();
-        let (verified_s, verified_r) = unbounded();
-        let verifier = TransactionSigVerifier::default();
-        let stage = SigVerifyStage::new(packet_r, verified_s, verifier, "test");
-
-        let use_same_tx = true;
-        let now = Instant::now();
-        let mut batches = gen_batches(use_same_tx);
-=======
         let (packet_s, packet_r) = unbounded();
         let (verified_s, verified_r) = unbounded();
         let verifier = TransactionSigVerifier::new(verified_s);
@@ -711,7 +551,6 @@
         // `total_excess_tracer_packets`
         assert!(total_packets < MAX_SIGVERIFY_BATCH);
         let mut batches = gen_batches(use_same_tx, packets_per_batch, total_packets);
->>>>>>> 55438c03
         trace!(
             "starting... generation took: {} ms batches: {}",
             duration_as_ms(&now.elapsed()),
@@ -720,27 +559,6 @@
 
         let mut sent_len = 0;
         for _ in 0..batches.len() {
-<<<<<<< HEAD
-            if let Some(batch) = batches.pop() {
-                sent_len += batch.packets.len();
-                packet_s.send(batch).unwrap();
-            }
-        }
-        let mut received = 0;
-        trace!("sent: {}", sent_len);
-        loop {
-            if let Ok(mut verifieds) = verified_r.recv_timeout(Duration::from_millis(10)) {
-                while let Some(v) = verifieds.pop() {
-                    received += v.packets.len();
-                    batches.push(v);
-                }
-                if use_same_tx || received >= sent_len {
-                    break;
-                }
-            }
-        }
-        trace!("received: {}", received);
-=======
             if let Some(mut batch) = batches.pop() {
                 sent_len += batch.len();
                 batch
@@ -807,20 +625,15 @@
             total_tracer_packets_received_in_sigverify_stage,
             total_packets
         );
->>>>>>> 55438c03
         drop(packet_s);
         stage.join().unwrap();
     }
 
     #[test]
     fn test_maybe_shrink_batches() {
-<<<<<<< HEAD
-        let mut batches = gen_batches(true);
-=======
         let packets_per_batch = 128;
         let total_packets = 4096;
         let mut batches = gen_batches(true, packets_per_batch, total_packets);
->>>>>>> 55438c03
         let num_generated_batches = batches.len();
         let num_packets = count_packets_in_batches(&batches);
         assert_eq!(SigVerifyStage::maybe_shrink_batches(&mut batches).1, 0);
@@ -829,11 +642,7 @@
         {
             let mut index = 0;
             batches.iter_mut().for_each(|batch| {
-<<<<<<< HEAD
-                batch.packets.iter_mut().for_each(|p| {
-=======
                 batch.iter_mut().for_each(|p| {
->>>>>>> 55438c03
                     if ((index + 1) as f64 / num_packets as f64) < MAX_DISCARDED_PACKET_RATE {
                         p.meta.set_discard(true);
                     }
@@ -845,13 +654,7 @@
         assert_eq!(SigVerifyStage::maybe_shrink_batches(&mut batches).1, 0);
 
         // discard one more to exceed shrink threshold
-<<<<<<< HEAD
-        batches.last_mut().unwrap().packets[0]
-            .meta
-            .set_discard(true);
-=======
         batches.last_mut().unwrap()[0].meta.set_discard(true);
->>>>>>> 55438c03
 
         let expected_num_shrunk_batches =
             1.max((num_generated_batches as f64 * MAX_DISCARDED_PACKET_RATE) as usize);
