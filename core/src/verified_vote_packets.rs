--- conflicted
+++ resolved
@@ -184,19 +184,11 @@
     };
 
     #[test]
-<<<<<<< HEAD
-    #[allow(clippy::bool_assert_comparison)]
-    fn test_get_latest_votes() {
-        let pubkey = solana_sdk::pubkey::new_rand();
-        let label1 = CrdsValueLabel::Vote(0, pubkey);
-        let label2 = CrdsValueLabel::Vote(1, pubkey);
-=======
     fn test_verified_vote_packets_receive_and_process_vote_packets() {
         let (s, r) = unbounded();
         let vote_account_key = solana_sdk::pubkey::new_rand();
 
         // Construct the buffer
->>>>>>> 3ac7e043
         let mut verified_vote_packets = VerifiedVotePackets(HashMap::new());
 
         // Send a vote from `vote_account_key`, check that it was inserted
