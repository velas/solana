//! The `shred_fetch_stage` pulls shreds from UDP sockets and sends it to a channel.

use {
    crate::{packet_hasher::PacketHasher, serve_repair::ServeRepair},
    crossbeam_channel::{unbounded, Sender},
    lru::LruCache,
    solana_gossip::cluster_info::ClusterInfo,
    solana_ledger::shred::{get_shred_slot_index_type, ShredFetchStats},
<<<<<<< HEAD
    solana_perf::{
        cuda_runtime::PinnedVec,
        packet::{Packet, PacketBatchRecycler, PacketFlags},
        recycler::Recycler,
    },
    solana_runtime::bank_forks::BankForks,
    solana_sdk::clock::{Slot, DEFAULT_MS_PER_SLOT},
    solana_streamer::streamer::{
        self, PacketBatchReceiver, PacketBatchSender, StreamerReceiveStats,
    },
=======
    solana_perf::packet::{Packet, PacketBatch, PacketBatchRecycler, PacketFlags},
    solana_runtime::bank_forks::BankForks,
    solana_sdk::clock::{Slot, DEFAULT_MS_PER_SLOT},
    solana_streamer::streamer::{self, PacketBatchReceiver, StreamerReceiveStats},
>>>>>>> 55438c03
    std::{
        net::UdpSocket,
        sync::{atomic::AtomicBool, Arc, RwLock},
        thread::{self, Builder, JoinHandle},
        time::{Duration, Instant},
    },
};

const DEFAULT_LRU_SIZE: usize = 10_000;
pub type ShredsReceived = LruCache<u64, ()>;

pub struct ShredFetchStage {
    thread_hdls: Vec<JoinHandle<()>>,
}

impl ShredFetchStage {
    fn process_packet<F>(
        p: &mut Packet,
        shreds_received: &mut ShredsReceived,
        stats: &mut ShredFetchStats,
        last_root: Slot,
        last_slot: Slot,
        slots_per_epoch: u64,
        modify: &F,
        packet_hasher: &PacketHasher,
    ) where
        F: Fn(&mut Packet),
    {
        p.meta.set_discard(true);
        if let Some((slot, _index, _shred_type)) = get_shred_slot_index_type(p, stats) {
            // Seems reasonable to limit shreds to 2 epochs away
            if slot > last_root && slot < (last_slot + 2 * slots_per_epoch) {
                // Shred filter

                let hash = packet_hasher.hash_packet(p);

                if shreds_received.get(&hash).is_none() {
                    shreds_received.put(hash, ());
                    p.meta.set_discard(false);
                    modify(p);
                } else {
                    stats.duplicate_shred += 1;
                }
            } else {
                stats.slot_out_of_range += 1;
            }
        }
    }

    // updates packets received on a channel and sends them on another channel
    fn modify_packets<F>(
        recvr: PacketBatchReceiver,
<<<<<<< HEAD
        sendr: PacketBatchSender,
=======
        sendr: Sender<Vec<PacketBatch>>,
>>>>>>> 55438c03
        bank_forks: Option<Arc<RwLock<BankForks>>>,
        name: &'static str,
        modify: F,
        repair_context: Option<(&UdpSocket, &ClusterInfo)>,
    ) where
        F: Fn(&mut Packet),
    {
        const STATS_SUBMIT_CADENCE: Duration = Duration::from_secs(1);
        let mut shreds_received = LruCache::new(DEFAULT_LRU_SIZE);
        let mut last_updated = Instant::now();
        let mut keypair = repair_context
            .as_ref()
            .map(|(_, cluster_info)| cluster_info.keypair().clone());

        // In the case of bank_forks=None, setup to accept any slot range
        let mut last_root = 0;
        let mut last_slot = std::u64::MAX;
        let mut slots_per_epoch = 0;

        let mut stats = ShredFetchStats::default();
        let mut packet_hasher = PacketHasher::default();

        while let Some(mut packet_batch) = recvr.iter().next() {
            if last_updated.elapsed().as_millis() as u64 > DEFAULT_MS_PER_SLOT {
                last_updated = Instant::now();
                packet_hasher.reset();
                shreds_received.clear();
                if let Some(bank_forks) = bank_forks.as_ref() {
                    let bank_forks_r = bank_forks.read().unwrap();
                    last_root = bank_forks_r.root();
                    let working_bank = bank_forks_r.working_bank();
                    last_slot = working_bank.slot();
                    let root_bank = bank_forks_r.root_bank();
                    slots_per_epoch = root_bank.get_slots_in_epoch(root_bank.epoch());
                }
                keypair = repair_context
                    .as_ref()
                    .map(|(_, cluster_info)| cluster_info.keypair().clone());
            }
            stats.shred_count += packet_batch.len();

            if let Some((udp_socket, _)) = repair_context {
                debug_assert!(keypair.is_some());
                if let Some(ref keypair) = keypair {
                    ServeRepair::handle_repair_response_pings(
                        udp_socket,
                        keypair,
                        &mut packet_batch,
                        &mut stats,
                    );
                }
            }
<<<<<<< HEAD
            stats.shred_count += packet_batch.packets.len();
            packet_batch.packets.iter_mut().for_each(|packet| {
=======

            packet_batch.iter_mut().for_each(|packet| {
>>>>>>> 55438c03
                Self::process_packet(
                    packet,
                    &mut shreds_received,
                    &mut stats,
                    last_root,
                    last_slot,
                    slots_per_epoch,
                    &modify,
                    &packet_hasher,
                );
            });
<<<<<<< HEAD
            if last_stats.elapsed().as_millis() > 1000 {
                datapoint_info!(
                    name,
                    ("index_overrun", stats.index_overrun, i64),
                    ("shred_count", stats.shred_count, i64),
                    ("slot_bad_deserialize", stats.slot_bad_deserialize, i64),
                    ("index_bad_deserialize", stats.index_bad_deserialize, i64),
                    ("index_out_of_bounds", stats.index_out_of_bounds, i64),
                    ("slot_out_of_range", stats.slot_out_of_range, i64),
                    ("duplicate_shred", stats.duplicate_shred, i64),
                );
                stats = ShredFetchStats::default();
                last_stats = Instant::now();
            }
            if sendr.send(packet_batch).is_err() {
=======
            stats.maybe_submit(name, STATS_SUBMIT_CADENCE);
            if sendr.send(vec![packet_batch]).is_err() {
>>>>>>> 55438c03
                break;
            }
        }
    }

    fn packet_modifier<F>(
        sockets: Vec<Arc<UdpSocket>>,
        exit: &Arc<AtomicBool>,
<<<<<<< HEAD
        sender: PacketBatchSender,
        recycler: Recycler<PinnedVec<Packet>>,
=======
        sender: Sender<Vec<PacketBatch>>,
        recycler: PacketBatchRecycler,
>>>>>>> 55438c03
        bank_forks: Option<Arc<RwLock<BankForks>>>,
        name: &'static str,
        modify: F,
        repair_context: Option<(Arc<UdpSocket>, Arc<ClusterInfo>)>,
    ) -> (Vec<JoinHandle<()>>, JoinHandle<()>)
    where
        F: Fn(&mut Packet) + Send + 'static,
    {
        let (packet_sender, packet_receiver) = unbounded();
        let streamers = sockets
            .into_iter()
            .map(|s| {
                streamer::receiver(
                    s,
                    exit.clone(),
                    packet_sender.clone(),
                    recycler.clone(),
                    Arc::new(StreamerReceiveStats::new("packet_modifier")),
                    1,
                    true,
                    None,
                )
            })
            .collect();
        let modifier_hdl = Builder::new()
            .name("solana-tvu-fetch-stage-packet-modifier".to_string())
            .spawn(move || {
                let repair_context = repair_context
                    .as_ref()
                    .map(|(socket, cluster_info)| (socket.as_ref(), cluster_info.as_ref()));
                Self::modify_packets(
                    packet_receiver,
                    sender,
                    bank_forks,
                    name,
                    modify,
                    repair_context,
                )
            })
            .unwrap();
        (streamers, modifier_hdl)
    }

    pub fn new(
        sockets: Vec<Arc<UdpSocket>>,
        forward_sockets: Vec<Arc<UdpSocket>>,
        repair_socket: Arc<UdpSocket>,
<<<<<<< HEAD
        sender: &PacketBatchSender,
=======
        sender: &Sender<Vec<PacketBatch>>,
>>>>>>> 55438c03
        bank_forks: Option<Arc<RwLock<BankForks>>>,
        cluster_info: Arc<ClusterInfo>,
        exit: &Arc<AtomicBool>,
    ) -> Self {
<<<<<<< HEAD
        let recycler: PacketBatchRecycler = Recycler::warmed(100, 1024);
=======
        let recycler = PacketBatchRecycler::warmed(100, 1024);
>>>>>>> 55438c03

        let (mut tvu_threads, tvu_filter) = Self::packet_modifier(
            sockets,
            exit,
            sender.clone(),
            recycler.clone(),
            bank_forks.clone(),
            "shred_fetch",
            |_| {},
            None, // repair_context
        );

        let (tvu_forwards_threads, fwd_thread_hdl) = Self::packet_modifier(
            forward_sockets,
            exit,
            sender.clone(),
            recycler.clone(),
            bank_forks.clone(),
            "shred_fetch_tvu_forwards",
            |p| p.meta.flags.insert(PacketFlags::FORWARDED),
<<<<<<< HEAD
=======
            None, // repair_context
>>>>>>> 55438c03
        );

        let (repair_receiver, repair_handler) = Self::packet_modifier(
            vec![repair_socket.clone()],
            exit,
            sender.clone(),
            recycler,
            bank_forks,
            "shred_fetch_repair",
            |p| p.meta.flags.insert(PacketFlags::REPAIR),
<<<<<<< HEAD
=======
            Some((repair_socket, cluster_info)),
>>>>>>> 55438c03
        );

        tvu_threads.extend(tvu_forwards_threads.into_iter());
        tvu_threads.extend(repair_receiver.into_iter());
        tvu_threads.push(tvu_filter);
        tvu_threads.push(fwd_thread_hdl);
        tvu_threads.push(repair_handler);

        Self {
            thread_hdls: tvu_threads,
        }
    }

    pub fn join(self) -> thread::Result<()> {
        for thread_hdl in self.thread_hdls {
            thread_hdl.join()?;
        }
        Ok(())
    }
}

#[cfg(test)]
mod tests {
    use {
        super::*,
        solana_ledger::{blockstore::MAX_DATA_SHREDS_PER_SLOT, shred::Shred},
    };

    #[test]
    fn test_data_code_same_index() {
        solana_logger::setup();
        let mut shreds_received = LruCache::new(DEFAULT_LRU_SIZE);
        let mut packet = Packet::default();
        let mut stats = ShredFetchStats::default();

        let slot = 1;
        let shred = Shred::new_from_data(
            slot, 3,    // shred index
            0,    // parent offset
            None, // data
            true, // is_last_in_fec_set
            true, // is_last_in_slot
            0,    // reference_tick
            0,    // version
            3,    // fec_set_index
        );
        shred.copy_to_packet(&mut packet);

        let hasher = PacketHasher::default();

        let last_root = 0;
        let last_slot = 100;
        let slots_per_epoch = 10;
        ShredFetchStage::process_packet(
            &mut packet,
            &mut shreds_received,
            &mut stats,
            last_root,
            last_slot,
            slots_per_epoch,
            &|_p| {},
            &hasher,
        );
        assert!(!packet.meta.discard());
        let coding = solana_ledger::shred::Shredder::generate_coding_shreds(
            &[shred],
            false, // is_last_in_slot
            3,     // next_code_index
        );
        coding[0].copy_to_packet(&mut packet);
        ShredFetchStage::process_packet(
            &mut packet,
            &mut shreds_received,
            &mut stats,
            last_root,
            last_slot,
            slots_per_epoch,
            &|_p| {},
            &hasher,
        );
        assert!(!packet.meta.discard());
    }

    #[test]
    fn test_shred_filter() {
        solana_logger::setup();
        let mut shreds_received = LruCache::new(DEFAULT_LRU_SIZE);
        let mut packet = Packet::default();
        let mut stats = ShredFetchStats::default();
        let last_root = 0;
        let last_slot = 100;
        let slots_per_epoch = 10;

        let hasher = PacketHasher::default();

        // packet size is 0, so cannot get index
        ShredFetchStage::process_packet(
            &mut packet,
            &mut shreds_received,
            &mut stats,
            last_root,
            last_slot,
            slots_per_epoch,
            &|_p| {},
            &hasher,
        );
        assert_eq!(stats.index_overrun, 1);
        assert!(packet.meta.discard());
        let shred = Shred::new_from_data(1, 3, 0, None, true, true, 0, 0, 0);
        shred.copy_to_packet(&mut packet);

        // rejected slot is 1, root is 3
        ShredFetchStage::process_packet(
            &mut packet,
            &mut shreds_received,
            &mut stats,
            3,
            last_slot,
            slots_per_epoch,
            &|_p| {},
            &hasher,
        );
        assert!(packet.meta.discard());

        // Accepted for 1,3
        ShredFetchStage::process_packet(
            &mut packet,
            &mut shreds_received,
            &mut stats,
            last_root,
            last_slot,
            slots_per_epoch,
            &|_p| {},
            &hasher,
        );
        assert!(!packet.meta.discard());

        // shreds_received should filter duplicate
        ShredFetchStage::process_packet(
            &mut packet,
            &mut shreds_received,
            &mut stats,
            last_root,
            last_slot,
            slots_per_epoch,
            &|_p| {},
            &hasher,
        );
        assert!(packet.meta.discard());

        let shred = Shred::new_from_data(1_000_000, 3, 0, None, true, true, 0, 0, 0);
        shred.copy_to_packet(&mut packet);

        // Slot 1 million is too high
        ShredFetchStage::process_packet(
            &mut packet,
            &mut shreds_received,
            &mut stats,
            last_root,
            last_slot,
            slots_per_epoch,
            &|_p| {},
            &hasher,
        );
        assert!(packet.meta.discard());

        let index = MAX_DATA_SHREDS_PER_SLOT as u32;
        let shred = Shred::new_from_data(5, index, 0, None, true, true, 0, 0, 0);
        shred.copy_to_packet(&mut packet);
        ShredFetchStage::process_packet(
            &mut packet,
            &mut shreds_received,
            &mut stats,
            last_root,
            last_slot,
            slots_per_epoch,
            &|_p| {},
            &hasher,
        );
        assert!(packet.meta.discard());
    }
}<|MERGE_RESOLUTION|>--- conflicted
+++ resolved
@@ -6,23 +6,10 @@
     lru::LruCache,
     solana_gossip::cluster_info::ClusterInfo,
     solana_ledger::shred::{get_shred_slot_index_type, ShredFetchStats},
-<<<<<<< HEAD
-    solana_perf::{
-        cuda_runtime::PinnedVec,
-        packet::{Packet, PacketBatchRecycler, PacketFlags},
-        recycler::Recycler,
-    },
-    solana_runtime::bank_forks::BankForks,
-    solana_sdk::clock::{Slot, DEFAULT_MS_PER_SLOT},
-    solana_streamer::streamer::{
-        self, PacketBatchReceiver, PacketBatchSender, StreamerReceiveStats,
-    },
-=======
     solana_perf::packet::{Packet, PacketBatch, PacketBatchRecycler, PacketFlags},
     solana_runtime::bank_forks::BankForks,
     solana_sdk::clock::{Slot, DEFAULT_MS_PER_SLOT},
     solana_streamer::streamer::{self, PacketBatchReceiver, StreamerReceiveStats},
->>>>>>> 55438c03
     std::{
         net::UdpSocket,
         sync::{atomic::AtomicBool, Arc, RwLock},
@@ -75,11 +62,7 @@
     // updates packets received on a channel and sends them on another channel
     fn modify_packets<F>(
         recvr: PacketBatchReceiver,
-<<<<<<< HEAD
-        sendr: PacketBatchSender,
-=======
         sendr: Sender<Vec<PacketBatch>>,
->>>>>>> 55438c03
         bank_forks: Option<Arc<RwLock<BankForks>>>,
         name: &'static str,
         modify: F,
@@ -132,13 +115,8 @@
                     );
                 }
             }
-<<<<<<< HEAD
-            stats.shred_count += packet_batch.packets.len();
-            packet_batch.packets.iter_mut().for_each(|packet| {
-=======
 
             packet_batch.iter_mut().for_each(|packet| {
->>>>>>> 55438c03
                 Self::process_packet(
                     packet,
                     &mut shreds_received,
@@ -150,26 +128,8 @@
                     &packet_hasher,
                 );
             });
-<<<<<<< HEAD
-            if last_stats.elapsed().as_millis() > 1000 {
-                datapoint_info!(
-                    name,
-                    ("index_overrun", stats.index_overrun, i64),
-                    ("shred_count", stats.shred_count, i64),
-                    ("slot_bad_deserialize", stats.slot_bad_deserialize, i64),
-                    ("index_bad_deserialize", stats.index_bad_deserialize, i64),
-                    ("index_out_of_bounds", stats.index_out_of_bounds, i64),
-                    ("slot_out_of_range", stats.slot_out_of_range, i64),
-                    ("duplicate_shred", stats.duplicate_shred, i64),
-                );
-                stats = ShredFetchStats::default();
-                last_stats = Instant::now();
-            }
-            if sendr.send(packet_batch).is_err() {
-=======
             stats.maybe_submit(name, STATS_SUBMIT_CADENCE);
             if sendr.send(vec![packet_batch]).is_err() {
->>>>>>> 55438c03
                 break;
             }
         }
@@ -178,13 +138,8 @@
     fn packet_modifier<F>(
         sockets: Vec<Arc<UdpSocket>>,
         exit: &Arc<AtomicBool>,
-<<<<<<< HEAD
-        sender: PacketBatchSender,
-        recycler: Recycler<PinnedVec<Packet>>,
-=======
         sender: Sender<Vec<PacketBatch>>,
         recycler: PacketBatchRecycler,
->>>>>>> 55438c03
         bank_forks: Option<Arc<RwLock<BankForks>>>,
         name: &'static str,
         modify: F,
@@ -232,20 +187,12 @@
         sockets: Vec<Arc<UdpSocket>>,
         forward_sockets: Vec<Arc<UdpSocket>>,
         repair_socket: Arc<UdpSocket>,
-<<<<<<< HEAD
-        sender: &PacketBatchSender,
-=======
         sender: &Sender<Vec<PacketBatch>>,
->>>>>>> 55438c03
         bank_forks: Option<Arc<RwLock<BankForks>>>,
         cluster_info: Arc<ClusterInfo>,
         exit: &Arc<AtomicBool>,
     ) -> Self {
-<<<<<<< HEAD
-        let recycler: PacketBatchRecycler = Recycler::warmed(100, 1024);
-=======
         let recycler = PacketBatchRecycler::warmed(100, 1024);
->>>>>>> 55438c03
 
         let (mut tvu_threads, tvu_filter) = Self::packet_modifier(
             sockets,
@@ -266,10 +213,7 @@
             bank_forks.clone(),
             "shred_fetch_tvu_forwards",
             |p| p.meta.flags.insert(PacketFlags::FORWARDED),
-<<<<<<< HEAD
-=======
             None, // repair_context
->>>>>>> 55438c03
         );
 
         let (repair_receiver, repair_handler) = Self::packet_modifier(
@@ -280,10 +224,7 @@
             bank_forks,
             "shred_fetch_repair",
             |p| p.meta.flags.insert(PacketFlags::REPAIR),
-<<<<<<< HEAD
-=======
             Some((repair_socket, cluster_info)),
->>>>>>> 55438c03
         );
 
         tvu_threads.extend(tvu_forwards_threads.into_iter());
