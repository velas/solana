//! The `shred_fetch_stage` pulls shreds from UDP sockets and sends it to a channel.

use crate::packet_hasher::PacketHasher;
use lru::LruCache;
use solana_ledger::shred::{get_shred_slot_index_type, ShredFetchStats};
use solana_perf::cuda_runtime::PinnedVec;
use solana_perf::packet::{Packet, PacketsRecycler};
use solana_perf::recycler::Recycler;
use solana_runtime::bank_forks::BankForks;
use solana_sdk::clock::{Slot, DEFAULT_MS_PER_SLOT};
use solana_streamer::streamer::{self, PacketReceiver, PacketSender};
use std::net::UdpSocket;
use std::sync::atomic::AtomicBool;
use std::sync::mpsc::channel;
use std::sync::Arc;
use std::sync::RwLock;
use std::thread::{self, Builder, JoinHandle};
use std::time::Instant;

const DEFAULT_LRU_SIZE: usize = 10_000;
pub type ShredsReceived = LruCache<u64, ()>;

pub struct ShredFetchStage {
    thread_hdls: Vec<JoinHandle<()>>,
}

impl ShredFetchStage {
    fn process_packet<F>(
        p: &mut Packet,
        shreds_received: &mut ShredsReceived,
        stats: &mut ShredFetchStats,
        last_root: Slot,
        last_slot: Slot,
        slots_per_epoch: u64,
        modify: &F,
        packet_hasher: &PacketHasher,
    ) where
        F: Fn(&mut Packet),
    {
        p.meta.discard = true;
        if let Some((slot, _index, _shred_type)) = get_shred_slot_index_type(p, stats) {
            // Seems reasonable to limit shreds to 2 epochs away
            if slot > last_root && slot < (last_slot + 2 * slots_per_epoch) {
                // Shred filter

                let hash = packet_hasher.hash_packet(p);

                if shreds_received.get(&hash).is_none() {
                    shreds_received.put(hash, ());
                    p.meta.discard = false;
                    modify(p);
                } else {
                    stats.duplicate_shred += 1;
                }
            } else {
                stats.slot_out_of_range += 1;
            }
        }
    }

    // updates packets received on a channel and sends them on another channel
    fn modify_packets<F>(
        recvr: PacketReceiver,
        sendr: PacketSender,
        bank_forks: Option<Arc<RwLock<BankForks>>>,
        name: &'static str,
        modify: F,
    ) where
        F: Fn(&mut Packet),
    {
        let mut shreds_received = LruCache::new(DEFAULT_LRU_SIZE);
        let mut last_updated = Instant::now();

        // In the case of bank_forks=None, setup to accept any slot range
        let mut last_root = 0;
        let mut last_slot = std::u64::MAX;
        let mut slots_per_epoch = 0;

        let mut last_stats = Instant::now();
        let mut stats = ShredFetchStats::default();
        let mut packet_hasher = PacketHasher::default();

        while let Some(mut p) = recvr.iter().next() {
            if last_updated.elapsed().as_millis() as u64 > DEFAULT_MS_PER_SLOT {
                last_updated = Instant::now();
                packet_hasher.reset();
                shreds_received.clear();
                if let Some(bank_forks) = bank_forks.as_ref() {
                    let bank_forks_r = bank_forks.read().unwrap();
                    last_root = bank_forks_r.root();
                    let working_bank = bank_forks_r.working_bank();
                    last_slot = working_bank.slot();
                    let root_bank = bank_forks_r.root_bank();
                    slots_per_epoch = root_bank.get_slots_in_epoch(root_bank.epoch());
                }
            }
            stats.shred_count += p.packets.len();
            p.packets.iter_mut().for_each(|mut packet| {
                Self::process_packet(
                    &mut packet,
                    &mut shreds_received,
                    &mut stats,
                    last_root,
                    last_slot,
                    slots_per_epoch,
                    &modify,
                    &packet_hasher,
                );
            });
            if last_stats.elapsed().as_millis() > 1000 {
                datapoint_info!(
                    name,
                    ("index_overrun", stats.index_overrun, i64),
                    ("shred_count", stats.shred_count, i64),
                    ("slot_bad_deserialize", stats.slot_bad_deserialize, i64),
                    ("index_bad_deserialize", stats.index_bad_deserialize, i64),
                    ("index_out_of_bounds", stats.index_out_of_bounds, i64),
                    ("slot_out_of_range", stats.slot_out_of_range, i64),
                    ("duplicate_shred", stats.duplicate_shred, i64),
                );
                stats = ShredFetchStats::default();
                last_stats = Instant::now();
            }
            if sendr.send(p).is_err() {
                break;
            }
        }
    }

    fn packet_modifier<F>(
        sockets: Vec<Arc<UdpSocket>>,
        exit: &Arc<AtomicBool>,
        sender: PacketSender,
        recycler: Recycler<PinnedVec<Packet>>,
        bank_forks: Option<Arc<RwLock<BankForks>>>,
        name: &'static str,
        modify: F,
    ) -> (Vec<JoinHandle<()>>, JoinHandle<()>)
    where
        F: Fn(&mut Packet) + Send + 'static,
    {
        let (packet_sender, packet_receiver) = channel();
        let streamers = sockets
            .into_iter()
            .map(|s| {
                streamer::receiver(
                    s,
                    &exit,
                    packet_sender.clone(),
                    recycler.clone(),
                    "packet_modifier",
                    1,
                )
            })
            .collect();

        let modifier_hdl = Builder::new()
            .name("solana-tvu-fetch-stage-packet-modifier".to_string())
            .spawn(move || Self::modify_packets(packet_receiver, sender, bank_forks, name, modify))
            .unwrap();
        (streamers, modifier_hdl)
    }

    pub fn new(
        sockets: Vec<Arc<UdpSocket>>,
        forward_sockets: Vec<Arc<UdpSocket>>,
        repair_socket: Arc<UdpSocket>,
        sender: &PacketSender,
        bank_forks: Option<Arc<RwLock<BankForks>>>,
        exit: &Arc<AtomicBool>,
        limit: Option<u32>,
    ) -> Self {
        let recycler: PacketsRecycler =
            Recycler::warmed(100, 1024, limit, "shred_fetch_stage_recycler_shrink");

        let (mut tvu_threads, tvu_filter) = Self::packet_modifier(
            sockets,
            &exit,
            sender.clone(),
            recycler.clone(),
            bank_forks.clone(),
            "shred_fetch",
            |_| {},
        );

        let (tvu_forwards_threads, fwd_thread_hdl) = Self::packet_modifier(
            forward_sockets,
            &exit,
            sender.clone(),
            recycler.clone(),
            bank_forks.clone(),
            "shred_fetch_tvu_forwards",
            |p| p.meta.forward = true,
        );

        let (repair_receiver, repair_handler) = Self::packet_modifier(
            vec![repair_socket],
            &exit,
            sender.clone(),
            recycler,
            bank_forks,
            "shred_fetch_repair",
            |p| p.meta.repair = true,
        );

        tvu_threads.extend(tvu_forwards_threads.into_iter());
        tvu_threads.extend(repair_receiver.into_iter());
        tvu_threads.push(tvu_filter);
        tvu_threads.push(fwd_thread_hdl);
        tvu_threads.push(repair_handler);

        Self {
            thread_hdls: tvu_threads,
        }
    }

    pub fn join(self) -> thread::Result<()> {
        for thread_hdl in self.thread_hdls {
            thread_hdl.join()?;
        }
        Ok(())
    }
}

#[cfg(test)]
mod tests {
    use super::*;
    use solana_ledger::blockstore::MAX_DATA_SHREDS_PER_SLOT;
    use solana_ledger::shred::Shred;

    #[test]
    fn test_data_code_same_index() {
        solana_logger::setup();
        let mut shreds_received = LruCache::new(DEFAULT_LRU_SIZE);
        let mut packet = Packet::default();
        let mut stats = ShredFetchStats::default();

        let slot = 1;
        let shred = Shred::new_from_data(
            slot, 3,    // shred index
            0,    // parent offset
            None, // data
            true, // is_last_in_fec_set
            true, // is_last_in_slot
            0,    // reference_tick
            0,    // version
            3,    // fec_set_index
        );
        shred.copy_to_packet(&mut packet);

        let hasher = PacketHasher::default();

        let last_root = 0;
        let last_slot = 100;
        let slots_per_epoch = 10;
        ShredFetchStage::process_packet(
            &mut packet,
            &mut shreds_received,
            &mut stats,
            last_root,
            last_slot,
            slots_per_epoch,
            &|_p| {},
            &hasher,
        );
        assert!(!packet.meta.discard);
<<<<<<< HEAD

        let coding = solana_ledger::shred::Shredder::generate_coding_shreds(1.0f32, &[shred], 1);
=======
        let coding = solana_ledger::shred::Shredder::generate_coding_shreds(
            &[shred],
            false, // is_last_in_slot
        );
>>>>>>> 7759210f
        coding[0].copy_to_packet(&mut packet);
        ShredFetchStage::process_packet(
            &mut packet,
            &mut shreds_received,
            &mut stats,
            last_root,
            last_slot,
            slots_per_epoch,
            &|_p| {},
            &hasher,
        );
        assert!(!packet.meta.discard);
    }

    #[test]
    fn test_shred_filter() {
        solana_logger::setup();
        let mut shreds_received = LruCache::new(DEFAULT_LRU_SIZE);
        let mut packet = Packet::default();
        let mut stats = ShredFetchStats::default();
        let last_root = 0;
        let last_slot = 100;
        let slots_per_epoch = 10;

        let hasher = PacketHasher::default();

        // packet size is 0, so cannot get index
        ShredFetchStage::process_packet(
            &mut packet,
            &mut shreds_received,
            &mut stats,
            last_root,
            last_slot,
            slots_per_epoch,
            &|_p| {},
            &hasher,
        );
        assert_eq!(stats.index_overrun, 1);
        assert!(packet.meta.discard);
        let shred = Shred::new_from_data(1, 3, 0, None, true, true, 0, 0, 0);
        shred.copy_to_packet(&mut packet);

        // rejected slot is 1, root is 3
        ShredFetchStage::process_packet(
            &mut packet,
            &mut shreds_received,
            &mut stats,
            3,
            last_slot,
            slots_per_epoch,
            &|_p| {},
            &hasher,
        );
        assert!(packet.meta.discard);

        // Accepted for 1,3
        ShredFetchStage::process_packet(
            &mut packet,
            &mut shreds_received,
            &mut stats,
            last_root,
            last_slot,
            slots_per_epoch,
            &|_p| {},
            &hasher,
        );
        assert!(!packet.meta.discard);

        // shreds_received should filter duplicate
        ShredFetchStage::process_packet(
            &mut packet,
            &mut shreds_received,
            &mut stats,
            last_root,
            last_slot,
            slots_per_epoch,
            &|_p| {},
            &hasher,
        );
        assert!(packet.meta.discard);

        let shred = Shred::new_from_data(1_000_000, 3, 0, None, true, true, 0, 0, 0);
        shred.copy_to_packet(&mut packet);

        // Slot 1 million is too high
        ShredFetchStage::process_packet(
            &mut packet,
            &mut shreds_received,
            &mut stats,
            last_root,
            last_slot,
            slots_per_epoch,
            &|_p| {},
            &hasher,
        );
        assert!(packet.meta.discard);

        let index = MAX_DATA_SHREDS_PER_SLOT as u32;
        let shred = Shred::new_from_data(5, index, 0, None, true, true, 0, 0, 0);
        shred.copy_to_packet(&mut packet);
        ShredFetchStage::process_packet(
            &mut packet,
            &mut shreds_received,
            &mut stats,
            last_root,
            last_slot,
            slots_per_epoch,
            &|_p| {},
            &hasher,
        );
        assert!(packet.meta.discard);
    }
}<|MERGE_RESOLUTION|>--- conflicted
+++ resolved
@@ -264,15 +264,10 @@
             &hasher,
         );
         assert!(!packet.meta.discard);
-<<<<<<< HEAD
-
-        let coding = solana_ledger::shred::Shredder::generate_coding_shreds(1.0f32, &[shred], 1);
-=======
         let coding = solana_ledger::shred::Shredder::generate_coding_shreds(
             &[shred],
             false, // is_last_in_slot
         );
->>>>>>> 7759210f
         coding[0].copy_to_packet(&mut packet);
         ShredFetchStage::process_packet(
             &mut packet,
