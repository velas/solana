<<<<<<< HEAD
use crate::{
    latest_validator_votes_for_frozen_banks::LatestValidatorVotesForFrozenBanks,
    progress_map::{LockoutIntervals, ProgressMap},
};
use chrono::prelude::*;
use solana_ledger::{ancestor_iterator::AncestorIterator, blockstore::Blockstore, blockstore_db};
use solana_measure::measure::Measure;
use solana_runtime::{
    bank::Bank, bank_forks::BankForks, commitment::VOTE_THRESHOLD_SIZE,
    vote_account::ArcVoteAccount,
};
use solana_sdk::{
    clock::{Slot, UnixTimestamp},
    hash::Hash,
    instruction::Instruction,
    pubkey::Pubkey,
    signature::{Keypair, Signature, Signer},
    slot_history::{Check, SlotHistory},
};
use solana_vote_program::{
    vote_instruction,
    vote_state::{BlockTimestamp, Lockout, Vote, VoteState, MAX_LOCKOUT_HISTORY},
};
use std::{
    cmp::Ordering,
    collections::{HashMap, HashSet},
    fs::{self, File},
    io::BufReader,
    ops::{
        Bound::{Included, Unbounded},
        Deref,
=======
use {
    crate::{
        heaviest_subtree_fork_choice::HeaviestSubtreeForkChoice,
        latest_validator_votes_for_frozen_banks::LatestValidatorVotesForFrozenBanks,
        progress_map::{LockoutIntervals, ProgressMap},
        tower_storage::{SavedTower, TowerStorage},
    },
    chrono::prelude::*,
    solana_ledger::{ancestor_iterator::AncestorIterator, blockstore::Blockstore, blockstore_db},
    solana_runtime::{
        bank::Bank, bank_forks::BankForks, commitment::VOTE_THRESHOLD_SIZE,
        vote_account::VoteAccount,
    },
    solana_sdk::{
        clock::{Slot, UnixTimestamp},
        hash::Hash,
        instruction::Instruction,
        pubkey::Pubkey,
        signature::Keypair,
        slot_history::{Check, SlotHistory},
    },
    solana_vote_program::{
        vote_instruction,
        vote_state::{BlockTimestamp, Lockout, Vote, VoteState, MAX_LOCKOUT_HISTORY},
    },
    std::{
        cmp::Ordering,
        collections::{HashMap, HashSet},
        ops::{
            Bound::{Included, Unbounded},
            Deref,
        },
>>>>>>> 3ac7e043
    },
    thiserror::Error,
};

#[derive(PartialEq, Clone, Debug, AbiExample)]
pub enum SwitchForkDecision {
    SwitchProof(Hash),
    SameFork,
    FailedSwitchThreshold(u64, u64),
    FailedSwitchDuplicateRollback(Slot),
}

impl SwitchForkDecision {
    pub fn to_vote_instruction(
        &self,
        vote: Vote,
        vote_account_pubkey: &Pubkey,
        authorized_voter_pubkey: &Pubkey,
    ) -> Option<Instruction> {
        match self {
            SwitchForkDecision::FailedSwitchThreshold(_, total_stake) => {
                assert_ne!(*total_stake, 0);
                None
            }
            SwitchForkDecision::FailedSwitchDuplicateRollback(_) => None,
            SwitchForkDecision::SameFork => Some(vote_instruction::vote(
                vote_account_pubkey,
                authorized_voter_pubkey,
                vote,
            )),
            SwitchForkDecision::SwitchProof(switch_proof_hash) => {
                Some(vote_instruction::vote_switch(
                    vote_account_pubkey,
                    authorized_voter_pubkey,
                    vote,
                    *switch_proof_hash,
                ))
            }
        }
    }

    pub fn can_vote(&self) -> bool {
        match self {
            SwitchForkDecision::FailedSwitchThreshold(_, _) => false,
            SwitchForkDecision::FailedSwitchDuplicateRollback(_) => false,
            SwitchForkDecision::SameFork => true,
            SwitchForkDecision::SwitchProof(_) => true,
        }
    }
}

pub const VOTE_THRESHOLD_DEPTH: usize = 8;
pub const SWITCH_FORK_THRESHOLD: f64 = 0.38;

pub type Result<T> = std::result::Result<T, TowerError>;

pub type Stake = u64;
pub type VotedStakes = HashMap<Slot, Stake>;
pub type PubkeyVotes = Vec<(Pubkey, Slot)>;

// lint warning "bank_weight is never read"
#[allow(dead_code)]
pub(crate) struct ComputedBankState {
    pub voted_stakes: VotedStakes,
    pub total_stake: Stake,
    pub bank_weight: u128,
    // Tree of intervals of lockouts of the form [slot, slot + slot.lockout],
    // keyed by end of the range
    pub lockout_intervals: LockoutIntervals,
    pub my_latest_landed_vote: Option<Slot>,
}

#[frozen_abi(digest = "GMs1FxKteU7K4ZFRofMBqNhBpM4xkPVxfYod6R8DQmpT")]
#[derive(Clone, Serialize, Deserialize, Debug, PartialEq, AbiExample)]
pub struct Tower {
    pub(crate) node_pubkey: Pubkey,
    threshold_depth: usize,
    threshold_size: f64,
    vote_state: VoteState,
    last_vote: Vote,
<<<<<<< HEAD
    #[serde(skip)]
    // The blockhash used in the last vote transaction, may or may not equal the
    // blockhash of the voted block itself, depending if the vote slot was refreshed.
    // For instance, a vote for slot 5, may be refreshed/resubmitted for inclusion in
    //  block 10, in  which case `last_vote_tx_blockhash` equals the blockhash of 10, not 5.
    last_vote_tx_blockhash: Hash,
    last_timestamp: BlockTimestamp,
=======
>>>>>>> 3ac7e043
    #[serde(skip)]
    // The blockhash used in the last vote transaction, may or may not equal the
    // blockhash of the voted block itself, depending if the vote slot was refreshed.
    // For instance, a vote for slot 5, may be refreshed/resubmitted for inclusion in
    //  block 10, in  which case `last_vote_tx_blockhash` equals the blockhash of 10, not 5.
    last_vote_tx_blockhash: Hash,
    last_timestamp: BlockTimestamp,
    #[serde(skip)]
    // Restored last voted slot which cannot be found in SlotHistory at replayed root
    // (This is a special field for slashing-free validator restart with edge cases).
    // This could be emptied after some time; but left intact indefinitely for easier
    // implementation
    // Further, stray slot can be stale or not. `Stale` here means whether given
    // bank_forks (=~ ledger) lacks the slot or not.
    stray_restored_slot: Option<Slot>,
    #[serde(skip)]
    pub last_switch_threshold_check: Option<(Slot, SwitchForkDecision)>,
}

impl Default for Tower {
    fn default() -> Self {
        let mut tower = Self {
            node_pubkey: Pubkey::default(),
            threshold_depth: VOTE_THRESHOLD_DEPTH,
            threshold_size: VOTE_THRESHOLD_SIZE,
            vote_state: VoteState::default(),
            last_vote: Vote::default(),
            last_timestamp: BlockTimestamp::default(),
            last_vote_tx_blockhash: Hash::default(),
<<<<<<< HEAD
            path: PathBuf::default(),
            tmp_path: PathBuf::default(),
=======
>>>>>>> 3ac7e043
            stray_restored_slot: Option::default(),
            last_switch_threshold_check: Option::default(),
        };
        // VoteState::root_slot is ensured to be Some in Tower
        tower.vote_state.root_slot = Some(Slot::default());
        tower
    }
}

impl Tower {
    pub fn new(
        node_pubkey: &Pubkey,
        vote_account_pubkey: &Pubkey,
        root: Slot,
        bank: &Bank,
    ) -> Self {
<<<<<<< HEAD
        let path = Self::get_filename(path, node_pubkey);
        let tmp_path = Self::get_tmp_filename(&path);
        let mut tower = Self {
=======
        let mut tower = Tower {
>>>>>>> 3ac7e043
            node_pubkey: *node_pubkey,
            ..Tower::default()
        };
        tower.initialize_lockouts_from_bank(vote_account_pubkey, root, bank);
        tower
    }

    #[cfg(test)]
    pub fn new_for_tests(threshold_depth: usize, threshold_size: f64) -> Self {
        Self {
            threshold_depth,
            threshold_size,
            ..Tower::default()
        }
    }

    pub fn new_from_bankforks(
        bank_forks: &BankForks,
        node_pubkey: &Pubkey,
        vote_account: &Pubkey,
    ) -> Self {
        let root_bank = bank_forks.root_bank();
        let (_progress, heaviest_subtree_fork_choice) =
            crate::replay_stage::ReplayStage::initialize_progress_and_fork_choice(
                root_bank.deref(),
                bank_forks.frozen_banks().values().cloned().collect(),
<<<<<<< HEAD
                my_pubkey,
=======
                node_pubkey,
>>>>>>> 3ac7e043
                vote_account,
            );
        let root = root_bank.slot();

        let (best_slot, best_hash) = heaviest_subtree_fork_choice.best_overall_slot();
        let heaviest_bank = bank_forks
            .get_with_checked_hash((best_slot, best_hash))
            .expect(
                "The best overall slot must be one of `frozen_banks` which all exist in bank_forks",
            )
            .clone();

<<<<<<< HEAD
        Self::new(my_pubkey, vote_account, root, &heaviest_bank, ledger_path)
    }

    pub(crate) fn collect_vote_lockouts<F>(
=======
        Self::new(node_pubkey, vote_account, root, &heaviest_bank)
    }

    pub(crate) fn collect_vote_lockouts(
>>>>>>> 3ac7e043
        vote_account_pubkey: &Pubkey,
        bank_slot: Slot,
        vote_accounts: &HashMap<Pubkey, (/*stake:*/ u64, VoteAccount)>,
        ancestors: &HashMap<Slot, HashSet<Slot>>,
        get_frozen_hash: impl Fn(Slot) -> Option<Hash>,
        latest_validator_votes_for_frozen_banks: &mut LatestValidatorVotesForFrozenBanks,
<<<<<<< HEAD
    ) -> ComputedBankState
    where
        F: IntoIterator<Item = (Pubkey, (u64, ArcVoteAccount))>,
    {
=======
    ) -> ComputedBankState {
>>>>>>> 3ac7e043
        let mut vote_slots = HashSet::new();
        let mut voted_stakes = HashMap::new();
        let mut total_stake = 0;
        let mut bank_weight = 0;
        // Tree of intervals of lockouts of the form [slot, slot + slot.lockout],
        // keyed by end of the range
        let mut lockout_intervals = LockoutIntervals::new();
        let mut my_latest_landed_vote = None;
<<<<<<< HEAD
        for (key, (voted_stake, account)) in vote_accounts {
=======
        for (&key, (voted_stake, account)) in vote_accounts.iter() {
            let voted_stake = *voted_stake;
>>>>>>> 3ac7e043
            if voted_stake == 0 {
                continue;
            }
            trace!("{} {} with stake {}", vote_account_pubkey, key, voted_stake);
            let mut vote_state = match account.vote_state().as_ref() {
                Err(_) => {
                    datapoint_warn!(
                        "tower_warn",
                        (
                            "warn",
                            format!("Unable to get vote_state from account {}", key),
                            String
                        ),
                    );
                    continue;
                }
                Ok(vote_state) => vote_state.clone(),
            };
            for vote in &vote_state.votes {
                lockout_intervals
                    .entry(vote.last_locked_out_slot())
                    .or_insert_with(Vec::new)
                    .push((vote.slot, key));
            }

            if key == *vote_account_pubkey {
                my_latest_landed_vote = vote_state.nth_recent_vote(0).map(|v| v.slot);
                debug!("vote state {:?}", vote_state);
                debug!(
                    "observed slot {}",
                    vote_state.nth_recent_vote(0).map(|v| v.slot).unwrap_or(0) as i64
                );
                debug!("observed root {}", vote_state.root_slot.unwrap_or(0) as i64);
                datapoint_info!(
                    "tower-observed",
                    (
                        "slot",
                        vote_state.nth_recent_vote(0).map(|v| v.slot).unwrap_or(0),
                        i64
                    ),
                    ("root", vote_state.root_slot.unwrap_or(0), i64)
                );
            }
            let start_root = vote_state.root_slot;

            // Add the last vote to update the `heaviest_subtree_fork_choice`
            if let Some(last_landed_voted_slot) = vote_state.last_voted_slot() {
                latest_validator_votes_for_frozen_banks.check_add_vote(
                    key,
                    last_landed_voted_slot,
                    get_frozen_hash(last_landed_voted_slot),
                    true,
                );
            }

            vote_state.process_slot_vote_unchecked(bank_slot);

            for vote in &vote_state.votes {
                bank_weight += vote.lockout() as u128 * voted_stake as u128;
                vote_slots.insert(vote.slot);
            }

            if start_root != vote_state.root_slot {
                if let Some(root) = start_root {
                    let vote = Lockout {
                        confirmation_count: MAX_LOCKOUT_HISTORY as u32,
                        slot: root,
                    };
                    trace!("ROOT: {}", vote.slot);
                    bank_weight += vote.lockout() as u128 * voted_stake as u128;
                    vote_slots.insert(vote.slot);
                }
            }
            if let Some(root) = vote_state.root_slot {
                let vote = Lockout {
                    confirmation_count: MAX_LOCKOUT_HISTORY as u32,
                    slot: root,
                };
                bank_weight += vote.lockout() as u128 * voted_stake as u128;
                vote_slots.insert(vote.slot);
            }

            // The last vote in the vote stack is a simulated vote on bank_slot, which
            // we added to the vote stack earlier in this function by calling process_vote().
            // We don't want to update the ancestors stakes of this vote b/c it does not
            // represent an actual vote by the validator.

            // Note: It should not be possible for any vote state in this bank to have
            // a vote for a slot >= bank_slot, so we are guaranteed that the last vote in
            // this vote stack is the simulated vote, so this fetch should be sufficient
            // to find the last unsimulated vote.
            assert_eq!(
                vote_state.nth_recent_vote(0).map(|l| l.slot),
                Some(bank_slot)
            );
            if let Some(vote) = vote_state.nth_recent_vote(1) {
                // Update all the parents of this last vote with the stake of this vote account
                Self::update_ancestor_voted_stakes(
                    &mut voted_stakes,
                    vote.slot,
                    voted_stake,
                    ancestors,
                );
            }
            total_stake += voted_stake;
        }

        // TODO: populate_ancestor_voted_stakes only adds zeros. Comment why
        // that is necessary (if so).
        Self::populate_ancestor_voted_stakes(&mut voted_stakes, vote_slots, ancestors);
        ComputedBankState {
            voted_stakes,
            total_stake,
            bank_weight,
            lockout_intervals,
            my_latest_landed_vote,
        }
    }

    pub fn is_slot_confirmed(
        &self,
        slot: Slot,
        voted_stakes: &VotedStakes,
        total_stake: Stake,
    ) -> bool {
        voted_stakes
            .get(&slot)
            .map(|stake| (*stake as f64 / total_stake as f64) > self.threshold_size)
            .unwrap_or(false)
    }

    pub fn tower_slots(&self) -> Vec<Slot> {
<<<<<<< HEAD
        self.lockouts.tower()
=======
        self.vote_state.tower()
>>>>>>> 3ac7e043
    }

    pub fn last_vote_tx_blockhash(&self) -> Hash {
        self.last_vote_tx_blockhash
    }

    pub fn refresh_last_vote_tx_blockhash(&mut self, new_vote_tx_blockhash: Hash) {
        self.last_vote_tx_blockhash = new_vote_tx_blockhash;
    }

    fn apply_vote_and_generate_vote_diff(
        local_vote_state: &mut VoteState,
        slot: Slot,
        hash: Hash,
        last_voted_slot_in_bank: Option<Slot>,
    ) -> Vote {
        let vote = Vote::new(vec![slot], hash);
        local_vote_state.process_vote_unchecked(&vote);
        let slots = if let Some(last_voted_slot_in_bank) = last_voted_slot_in_bank {
            local_vote_state
                .votes
                .iter()
                .map(|v| v.slot)
                .skip_while(|s| *s <= last_voted_slot_in_bank)
                .collect()
        } else {
            local_vote_state.votes.iter().map(|v| v.slot).collect()
        };
        trace!(
            "new vote with {:?} {:?} {:?}",
            last_voted_slot_in_bank,
            slots,
            local_vote_state.votes
        );
        Vote::new(slots, hash)
    }

    pub fn last_voted_slot_in_bank(bank: &Bank, vote_account_pubkey: &Pubkey) -> Option<Slot> {
        let (_stake, vote_account) = bank.get_vote_account(vote_account_pubkey)?;
        let slot = vote_account.vote_state().as_ref().ok()?.last_voted_slot();
        slot
    }

    pub fn record_bank_vote(&mut self, bank: &Bank, vote_account_pubkey: &Pubkey) -> Option<Slot> {
        let last_voted_slot_in_bank = Self::last_voted_slot_in_bank(bank, vote_account_pubkey);

        // Returns the new root if one is made after applying a vote for the given bank to
<<<<<<< HEAD
        // `self.lockouts`
=======
        // `self.vote_state`
>>>>>>> 3ac7e043
        self.record_bank_vote_and_update_lockouts(bank.slot(), bank.hash(), last_voted_slot_in_bank)
    }

    fn record_bank_vote_and_update_lockouts(
        &mut self,
        vote_slot: Slot,
        vote_hash: Hash,
        last_voted_slot_in_bank: Option<Slot>,
    ) -> Option<Slot> {
        trace!("{} record_vote for {}", self.node_pubkey, vote_slot);
        let old_root = self.root();
        let mut new_vote = Self::apply_vote_and_generate_vote_diff(
<<<<<<< HEAD
            &mut self.lockouts,
=======
            &mut self.vote_state,
>>>>>>> 3ac7e043
            vote_slot,
            vote_hash,
            last_voted_slot_in_bank,
        );

        new_vote.timestamp = self.maybe_timestamp(self.last_vote.last_voted_slot().unwrap_or(0));
        self.last_vote = new_vote;

        let new_root = self.root();

        datapoint_info!(
            "tower-vote",
            ("latest", vote_slot, i64),
            ("root", new_root, i64)
        );
        if old_root != new_root {
            Some(new_root)
        } else {
            None
        }
    }

    #[cfg(test)]
    pub fn record_vote(&mut self, slot: Slot, hash: Hash) -> Option<Slot> {
        self.record_bank_vote_and_update_lockouts(slot, hash, self.last_voted_slot())
    }

    pub fn last_voted_slot(&self) -> Option<Slot> {
        self.last_vote.last_voted_slot()
    }

    pub fn last_voted_slot_hash(&self) -> Option<(Slot, Hash)> {
        self.last_vote.last_voted_slot_hash()
    }

    pub fn stray_restored_slot(&self) -> Option<Slot> {
        self.stray_restored_slot
    }

    pub fn last_vote(&mut self) -> Vote {
        self.last_vote.clone()
    }

    fn maybe_timestamp(&mut self, current_slot: Slot) -> Option<UnixTimestamp> {
        if current_slot > self.last_timestamp.slot
            || self.last_timestamp.slot == 0 && current_slot == self.last_timestamp.slot
        {
            let timestamp = Utc::now().timestamp();
            if timestamp >= self.last_timestamp.timestamp {
                self.last_timestamp = BlockTimestamp {
                    slot: current_slot,
                    timestamp,
                };
                return Some(timestamp);
            }
        }
        None
    }

    // root may be forcibly set by arbitrary replay root slot, for example from a root
    // after replaying a snapshot.
    // Also, tower.root() couldn't be None; initialize_lockouts() ensures that.
    // Conceptually, every tower must have been constructed from a concrete starting point,
    // which establishes the origin of trust (i.e. root) whether booting from genesis (slot 0) or
    // snapshot (slot N). In other words, there should be no possibility a Tower doesn't have
    // root, unlike young vote accounts.
    pub fn root(&self) -> Slot {
        self.vote_state.root_slot.unwrap()
    }

    // a slot is recent if it's newer than the last vote we have
    pub fn is_recent(&self, slot: Slot) -> bool {
        if let Some(last_voted_slot) = self.vote_state.last_voted_slot() {
            if slot <= last_voted_slot {
                return false;
            }
        }
        true
    }

    pub fn has_voted(&self, slot: Slot) -> bool {
        for vote in &self.vote_state.votes {
            if slot == vote.slot {
                return true;
            }
        }
        false
    }

    pub fn is_locked_out(&self, slot: Slot, ancestors: &HashSet<Slot>) -> bool {
        if !self.is_recent(slot) {
            return true;
        }

        // Check if a slot is locked out by simulating adding a vote for that
        // slot to the current lockouts to pop any expired votes. If any of the
        // remaining voted slots are on a different fork from the checked slot,
        // it's still locked out.
        let mut vote_state = self.vote_state.clone();
        vote_state.process_slot_vote_unchecked(slot);
        for vote in &vote_state.votes {
            if slot != vote.slot && !ancestors.contains(&vote.slot) {
                return true;
            }
        }

        if let Some(root_slot) = vote_state.root_slot {
            if slot != root_slot {
                // This case should never happen because bank forks purges all
                // non-descendants of the root every time root is set
                assert!(
                    ancestors.contains(&root_slot),
                    "ancestors: {:?}, slot: {} root: {}",
                    ancestors,
                    slot,
                    root_slot
                );
            }
        }

        false
    }

    fn is_candidate_slot_descendant_of_last_vote(
        candidate_slot: Slot,
        last_voted_slot: Slot,
        ancestors: &HashMap<Slot, HashSet<u64>>,
    ) -> Option<bool> {
        ancestors
            .get(&candidate_slot)
            .map(|candidate_slot_ancestors| candidate_slot_ancestors.contains(&last_voted_slot))
    }

    #[allow(clippy::too_many_arguments)]
    fn make_check_switch_threshold_decision(
        &self,
        switch_slot: Slot,
        ancestors: &HashMap<Slot, HashSet<u64>>,
        descendants: &HashMap<Slot, HashSet<u64>>,
        progress: &ProgressMap,
        total_stake: u64,
        epoch_vote_accounts: &HashMap<Pubkey, (u64, VoteAccount)>,
        latest_validator_votes_for_frozen_banks: &LatestValidatorVotesForFrozenBanks,
        heaviest_subtree_fork_choice: &HeaviestSubtreeForkChoice,
    ) -> SwitchForkDecision {
        self.last_voted_slot_hash()
            .map(|(last_voted_slot, last_voted_hash)| {
                let root = self.root();
                let empty_ancestors = HashSet::default();
                let empty_ancestors_due_to_minor_unsynced_ledger = || {
                    // This condition (stale stray last vote) shouldn't occur under normal validator
                    // operation, indicating something unusual happened.
                    // This condition could be introduced by manual ledger mishandling,
                    // validator SEGV, OS/HW crash, or plain No Free Space FS error.

                    // However, returning empty ancestors as a fallback here shouldn't result in
                    // slashing by itself (Note that we couldn't fully preclude any kind of slashing if
                    // the failure was OS or HW level).

                    // Firstly, lockout is ensured elsewhere.

                    // Also, there is no risk of optimistic conf. violation. Although empty ancestors
                    // could result in incorrect (= more than actual) locked_out_stake and
                    // false-positive SwitchProof later in this function, there should be no such a
                    // heavier fork candidate, first of all, if the last vote (or any of its
                    // unavailable ancestors) were already optimistically confirmed.
                    // The only exception is that other validator is already violating it...
                    if self.is_first_switch_check() && switch_slot < last_voted_slot {
                        // `switch < last` is needed not to warn! this message just because of using
                        // newer snapshots on validator restart
                        let message = format!(
                          "bank_forks doesn't have corresponding data for the stray restored \
                           last vote({}), meaning some inconsistency between saved tower and ledger.",
                          last_voted_slot
                        );
                        warn!("{}", message);
                        datapoint_warn!("tower_warn", ("warn", message, String));
                    }
                    &empty_ancestors
                };

                let suspended_decision_due_to_major_unsynced_ledger = || {
                    // This peculiar corner handling is needed mainly for a tower which is newer than
                    // blockstore. (Yeah, we tolerate it for ease of maintaining validator by operators)
                    // This condition could be introduced by manual ledger mishandling,
                    // validator SEGV, OS/HW crash, or plain No Free Space FS error.

                    // When we're in this clause, it basically means validator is badly running
                    // with a future tower while replaying past slots, especially problematic is
                    // last_voted_slot.
                    // So, don't re-vote on it by returning pseudo FailedSwitchThreshold, otherwise
                    // there would be slashing because of double vote on one of last_vote_ancestors.
                    // (Well, needless to say, re-creating the duplicate block must be handled properly
                    // at the banking stage: https://github.com/solana-labs/solana/issues/8232)
                    //
                    // To be specific, the replay stage is tricked into a false perception where
                    // last_vote_ancestors is AVAILABLE for descendant-of-`switch_slot`,  stale, and
                    // stray slots (which should always be empty_ancestors).
                    //
                    // This is covered by test_future_tower_* in local_cluster
                    SwitchForkDecision::FailedSwitchThreshold(0, total_stake)
                };

                let rollback_due_to_to_to_duplicate_ancestor = |latest_duplicate_ancestor| {
                    SwitchForkDecision::FailedSwitchDuplicateRollback(latest_duplicate_ancestor)
                };

<<<<<<< HEAD
=======
                // `heaviest_subtree_fork_choice` entries are not cleaned by duplicate block purging/rollback logic,
                // so this is safe to check here. We return here if the last voted slot was rolled back/purged due to
                // being a duplicate because `ancestors`/`descendants`/`progress` structurs may be missing this slot due
                // to duplicate purging. This would cause many of the `unwrap()` checks below to fail.
                //
                // TODO: Handle if the last vote is on a dupe, and then we restart. The dupe won't be in
                // heaviest_subtree_fork_choice, so `heaviest_subtree_fork_choice.latest_invalid_ancestor()` will return
                // None, but the last vote will be persisted in tower.
                let switch_hash = progress.get_hash(switch_slot).expect("Slot we're trying to switch to must exist AND be frozen in progress map");
                if let Some(latest_duplicate_ancestor) = heaviest_subtree_fork_choice.latest_invalid_ancestor(&(last_voted_slot, last_voted_hash)) {
                    // We're rolling back because one of the ancestors of the last vote was a duplicate. In this
                    // case, it's acceptable if the switch candidate is one of ancestors of the previous vote,
                    // just fail the switch check because there's no point in voting on an ancestor. ReplayStage
                    // should then have a special case continue building an alternate fork from this ancestor, NOT
                    // the `last_voted_slot`. This is in contrast to usual SwitchFailure where ReplayStage continues to build blocks
                    // on latest vote. See `ReplayStage::select_vote_and_reset_forks()` for more details.
                    if heaviest_subtree_fork_choice.is_strict_ancestor(&(switch_slot, switch_hash), &(last_voted_slot, last_voted_hash)) {
                        return rollback_due_to_to_to_duplicate_ancestor(latest_duplicate_ancestor);
                    } else if progress.get_hash(last_voted_slot).map(|current_slot_hash| current_slot_hash != last_voted_hash).unwrap_or(true) {
                        // Our last vote slot was purged because it was on a duplicate fork, don't continue below
                        // where checks may panic. We allow a freebie vote here that may violate switching
                        // thresholds
                        // TODO: Properly handle this case
                        info!("Allowing switch vote on {:?} because last vote {:?} was rolled back", (switch_slot, switch_hash), (last_voted_slot, last_voted_hash));
                        return SwitchForkDecision::SwitchProof(Hash::default());
                    }
                }

>>>>>>> 3ac7e043
                let last_vote_ancestors =
                    ancestors.get(&last_voted_slot).unwrap_or_else(|| {
                        if self.is_stray_last_vote() {
                            // Unless last vote is stray and stale, ancestors.get(last_voted_slot) must
                            // return Some(_), justifying to panic! here.
                            // Also, adjust_lockouts_after_replay() correctly makes last_voted_slot None,
                            // if all saved votes are ancestors of replayed_root_slot. So this code shouldn't be
                            // touched in that case as well.
                            // In other words, except being stray, all other slots have been voted on while
                            // this validator has been running, so we must be able to fetch ancestors for
                            // all of them.
                            empty_ancestors_due_to_minor_unsynced_ledger()
                        } else {
                            panic!("no ancestors found with slot: {}", last_voted_slot);
                        }
                    });

                let switch_slot_ancestors = ancestors.get(&switch_slot).unwrap();

                if switch_slot == last_voted_slot || switch_slot_ancestors.contains(&last_voted_slot) {
                    // If the `switch_slot is a descendant of the last vote,
                    // no switching proof is necessary
                    return SwitchForkDecision::SameFork;
                }

                if last_vote_ancestors.contains(&switch_slot) {
                    if self.is_stray_last_vote() {
                        return suspended_decision_due_to_major_unsynced_ledger();
<<<<<<< HEAD
                    } else if let Some(latest_duplicate_ancestor) = progress.latest_unconfirmed_duplicate_ancestor(last_voted_slot) {
                        // We're rolling back because one of the ancestors of the last vote was a duplicate. In this
                        // case, it's acceptable if the switch candidate is one of ancestors of the previous vote,
                        // just fail the switch check because there's no point in voting on an ancestor. ReplayStage
                        // should then have a special case continue building an alternate fork from this ancestor, NOT
                        // the `last_voted_slot`. This is in contrast to usual SwitchFailure where ReplayStage continues to build blocks
                        // on latest vote. See `select_vote_and_reset_forks()` for more details.
                        return rollback_due_to_to_to_duplicate_ancestor(latest_duplicate_ancestor);
=======
>>>>>>> 3ac7e043
                    } else {
                        panic!(
                            "Should never consider switching to ancestor ({}) of last vote: {}, ancestors({:?})",
                            switch_slot,
                            last_voted_slot,
                            last_vote_ancestors,
                        );
                    }
                }

                // By this point, we know the `switch_slot` is on a different fork
                // (is neither an ancestor nor descendant of `last_vote`), so a
                // switching proof is necessary
                let switch_proof = Hash::default();
                let mut locked_out_stake = 0;
                let mut locked_out_vote_accounts = HashSet::new();
                for (candidate_slot, descendants) in descendants.iter() {
                    // 1) Don't consider any banks that haven't been frozen yet
                    //    because the needed stats are unavailable
                    // 2) Only consider lockouts at the latest `frozen` bank
                    //    on each fork, as that bank will contain all the
                    //    lockout intervals for ancestors on that fork as well.
                    // 3) Don't consider lockouts on the `last_vote` itself
                    // 4) Don't consider lockouts on any descendants of
                    //    `last_vote`
                    // 5) Don't consider any banks before the root because
                    //    all lockouts must be ancestors of `last_vote`
                    if !progress.get_fork_stats(*candidate_slot).map(|stats| stats.computed).unwrap_or(false)
                        // If any of the descendants have the `computed` flag set, then there must be a more
                        // recent frozen bank on this fork to use, so we can ignore this one. Otherwise,
                        // even if this bank has descendants, if they have not yet been frozen / stats computed,
                        // then use this bank as a representative for the fork.
                        || descendants.iter().any(|d| progress.get_fork_stats(*d).map(|stats| stats.computed).unwrap_or(false))
                        || *candidate_slot == last_voted_slot
<<<<<<< HEAD
                        || ancestors
                            .get(candidate_slot)
                            .expect(
                                "empty descendants implies this is a child, not parent of root, so must
                                exist in the ancestors map",
                            )
                            .contains(&last_voted_slot)
=======
                        // Ignore if the `candidate_slot` is a descendant of the `last_voted_slot`, since we do not
                        // want to count votes on the same fork.
                        || Self::is_candidate_slot_descendant_of_last_vote(*candidate_slot, last_voted_slot, ancestors).expect("exists in descendants map, so must exist in ancestors map")
>>>>>>> 3ac7e043
                        || *candidate_slot <= root
                    {
                        continue;
                    }

                    // By the time we reach here, any ancestors of the `last_vote`,
                    // should have been filtered out, as they all have a descendant,
                    // namely the `last_vote` itself.
                    assert!(!last_vote_ancestors.contains(candidate_slot));

                    // Evaluate which vote accounts in the bank are locked out
                    // in the interval candidate_slot..last_vote, which means
                    // finding any lockout intervals in the `lockout_intervals` tree
                    // for this bank that contain `last_vote`.
                    let lockout_intervals = &progress
                        .get(candidate_slot)
                        .unwrap()
                        .fork_stats
                        .lockout_intervals;
                    // Find any locked out intervals for vote accounts in this bank with
                    // `lockout_interval_end` >= `last_vote`, which implies they are locked out at
                    // `last_vote` on another fork.
                    for (_lockout_interval_end, intervals_keyed_by_end) in lockout_intervals.range((Included(last_voted_slot), Unbounded)) {
                        for (lockout_interval_start, vote_account_pubkey) in intervals_keyed_by_end {
                            if locked_out_vote_accounts.contains(vote_account_pubkey) {
                                continue;
                            }

                            // Only count lockouts on slots that are:
                            // 1) Not ancestors of `last_vote`, meaning being on different fork
                            // 2) Not from before the current root as we can't determine if
                            // anything before the root was an ancestor of `last_vote` or not
                            if !last_vote_ancestors.contains(lockout_interval_start)
                                // Given a `lockout_interval_start` < root that appears in a
                                // bank for a `candidate_slot`, it must be that `lockout_interval_start`
                                // is an ancestor of the current root, because `candidate_slot` is a
                                // descendant of the current root
                                && *lockout_interval_start > root
                            {
                                let stake = epoch_vote_accounts
                                    .get(vote_account_pubkey)
                                    .map(|(stake, _)| *stake)
                                    .unwrap_or(0);
                                locked_out_stake += stake;
                                if (locked_out_stake as f64 / total_stake as f64) > SWITCH_FORK_THRESHOLD {
                                    return SwitchForkDecision::SwitchProof(switch_proof);
                                }
                                locked_out_vote_accounts.insert(vote_account_pubkey);
                            }
                        }
                    }
                }

                // Check the latest votes for potentially gossip votes that haven't landed yet
                for (vote_account_pubkey, (candidate_latest_frozen_vote, _candidate_latest_frozen_vote_hash)) in latest_validator_votes_for_frozen_banks.max_gossip_frozen_votes() {
                    if locked_out_vote_accounts.contains(&vote_account_pubkey) {
                        continue;
                    }

                    if *candidate_latest_frozen_vote > last_voted_slot
                    &&
                    // Because `candidate_latest_frozen_vote` is the last vote made by some validator
                    // in the cluster for a frozen bank `B` observed through gossip, we may have cleared
                    // that frozen bank `B` because we `set_root(root)` for a `root` on a different fork,
                    // like so:
                    //
                    //    |----------X ------candidate_latest_frozen_vote (frozen)
                    // old root
                    //    |----------new root ----last_voted_slot
                    //
                    // In most cases, because `last_voted_slot` must be a descendant of `root`, then
                    // if `candidate_latest_frozen_vote` is not found in the ancestors/descendants map (recall these
                    // directly reflect the state of BankForks), this implies that `B` was pruned from BankForks
                    // because it was on a different fork than `last_voted_slot`, and thus this vote for `candidate_latest_frozen_vote`
                    // should be safe to count towards the switching proof:
                    //
                    // However, there is also the possibility that `last_voted_slot` is a stray, in which
                    // case we cannot make this conclusion as we do not know the ancestors/descendants
                    // of strays. Hence we err on the side of caution here and ignore this vote. This
                    // is ok because validators voting on different unrooted forks should eventually vote
                    // on some descendant of the root, at which time they can be included in switching proofs.
                    !Self::is_candidate_slot_descendant_of_last_vote(
                        *candidate_latest_frozen_vote, last_voted_slot, ancestors)
                        .unwrap_or(true) {
                        let stake = epoch_vote_accounts
                                .get(vote_account_pubkey)
                                .map(|(stake, _)| *stake)
                                .unwrap_or(0);
                        locked_out_stake += stake;
                        if (locked_out_stake as f64 / total_stake as f64) > SWITCH_FORK_THRESHOLD {
                            return SwitchForkDecision::SwitchProof(switch_proof);
                        }
                        locked_out_vote_accounts.insert(vote_account_pubkey);
                    }
                }

                // We have not detected sufficient lockout past the last voted slot to generate
                // a switching proof
                SwitchForkDecision::FailedSwitchThreshold(locked_out_stake, total_stake)
            })
            .unwrap_or(SwitchForkDecision::SameFork)
    }

    #[allow(clippy::too_many_arguments)]
    pub(crate) fn check_switch_threshold(
        &mut self,
        switch_slot: Slot,
        ancestors: &HashMap<Slot, HashSet<u64>>,
        descendants: &HashMap<Slot, HashSet<u64>>,
        progress: &ProgressMap,
        total_stake: u64,
        epoch_vote_accounts: &HashMap<Pubkey, (u64, VoteAccount)>,
        latest_validator_votes_for_frozen_banks: &LatestValidatorVotesForFrozenBanks,
        heaviest_subtree_fork_choice: &HeaviestSubtreeForkChoice,
    ) -> SwitchForkDecision {
        let decision = self.make_check_switch_threshold_decision(
            switch_slot,
            ancestors,
            descendants,
            progress,
            total_stake,
            epoch_vote_accounts,
            latest_validator_votes_for_frozen_banks,
            heaviest_subtree_fork_choice,
        );
        let new_check = Some((switch_slot, decision.clone()));
        if new_check != self.last_switch_threshold_check {
            trace!(
                "new switch threshold check: slot {}: {:?}",
                switch_slot,
                decision,
            );
            self.last_switch_threshold_check = new_check;
        }
        decision
    }

    fn is_first_switch_check(&self) -> bool {
        self.last_switch_threshold_check.is_none()
    }

    pub fn check_vote_stake_threshold(
        &self,
        slot: Slot,
        voted_stakes: &VotedStakes,
        total_stake: Stake,
    ) -> bool {
        let mut vote_state = self.vote_state.clone();
        vote_state.process_slot_vote_unchecked(slot);
        let vote = vote_state.nth_recent_vote(self.threshold_depth);
        if let Some(vote) = vote {
            if let Some(fork_stake) = voted_stakes.get(&vote.slot) {
                let lockout = *fork_stake as f64 / total_stake as f64;
                trace!(
                    "fork_stake slot: {}, vote slot: {}, lockout: {} fork_stake: {} total_stake: {}",
                    slot, vote.slot, lockout, fork_stake, total_stake
                );
                if vote.confirmation_count as usize > self.threshold_depth {
                    for old_vote in &self.vote_state.votes {
                        if old_vote.slot == vote.slot
                            && old_vote.confirmation_count == vote.confirmation_count
                        {
                            return true;
                        }
                    }
                }
                lockout > self.threshold_size
            } else {
                false
            }
        } else {
            true
        }
    }

    /// Update lockouts for all the ancestors
    pub(crate) fn populate_ancestor_voted_stakes(
        voted_stakes: &mut VotedStakes,
        vote_slots: impl IntoIterator<Item = Slot>,
        ancestors: &HashMap<Slot, HashSet<Slot>>,
    ) {
        // If there's no ancestors, that means this slot must be from before the current root,
        // in which case the lockouts won't be calculated in bank_weight anyways, so ignore
        // this slot
        for vote_slot in vote_slots {
            if let Some(slot_ancestors) = ancestors.get(&vote_slot) {
                voted_stakes.entry(vote_slot).or_default();
                for slot in slot_ancestors {
                    voted_stakes.entry(*slot).or_default();
                }
            }
        }
    }

    /// Update stake for all the ancestors.
    /// Note, stake is the same for all the ancestor.
    fn update_ancestor_voted_stakes(
        voted_stakes: &mut VotedStakes,
        voted_slot: Slot,
        voted_stake: u64,
        ancestors: &HashMap<Slot, HashSet<Slot>>,
    ) {
        // If there's no ancestors, that means this slot must be from
        // before the current root, so ignore this slot
        if let Some(vote_slot_ancestors) = ancestors.get(&voted_slot) {
            *voted_stakes.entry(voted_slot).or_default() += voted_stake;
            for slot in vote_slot_ancestors {
                *voted_stakes.entry(*slot).or_default() += voted_stake;
            }
        }
    }

    fn voted_slots(&self) -> Vec<Slot> {
        self.vote_state
            .votes
            .iter()
            .map(|lockout| lockout.slot)
            .collect()
    }

    pub fn is_stray_last_vote(&self) -> bool {
        if let Some(last_voted_slot) = self.last_voted_slot() {
            if let Some(stray_restored_slot) = self.stray_restored_slot {
                return stray_restored_slot == last_voted_slot;
            }
        }

        false
    }

    // The tower root can be older/newer if the validator booted from a newer/older snapshot, so
    // tower lockouts may need adjustment
    pub fn adjust_lockouts_after_replay(
        mut self,
        replayed_root: Slot,
        slot_history: &SlotHistory,
    ) -> Result<Self> {
        // sanity assertions for roots
        let tower_root = self.root();
        info!(
            "adjusting lockouts (after replay up to {}): {:?} tower root: {} replayed root: {}",
            replayed_root,
            self.voted_slots(),
            tower_root,
            replayed_root,
        );
        assert_eq!(slot_history.check(replayed_root), Check::Found);

        assert!(
            self.last_vote == Vote::default() && self.vote_state.votes.is_empty()
                || self.last_vote != Vote::default() && !self.vote_state.votes.is_empty(),
            "last vote: {:?} vote_state.votes: {:?}",
            self.last_vote,
            self.vote_state.votes
        );

        if let Some(last_voted_slot) = self.last_voted_slot() {
            if tower_root <= replayed_root {
                // Normally, we goes into this clause with possible help of
                // reconcile_blockstore_roots_with_tower()
                if slot_history.check(last_voted_slot) == Check::TooOld {
                    // We could try hard to anchor with other older votes, but opt to simplify the
                    // following logic
                    return Err(TowerError::TooOldTower(
                        last_voted_slot,
                        slot_history.oldest(),
                    ));
                }

                self.adjust_lockouts_with_slot_history(slot_history)?;
                self.initialize_root(replayed_root);
            } else {
                // This should never occur under normal operation.
                // While this validator's voting is suspended this way,
                // suspended_decision_due_to_major_unsynced_ledger() will be also touched.
                let message = format!(
                    "For some reason, we're REPROCESSING slots which has already been \
                     voted and ROOTED by us; \
                     VOTING will be SUSPENDED UNTIL {}!",
                    last_voted_slot,
                );
                error!("{}", message);
                datapoint_error!("tower_error", ("error", message, String));

                // Let's pass-through adjust_lockouts_with_slot_history just for sanitization,
                // using a synthesized SlotHistory.

                let mut warped_slot_history = (*slot_history).clone();
                // Blockstore doesn't have the tower_root slot because of
                // (replayed_root < tower_root) in this else clause, meaning the tower is from
                // the future from the view of blockstore.
                // Pretend the blockstore has the future tower_root to anchor exactly with that
                // slot by adding tower_root to a slot history. The added slot will be newer
                // than all slots in the slot history (remember tower_root > replayed_root),
                // satisfying the slot history invariant.
                // Thus, the whole process will be safe as well because tower_root exists
                // within both tower and slot history, guaranteeing the success of adjustment
                // and retaining all of future votes correctly while sanitizing.
                warped_slot_history.add(tower_root);

                self.adjust_lockouts_with_slot_history(&warped_slot_history)?;
                // don't update root; future tower's root should be kept across validator
                // restarts to continue to show the scary messages at restarts until the next
                // voting.
            }
        } else {
            // This else clause is for newly created tower.
            // initialize_lockouts_from_bank() should ensure the following invariant,
            // otherwise we're screwing something up.
            assert_eq!(tower_root, replayed_root);
        }

        Ok(self)
    }

    fn adjust_lockouts_with_slot_history(&mut self, slot_history: &SlotHistory) -> Result<()> {
        let tower_root = self.root();
        // retained slots will be consisted only from divergent slots
        let mut retain_flags_for_each_vote_in_reverse: Vec<_> =
            Vec::with_capacity(self.vote_state.votes.len());

        let mut still_in_future = true;
        let mut past_outside_history = false;
        let mut checked_slot = None;
        let mut anchored_slot = None;

        let mut slots_in_tower = vec![tower_root];
        slots_in_tower.extend(self.voted_slots());

        // iterate over votes + root (if any) in the newest => oldest order
        // bail out early if bad condition is found
        for slot_in_tower in slots_in_tower.iter().rev() {
            let check = slot_history.check(*slot_in_tower);

            if anchored_slot.is_none() && check == Check::Found {
                anchored_slot = Some(*slot_in_tower);
            } else if anchored_slot.is_some() && check == Check::NotFound {
                // this can't happen unless we're fed with bogus snapshot
                return Err(TowerError::FatallyInconsistent("diverged ancestor?"));
            }

            if still_in_future && check != Check::Future {
                still_in_future = false;
            } else if !still_in_future && check == Check::Future {
                // really odd cases: bad ordered votes?
                return Err(TowerError::FatallyInconsistent("time warped?"));
            }
            if !past_outside_history && check == Check::TooOld {
                past_outside_history = true;
            } else if past_outside_history && check != Check::TooOld {
                // really odd cases: bad ordered votes?
                return Err(TowerError::FatallyInconsistent(
                    "not too old once after got too old?",
                ));
            }

            if let Some(checked_slot) = checked_slot {
                // This is really special, only if tower is initialized and contains
                // a vote for the root, the root slot can repeat only once
                let voting_for_root =
                    *slot_in_tower == checked_slot && *slot_in_tower == tower_root;

                if !voting_for_root {
                    // Unless we're voting since genesis, slots_in_tower must always be older than last checked_slot
                    // including all vote slot and the root slot.
                    assert!(
                        *slot_in_tower < checked_slot,
                        "slot_in_tower({}) < checked_slot({})",
                        *slot_in_tower,
                        checked_slot
                    );
                }
            }

            checked_slot = Some(*slot_in_tower);

            retain_flags_for_each_vote_in_reverse.push(anchored_slot.is_none());
        }

        // Check for errors if not anchored
        info!("adjusted tower's anchored slot: {:?}", anchored_slot);
        if anchored_slot.is_none() {
            // this error really shouldn't happen unless ledger/tower is corrupted
            return Err(TowerError::FatallyInconsistent(
                "no common slot for rooted tower",
            ));
        }

        assert_eq!(
            slots_in_tower.len(),
            retain_flags_for_each_vote_in_reverse.len()
        );
        // pop for the tower root
        retain_flags_for_each_vote_in_reverse.pop();
        let mut retain_flags_for_each_vote =
            retain_flags_for_each_vote_in_reverse.into_iter().rev();

        let original_votes_len = self.vote_state.votes.len();
        self.initialize_lockouts(move |_| retain_flags_for_each_vote.next().unwrap());

        if self.vote_state.votes.is_empty() {
            info!("All restored votes were behind; resetting root_slot and last_vote in tower!");
            // we might not have banks for those votes so just reset.
            // That's because the votes may well past replayed_root
            self.last_vote = Vote::default();
        } else {
            info!(
                "{} restored votes (out of {}) were on different fork or are upcoming votes on unrooted slots: {:?}!",
                self.voted_slots().len(),
                original_votes_len,
                self.voted_slots()
            );

            assert_eq!(
                self.last_vote.last_voted_slot().unwrap(),
                *self.voted_slots().last().unwrap()
            );
            self.stray_restored_slot = Some(self.last_vote.last_voted_slot().unwrap());
        }

        Ok(())
    }

    fn initialize_lockouts_from_bank(
        &mut self,
        vote_account_pubkey: &Pubkey,
        root: Slot,
        bank: &Bank,
    ) {
        if let Some((_stake, vote_account)) = bank.get_vote_account(vote_account_pubkey) {
            self.vote_state = vote_account
                .vote_state()
                .as_ref()
                .expect("vote_account isn't a VoteState?")
                .clone();
            self.initialize_root(root);
            self.initialize_lockouts(|v| v.slot > root);
            trace!(
                "Lockouts in tower for {} is initialized using bank {}",
                self.vote_state.node_pubkey,
                bank.slot(),
            );
        } else {
            self.initialize_root(root);
            info!(
                "vote account({}) not found in bank (slot={})",
                vote_account_pubkey,
                bank.slot()
            );
        }
    }

    fn initialize_lockouts<F: FnMut(&Lockout) -> bool>(&mut self, should_retain: F) {
        self.vote_state.votes.retain(should_retain);
    }

    // Updating root is needed to correctly restore from newly-saved tower for the next
    // boot
    fn initialize_root(&mut self, root: Slot) {
        self.vote_state.root_slot = Some(root);
    }

    pub fn save(&self, tower_storage: &dyn TowerStorage, node_keypair: &Keypair) -> Result<()> {
        let saved_tower = SavedTower::new(self, node_keypair)?;
        tower_storage.store(&saved_tower)?;
        Ok(())
    }

    pub fn restore(tower_storage: &dyn TowerStorage, node_pubkey: &Pubkey) -> Result<Self> {
        let saved_tower = tower_storage.load(node_pubkey)?;
        saved_tower.try_into_tower(node_pubkey)
    }
}

#[derive(Error, Debug)]
pub enum TowerError {
    #[error("IO Error: {0}")]
    IoError(#[from] std::io::Error),

    #[error("Serialization Error: {0}")]
    SerializeError(#[from] bincode::Error),

    #[error("The signature on the saved tower is invalid")]
    InvalidSignature,

    #[error("The tower does not match this validator: {0}")]
    WrongTower(String),

    #[error(
        "The tower is too old: \
        newest slot in tower ({0}) << oldest slot in available history ({1})"
    )]
    TooOldTower(Slot, Slot),

    #[error("The tower is fatally inconsistent with blockstore: {0}")]
    FatallyInconsistent(&'static str),

    #[error("The tower is useless because of new hard fork: {0}")]
    HardFork(Slot),
}

impl TowerError {
    pub fn is_file_missing(&self) -> bool {
        if let TowerError::IoError(io_err) = &self {
            io_err.kind() == std::io::ErrorKind::NotFound
        } else {
            false
        }
    }
}

<<<<<<< HEAD
#[frozen_abi(digest = "Gaxfwvx5MArn52mKZQgzHmDCyn5YfCuTHvp5Et3rFfpp")]
#[derive(Default, Clone, Serialize, Deserialize, Debug, PartialEq, AbiExample)]
pub struct SavedTower {
    signature: Signature,
    data: Vec<u8>,
}

impl SavedTower {
    pub fn new<T: Signer>(tower: &Tower, keypair: &Arc<T>) -> Result<Self> {
        let data = bincode::serialize(tower)?;
        let signature = keypair.sign_message(&data);
        Ok(Self { signature, data })
    }

    pub fn verify(&self, pubkey: &Pubkey) -> bool {
        self.signature.verify(pubkey.as_ref(), &self.data)
    }

    pub fn deserialize(&self) -> Result<Tower> {
        bincode::deserialize(&self.data).map_err(|e| e.into())
    }
}

=======
>>>>>>> 3ac7e043
// Given an untimely crash, tower may have roots that are not reflected in blockstore,
// or the reverse of this.
// That's because we don't impose any ordering guarantee or any kind of write barriers
// between tower (plain old POSIX fs calls) and blockstore (through RocksDB), when
// `ReplayState::handle_votable_bank()` saves tower before setting blockstore roots.
pub fn reconcile_blockstore_roots_with_tower(
    tower: &Tower,
    blockstore: &Blockstore,
) -> blockstore_db::Result<()> {
    let tower_root = tower.root();
    let last_blockstore_root = blockstore.last_root();
    if last_blockstore_root < tower_root {
        // Ensure tower_root itself to exist and be marked as rooted in the blockstore
        // in addition to its ancestors.
        let new_roots: Vec<_> = AncestorIterator::new_inclusive(tower_root, blockstore)
            .take_while(|current| match current.cmp(&last_blockstore_root) {
                Ordering::Greater => true,
                Ordering::Equal => false,
                Ordering::Less => panic!(
                    "couldn't find a last_blockstore_root upwards from: {}!?",
                    tower_root
                ),
            })
            .collect();
        if !new_roots.is_empty() {
            info!(
                "Reconciling slots as root based on tower root: {:?} ({}..{}) ",
                new_roots, tower_root, last_blockstore_root
            );
            blockstore.set_roots(new_roots.iter())?;
        } else {
            // This indicates we're in bad state; but still don't panic here.
            // That's because we might have a chance of recovering properly with
            // newer snapshot.
            warn!(
                "Couldn't find any ancestor slots from tower root ({}) \
                 towards blockstore root ({}); blockstore pruned or only \
                 tower moved into new ledger?",
                tower_root, last_blockstore_root,
            );
        }
    }
    Ok(())
}

#[cfg(test)]
pub mod test {
<<<<<<< HEAD
    use super::*;
    use crate::{
        cluster_info_vote_listener::VoteTracker,
        cluster_slot_state_verifier::{DuplicateSlotsTracker, GossipDuplicateConfirmedSlots},
        cluster_slots::ClusterSlots,
        fork_choice::SelectVoteAndResetForkResult,
        heaviest_subtree_fork_choice::{HeaviestSubtreeForkChoice, SlotHashKey},
        progress_map::{DuplicateStats, ForkProgress},
        replay_stage::{HeaviestForkFailures, ReplayStage},
        unfrozen_gossip_verified_vote_hashes::UnfrozenGossipVerifiedVoteHashes,
    };
    use solana_ledger::{blockstore::make_slot_entries, get_tmp_ledger_path};
    use solana_runtime::{
        accounts_background_service::AbsRequestSender,
        bank::Bank,
        bank_forks::BankForks,
        genesis_utils::{
            create_genesis_config_with_vote_accounts, GenesisConfigInfo, ValidatorVoteKeypairs,
=======
    use {
        super::*,
        crate::{
            fork_choice::ForkChoice, heaviest_subtree_fork_choice::SlotHashKey,
            replay_stage::HeaviestForkFailures, tower_storage::FileTowerStorage,
            vote_simulator::VoteSimulator,
>>>>>>> 3ac7e043
        },
        itertools::Itertools,
        solana_ledger::{blockstore::make_slot_entries, get_tmp_ledger_path},
        solana_runtime::bank::Bank,
        solana_sdk::{
            account::{Account, AccountSharedData, ReadableAccount, WritableAccount},
            clock::Slot,
            hash::Hash,
            pubkey::Pubkey,
            signature::Signer,
            slot_history::SlotHistory,
        },
        solana_vote_program::vote_state::{Vote, VoteStateVersions, MAX_LOCKOUT_HISTORY},
        std::{
            collections::HashMap,
            fs::{remove_file, OpenOptions},
            io::{Read, Seek, SeekFrom, Write},
            path::PathBuf,
            sync::Arc,
        },
        tempfile::TempDir,
        trees::tr,
    };
<<<<<<< HEAD
    use solana_sdk::{
        account::{Account, AccountSharedData, WritableAccount},
        clock::Slot,
        hash::Hash,
        pubkey::Pubkey,
        signature::Signer,
        slot_history::SlotHistory,
    };
    use solana_vote_program::{
        vote_state::{Vote, VoteStateVersions, MAX_LOCKOUT_HISTORY},
        vote_transaction,
    };
    use std::{
        collections::HashMap,
        fs::{remove_file, OpenOptions},
        io::{Read, Seek, SeekFrom, Write},
        sync::RwLock,
    };
    use tempfile::TempDir;
    use trees::{tr, Tree, TreeWalk};

    pub(crate) struct VoteSimulator {
        pub validator_keypairs: HashMap<Pubkey, ValidatorVoteKeypairs>,
        pub node_pubkeys: Vec<Pubkey>,
        pub vote_pubkeys: Vec<Pubkey>,
        pub bank_forks: RwLock<BankForks>,
        pub progress: ProgressMap,
        pub heaviest_subtree_fork_choice: HeaviestSubtreeForkChoice,
        pub latest_validator_votes_for_frozen_banks: LatestValidatorVotesForFrozenBanks,
    }

    impl VoteSimulator {
        pub(crate) fn new(num_keypairs: usize) -> Self {
            let (
                validator_keypairs,
                node_pubkeys,
                vote_pubkeys,
                bank_forks,
                progress,
                heaviest_subtree_fork_choice,
            ) = Self::init_state(num_keypairs);
            Self {
                validator_keypairs,
                node_pubkeys,
                vote_pubkeys,
                bank_forks: RwLock::new(bank_forks),
                progress,
                heaviest_subtree_fork_choice,
                latest_validator_votes_for_frozen_banks:
                    LatestValidatorVotesForFrozenBanks::default(),
            }
        }
        pub(crate) fn fill_bank_forks(
            &mut self,
            forks: Tree<u64>,
            cluster_votes: &HashMap<Pubkey, Vec<u64>>,
        ) {
            let root = forks.root().data;
            assert!(self.bank_forks.read().unwrap().get(root).is_some());

            let mut walk = TreeWalk::from(forks);

            while let Some(visit) = walk.get() {
                let slot = visit.node().data;
                self.progress.entry(slot).or_insert_with(|| {
                    ForkProgress::new(Hash::default(), None, DuplicateStats::default(), None, 0, 0)
                });
                if self.bank_forks.read().unwrap().get(slot).is_some() {
                    walk.forward();
                    continue;
                }
                let parent = walk.get_parent().unwrap().data;
                let parent_bank = self.bank_forks.read().unwrap().get(parent).unwrap().clone();
                let new_bank = Bank::new_from_parent(&parent_bank, &Pubkey::default(), slot);
                for (pubkey, vote) in cluster_votes.iter() {
                    if vote.contains(&parent) {
                        let keypairs = self.validator_keypairs.get(pubkey).unwrap();
                        let last_blockhash = parent_bank.last_blockhash();
                        let vote_tx = vote_transaction::new_vote_transaction(
                            // Must vote > root to be processed
                            vec![parent],
                            parent_bank.hash(),
                            last_blockhash,
                            &keypairs.node_keypair,
                            &keypairs.vote_keypair,
                            &keypairs.vote_keypair,
                            None,
                        );
                        info!("voting {} {}", parent_bank.slot(), parent_bank.hash());
                        new_bank.process_transaction(&vote_tx).unwrap();
                    }
                }
                new_bank.freeze();
                self.heaviest_subtree_fork_choice.add_new_leaf_slot(
                    (new_bank.slot(), new_bank.hash()),
                    Some((new_bank.parent_slot(), new_bank.parent_hash())),
                );
                self.bank_forks.write().unwrap().insert(new_bank);
                walk.forward();
            }
        }

        pub(crate) fn simulate_vote(
            &mut self,
            vote_slot: Slot,
            my_pubkey: &Pubkey,
            tower: &mut Tower,
        ) -> Vec<HeaviestForkFailures> {
            // Try to simulate the vote
            let my_keypairs = self.validator_keypairs.get(my_pubkey).unwrap();
            let my_vote_pubkey = my_keypairs.vote_keypair.pubkey();
            let ancestors = self.bank_forks.read().unwrap().ancestors();
            let mut frozen_banks: Vec<_> = self
                .bank_forks
                .read()
                .unwrap()
                .frozen_banks()
                .values()
                .cloned()
                .collect();

            let _ = ReplayStage::compute_bank_stats(
                my_pubkey,
                &ancestors,
                &mut frozen_banks,
                tower,
                &mut self.progress,
                &VoteTracker::default(),
                &ClusterSlots::default(),
                &self.bank_forks,
                &mut self.heaviest_subtree_fork_choice,
                &mut self.latest_validator_votes_for_frozen_banks,
            );

            let vote_bank = self
                .bank_forks
                .read()
                .unwrap()
                .get(vote_slot)
                .expect("Bank must have been created before vote simulation")
                .clone();

            // Try to vote on the given slot
            let descendants = self.bank_forks.read().unwrap().descendants().clone();
            let SelectVoteAndResetForkResult {
                heaviest_fork_failures,
                ..
            } = ReplayStage::select_vote_and_reset_forks(
                &vote_bank,
                None,
                &ancestors,
                &descendants,
                &self.progress,
                tower,
            );

            // Make sure this slot isn't locked out or failing threshold
            info!("Checking vote: {}", vote_bank.slot());
            if !heaviest_fork_failures.is_empty() {
                return heaviest_fork_failures;
            }

            let new_root = tower.record_bank_vote(&vote_bank, &my_vote_pubkey);
            if let Some(new_root) = new_root {
                self.set_root(new_root);
            }

            vec![]
        }

        pub fn set_root(&mut self, new_root: Slot) {
            ReplayStage::handle_new_root(
                new_root,
                &self.bank_forks,
                &mut self.progress,
                &AbsRequestSender::default(),
                None,
                &mut self.heaviest_subtree_fork_choice,
                &mut DuplicateSlotsTracker::default(),
                &mut GossipDuplicateConfirmedSlots::default(),
                &mut UnfrozenGossipVerifiedVoteHashes::default(),
                &mut true,
                &mut Vec::new(),
            )
        }

        fn create_and_vote_new_branch(
            &mut self,
            start_slot: Slot,
            end_slot: Slot,
            cluster_votes: &HashMap<Pubkey, Vec<u64>>,
            votes_to_simulate: &HashSet<Slot>,
            my_pubkey: &Pubkey,
            tower: &mut Tower,
        ) -> HashMap<Slot, Vec<HeaviestForkFailures>> {
            (start_slot + 1..=end_slot)
                .filter_map(|slot| {
                    let mut fork_tip_parent = tr(slot - 1);
                    fork_tip_parent.push_front(tr(slot));
                    self.fill_bank_forks(fork_tip_parent, cluster_votes);
                    if votes_to_simulate.contains(&slot) {
                        Some((slot, self.simulate_vote(slot, my_pubkey, tower)))
                    } else {
                        None
                    }
                })
                .collect()
        }

        fn simulate_lockout_interval(
            &mut self,
            slot: Slot,
            lockout_interval: (u64, u64),
            vote_account_pubkey: &Pubkey,
        ) {
            self.progress
                .entry(slot)
                .or_insert_with(|| {
                    ForkProgress::new(Hash::default(), None, DuplicateStats::default(), None, 0, 0)
                })
                .fork_stats
                .lockout_intervals
                .entry(lockout_interval.1)
                .or_default()
                .push((lockout_interval.0, *vote_account_pubkey));
        }

        fn can_progress_on_fork(
            &mut self,
            my_pubkey: &Pubkey,
            tower: &mut Tower,
            start_slot: u64,
            num_slots: u64,
            cluster_votes: &mut HashMap<Pubkey, Vec<u64>>,
        ) -> bool {
            // Check that within some reasonable time, validator can make a new
            // root on this fork
            let old_root = tower.root();

            for i in 1..num_slots {
                // The parent of the tip of the fork
                let mut fork_tip_parent = tr(start_slot + i - 1);
                // The tip of the fork
                fork_tip_parent.push_front(tr(start_slot + i));
                self.fill_bank_forks(fork_tip_parent, cluster_votes);
                if self
                    .simulate_vote(i + start_slot, my_pubkey, tower)
                    .is_empty()
                {
                    cluster_votes
                        .entry(*my_pubkey)
                        .or_default()
                        .push(start_slot + i);
                }
                if old_root != tower.root() {
                    return true;
=======

    fn gen_stakes(stake_votes: &[(u64, &[u64])]) -> HashMap<Pubkey, (u64, VoteAccount)> {
        stake_votes
            .iter()
            .map(|(lamports, votes)| {
                let mut account = AccountSharedData::from(Account {
                    data: vec![0; VoteState::size_of()],
                    lamports: *lamports,
                    ..Account::default()
                });
                let mut vote_state = VoteState::default();
                for slot in *votes {
                    vote_state.process_slot_vote_unchecked(*slot);
>>>>>>> 3ac7e043
                }
                VoteState::serialize(
                    &VoteStateVersions::new_current(vote_state),
                    account.data_as_mut_slice(),
                )
                .expect("serialize state");
                (
                    solana_sdk::pubkey::new_rand(),
                    (*lamports, VoteAccount::from(account)),
                )
            })
<<<<<<< HEAD
            .take(num_keypairs)
            .collect();
            let node_pubkeys: Vec<_> = keypairs
                .values()
                .map(|keys| keys.node_keypair.pubkey())
                .collect();
            let vote_pubkeys: Vec<_> = keypairs
                .values()
                .map(|keys| keys.vote_keypair.pubkey())
                .collect();

            let (bank_forks, progress, heaviest_subtree_fork_choice) =
                initialize_state(&keypairs, 10_000);
            (
                keypairs,
                node_pubkeys,
                vote_pubkeys,
                bank_forks,
                progress,
                heaviest_subtree_fork_choice,
            )
        }
    }

    // Setup BankForks with bank 0 and all the validator accounts
    pub(crate) fn initialize_state(
        validator_keypairs_map: &HashMap<Pubkey, ValidatorVoteKeypairs>,
        stake: u64,
    ) -> (BankForks, ProgressMap, HeaviestSubtreeForkChoice) {
        let validator_keypairs: Vec<_> = validator_keypairs_map.values().collect();
        let GenesisConfigInfo {
            genesis_config,
            mint_keypair,
            voting_keypair: _,
        } = create_genesis_config_with_vote_accounts(
            1_000_000_000,
            &validator_keypairs,
            vec![stake; validator_keypairs.len()],
        );

        let bank0 = Bank::new(&genesis_config);

        for pubkey in validator_keypairs_map.keys() {
            bank0.transfer(10_000, &mint_keypair, pubkey).unwrap();
        }

        bank0.freeze();
        let mut progress = ProgressMap::default();
        progress.insert(
            0,
            ForkProgress::new(
                bank0.last_blockhash(),
                None,
                DuplicateStats::default(),
                None,
                0,
                0,
            ),
        );
        let bank_forks = BankForks::new(bank0);
        let heaviest_subtree_fork_choice =
            HeaviestSubtreeForkChoice::new_from_bank_forks(&bank_forks);
        (bank_forks, progress, heaviest_subtree_fork_choice)
    }

    fn gen_stakes(stake_votes: &[(u64, &[u64])]) -> Vec<(Pubkey, (u64, ArcVoteAccount))> {
        let mut stakes = vec![];
        for (lamports, votes) in stake_votes {
            let mut account = AccountSharedData {
                data: vec![0; VoteState::size_of()],
                lamports: *lamports,
                ..AccountSharedData::default()
            };
            let mut vote_state = VoteState::default();
            for slot in *votes {
                vote_state.process_slot_vote_unchecked(*slot);
            }
            VoteState::serialize(
                &VoteStateVersions::new_current(vote_state),
                &mut account.data_as_mut_slice(),
            )
            .expect("serialize state");
            stakes.push((
                solana_sdk::pubkey::new_rand(),
                (*lamports, ArcVoteAccount::from(account)),
            ));
        }
        stakes
=======
            .collect()
>>>>>>> 3ac7e043
    }

    #[test]
    fn test_to_vote_instruction() {
        let vote = Vote::default();
        let mut decision = SwitchForkDecision::FailedSwitchThreshold(0, 1);
        assert!(decision
            .to_vote_instruction(vote.clone(), &Pubkey::default(), &Pubkey::default())
            .is_none());

        decision = SwitchForkDecision::FailedSwitchDuplicateRollback(0);
        assert!(decision
            .to_vote_instruction(vote.clone(), &Pubkey::default(), &Pubkey::default())
            .is_none());

        decision = SwitchForkDecision::SameFork;
        assert_eq!(
            decision.to_vote_instruction(vote.clone(), &Pubkey::default(), &Pubkey::default()),
            Some(vote_instruction::vote(
                &Pubkey::default(),
                &Pubkey::default(),
                vote.clone(),
            ))
        );

        decision = SwitchForkDecision::SwitchProof(Hash::default());
        assert_eq!(
            decision.to_vote_instruction(vote.clone(), &Pubkey::default(), &Pubkey::default()),
            Some(vote_instruction::vote_switch(
                &Pubkey::default(),
                &Pubkey::default(),
                vote,
                Hash::default()
            ))
        );
    }

    #[test]
    fn test_simple_votes() {
        // Init state
        let mut vote_simulator = VoteSimulator::new(1);
        let node_pubkey = vote_simulator.node_pubkeys[0];
        let mut tower = Tower::default();

        // Create the tree of banks
        let forks = tr(0) / (tr(1) / (tr(2) / (tr(3) / (tr(4) / tr(5)))));

        // Set the voting behavior
        let mut cluster_votes = HashMap::new();
        let votes = vec![0, 1, 2, 3, 4, 5];
        cluster_votes.insert(node_pubkey, votes.clone());
        vote_simulator.fill_bank_forks(forks, &cluster_votes, true);

        // Simulate the votes
        for vote in votes {
            assert!(vote_simulator
                .simulate_vote(vote, &node_pubkey, &mut tower,)
                .is_empty());
        }

        for i in 0..5 {
            assert_eq!(tower.vote_state.votes[i].slot as usize, i);
            assert_eq!(tower.vote_state.votes[i].confirmation_count as usize, 6 - i);
        }
    }

    #[test]
    fn test_switch_threshold_duplicate_rollback() {
        run_test_switch_threshold_duplicate_rollback(false);
    }

    #[test]
    #[should_panic]
    fn test_switch_threshold_duplicate_rollback_panic() {
        run_test_switch_threshold_duplicate_rollback(true);
    }

    fn setup_switch_test(num_accounts: usize) -> (Arc<Bank>, VoteSimulator, u64) {
        // Init state
        assert!(num_accounts > 1);
        let mut vote_simulator = VoteSimulator::new(num_accounts);
        let bank0 = vote_simulator
            .bank_forks
            .read()
            .unwrap()
            .get(0)
            .unwrap()
            .clone();
        let total_stake = bank0.total_epoch_stake();
        assert_eq!(
            total_stake,
            vote_simulator.validator_keypairs.len() as u64 * 10_000
        );

        // Create the tree of banks
        let forks = tr(0)
            / (tr(1)
                / (tr(2)
                    // Minor fork 1
                    / (tr(10) / (tr(11) / (tr(12) / (tr(13) / (tr(14))))))
                    / (tr(43)
                        / (tr(44)
                            // Minor fork 2
                            / (tr(45) / (tr(46) / (tr(47) / (tr(48) / (tr(49) / (tr(50)))))))
                            / (tr(110)))
                        / tr(112))));

        // Fill the BankForks according to the above fork structure
        vote_simulator.fill_bank_forks(forks, &HashMap::new(), true);
        for (_, fork_progress) in vote_simulator.progress.iter_mut() {
            fork_progress.fork_stats.computed = true;
        }

        (bank0, vote_simulator, total_stake)
    }

    fn run_test_switch_threshold_duplicate_rollback(should_panic: bool) {
        let (bank0, mut vote_simulator, total_stake) = setup_switch_test(2);
        let ancestors = vote_simulator.bank_forks.read().unwrap().ancestors();
        let descendants = vote_simulator
            .bank_forks
            .read()
            .unwrap()
            .descendants()
            .clone();
<<<<<<< HEAD
        let mut tower = Tower::new_with_key(&vote_simulator.node_pubkeys[0]);

        // Last vote is 47
        tower.record_vote(47, Hash::default());
=======
        let mut tower = Tower::default();

        // Last vote is 47
        tower.record_vote(
            47,
            vote_simulator
                .bank_forks
                .read()
                .unwrap()
                .get(47)
                .unwrap()
                .hash(),
        );
>>>>>>> 3ac7e043

        // Trying to switch to an ancestor of last vote should only not panic
        // if the current vote has a duplicate ancestor
        let ancestor_of_voted_slot = 43;
        let duplicate_ancestor1 = 44;
        let duplicate_ancestor2 = 45;
<<<<<<< HEAD
        vote_simulator.progress.set_unconfirmed_duplicate_slot(
            duplicate_ancestor1,
            descendants.get(&duplicate_ancestor1).unwrap(),
        );
        vote_simulator.progress.set_unconfirmed_duplicate_slot(
            duplicate_ancestor2,
            descendants.get(&duplicate_ancestor2).unwrap(),
        );
=======
        vote_simulator
            .heaviest_subtree_fork_choice
            .mark_fork_invalid_candidate(&(
                duplicate_ancestor1,
                vote_simulator
                    .bank_forks
                    .read()
                    .unwrap()
                    .get(duplicate_ancestor1)
                    .unwrap()
                    .hash(),
            ));
        vote_simulator
            .heaviest_subtree_fork_choice
            .mark_fork_invalid_candidate(&(
                duplicate_ancestor2,
                vote_simulator
                    .bank_forks
                    .read()
                    .unwrap()
                    .get(duplicate_ancestor2)
                    .unwrap()
                    .hash(),
            ));
>>>>>>> 3ac7e043
        assert_eq!(
            tower.check_switch_threshold(
                ancestor_of_voted_slot,
                &ancestors,
                &descendants,
                &vote_simulator.progress,
                total_stake,
                bank0.epoch_vote_accounts(0).unwrap(),
<<<<<<< HEAD
=======
                &vote_simulator.latest_validator_votes_for_frozen_banks,
                &vote_simulator.heaviest_subtree_fork_choice,
>>>>>>> 3ac7e043
            ),
            SwitchForkDecision::FailedSwitchDuplicateRollback(duplicate_ancestor2)
        );
        let mut confirm_ancestors = vec![duplicate_ancestor1];
        if should_panic {
            // Adding the last duplicate ancestor will
            // 1) Cause loop below to confirm last ancestor
            // 2) Check switch threshold on a vote ancestor when there
            // are no duplicates on that fork, which will cause a panic
            confirm_ancestors.push(duplicate_ancestor2);
        }
        for (i, duplicate_ancestor) in confirm_ancestors.into_iter().enumerate() {
<<<<<<< HEAD
            vote_simulator.progress.set_confirmed_duplicate_slot(
                duplicate_ancestor,
                ancestors.get(&duplicate_ancestor).unwrap(),
                descendants.get(&duplicate_ancestor).unwrap(),
            );
=======
            vote_simulator
                .heaviest_subtree_fork_choice
                .mark_fork_valid_candidate(&(
                    duplicate_ancestor,
                    vote_simulator
                        .bank_forks
                        .read()
                        .unwrap()
                        .get(duplicate_ancestor)
                        .unwrap()
                        .hash(),
                ));
>>>>>>> 3ac7e043
            let res = tower.check_switch_threshold(
                ancestor_of_voted_slot,
                &ancestors,
                &descendants,
                &vote_simulator.progress,
                total_stake,
                bank0.epoch_vote_accounts(0).unwrap(),
<<<<<<< HEAD
=======
                &vote_simulator.latest_validator_votes_for_frozen_banks,
                &vote_simulator.heaviest_subtree_fork_choice,
>>>>>>> 3ac7e043
            );
            if i == 0 {
                assert_eq!(
                    res,
                    SwitchForkDecision::FailedSwitchDuplicateRollback(duplicate_ancestor2)
                );
            }
        }
    }

    #[test]
    fn test_switch_threshold() {
        let (bank0, mut vote_simulator, total_stake) = setup_switch_test(2);
        let ancestors = vote_simulator.bank_forks.read().unwrap().ancestors();
        let mut descendants = vote_simulator
            .bank_forks
            .read()
            .unwrap()
            .descendants()
            .clone();
<<<<<<< HEAD
        let mut tower = Tower::new_with_key(&vote_simulator.node_pubkeys[0]);
=======
        let mut tower = Tower::default();
>>>>>>> 3ac7e043
        let other_vote_account = vote_simulator.vote_pubkeys[1];

        // Last vote is 47
        tower.record_vote(47, Hash::default());

        // Trying to switch to a descendant of last vote should always work
        assert_eq!(
            tower.check_switch_threshold(
                48,
                &ancestors,
                &descendants,
                &vote_simulator.progress,
                total_stake,
                bank0.epoch_vote_accounts(0).unwrap(),
                &vote_simulator.latest_validator_votes_for_frozen_banks,
                &vote_simulator.heaviest_subtree_fork_choice,
            ),
            SwitchForkDecision::SameFork
        );

        // Trying to switch to another fork at 110 should fail
        assert_eq!(
            tower.check_switch_threshold(
                110,
                &ancestors,
                &descendants,
                &vote_simulator.progress,
                total_stake,
                bank0.epoch_vote_accounts(0).unwrap(),
                &vote_simulator.latest_validator_votes_for_frozen_banks,
                &vote_simulator.heaviest_subtree_fork_choice,
            ),
            SwitchForkDecision::FailedSwitchThreshold(0, 20000)
        );

        // Adding another validator lockout on a descendant of last vote should
        // not count toward the switch threshold
        vote_simulator.simulate_lockout_interval(50, (49, 100), &other_vote_account);
        assert_eq!(
            tower.check_switch_threshold(
                110,
                &ancestors,
                &descendants,
                &vote_simulator.progress,
                total_stake,
                bank0.epoch_vote_accounts(0).unwrap(),
                &vote_simulator.latest_validator_votes_for_frozen_banks,
                &vote_simulator.heaviest_subtree_fork_choice,
            ),
            SwitchForkDecision::FailedSwitchThreshold(0, 20000)
        );

        // Adding another validator lockout on an ancestor of last vote should
        // not count toward the switch threshold
        vote_simulator.simulate_lockout_interval(50, (45, 100), &other_vote_account);
        assert_eq!(
            tower.check_switch_threshold(
                110,
                &ancestors,
                &descendants,
                &vote_simulator.progress,
                total_stake,
                bank0.epoch_vote_accounts(0).unwrap(),
                &vote_simulator.latest_validator_votes_for_frozen_banks,
                &vote_simulator.heaviest_subtree_fork_choice,
            ),
            SwitchForkDecision::FailedSwitchThreshold(0, 20000)
        );

        // Adding another validator lockout on a different fork, but the lockout
        // doesn't cover the last vote, should not satisfy the switch threshold
        vote_simulator.simulate_lockout_interval(14, (12, 46), &other_vote_account);
        assert_eq!(
            tower.check_switch_threshold(
                110,
                &ancestors,
                &descendants,
                &vote_simulator.progress,
                total_stake,
                bank0.epoch_vote_accounts(0).unwrap(),
                &vote_simulator.latest_validator_votes_for_frozen_banks,
                &vote_simulator.heaviest_subtree_fork_choice,
            ),
            SwitchForkDecision::FailedSwitchThreshold(0, 20000)
        );

        // Adding another validator lockout on a different fork, and the lockout
        // covers the last vote would count towards the switch threshold,
        // unless the bank is not the most recent frozen bank on the fork (14 is a
        // frozen/computed bank > 13 on the same fork in this case)
        vote_simulator.simulate_lockout_interval(13, (12, 47), &other_vote_account);
        assert_eq!(
            tower.check_switch_threshold(
                110,
                &ancestors,
                &descendants,
                &vote_simulator.progress,
                total_stake,
                bank0.epoch_vote_accounts(0).unwrap(),
                &vote_simulator.latest_validator_votes_for_frozen_banks,
                &vote_simulator.heaviest_subtree_fork_choice,
            ),
            SwitchForkDecision::FailedSwitchThreshold(0, 20000)
        );

        // Adding another validator lockout on a different fork, and the lockout
        // covers the last vote, should satisfy the switch threshold
        vote_simulator.simulate_lockout_interval(14, (12, 47), &other_vote_account);
        assert_eq!(
            tower.check_switch_threshold(
                110,
                &ancestors,
                &descendants,
                &vote_simulator.progress,
                total_stake,
                bank0.epoch_vote_accounts(0).unwrap(),
                &vote_simulator.latest_validator_votes_for_frozen_banks,
                &vote_simulator.heaviest_subtree_fork_choice,
            ),
            SwitchForkDecision::SwitchProof(Hash::default())
        );

        // Adding another unfrozen descendant of the tip of 14 should not remove
        // slot 14 from consideration because it is still the most recent frozen
        // bank on its fork
        descendants.get_mut(&14).unwrap().insert(10000);
        assert_eq!(
            tower.check_switch_threshold(
                110,
                &ancestors,
                &descendants,
                &vote_simulator.progress,
                total_stake,
                bank0.epoch_vote_accounts(0).unwrap(),
                &vote_simulator.latest_validator_votes_for_frozen_banks,
                &vote_simulator.heaviest_subtree_fork_choice,
            ),
            SwitchForkDecision::SwitchProof(Hash::default())
        );

        // If we set a root, then any lockout intervals below the root shouldn't
        // count toward the switch threshold. This means the other validator's
        // vote lockout no longer counts
        tower.vote_state.root_slot = Some(43);
        // Refresh ancestors and descendants for new root.
        let ancestors = vote_simulator.bank_forks.read().unwrap().ancestors();
        let descendants = vote_simulator
            .bank_forks
            .read()
            .unwrap()
            .descendants()
            .clone();

        assert_eq!(
            tower.check_switch_threshold(
                110,
                &ancestors,
                &descendants,
                &vote_simulator.progress,
                total_stake,
                bank0.epoch_vote_accounts(0).unwrap(),
                &vote_simulator.latest_validator_votes_for_frozen_banks,
                &vote_simulator.heaviest_subtree_fork_choice,
            ),
            SwitchForkDecision::FailedSwitchThreshold(0, 20000)
        );
    }

    #[test]
    fn test_switch_threshold_use_gossip_votes() {
        let num_validators = 2;
        let (bank0, mut vote_simulator, total_stake) = setup_switch_test(2);
        let ancestors = vote_simulator.bank_forks.read().unwrap().ancestors();
        let descendants = vote_simulator
            .bank_forks
            .read()
            .unwrap()
            .descendants()
            .clone();
        let mut tower = Tower::default();
        let other_vote_account = vote_simulator.vote_pubkeys[1];

        // Last vote is 47
        tower.record_vote(47, Hash::default());

        // Trying to switch to another fork at 110 should fail
        assert_eq!(
            tower.check_switch_threshold(
                110,
                &ancestors,
                &descendants,
                &vote_simulator.progress,
                total_stake,
                bank0.epoch_vote_accounts(0).unwrap(),
                &vote_simulator.latest_validator_votes_for_frozen_banks,
                &vote_simulator.heaviest_subtree_fork_choice,
            ),
            SwitchForkDecision::FailedSwitchThreshold(0, num_validators * 10000)
        );

        // Adding a vote on the descendant shouldn't count toward the switch threshold
        vote_simulator.simulate_lockout_interval(50, (49, 100), &other_vote_account);
        assert_eq!(
            tower.check_switch_threshold(
                110,
                &ancestors,
                &descendants,
                &vote_simulator.progress,
                total_stake,
                bank0.epoch_vote_accounts(0).unwrap(),
                &vote_simulator.latest_validator_votes_for_frozen_banks,
                &vote_simulator.heaviest_subtree_fork_choice,
            ),
            SwitchForkDecision::FailedSwitchThreshold(0, 20000)
        );

        // Adding a later vote from gossip that isn't on the same fork should count toward the
        // switch threshold
        vote_simulator
            .latest_validator_votes_for_frozen_banks
            .check_add_vote(
                other_vote_account,
                112,
                Some(
                    vote_simulator
                        .bank_forks
                        .read()
                        .unwrap()
                        .get(112)
                        .unwrap()
                        .hash(),
                ),
                false,
            );

        assert_eq!(
            tower.check_switch_threshold(
                110,
                &ancestors,
                &descendants,
                &vote_simulator.progress,
                total_stake,
                bank0.epoch_vote_accounts(0).unwrap(),
                &vote_simulator.latest_validator_votes_for_frozen_banks,
                &vote_simulator.heaviest_subtree_fork_choice,
            ),
            SwitchForkDecision::SwitchProof(Hash::default())
        );

        // If we now set a root that causes slot 112 to be purged from BankForks, then
        // the switch proof will now fail since that validator's vote can no longer be
        // included in the switching proof
        vote_simulator.set_root(44);
        let ancestors = vote_simulator.bank_forks.read().unwrap().ancestors();
        let descendants = vote_simulator
            .bank_forks
            .read()
            .unwrap()
            .descendants()
            .clone();
        assert_eq!(
            tower.check_switch_threshold(
                110,
                &ancestors,
                &descendants,
                &vote_simulator.progress,
                total_stake,
                bank0.epoch_vote_accounts(0).unwrap(),
                &vote_simulator.latest_validator_votes_for_frozen_banks,
                &vote_simulator.heaviest_subtree_fork_choice,
            ),
            SwitchForkDecision::FailedSwitchThreshold(0, 20000)
        );
    }

    #[test]
    fn test_switch_threshold_votes() {
        // Init state
        let mut vote_simulator = VoteSimulator::new(4);
        let node_pubkey = vote_simulator.node_pubkeys[0];
        let mut tower = Tower::default();
        let forks = tr(0)
            / (tr(1)
                / (tr(2)
                    // Minor fork 1
                    / (tr(10) / (tr(11) / (tr(12) / (tr(13) / (tr(14))))))
                    / (tr(43)
                        / (tr(44)
                            // Minor fork 2
                            / (tr(45) / (tr(46))))
                            / (tr(110)))));

        // Have two validators, each representing 20% of the stake vote on
        // minor fork 2 at slots 46 + 47
        let mut cluster_votes: HashMap<Pubkey, Vec<Slot>> = HashMap::new();
        cluster_votes.insert(vote_simulator.node_pubkeys[1], vec![46]);
        cluster_votes.insert(vote_simulator.node_pubkeys[2], vec![47]);
        vote_simulator.fill_bank_forks(forks, &cluster_votes, true);

        // Vote on the first minor fork at slot 14, should succeed
        assert!(vote_simulator
            .simulate_vote(14, &node_pubkey, &mut tower,)
            .is_empty());

        // The other two validators voted at slots 46, 47, which
        // will only both show up in slot 48, at which point
        // 2/5 > SWITCH_FORK_THRESHOLD of the stake has voted
        // on another fork, so switching should succeed
        let votes_to_simulate = (46..=48).collect();
        let results = vote_simulator.create_and_vote_new_branch(
            45,
            48,
            &cluster_votes,
            &votes_to_simulate,
            &node_pubkey,
            &mut tower,
        );
        for slot in 46..=48 {
            if slot == 48 {
                assert!(results.get(&slot).unwrap().is_empty());
            } else {
                assert_eq!(
                    *results.get(&slot).unwrap(),
                    vec![HeaviestForkFailures::FailedSwitchThreshold(slot)]
                );
            }
        }
    }

    #[test]
    fn test_double_partition() {
        // Init state
        let mut vote_simulator = VoteSimulator::new(2);
        let node_pubkey = vote_simulator.node_pubkeys[0];
        let vote_pubkey = vote_simulator.vote_pubkeys[0];
        let mut tower = Tower::default();

        let num_slots_to_try = 200;
        // Create the tree of banks
        let forks = tr(0)
            / (tr(1)
                / (tr(2)
                    / (tr(3)
                        / (tr(4)
                            / (tr(5)
                                / (tr(6)
                                    / (tr(7)
                                        / (tr(8)
                                            / (tr(9)
                                                // Minor fork 1
                                                / (tr(10) / (tr(11) / (tr(12) / (tr(13) / (tr(14))))))
                                                / (tr(43)
                                                    / (tr(44)
                                                        // Minor fork 2
                                                        / (tr(45) / (tr(46) / (tr(47) / (tr(48) / (tr(49) / (tr(50)))))))
                                                        / (tr(110) / (tr(110 + 2 * num_slots_to_try))))))))))))));

        // Set the successful voting behavior
        let mut cluster_votes = HashMap::new();
        let mut my_votes: Vec<Slot> = vec![];
        let next_unlocked_slot = 110;
        // Vote on the first minor fork
        my_votes.extend(0..=14);
        // Come back to the main fork
        my_votes.extend(43..=44);
        // Vote on the second minor fork
        my_votes.extend(45..=50);
        // Vote to come back to main fork
        my_votes.push(next_unlocked_slot);
        cluster_votes.insert(node_pubkey, my_votes.clone());
        // Make the other validator vote fork to pass the threshold checks
        let other_votes = my_votes.clone();
        cluster_votes.insert(vote_simulator.node_pubkeys[1], other_votes);
        vote_simulator.fill_bank_forks(forks, &cluster_votes, true);

        // Simulate the votes.
        for vote in &my_votes {
            // All these votes should be ok
            assert!(vote_simulator
                .simulate_vote(*vote, &node_pubkey, &mut tower,)
                .is_empty());
        }

        info!("local tower: {:#?}", tower.vote_state.votes);
        let observed = vote_simulator
            .bank_forks
            .read()
            .unwrap()
            .get(next_unlocked_slot)
            .unwrap()
            .get_vote_account(&vote_pubkey)
            .unwrap();
        let state = observed.1.vote_state();
        info!("observed tower: {:#?}", state.as_ref().unwrap().votes);

        let num_slots_to_try = 200;
        cluster_votes
            .get_mut(&vote_simulator.node_pubkeys[1])
            .unwrap()
            .extend(next_unlocked_slot + 1..next_unlocked_slot + num_slots_to_try);
        assert!(vote_simulator.can_progress_on_fork(
            &node_pubkey,
            &mut tower,
            next_unlocked_slot,
            num_slots_to_try,
            &mut cluster_votes,
        ));
    }

    #[test]
    fn test_collect_vote_lockouts_sums() {
        //two accounts voting for slot 0 with 1 token staked
<<<<<<< HEAD
        let mut accounts = gen_stakes(&[(1, &[0]), (1, &[0])]);
        accounts.sort_by_key(|(pk, _)| *pk);
        let account_latest_votes: Vec<(Pubkey, SlotHashKey)> = accounts
            .iter()
=======
        let accounts = gen_stakes(&[(1, &[0]), (1, &[0])]);
        let account_latest_votes: Vec<(Pubkey, SlotHashKey)> = accounts
            .iter()
            .sorted_by_key(|(pk, _)| *pk)
>>>>>>> 3ac7e043
            .map(|(pubkey, _)| (*pubkey, (0, Hash::default())))
            .collect();

        let ancestors = vec![(1, vec![0].into_iter().collect()), (0, HashSet::new())]
            .into_iter()
            .collect();
        let mut latest_validator_votes_for_frozen_banks =
            LatestValidatorVotesForFrozenBanks::default();
        let ComputedBankState {
            voted_stakes,
            total_stake,
            bank_weight,
            ..
        } = Tower::collect_vote_lockouts(
            &Pubkey::default(),
            1,
<<<<<<< HEAD
            accounts.into_iter(),
=======
            &accounts,
>>>>>>> 3ac7e043
            &ancestors,
            |_| Some(Hash::default()),
            &mut latest_validator_votes_for_frozen_banks,
        );
        assert_eq!(voted_stakes[&0], 2);
        assert_eq!(total_stake, 2);
        let mut new_votes = latest_validator_votes_for_frozen_banks.take_votes_dirty_set(0);
        new_votes.sort();
        assert_eq!(new_votes, account_latest_votes);

        // Each account has 1 vote in it. After simulating a vote in collect_vote_lockouts,
        // the account will have 2 votes, with lockout 2 + 4 = 6. So expected weight for
        assert_eq!(bank_weight, 12)
    }

    #[test]
    fn test_collect_vote_lockouts_root() {
        let votes: Vec<u64> = (0..MAX_LOCKOUT_HISTORY as u64).collect();
        //two accounts voting for slots 0..MAX_LOCKOUT_HISTORY with 1 token staked
<<<<<<< HEAD
        let mut accounts = gen_stakes(&[(1, &votes), (1, &votes)]);
        accounts.sort_by_key(|(pk, _)| *pk);
        let account_latest_votes: Vec<(Pubkey, SlotHashKey)> = accounts
            .iter()
=======
        let accounts = gen_stakes(&[(1, &votes), (1, &votes)]);
        let account_latest_votes: Vec<(Pubkey, SlotHashKey)> = accounts
            .iter()
            .sorted_by_key(|(pk, _)| *pk)
>>>>>>> 3ac7e043
            .map(|(pubkey, _)| {
                (
                    *pubkey,
                    ((MAX_LOCKOUT_HISTORY - 1) as Slot, Hash::default()),
                )
            })
            .collect();
        let mut tower = Tower::new_for_tests(0, 0.67);
        let mut ancestors = HashMap::new();
        for i in 0..(MAX_LOCKOUT_HISTORY + 1) {
            tower.record_vote(i as u64, Hash::default());
            ancestors.insert(i as u64, (0..i as u64).collect());
        }
        let root = Lockout {
            confirmation_count: MAX_LOCKOUT_HISTORY as u32,
            slot: 0,
        };
        let root_weight = root.lockout() as u128;
        let vote_account_expected_weight = tower
            .vote_state
            .votes
            .iter()
            .map(|v| v.lockout() as u128)
            .sum::<u128>()
            + root_weight;
        let expected_bank_weight = 2 * vote_account_expected_weight;
<<<<<<< HEAD
        assert_eq!(tower.lockouts.root_slot, Some(0));
=======
        assert_eq!(tower.vote_state.root_slot, Some(0));
>>>>>>> 3ac7e043
        let mut latest_validator_votes_for_frozen_banks =
            LatestValidatorVotesForFrozenBanks::default();
        let ComputedBankState {
            voted_stakes,
            bank_weight,
            ..
        } = Tower::collect_vote_lockouts(
            &Pubkey::default(),
            MAX_LOCKOUT_HISTORY as u64,
            &accounts,
            &ancestors,
            |_| Some(Hash::default()),
            &mut latest_validator_votes_for_frozen_banks,
        );
        for i in 0..MAX_LOCKOUT_HISTORY {
            assert_eq!(voted_stakes[&(i as u64)], 2);
        }

        // should be the sum of all the weights for root
        assert_eq!(bank_weight, expected_bank_weight);
        let mut new_votes = latest_validator_votes_for_frozen_banks.take_votes_dirty_set(root.slot);
        new_votes.sort();
        assert_eq!(new_votes, account_latest_votes);
    }

    #[test]
    fn test_check_vote_threshold_without_votes() {
        let tower = Tower::new_for_tests(1, 0.67);
        let stakes = vec![(0, 1)].into_iter().collect();
        assert!(tower.check_vote_stake_threshold(0, &stakes, 2));
    }

    #[test]
    fn test_check_vote_threshold_no_skip_lockout_with_new_root() {
        solana_logger::setup();
        let mut tower = Tower::new_for_tests(4, 0.67);
        let mut stakes = HashMap::new();
        for i in 0..(MAX_LOCKOUT_HISTORY as u64 + 1) {
            stakes.insert(i, 1);
            tower.record_vote(i, Hash::default());
        }
        assert!(!tower.check_vote_stake_threshold(MAX_LOCKOUT_HISTORY as u64 + 1, &stakes, 2,));
    }

    #[test]
    fn test_is_slot_confirmed_not_enough_stake_failure() {
        let tower = Tower::new_for_tests(1, 0.67);
        let stakes = vec![(0, 1)].into_iter().collect();
        assert!(!tower.is_slot_confirmed(0, &stakes, 2));
    }

    #[test]
    fn test_is_slot_confirmed_unknown_slot() {
        let tower = Tower::new_for_tests(1, 0.67);
        let stakes = HashMap::new();
        assert!(!tower.is_slot_confirmed(0, &stakes, 2));
    }

    #[test]
    fn test_is_slot_confirmed_pass() {
        let tower = Tower::new_for_tests(1, 0.67);
        let stakes = vec![(0, 2)].into_iter().collect();
        assert!(tower.is_slot_confirmed(0, &stakes, 2));
    }

    #[test]
    fn test_is_locked_out_empty() {
        let tower = Tower::new_for_tests(0, 0.67);
        let ancestors = HashSet::new();
        assert!(!tower.is_locked_out(0, &ancestors));
    }

    #[test]
    fn test_is_locked_out_root_slot_child_pass() {
        let mut tower = Tower::new_for_tests(0, 0.67);
        let ancestors: HashSet<Slot> = vec![0].into_iter().collect();
        tower.vote_state.root_slot = Some(0);
        assert!(!tower.is_locked_out(1, &ancestors));
    }

    #[test]
    fn test_is_locked_out_root_slot_sibling_fail() {
        let mut tower = Tower::new_for_tests(0, 0.67);
        let ancestors: HashSet<Slot> = vec![0].into_iter().collect();
        tower.vote_state.root_slot = Some(0);
        tower.record_vote(1, Hash::default());
        assert!(tower.is_locked_out(2, &ancestors));
    }

    #[test]
    fn test_check_already_voted() {
        let mut tower = Tower::new_for_tests(0, 0.67);
        tower.record_vote(0, Hash::default());
        assert!(tower.has_voted(0));
        assert!(!tower.has_voted(1));
    }

    #[test]
    fn test_check_recent_slot() {
        let mut tower = Tower::new_for_tests(0, 0.67);
        assert!(tower.is_recent(0));
        assert!(tower.is_recent(32));
        for i in 0..64 {
            tower.record_vote(i, Hash::default());
        }
        assert!(!tower.is_recent(0));
        assert!(!tower.is_recent(32));
        assert!(!tower.is_recent(63));
        assert!(tower.is_recent(65));
    }

    #[test]
    fn test_is_locked_out_double_vote() {
        let mut tower = Tower::new_for_tests(0, 0.67);
        let ancestors: HashSet<Slot> = vec![0].into_iter().collect();
        tower.record_vote(0, Hash::default());
        tower.record_vote(1, Hash::default());
        assert!(tower.is_locked_out(0, &ancestors));
    }

    #[test]
    fn test_is_locked_out_child() {
        let mut tower = Tower::new_for_tests(0, 0.67);
        let ancestors: HashSet<Slot> = vec![0].into_iter().collect();
        tower.record_vote(0, Hash::default());
        assert!(!tower.is_locked_out(1, &ancestors));
    }

    #[test]
    fn test_is_locked_out_sibling() {
        let mut tower = Tower::new_for_tests(0, 0.67);
        let ancestors: HashSet<Slot> = vec![0].into_iter().collect();
        tower.record_vote(0, Hash::default());
        tower.record_vote(1, Hash::default());
        assert!(tower.is_locked_out(2, &ancestors));
    }

    #[test]
    fn test_is_locked_out_last_vote_expired() {
        let mut tower = Tower::new_for_tests(0, 0.67);
        let ancestors: HashSet<Slot> = vec![0].into_iter().collect();
        tower.record_vote(0, Hash::default());
        tower.record_vote(1, Hash::default());
        assert!(!tower.is_locked_out(4, &ancestors));
        tower.record_vote(4, Hash::default());
        assert_eq!(tower.vote_state.votes[0].slot, 0);
        assert_eq!(tower.vote_state.votes[0].confirmation_count, 2);
        assert_eq!(tower.vote_state.votes[1].slot, 4);
        assert_eq!(tower.vote_state.votes[1].confirmation_count, 1);
    }

    #[test]
    fn test_check_vote_threshold_below_threshold() {
        let mut tower = Tower::new_for_tests(1, 0.67);
        let stakes = vec![(0, 1)].into_iter().collect();
        tower.record_vote(0, Hash::default());
        assert!(!tower.check_vote_stake_threshold(1, &stakes, 2));
    }
    #[test]
    fn test_check_vote_threshold_above_threshold() {
        let mut tower = Tower::new_for_tests(1, 0.67);
        let stakes = vec![(0, 2)].into_iter().collect();
        tower.record_vote(0, Hash::default());
        assert!(tower.check_vote_stake_threshold(1, &stakes, 2));
    }

    #[test]
    fn test_check_vote_threshold_above_threshold_after_pop() {
        let mut tower = Tower::new_for_tests(1, 0.67);
        let stakes = vec![(0, 2)].into_iter().collect();
        tower.record_vote(0, Hash::default());
        tower.record_vote(1, Hash::default());
        tower.record_vote(2, Hash::default());
        assert!(tower.check_vote_stake_threshold(6, &stakes, 2));
    }

    #[test]
    fn test_check_vote_threshold_above_threshold_no_stake() {
        let mut tower = Tower::new_for_tests(1, 0.67);
        let stakes = HashMap::new();
        tower.record_vote(0, Hash::default());
        assert!(!tower.check_vote_stake_threshold(1, &stakes, 2));
    }

    #[test]
    fn test_check_vote_threshold_lockouts_not_updated() {
        solana_logger::setup();
        let mut tower = Tower::new_for_tests(1, 0.67);
        let stakes = vec![(0, 1), (1, 2)].into_iter().collect();
        tower.record_vote(0, Hash::default());
        tower.record_vote(1, Hash::default());
        tower.record_vote(2, Hash::default());
        assert!(tower.check_vote_stake_threshold(6, &stakes, 2,));
    }

    #[test]
    fn test_stake_is_updated_for_entire_branch() {
        let mut voted_stakes = HashMap::new();
        let account = AccountSharedData::from(Account {
            lamports: 1,
            ..Account::default()
        });
        let set: HashSet<u64> = vec![0u64, 1u64].into_iter().collect();
        let ancestors: HashMap<u64, HashSet<u64>> = [(2u64, set)].iter().cloned().collect();
        Tower::update_ancestor_voted_stakes(&mut voted_stakes, 2, account.lamports(), &ancestors);
        assert_eq!(voted_stakes[&0], 1);
        assert_eq!(voted_stakes[&1], 1);
        assert_eq!(voted_stakes[&2], 1);
    }

    #[test]
    fn test_apply_vote_and_generate_vote_diff() {
        let mut local = VoteState::default();
        let vote = Tower::apply_vote_and_generate_vote_diff(&mut local, 0, Hash::default(), None);
        assert_eq!(local.votes.len(), 1);
        assert_eq!(vote.slots, vec![0]);
        assert_eq!(local.tower(), vec![0]);
    }

    #[test]
    fn test_apply_vote_and_generate_vote_diff_dup_vote() {
        let mut local = VoteState::default();
        // If `latest_voted_slot_in_bank == Some(0)`, then we already have a vote for 0. Adding
        // another vote for slot 0 should return an empty vote as the diff.
        let vote =
            Tower::apply_vote_and_generate_vote_diff(&mut local, 0, Hash::default(), Some(0));
        assert!(vote.slots.is_empty());
    }

    #[test]
    fn test_apply_vote_and_generate_vote_diff_next_vote() {
        let mut local = VoteState::default();
        let vote = Vote {
            slots: vec![0],
            hash: Hash::default(),
            timestamp: None,
        };
        local.process_vote_unchecked(&vote);
        assert_eq!(local.votes.len(), 1);
        let vote =
            Tower::apply_vote_and_generate_vote_diff(&mut local, 1, Hash::default(), Some(0));
        assert_eq!(vote.slots, vec![1]);
        assert_eq!(local.tower(), vec![0, 1]);
    }

    #[test]
    fn test_apply_vote_and_generate_vote_diff_next_after_expired_vote() {
        let mut local = VoteState::default();
        let vote = Vote {
            slots: vec![0],
            hash: Hash::default(),
            timestamp: None,
        };
        local.process_vote_unchecked(&vote);
        assert_eq!(local.votes.len(), 1);

        // First vote expired, so should be evicted from tower. Thus even with
        // `latest_voted_slot_in_bank == Some(0)`, the first vote slot won't be
        // observable in any of the results.
        let vote =
            Tower::apply_vote_and_generate_vote_diff(&mut local, 3, Hash::default(), Some(0));
        assert_eq!(vote.slots, vec![3]);
        assert_eq!(local.tower(), vec![3]);
    }

    #[test]
    fn test_check_vote_threshold_forks() {
        // Create the ancestor relationships
        let ancestors = (0..=(VOTE_THRESHOLD_DEPTH + 1) as u64)
            .map(|slot| {
                let slot_parents: HashSet<_> = (0..slot).collect();
                (slot, slot_parents)
            })
            .collect();

        // Create votes such that
        // 1) 3/4 of the stake has voted on slot: VOTE_THRESHOLD_DEPTH - 2, lockout: 2
        // 2) 1/4 of the stake has voted on slot: VOTE_THRESHOLD_DEPTH, lockout: 2^9
        let total_stake = 4;
        let threshold_size = 0.67;
        let threshold_stake = (f64::ceil(total_stake as f64 * threshold_size)) as u64;
        let tower_votes: Vec<Slot> = (0..VOTE_THRESHOLD_DEPTH as u64).collect();
        let accounts = gen_stakes(&[
            (threshold_stake, &[(VOTE_THRESHOLD_DEPTH - 2) as u64]),
            (total_stake - threshold_stake, &tower_votes[..]),
        ]);

        // Initialize tower
        let mut tower = Tower::new_for_tests(VOTE_THRESHOLD_DEPTH, threshold_size);

        // CASE 1: Record the first VOTE_THRESHOLD tower votes for fork 2. We want to
        // evaluate a vote on slot VOTE_THRESHOLD_DEPTH. The nth most recent vote should be
        // for slot 0, which is common to all account vote states, so we should pass the
        // threshold check
        let vote_to_evaluate = VOTE_THRESHOLD_DEPTH as u64;
        for vote in &tower_votes {
            tower.record_vote(*vote, Hash::default());
        }
        let ComputedBankState {
            voted_stakes,
            total_stake,
            ..
        } = Tower::collect_vote_lockouts(
            &Pubkey::default(),
            vote_to_evaluate,
            &accounts,
            &ancestors,
            |_| None,
            &mut LatestValidatorVotesForFrozenBanks::default(),
        );
        assert!(tower.check_vote_stake_threshold(vote_to_evaluate, &voted_stakes, total_stake,));

        // CASE 2: Now we want to evaluate a vote for slot VOTE_THRESHOLD_DEPTH + 1. This slot
        // will expire the vote in one of the vote accounts, so we should have insufficient
        // stake to pass the threshold
        let vote_to_evaluate = VOTE_THRESHOLD_DEPTH as u64 + 1;
        let ComputedBankState {
            voted_stakes,
            total_stake,
            ..
        } = Tower::collect_vote_lockouts(
            &Pubkey::default(),
            vote_to_evaluate,
            &accounts,
            &ancestors,
            |_| None,
            &mut LatestValidatorVotesForFrozenBanks::default(),
        );
        assert!(!tower.check_vote_stake_threshold(vote_to_evaluate, &voted_stakes, total_stake,));
    }

    fn vote_and_check_recent(num_votes: usize) {
        let mut tower = Tower::new_for_tests(1, 0.67);
        let slots = if num_votes > 0 {
            vec![num_votes as u64 - 1]
        } else {
            vec![]
        };
        let mut expected = Vote::new(slots, Hash::default());
        for i in 0..num_votes {
            tower.record_vote(i as u64, Hash::default());
        }

        expected.timestamp = tower.last_vote.timestamp;
        assert_eq!(expected, tower.last_vote)
    }

    #[test]
    fn test_recent_votes_full() {
        vote_and_check_recent(MAX_LOCKOUT_HISTORY)
    }

    #[test]
    fn test_recent_votes_empty() {
        vote_and_check_recent(0)
    }

    #[test]
    fn test_recent_votes_exact() {
        vote_and_check_recent(5)
    }

    #[test]
    fn test_maybe_timestamp() {
        let mut tower = Tower::default();
        assert!(tower.maybe_timestamp(0).is_some());
        assert!(tower.maybe_timestamp(1).is_some());
        assert!(tower.maybe_timestamp(0).is_none()); // Refuse to timestamp an older slot
        assert!(tower.maybe_timestamp(1).is_none()); // Refuse to timestamp the same slot twice

        tower.last_timestamp.timestamp -= 1; // Move last_timestamp into the past
        assert!(tower.maybe_timestamp(2).is_some()); // slot 2 gets a timestamp

        tower.last_timestamp.timestamp += 1_000_000; // Move last_timestamp well into the future
        assert!(tower.maybe_timestamp(3).is_none()); // slot 3 gets no timestamp
    }

    fn run_test_load_tower_snapshot<F, G>(
        modify_original: F,
        modify_serialized: G,
    ) -> (Tower, Result<Tower>)
    where
        F: Fn(&mut Tower, &Pubkey),
        G: Fn(&PathBuf),
    {
        let tower_path = TempDir::new().unwrap();
        let identity_keypair = Arc::new(Keypair::new());
        let node_pubkey = identity_keypair.pubkey();

        // Use values that will not match the default derived from BankForks
        let mut tower = Tower::new_for_tests(10, 0.9);

        let tower_storage = FileTowerStorage::new(tower_path.path().to_path_buf());

<<<<<<< HEAD
        tower.save(&identity_keypair).unwrap();
        modify_serialized(&tower.path);
        let loaded = Tower::restore(dir.path(), &identity_keypair.pubkey());
=======
        modify_original(&mut tower, &node_pubkey);

        tower.save(&tower_storage, &identity_keypair).unwrap();
        modify_serialized(&tower_storage.filename(&node_pubkey));
        let loaded = Tower::restore(&tower_storage, &node_pubkey);
>>>>>>> 3ac7e043

        (tower, loaded)
    }

    #[test]
    fn test_switch_threshold_across_tower_reload() {
        solana_logger::setup();
        // Init state
        let mut vote_simulator = VoteSimulator::new(2);
        let other_vote_account = vote_simulator.vote_pubkeys[1];
        let bank0 = vote_simulator
            .bank_forks
            .read()
            .unwrap()
            .get(0)
            .unwrap()
            .clone();
        let total_stake = bank0.total_epoch_stake();
        assert_eq!(
            total_stake,
            vote_simulator.validator_keypairs.len() as u64 * 10_000
        );

        // Create the tree of banks
        let forks = tr(0)
            / (tr(1)
                / (tr(2)
                    / tr(10)
                    / (tr(43)
                        / (tr(44)
                            // Minor fork 2
                            / (tr(45) / (tr(46) / (tr(47) / (tr(48) / (tr(49) / (tr(50)))))))
                            / (tr(110) / tr(111))))));

        // Fill the BankForks according to the above fork structure
        vote_simulator.fill_bank_forks(forks, &HashMap::new(), true);
        for (_, fork_progress) in vote_simulator.progress.iter_mut() {
            fork_progress.fork_stats.computed = true;
        }

        let ancestors = vote_simulator.bank_forks.read().unwrap().ancestors();
        let descendants = vote_simulator
            .bank_forks
            .read()
            .unwrap()
            .descendants()
            .clone();
        let mut tower = Tower::default();

        tower.record_vote(43, Hash::default());
        tower.record_vote(44, Hash::default());
        tower.record_vote(45, Hash::default());
        tower.record_vote(46, Hash::default());
        tower.record_vote(47, Hash::default());
        tower.record_vote(48, Hash::default());
        tower.record_vote(49, Hash::default());

        // Trying to switch to a descendant of last vote should always work
        assert_eq!(
            tower.check_switch_threshold(
                50,
                &ancestors,
                &descendants,
                &vote_simulator.progress,
                total_stake,
                bank0.epoch_vote_accounts(0).unwrap(),
                &vote_simulator.latest_validator_votes_for_frozen_banks,
                &vote_simulator.heaviest_subtree_fork_choice,
            ),
            SwitchForkDecision::SameFork
        );

        // Trying to switch to another fork at 110 should fail
        assert_eq!(
            tower.check_switch_threshold(
                110,
                &ancestors,
                &descendants,
                &vote_simulator.progress,
                total_stake,
                bank0.epoch_vote_accounts(0).unwrap(),
                &vote_simulator.latest_validator_votes_for_frozen_banks,
                &vote_simulator.heaviest_subtree_fork_choice,
            ),
            SwitchForkDecision::FailedSwitchThreshold(0, 20000)
        );

        vote_simulator.simulate_lockout_interval(111, (10, 49), &other_vote_account);

        assert_eq!(
            tower.check_switch_threshold(
                110,
                &ancestors,
                &descendants,
                &vote_simulator.progress,
                total_stake,
                bank0.epoch_vote_accounts(0).unwrap(),
                &vote_simulator.latest_validator_votes_for_frozen_banks,
                &vote_simulator.heaviest_subtree_fork_choice,
            ),
            SwitchForkDecision::SwitchProof(Hash::default())
        );

        assert_eq!(tower.voted_slots(), vec![43, 44, 45, 46, 47, 48, 49]);
        {
            let mut tower = tower.clone();
            tower.record_vote(110, Hash::default());
            tower.record_vote(111, Hash::default());
            assert_eq!(tower.voted_slots(), vec![43, 110, 111]);
            assert_eq!(tower.vote_state.root_slot, Some(0));
        }

        // Prepare simulated validator restart!
        let mut vote_simulator = VoteSimulator::new(2);
        let other_vote_account = vote_simulator.vote_pubkeys[1];
        let bank0 = vote_simulator
            .bank_forks
            .read()
            .unwrap()
            .get(0)
            .unwrap()
            .clone();
        let total_stake = bank0.total_epoch_stake();
        let forks = tr(0)
            / (tr(1)
                / (tr(2)
                    / tr(10)
                    / (tr(43)
                        / (tr(44)
                            // Minor fork 2
                            / (tr(45) / (tr(46) / (tr(47) / (tr(48) / (tr(49) / (tr(50)))))))
                            / (tr(110) / tr(111))))));
        let replayed_root_slot = 44;

        // Fill the BankForks according to the above fork structure
        vote_simulator.fill_bank_forks(forks, &HashMap::new(), true);
        for (_, fork_progress) in vote_simulator.progress.iter_mut() {
            fork_progress.fork_stats.computed = true;
        }

        // prepend tower restart!
        let mut slot_history = SlotHistory::default();
        vote_simulator.set_root(replayed_root_slot);
        let ancestors = vote_simulator.bank_forks.read().unwrap().ancestors();
        let descendants = vote_simulator
            .bank_forks
            .read()
            .unwrap()
            .descendants()
            .clone();
        for slot in &[0, 1, 2, 43, replayed_root_slot] {
            slot_history.add(*slot);
        }
        let mut tower = tower
            .adjust_lockouts_after_replay(replayed_root_slot, &slot_history)
            .unwrap();

        assert_eq!(tower.voted_slots(), vec![45, 46, 47, 48, 49]);

        // Trying to switch to another fork at 110 should fail
        assert_eq!(
            tower.check_switch_threshold(
                110,
                &ancestors,
                &descendants,
                &vote_simulator.progress,
                total_stake,
                bank0.epoch_vote_accounts(0).unwrap(),
                &vote_simulator.latest_validator_votes_for_frozen_banks,
                &vote_simulator.heaviest_subtree_fork_choice,
            ),
            SwitchForkDecision::FailedSwitchThreshold(0, 20000)
        );

        // Add lockout_interval which should be excluded
        vote_simulator.simulate_lockout_interval(111, (45, 50), &other_vote_account);
        assert_eq!(
            tower.check_switch_threshold(
                110,
                &ancestors,
                &descendants,
                &vote_simulator.progress,
                total_stake,
                bank0.epoch_vote_accounts(0).unwrap(),
                &vote_simulator.latest_validator_votes_for_frozen_banks,
                &vote_simulator.heaviest_subtree_fork_choice,
            ),
            SwitchForkDecision::FailedSwitchThreshold(0, 20000)
        );

        // Add lockout_interval which should not be excluded
        vote_simulator.simulate_lockout_interval(111, (110, 200), &other_vote_account);
        assert_eq!(
            tower.check_switch_threshold(
                110,
                &ancestors,
                &descendants,
                &vote_simulator.progress,
                total_stake,
                bank0.epoch_vote_accounts(0).unwrap(),
                &vote_simulator.latest_validator_votes_for_frozen_banks,
                &vote_simulator.heaviest_subtree_fork_choice,
            ),
            SwitchForkDecision::SwitchProof(Hash::default())
        );

        tower.record_vote(110, Hash::default());
        tower.record_vote(111, Hash::default());
        assert_eq!(tower.voted_slots(), vec![110, 111]);
        assert_eq!(tower.vote_state.root_slot, Some(replayed_root_slot));
    }

    #[test]
    fn test_load_tower_ok() {
        let (tower, loaded) =
            run_test_load_tower_snapshot(|tower, pubkey| tower.node_pubkey = *pubkey, |_| ());
        let loaded = loaded.unwrap();
        assert_eq!(loaded, tower);
        assert_eq!(tower.threshold_depth, 10);
        assert!((tower.threshold_size - 0.9_f64).abs() < f64::EPSILON);
        assert_eq!(loaded.threshold_depth, 10);
        assert!((loaded.threshold_size - 0.9_f64).abs() < f64::EPSILON);
    }

    #[test]
    fn test_load_tower_wrong_identity() {
        let identity_keypair = Arc::new(Keypair::new());
        let tower = Tower::default();
        let tower_storage = FileTowerStorage::default();
        assert_matches!(
            tower.save(&tower_storage, &identity_keypair),
            Err(TowerError::WrongTower(_))
        )
    }

    #[test]
    fn test_load_tower_invalid_signature() {
        let (_, loaded) = run_test_load_tower_snapshot(
            |tower, pubkey| tower.node_pubkey = *pubkey,
            |path| {
                let mut file = OpenOptions::new()
                    .read(true)
                    .write(true)
                    .open(path)
                    .unwrap();
                let mut buf = [0u8];
                assert_eq!(file.read(&mut buf).unwrap(), 1);
                buf[0] = !buf[0];
                assert_eq!(file.seek(SeekFrom::Start(0)).unwrap(), 0);
                assert_eq!(file.write(&buf).unwrap(), 1);
            },
        );
        assert_matches!(loaded, Err(TowerError::InvalidSignature))
    }

    #[test]
    fn test_load_tower_deser_failure() {
        let (_, loaded) = run_test_load_tower_snapshot(
            |tower, pubkey| tower.node_pubkey = *pubkey,
            |path| {
                OpenOptions::new()
                    .write(true)
                    .truncate(true)
                    .open(&path)
                    .unwrap_or_else(|_| panic!("Failed to truncate file: {:?}", path));
            },
        );
        assert_matches!(loaded, Err(TowerError::SerializeError(_)))
    }

    #[test]
    fn test_load_tower_missing() {
        let (_, loaded) = run_test_load_tower_snapshot(
            |tower, pubkey| tower.node_pubkey = *pubkey,
            |path| {
                remove_file(path).unwrap();
            },
        );
        assert_matches!(loaded, Err(TowerError::IoError(_)))
    }

    #[test]
    fn test_reconcile_blockstore_roots_with_tower_normal() {
        solana_logger::setup();
        let blockstore_path = get_tmp_ledger_path!();
        {
            let blockstore = Blockstore::open(&blockstore_path).unwrap();

            let (shreds, _) = make_slot_entries(1, 0, 42);
            blockstore.insert_shreds(shreds, None, false).unwrap();
            let (shreds, _) = make_slot_entries(3, 1, 42);
            blockstore.insert_shreds(shreds, None, false).unwrap();
            let (shreds, _) = make_slot_entries(4, 1, 42);
            blockstore.insert_shreds(shreds, None, false).unwrap();
            assert!(!blockstore.is_root(0));
            assert!(!blockstore.is_root(1));
            assert!(!blockstore.is_root(3));
            assert!(!blockstore.is_root(4));

            let mut tower = Tower::default();
            tower.vote_state.root_slot = Some(4);
            reconcile_blockstore_roots_with_tower(&tower, &blockstore).unwrap();

            assert!(!blockstore.is_root(0));
            assert!(blockstore.is_root(1));
            assert!(!blockstore.is_root(3));
            assert!(blockstore.is_root(4));
        }
        Blockstore::destroy(&blockstore_path).expect("Expected successful database destruction");
    }

    #[test]
    #[should_panic(expected = "couldn't find a last_blockstore_root upwards from: 4!?")]
    fn test_reconcile_blockstore_roots_with_tower_panic_no_common_root() {
        solana_logger::setup();
        let blockstore_path = get_tmp_ledger_path!();
        {
            let blockstore = Blockstore::open(&blockstore_path).unwrap();

            let (shreds, _) = make_slot_entries(1, 0, 42);
            blockstore.insert_shreds(shreds, None, false).unwrap();
            let (shreds, _) = make_slot_entries(3, 1, 42);
            blockstore.insert_shreds(shreds, None, false).unwrap();
            let (shreds, _) = make_slot_entries(4, 1, 42);
            blockstore.insert_shreds(shreds, None, false).unwrap();
            blockstore.set_roots(std::iter::once(&3)).unwrap();
            assert!(!blockstore.is_root(0));
            assert!(!blockstore.is_root(1));
            assert!(blockstore.is_root(3));
            assert!(!blockstore.is_root(4));

            let mut tower = Tower::default();
            tower.vote_state.root_slot = Some(4);
            reconcile_blockstore_roots_with_tower(&tower, &blockstore).unwrap();
        }
        Blockstore::destroy(&blockstore_path).expect("Expected successful database destruction");
    }

    #[test]
    fn test_reconcile_blockstore_roots_with_tower_nop_no_parent() {
        solana_logger::setup();
        let blockstore_path = get_tmp_ledger_path!();
        {
            let blockstore = Blockstore::open(&blockstore_path).unwrap();

            let (shreds, _) = make_slot_entries(1, 0, 42);
            blockstore.insert_shreds(shreds, None, false).unwrap();
            let (shreds, _) = make_slot_entries(3, 1, 42);
            blockstore.insert_shreds(shreds, None, false).unwrap();
            assert!(!blockstore.is_root(0));
            assert!(!blockstore.is_root(1));
            assert!(!blockstore.is_root(3));

            let mut tower = Tower::default();
            tower.vote_state.root_slot = Some(4);
            assert_eq!(blockstore.last_root(), 0);
            reconcile_blockstore_roots_with_tower(&tower, &blockstore).unwrap();
            assert_eq!(blockstore.last_root(), 0);
        }
        Blockstore::destroy(&blockstore_path).expect("Expected successful database destruction");
    }

    #[test]
    fn test_adjust_lockouts_after_replay_future_slots() {
        solana_logger::setup();
        let mut tower = Tower::new_for_tests(10, 0.9);
        tower.record_vote(0, Hash::default());
        tower.record_vote(1, Hash::default());
        tower.record_vote(2, Hash::default());
        tower.record_vote(3, Hash::default());

        let mut slot_history = SlotHistory::default();
        slot_history.add(0);
        slot_history.add(1);

        let replayed_root_slot = 1;
        tower = tower
            .adjust_lockouts_after_replay(replayed_root_slot, &slot_history)
            .unwrap();

        assert_eq!(tower.voted_slots(), vec![2, 3]);
        assert_eq!(tower.root(), replayed_root_slot);

        tower = tower
            .adjust_lockouts_after_replay(replayed_root_slot, &slot_history)
            .unwrap();
        assert_eq!(tower.voted_slots(), vec![2, 3]);
        assert_eq!(tower.root(), replayed_root_slot);
    }

    #[test]
    fn test_adjust_lockouts_after_replay_not_found_slots() {
        let mut tower = Tower::new_for_tests(10, 0.9);
        tower.record_vote(0, Hash::default());
        tower.record_vote(1, Hash::default());
        tower.record_vote(2, Hash::default());
        tower.record_vote(3, Hash::default());

        let mut slot_history = SlotHistory::default();
        slot_history.add(0);
        slot_history.add(1);
        slot_history.add(4);

        let replayed_root_slot = 4;
        tower = tower
            .adjust_lockouts_after_replay(replayed_root_slot, &slot_history)
            .unwrap();

        assert_eq!(tower.voted_slots(), vec![2, 3]);
        assert_eq!(tower.root(), replayed_root_slot);
    }

    #[test]
    fn test_adjust_lockouts_after_replay_all_rooted_with_no_too_old() {
        let mut tower = Tower::new_for_tests(10, 0.9);
        tower.record_vote(0, Hash::default());
        tower.record_vote(1, Hash::default());
        tower.record_vote(2, Hash::default());

        let mut slot_history = SlotHistory::default();
        slot_history.add(0);
        slot_history.add(1);
        slot_history.add(2);
        slot_history.add(3);
        slot_history.add(4);
        slot_history.add(5);

        let replayed_root_slot = 5;
        tower = tower
            .adjust_lockouts_after_replay(replayed_root_slot, &slot_history)
            .unwrap();

        assert_eq!(tower.voted_slots(), vec![] as Vec<Slot>);
        assert_eq!(tower.root(), replayed_root_slot);
        assert_eq!(tower.stray_restored_slot, None);
    }

    #[test]
    fn test_adjust_lockouts_after_replay_all_rooted_with_too_old() {
        use solana_sdk::slot_history::MAX_ENTRIES;

        let mut tower = Tower::new_for_tests(10, 0.9);
        tower.record_vote(0, Hash::default());
        tower.record_vote(1, Hash::default());
        tower.record_vote(2, Hash::default());

        let mut slot_history = SlotHistory::default();
        slot_history.add(0);
        slot_history.add(1);
        slot_history.add(2);
        slot_history.add(MAX_ENTRIES);

        tower = tower
            .adjust_lockouts_after_replay(MAX_ENTRIES, &slot_history)
            .unwrap();
        assert_eq!(tower.voted_slots(), vec![] as Vec<Slot>);
        assert_eq!(tower.root(), MAX_ENTRIES);
    }

    #[test]
    fn test_adjust_lockouts_after_replay_anchored_future_slots() {
        let mut tower = Tower::new_for_tests(10, 0.9);
        tower.record_vote(0, Hash::default());
        tower.record_vote(1, Hash::default());
        tower.record_vote(2, Hash::default());
        tower.record_vote(3, Hash::default());
        tower.record_vote(4, Hash::default());

        let mut slot_history = SlotHistory::default();
        slot_history.add(0);
        slot_history.add(1);
        slot_history.add(2);

        let replayed_root_slot = 2;
        tower = tower
            .adjust_lockouts_after_replay(replayed_root_slot, &slot_history)
            .unwrap();

        assert_eq!(tower.voted_slots(), vec![3, 4]);
        assert_eq!(tower.root(), replayed_root_slot);
    }

    #[test]
    fn test_adjust_lockouts_after_replay_all_not_found() {
        let mut tower = Tower::new_for_tests(10, 0.9);
        tower.record_vote(5, Hash::default());
        tower.record_vote(6, Hash::default());

        let mut slot_history = SlotHistory::default();
        slot_history.add(0);
        slot_history.add(1);
        slot_history.add(2);
        slot_history.add(7);

        let replayed_root_slot = 7;
        tower = tower
            .adjust_lockouts_after_replay(replayed_root_slot, &slot_history)
            .unwrap();

        assert_eq!(tower.voted_slots(), vec![5, 6]);
        assert_eq!(tower.root(), replayed_root_slot);
    }

    #[test]
    fn test_adjust_lockouts_after_replay_all_not_found_even_if_rooted() {
        let mut tower = Tower::new_for_tests(10, 0.9);
        tower.vote_state.root_slot = Some(4);
        tower.record_vote(5, Hash::default());
        tower.record_vote(6, Hash::default());

        let mut slot_history = SlotHistory::default();
        slot_history.add(0);
        slot_history.add(1);
        slot_history.add(2);
        slot_history.add(7);

        let replayed_root_slot = 7;
        let result = tower.adjust_lockouts_after_replay(replayed_root_slot, &slot_history);

        assert_eq!(
            format!("{}", result.unwrap_err()),
            "The tower is fatally inconsistent with blockstore: no common slot for rooted tower"
        );
    }

    #[test]
    fn test_adjust_lockouts_after_replay_all_future_votes_only_root_found() {
        let mut tower = Tower::new_for_tests(10, 0.9);
        tower.vote_state.root_slot = Some(2);
        tower.record_vote(3, Hash::default());
        tower.record_vote(4, Hash::default());
        tower.record_vote(5, Hash::default());

        let mut slot_history = SlotHistory::default();
        slot_history.add(0);
        slot_history.add(1);
        slot_history.add(2);

        let replayed_root_slot = 2;
        tower = tower
            .adjust_lockouts_after_replay(replayed_root_slot, &slot_history)
            .unwrap();

        assert_eq!(tower.voted_slots(), vec![3, 4, 5]);
        assert_eq!(tower.root(), replayed_root_slot);
    }

    #[test]
    fn test_adjust_lockouts_after_replay_empty() {
        let mut tower = Tower::new_for_tests(10, 0.9);

        let mut slot_history = SlotHistory::default();
        slot_history.add(0);

        let replayed_root_slot = 0;
        tower = tower
            .adjust_lockouts_after_replay(replayed_root_slot, &slot_history)
            .unwrap();

        assert_eq!(tower.voted_slots(), vec![] as Vec<Slot>);
        assert_eq!(tower.root(), replayed_root_slot);
    }

    #[test]
    fn test_adjust_lockouts_after_replay_too_old_tower() {
        use solana_sdk::slot_history::MAX_ENTRIES;

        let mut tower = Tower::new_for_tests(10, 0.9);
        tower.record_vote(0, Hash::default());

        let mut slot_history = SlotHistory::default();
        slot_history.add(0);
        slot_history.add(MAX_ENTRIES);

        let result = tower.adjust_lockouts_after_replay(MAX_ENTRIES, &slot_history);
        assert_eq!(
            format!("{}", result.unwrap_err()),
            "The tower is too old: newest slot in tower (0) << oldest slot in available history (1)"
        );
    }

    #[test]
    fn test_adjust_lockouts_after_replay_time_warped() {
        let mut tower = Tower::new_for_tests(10, 0.9);
        tower.vote_state.votes.push_back(Lockout::new(1));
        tower.vote_state.votes.push_back(Lockout::new(0));
        let vote = Vote::new(vec![0], Hash::default());
        tower.last_vote = vote;

        let mut slot_history = SlotHistory::default();
        slot_history.add(0);

        let result = tower.adjust_lockouts_after_replay(0, &slot_history);
        assert_eq!(
            format!("{}", result.unwrap_err()),
            "The tower is fatally inconsistent with blockstore: time warped?"
        );
    }

    #[test]
    fn test_adjust_lockouts_after_replay_diverged_ancestor() {
        let mut tower = Tower::new_for_tests(10, 0.9);
        tower.vote_state.votes.push_back(Lockout::new(1));
        tower.vote_state.votes.push_back(Lockout::new(2));
        let vote = Vote::new(vec![2], Hash::default());
        tower.last_vote = vote;

        let mut slot_history = SlotHistory::default();
        slot_history.add(0);
        slot_history.add(2);

        let result = tower.adjust_lockouts_after_replay(2, &slot_history);
        assert_eq!(
            format!("{}", result.unwrap_err()),
            "The tower is fatally inconsistent with blockstore: diverged ancestor?"
        );
    }

    #[test]
    fn test_adjust_lockouts_after_replay_out_of_order() {
        use solana_sdk::slot_history::MAX_ENTRIES;

        let mut tower = Tower::new_for_tests(10, 0.9);
        tower
            .vote_state
            .votes
            .push_back(Lockout::new(MAX_ENTRIES - 1));
        tower.vote_state.votes.push_back(Lockout::new(0));
        tower.vote_state.votes.push_back(Lockout::new(1));
        let vote = Vote::new(vec![1], Hash::default());
        tower.last_vote = vote;

        let mut slot_history = SlotHistory::default();
        slot_history.add(MAX_ENTRIES);

        let result = tower.adjust_lockouts_after_replay(MAX_ENTRIES, &slot_history);
        assert_eq!(
            format!("{}", result.unwrap_err()),
            "The tower is fatally inconsistent with blockstore: not too old once after got too old?"
        );
    }

    #[test]
    #[should_panic(expected = "slot_in_tower(2) < checked_slot(1)")]
    fn test_adjust_lockouts_after_replay_reversed_votes() {
        let mut tower = Tower::new_for_tests(10, 0.9);
        tower.vote_state.votes.push_back(Lockout::new(2));
        tower.vote_state.votes.push_back(Lockout::new(1));
        let vote = Vote::new(vec![1], Hash::default());
        tower.last_vote = vote;

        let mut slot_history = SlotHistory::default();
        slot_history.add(0);
        slot_history.add(2);

        tower
            .adjust_lockouts_after_replay(2, &slot_history)
            .unwrap();
    }

    #[test]
    #[should_panic(expected = "slot_in_tower(3) < checked_slot(3)")]
    fn test_adjust_lockouts_after_replay_repeated_non_root_votes() {
        let mut tower = Tower::new_for_tests(10, 0.9);
        tower.vote_state.votes.push_back(Lockout::new(2));
        tower.vote_state.votes.push_back(Lockout::new(3));
        tower.vote_state.votes.push_back(Lockout::new(3));
        let vote = Vote::new(vec![3], Hash::default());
        tower.last_vote = vote;

        let mut slot_history = SlotHistory::default();
        slot_history.add(0);
        slot_history.add(2);

        tower
            .adjust_lockouts_after_replay(2, &slot_history)
            .unwrap();
    }

    #[test]
    fn test_adjust_lockouts_after_replay_vote_on_root() {
        let mut tower = Tower::new_for_tests(10, 0.9);
        tower.vote_state.root_slot = Some(42);
        tower.vote_state.votes.push_back(Lockout::new(42));
        tower.vote_state.votes.push_back(Lockout::new(43));
        tower.vote_state.votes.push_back(Lockout::new(44));
        let vote = Vote::new(vec![44], Hash::default());
        tower.last_vote = vote;

        let mut slot_history = SlotHistory::default();
        slot_history.add(42);

        let tower = tower.adjust_lockouts_after_replay(42, &slot_history);
        assert_eq!(tower.unwrap().voted_slots(), [43, 44]);
    }

    #[test]
    fn test_adjust_lockouts_after_replay_vote_on_genesis() {
        let mut tower = Tower::new_for_tests(10, 0.9);
        tower.vote_state.votes.push_back(Lockout::new(0));
        let vote = Vote::new(vec![0], Hash::default());
        tower.last_vote = vote;

        let mut slot_history = SlotHistory::default();
        slot_history.add(0);

        assert!(tower.adjust_lockouts_after_replay(0, &slot_history).is_ok());
    }

    #[test]
    fn test_adjust_lockouts_after_replay_future_tower() {
        let mut tower = Tower::new_for_tests(10, 0.9);
        tower.vote_state.votes.push_back(Lockout::new(13));
        tower.vote_state.votes.push_back(Lockout::new(14));
        let vote = Vote::new(vec![14], Hash::default());
        tower.last_vote = vote;
        tower.initialize_root(12);

        let mut slot_history = SlotHistory::default();
        slot_history.add(0);
        slot_history.add(2);

        let tower = tower
            .adjust_lockouts_after_replay(2, &slot_history)
            .unwrap();
        assert_eq!(tower.root(), 12);
        assert_eq!(tower.voted_slots(), vec![13, 14]);
        assert_eq!(tower.stray_restored_slot, Some(14));
    }
}<|MERGE_RESOLUTION|>--- conflicted
+++ resolved
@@ -1,36 +1,3 @@
-<<<<<<< HEAD
-use crate::{
-    latest_validator_votes_for_frozen_banks::LatestValidatorVotesForFrozenBanks,
-    progress_map::{LockoutIntervals, ProgressMap},
-};
-use chrono::prelude::*;
-use solana_ledger::{ancestor_iterator::AncestorIterator, blockstore::Blockstore, blockstore_db};
-use solana_measure::measure::Measure;
-use solana_runtime::{
-    bank::Bank, bank_forks::BankForks, commitment::VOTE_THRESHOLD_SIZE,
-    vote_account::ArcVoteAccount,
-};
-use solana_sdk::{
-    clock::{Slot, UnixTimestamp},
-    hash::Hash,
-    instruction::Instruction,
-    pubkey::Pubkey,
-    signature::{Keypair, Signature, Signer},
-    slot_history::{Check, SlotHistory},
-};
-use solana_vote_program::{
-    vote_instruction,
-    vote_state::{BlockTimestamp, Lockout, Vote, VoteState, MAX_LOCKOUT_HISTORY},
-};
-use std::{
-    cmp::Ordering,
-    collections::{HashMap, HashSet},
-    fs::{self, File},
-    io::BufReader,
-    ops::{
-        Bound::{Included, Unbounded},
-        Deref,
-=======
 use {
     crate::{
         heaviest_subtree_fork_choice::HeaviestSubtreeForkChoice,
@@ -63,7 +30,6 @@
             Bound::{Included, Unbounded},
             Deref,
         },
->>>>>>> 3ac7e043
     },
     thiserror::Error,
 };
@@ -144,16 +110,6 @@
     threshold_size: f64,
     vote_state: VoteState,
     last_vote: Vote,
-<<<<<<< HEAD
-    #[serde(skip)]
-    // The blockhash used in the last vote transaction, may or may not equal the
-    // blockhash of the voted block itself, depending if the vote slot was refreshed.
-    // For instance, a vote for slot 5, may be refreshed/resubmitted for inclusion in
-    //  block 10, in  which case `last_vote_tx_blockhash` equals the blockhash of 10, not 5.
-    last_vote_tx_blockhash: Hash,
-    last_timestamp: BlockTimestamp,
-=======
->>>>>>> 3ac7e043
     #[serde(skip)]
     // The blockhash used in the last vote transaction, may or may not equal the
     // blockhash of the voted block itself, depending if the vote slot was refreshed.
@@ -183,11 +139,6 @@
             last_vote: Vote::default(),
             last_timestamp: BlockTimestamp::default(),
             last_vote_tx_blockhash: Hash::default(),
-<<<<<<< HEAD
-            path: PathBuf::default(),
-            tmp_path: PathBuf::default(),
-=======
->>>>>>> 3ac7e043
             stray_restored_slot: Option::default(),
             last_switch_threshold_check: Option::default(),
         };
@@ -204,13 +155,7 @@
         root: Slot,
         bank: &Bank,
     ) -> Self {
-<<<<<<< HEAD
-        let path = Self::get_filename(path, node_pubkey);
-        let tmp_path = Self::get_tmp_filename(&path);
-        let mut tower = Self {
-=======
         let mut tower = Tower {
->>>>>>> 3ac7e043
             node_pubkey: *node_pubkey,
             ..Tower::default()
         };
@@ -237,11 +182,7 @@
             crate::replay_stage::ReplayStage::initialize_progress_and_fork_choice(
                 root_bank.deref(),
                 bank_forks.frozen_banks().values().cloned().collect(),
-<<<<<<< HEAD
-                my_pubkey,
-=======
                 node_pubkey,
->>>>>>> 3ac7e043
                 vote_account,
             );
         let root = root_bank.slot();
@@ -254,31 +195,17 @@
             )
             .clone();
 
-<<<<<<< HEAD
-        Self::new(my_pubkey, vote_account, root, &heaviest_bank, ledger_path)
-    }
-
-    pub(crate) fn collect_vote_lockouts<F>(
-=======
         Self::new(node_pubkey, vote_account, root, &heaviest_bank)
     }
 
     pub(crate) fn collect_vote_lockouts(
->>>>>>> 3ac7e043
         vote_account_pubkey: &Pubkey,
         bank_slot: Slot,
         vote_accounts: &HashMap<Pubkey, (/*stake:*/ u64, VoteAccount)>,
         ancestors: &HashMap<Slot, HashSet<Slot>>,
         get_frozen_hash: impl Fn(Slot) -> Option<Hash>,
         latest_validator_votes_for_frozen_banks: &mut LatestValidatorVotesForFrozenBanks,
-<<<<<<< HEAD
-    ) -> ComputedBankState
-    where
-        F: IntoIterator<Item = (Pubkey, (u64, ArcVoteAccount))>,
-    {
-=======
     ) -> ComputedBankState {
->>>>>>> 3ac7e043
         let mut vote_slots = HashSet::new();
         let mut voted_stakes = HashMap::new();
         let mut total_stake = 0;
@@ -287,12 +214,8 @@
         // keyed by end of the range
         let mut lockout_intervals = LockoutIntervals::new();
         let mut my_latest_landed_vote = None;
-<<<<<<< HEAD
-        for (key, (voted_stake, account)) in vote_accounts {
-=======
         for (&key, (voted_stake, account)) in vote_accounts.iter() {
             let voted_stake = *voted_stake;
->>>>>>> 3ac7e043
             if voted_stake == 0 {
                 continue;
             }
@@ -425,11 +348,7 @@
     }
 
     pub fn tower_slots(&self) -> Vec<Slot> {
-<<<<<<< HEAD
-        self.lockouts.tower()
-=======
         self.vote_state.tower()
->>>>>>> 3ac7e043
     }
 
     pub fn last_vote_tx_blockhash(&self) -> Hash {
@@ -477,11 +396,7 @@
         let last_voted_slot_in_bank = Self::last_voted_slot_in_bank(bank, vote_account_pubkey);
 
         // Returns the new root if one is made after applying a vote for the given bank to
-<<<<<<< HEAD
-        // `self.lockouts`
-=======
         // `self.vote_state`
->>>>>>> 3ac7e043
         self.record_bank_vote_and_update_lockouts(bank.slot(), bank.hash(), last_voted_slot_in_bank)
     }
 
@@ -494,11 +409,7 @@
         trace!("{} record_vote for {}", self.node_pubkey, vote_slot);
         let old_root = self.root();
         let mut new_vote = Self::apply_vote_and_generate_vote_diff(
-<<<<<<< HEAD
-            &mut self.lockouts,
-=======
             &mut self.vote_state,
->>>>>>> 3ac7e043
             vote_slot,
             vote_hash,
             last_voted_slot_in_bank,
@@ -706,8 +617,6 @@
                     SwitchForkDecision::FailedSwitchDuplicateRollback(latest_duplicate_ancestor)
                 };
 
-<<<<<<< HEAD
-=======
                 // `heaviest_subtree_fork_choice` entries are not cleaned by duplicate block purging/rollback logic,
                 // so this is safe to check here. We return here if the last voted slot was rolled back/purged due to
                 // being a duplicate because `ancestors`/`descendants`/`progress` structurs may be missing this slot due
@@ -736,7 +645,6 @@
                     }
                 }
 
->>>>>>> 3ac7e043
                 let last_vote_ancestors =
                     ancestors.get(&last_voted_slot).unwrap_or_else(|| {
                         if self.is_stray_last_vote() {
@@ -765,17 +673,6 @@
                 if last_vote_ancestors.contains(&switch_slot) {
                     if self.is_stray_last_vote() {
                         return suspended_decision_due_to_major_unsynced_ledger();
-<<<<<<< HEAD
-                    } else if let Some(latest_duplicate_ancestor) = progress.latest_unconfirmed_duplicate_ancestor(last_voted_slot) {
-                        // We're rolling back because one of the ancestors of the last vote was a duplicate. In this
-                        // case, it's acceptable if the switch candidate is one of ancestors of the previous vote,
-                        // just fail the switch check because there's no point in voting on an ancestor. ReplayStage
-                        // should then have a special case continue building an alternate fork from this ancestor, NOT
-                        // the `last_voted_slot`. This is in contrast to usual SwitchFailure where ReplayStage continues to build blocks
-                        // on latest vote. See `select_vote_and_reset_forks()` for more details.
-                        return rollback_due_to_to_to_duplicate_ancestor(latest_duplicate_ancestor);
-=======
->>>>>>> 3ac7e043
                     } else {
                         panic!(
                             "Should never consider switching to ancestor ({}) of last vote: {}, ancestors({:?})",
@@ -810,19 +707,9 @@
                         // then use this bank as a representative for the fork.
                         || descendants.iter().any(|d| progress.get_fork_stats(*d).map(|stats| stats.computed).unwrap_or(false))
                         || *candidate_slot == last_voted_slot
-<<<<<<< HEAD
-                        || ancestors
-                            .get(candidate_slot)
-                            .expect(
-                                "empty descendants implies this is a child, not parent of root, so must
-                                exist in the ancestors map",
-                            )
-                            .contains(&last_voted_slot)
-=======
                         // Ignore if the `candidate_slot` is a descendant of the `last_voted_slot`, since we do not
                         // want to count votes on the same fork.
                         || Self::is_candidate_slot_descendant_of_last_vote(*candidate_slot, last_voted_slot, ancestors).expect("exists in descendants map, so must exist in ancestors map")
->>>>>>> 3ac7e043
                         || *candidate_slot <= root
                     {
                         continue;
@@ -1334,32 +1221,6 @@
     }
 }
 
-<<<<<<< HEAD
-#[frozen_abi(digest = "Gaxfwvx5MArn52mKZQgzHmDCyn5YfCuTHvp5Et3rFfpp")]
-#[derive(Default, Clone, Serialize, Deserialize, Debug, PartialEq, AbiExample)]
-pub struct SavedTower {
-    signature: Signature,
-    data: Vec<u8>,
-}
-
-impl SavedTower {
-    pub fn new<T: Signer>(tower: &Tower, keypair: &Arc<T>) -> Result<Self> {
-        let data = bincode::serialize(tower)?;
-        let signature = keypair.sign_message(&data);
-        Ok(Self { signature, data })
-    }
-
-    pub fn verify(&self, pubkey: &Pubkey) -> bool {
-        self.signature.verify(pubkey.as_ref(), &self.data)
-    }
-
-    pub fn deserialize(&self) -> Result<Tower> {
-        bincode::deserialize(&self.data).map_err(|e| e.into())
-    }
-}
-
-=======
->>>>>>> 3ac7e043
 // Given an untimely crash, tower may have roots that are not reflected in blockstore,
 // or the reverse of this.
 // That's because we don't impose any ordering guarantee or any kind of write barriers
@@ -1407,33 +1268,12 @@
 
 #[cfg(test)]
 pub mod test {
-<<<<<<< HEAD
-    use super::*;
-    use crate::{
-        cluster_info_vote_listener::VoteTracker,
-        cluster_slot_state_verifier::{DuplicateSlotsTracker, GossipDuplicateConfirmedSlots},
-        cluster_slots::ClusterSlots,
-        fork_choice::SelectVoteAndResetForkResult,
-        heaviest_subtree_fork_choice::{HeaviestSubtreeForkChoice, SlotHashKey},
-        progress_map::{DuplicateStats, ForkProgress},
-        replay_stage::{HeaviestForkFailures, ReplayStage},
-        unfrozen_gossip_verified_vote_hashes::UnfrozenGossipVerifiedVoteHashes,
-    };
-    use solana_ledger::{blockstore::make_slot_entries, get_tmp_ledger_path};
-    use solana_runtime::{
-        accounts_background_service::AbsRequestSender,
-        bank::Bank,
-        bank_forks::BankForks,
-        genesis_utils::{
-            create_genesis_config_with_vote_accounts, GenesisConfigInfo, ValidatorVoteKeypairs,
-=======
     use {
         super::*,
         crate::{
             fork_choice::ForkChoice, heaviest_subtree_fork_choice::SlotHashKey,
             replay_stage::HeaviestForkFailures, tower_storage::FileTowerStorage,
             vote_simulator::VoteSimulator,
->>>>>>> 3ac7e043
         },
         itertools::Itertools,
         solana_ledger::{blockstore::make_slot_entries, get_tmp_ledger_path},
@@ -1457,264 +1297,6 @@
         tempfile::TempDir,
         trees::tr,
     };
-<<<<<<< HEAD
-    use solana_sdk::{
-        account::{Account, AccountSharedData, WritableAccount},
-        clock::Slot,
-        hash::Hash,
-        pubkey::Pubkey,
-        signature::Signer,
-        slot_history::SlotHistory,
-    };
-    use solana_vote_program::{
-        vote_state::{Vote, VoteStateVersions, MAX_LOCKOUT_HISTORY},
-        vote_transaction,
-    };
-    use std::{
-        collections::HashMap,
-        fs::{remove_file, OpenOptions},
-        io::{Read, Seek, SeekFrom, Write},
-        sync::RwLock,
-    };
-    use tempfile::TempDir;
-    use trees::{tr, Tree, TreeWalk};
-
-    pub(crate) struct VoteSimulator {
-        pub validator_keypairs: HashMap<Pubkey, ValidatorVoteKeypairs>,
-        pub node_pubkeys: Vec<Pubkey>,
-        pub vote_pubkeys: Vec<Pubkey>,
-        pub bank_forks: RwLock<BankForks>,
-        pub progress: ProgressMap,
-        pub heaviest_subtree_fork_choice: HeaviestSubtreeForkChoice,
-        pub latest_validator_votes_for_frozen_banks: LatestValidatorVotesForFrozenBanks,
-    }
-
-    impl VoteSimulator {
-        pub(crate) fn new(num_keypairs: usize) -> Self {
-            let (
-                validator_keypairs,
-                node_pubkeys,
-                vote_pubkeys,
-                bank_forks,
-                progress,
-                heaviest_subtree_fork_choice,
-            ) = Self::init_state(num_keypairs);
-            Self {
-                validator_keypairs,
-                node_pubkeys,
-                vote_pubkeys,
-                bank_forks: RwLock::new(bank_forks),
-                progress,
-                heaviest_subtree_fork_choice,
-                latest_validator_votes_for_frozen_banks:
-                    LatestValidatorVotesForFrozenBanks::default(),
-            }
-        }
-        pub(crate) fn fill_bank_forks(
-            &mut self,
-            forks: Tree<u64>,
-            cluster_votes: &HashMap<Pubkey, Vec<u64>>,
-        ) {
-            let root = forks.root().data;
-            assert!(self.bank_forks.read().unwrap().get(root).is_some());
-
-            let mut walk = TreeWalk::from(forks);
-
-            while let Some(visit) = walk.get() {
-                let slot = visit.node().data;
-                self.progress.entry(slot).or_insert_with(|| {
-                    ForkProgress::new(Hash::default(), None, DuplicateStats::default(), None, 0, 0)
-                });
-                if self.bank_forks.read().unwrap().get(slot).is_some() {
-                    walk.forward();
-                    continue;
-                }
-                let parent = walk.get_parent().unwrap().data;
-                let parent_bank = self.bank_forks.read().unwrap().get(parent).unwrap().clone();
-                let new_bank = Bank::new_from_parent(&parent_bank, &Pubkey::default(), slot);
-                for (pubkey, vote) in cluster_votes.iter() {
-                    if vote.contains(&parent) {
-                        let keypairs = self.validator_keypairs.get(pubkey).unwrap();
-                        let last_blockhash = parent_bank.last_blockhash();
-                        let vote_tx = vote_transaction::new_vote_transaction(
-                            // Must vote > root to be processed
-                            vec![parent],
-                            parent_bank.hash(),
-                            last_blockhash,
-                            &keypairs.node_keypair,
-                            &keypairs.vote_keypair,
-                            &keypairs.vote_keypair,
-                            None,
-                        );
-                        info!("voting {} {}", parent_bank.slot(), parent_bank.hash());
-                        new_bank.process_transaction(&vote_tx).unwrap();
-                    }
-                }
-                new_bank.freeze();
-                self.heaviest_subtree_fork_choice.add_new_leaf_slot(
-                    (new_bank.slot(), new_bank.hash()),
-                    Some((new_bank.parent_slot(), new_bank.parent_hash())),
-                );
-                self.bank_forks.write().unwrap().insert(new_bank);
-                walk.forward();
-            }
-        }
-
-        pub(crate) fn simulate_vote(
-            &mut self,
-            vote_slot: Slot,
-            my_pubkey: &Pubkey,
-            tower: &mut Tower,
-        ) -> Vec<HeaviestForkFailures> {
-            // Try to simulate the vote
-            let my_keypairs = self.validator_keypairs.get(my_pubkey).unwrap();
-            let my_vote_pubkey = my_keypairs.vote_keypair.pubkey();
-            let ancestors = self.bank_forks.read().unwrap().ancestors();
-            let mut frozen_banks: Vec<_> = self
-                .bank_forks
-                .read()
-                .unwrap()
-                .frozen_banks()
-                .values()
-                .cloned()
-                .collect();
-
-            let _ = ReplayStage::compute_bank_stats(
-                my_pubkey,
-                &ancestors,
-                &mut frozen_banks,
-                tower,
-                &mut self.progress,
-                &VoteTracker::default(),
-                &ClusterSlots::default(),
-                &self.bank_forks,
-                &mut self.heaviest_subtree_fork_choice,
-                &mut self.latest_validator_votes_for_frozen_banks,
-            );
-
-            let vote_bank = self
-                .bank_forks
-                .read()
-                .unwrap()
-                .get(vote_slot)
-                .expect("Bank must have been created before vote simulation")
-                .clone();
-
-            // Try to vote on the given slot
-            let descendants = self.bank_forks.read().unwrap().descendants().clone();
-            let SelectVoteAndResetForkResult {
-                heaviest_fork_failures,
-                ..
-            } = ReplayStage::select_vote_and_reset_forks(
-                &vote_bank,
-                None,
-                &ancestors,
-                &descendants,
-                &self.progress,
-                tower,
-            );
-
-            // Make sure this slot isn't locked out or failing threshold
-            info!("Checking vote: {}", vote_bank.slot());
-            if !heaviest_fork_failures.is_empty() {
-                return heaviest_fork_failures;
-            }
-
-            let new_root = tower.record_bank_vote(&vote_bank, &my_vote_pubkey);
-            if let Some(new_root) = new_root {
-                self.set_root(new_root);
-            }
-
-            vec![]
-        }
-
-        pub fn set_root(&mut self, new_root: Slot) {
-            ReplayStage::handle_new_root(
-                new_root,
-                &self.bank_forks,
-                &mut self.progress,
-                &AbsRequestSender::default(),
-                None,
-                &mut self.heaviest_subtree_fork_choice,
-                &mut DuplicateSlotsTracker::default(),
-                &mut GossipDuplicateConfirmedSlots::default(),
-                &mut UnfrozenGossipVerifiedVoteHashes::default(),
-                &mut true,
-                &mut Vec::new(),
-            )
-        }
-
-        fn create_and_vote_new_branch(
-            &mut self,
-            start_slot: Slot,
-            end_slot: Slot,
-            cluster_votes: &HashMap<Pubkey, Vec<u64>>,
-            votes_to_simulate: &HashSet<Slot>,
-            my_pubkey: &Pubkey,
-            tower: &mut Tower,
-        ) -> HashMap<Slot, Vec<HeaviestForkFailures>> {
-            (start_slot + 1..=end_slot)
-                .filter_map(|slot| {
-                    let mut fork_tip_parent = tr(slot - 1);
-                    fork_tip_parent.push_front(tr(slot));
-                    self.fill_bank_forks(fork_tip_parent, cluster_votes);
-                    if votes_to_simulate.contains(&slot) {
-                        Some((slot, self.simulate_vote(slot, my_pubkey, tower)))
-                    } else {
-                        None
-                    }
-                })
-                .collect()
-        }
-
-        fn simulate_lockout_interval(
-            &mut self,
-            slot: Slot,
-            lockout_interval: (u64, u64),
-            vote_account_pubkey: &Pubkey,
-        ) {
-            self.progress
-                .entry(slot)
-                .or_insert_with(|| {
-                    ForkProgress::new(Hash::default(), None, DuplicateStats::default(), None, 0, 0)
-                })
-                .fork_stats
-                .lockout_intervals
-                .entry(lockout_interval.1)
-                .or_default()
-                .push((lockout_interval.0, *vote_account_pubkey));
-        }
-
-        fn can_progress_on_fork(
-            &mut self,
-            my_pubkey: &Pubkey,
-            tower: &mut Tower,
-            start_slot: u64,
-            num_slots: u64,
-            cluster_votes: &mut HashMap<Pubkey, Vec<u64>>,
-        ) -> bool {
-            // Check that within some reasonable time, validator can make a new
-            // root on this fork
-            let old_root = tower.root();
-
-            for i in 1..num_slots {
-                // The parent of the tip of the fork
-                let mut fork_tip_parent = tr(start_slot + i - 1);
-                // The tip of the fork
-                fork_tip_parent.push_front(tr(start_slot + i));
-                self.fill_bank_forks(fork_tip_parent, cluster_votes);
-                if self
-                    .simulate_vote(i + start_slot, my_pubkey, tower)
-                    .is_empty()
-                {
-                    cluster_votes
-                        .entry(*my_pubkey)
-                        .or_default()
-                        .push(start_slot + i);
-                }
-                if old_root != tower.root() {
-                    return true;
-=======
 
     fn gen_stakes(stake_votes: &[(u64, &[u64])]) -> HashMap<Pubkey, (u64, VoteAccount)> {
         stake_votes
@@ -1728,7 +1310,6 @@
                 let mut vote_state = VoteState::default();
                 for slot in *votes {
                     vote_state.process_slot_vote_unchecked(*slot);
->>>>>>> 3ac7e043
                 }
                 VoteState::serialize(
                     &VoteStateVersions::new_current(vote_state),
@@ -1740,98 +1321,7 @@
                     (*lamports, VoteAccount::from(account)),
                 )
             })
-<<<<<<< HEAD
-            .take(num_keypairs)
-            .collect();
-            let node_pubkeys: Vec<_> = keypairs
-                .values()
-                .map(|keys| keys.node_keypair.pubkey())
-                .collect();
-            let vote_pubkeys: Vec<_> = keypairs
-                .values()
-                .map(|keys| keys.vote_keypair.pubkey())
-                .collect();
-
-            let (bank_forks, progress, heaviest_subtree_fork_choice) =
-                initialize_state(&keypairs, 10_000);
-            (
-                keypairs,
-                node_pubkeys,
-                vote_pubkeys,
-                bank_forks,
-                progress,
-                heaviest_subtree_fork_choice,
-            )
-        }
-    }
-
-    // Setup BankForks with bank 0 and all the validator accounts
-    pub(crate) fn initialize_state(
-        validator_keypairs_map: &HashMap<Pubkey, ValidatorVoteKeypairs>,
-        stake: u64,
-    ) -> (BankForks, ProgressMap, HeaviestSubtreeForkChoice) {
-        let validator_keypairs: Vec<_> = validator_keypairs_map.values().collect();
-        let GenesisConfigInfo {
-            genesis_config,
-            mint_keypair,
-            voting_keypair: _,
-        } = create_genesis_config_with_vote_accounts(
-            1_000_000_000,
-            &validator_keypairs,
-            vec![stake; validator_keypairs.len()],
-        );
-
-        let bank0 = Bank::new(&genesis_config);
-
-        for pubkey in validator_keypairs_map.keys() {
-            bank0.transfer(10_000, &mint_keypair, pubkey).unwrap();
-        }
-
-        bank0.freeze();
-        let mut progress = ProgressMap::default();
-        progress.insert(
-            0,
-            ForkProgress::new(
-                bank0.last_blockhash(),
-                None,
-                DuplicateStats::default(),
-                None,
-                0,
-                0,
-            ),
-        );
-        let bank_forks = BankForks::new(bank0);
-        let heaviest_subtree_fork_choice =
-            HeaviestSubtreeForkChoice::new_from_bank_forks(&bank_forks);
-        (bank_forks, progress, heaviest_subtree_fork_choice)
-    }
-
-    fn gen_stakes(stake_votes: &[(u64, &[u64])]) -> Vec<(Pubkey, (u64, ArcVoteAccount))> {
-        let mut stakes = vec![];
-        for (lamports, votes) in stake_votes {
-            let mut account = AccountSharedData {
-                data: vec![0; VoteState::size_of()],
-                lamports: *lamports,
-                ..AccountSharedData::default()
-            };
-            let mut vote_state = VoteState::default();
-            for slot in *votes {
-                vote_state.process_slot_vote_unchecked(*slot);
-            }
-            VoteState::serialize(
-                &VoteStateVersions::new_current(vote_state),
-                &mut account.data_as_mut_slice(),
-            )
-            .expect("serialize state");
-            stakes.push((
-                solana_sdk::pubkey::new_rand(),
-                (*lamports, ArcVoteAccount::from(account)),
-            ));
-        }
-        stakes
-=======
             .collect()
->>>>>>> 3ac7e043
     }
 
     #[test]
@@ -1957,12 +1447,6 @@
             .unwrap()
             .descendants()
             .clone();
-<<<<<<< HEAD
-        let mut tower = Tower::new_with_key(&vote_simulator.node_pubkeys[0]);
-
-        // Last vote is 47
-        tower.record_vote(47, Hash::default());
-=======
         let mut tower = Tower::default();
 
         // Last vote is 47
@@ -1976,23 +1460,12 @@
                 .unwrap()
                 .hash(),
         );
->>>>>>> 3ac7e043
 
         // Trying to switch to an ancestor of last vote should only not panic
         // if the current vote has a duplicate ancestor
         let ancestor_of_voted_slot = 43;
         let duplicate_ancestor1 = 44;
         let duplicate_ancestor2 = 45;
-<<<<<<< HEAD
-        vote_simulator.progress.set_unconfirmed_duplicate_slot(
-            duplicate_ancestor1,
-            descendants.get(&duplicate_ancestor1).unwrap(),
-        );
-        vote_simulator.progress.set_unconfirmed_duplicate_slot(
-            duplicate_ancestor2,
-            descendants.get(&duplicate_ancestor2).unwrap(),
-        );
-=======
         vote_simulator
             .heaviest_subtree_fork_choice
             .mark_fork_invalid_candidate(&(
@@ -2017,7 +1490,6 @@
                     .unwrap()
                     .hash(),
             ));
->>>>>>> 3ac7e043
         assert_eq!(
             tower.check_switch_threshold(
                 ancestor_of_voted_slot,
@@ -2026,11 +1498,8 @@
                 &vote_simulator.progress,
                 total_stake,
                 bank0.epoch_vote_accounts(0).unwrap(),
-<<<<<<< HEAD
-=======
                 &vote_simulator.latest_validator_votes_for_frozen_banks,
                 &vote_simulator.heaviest_subtree_fork_choice,
->>>>>>> 3ac7e043
             ),
             SwitchForkDecision::FailedSwitchDuplicateRollback(duplicate_ancestor2)
         );
@@ -2043,13 +1512,6 @@
             confirm_ancestors.push(duplicate_ancestor2);
         }
         for (i, duplicate_ancestor) in confirm_ancestors.into_iter().enumerate() {
-<<<<<<< HEAD
-            vote_simulator.progress.set_confirmed_duplicate_slot(
-                duplicate_ancestor,
-                ancestors.get(&duplicate_ancestor).unwrap(),
-                descendants.get(&duplicate_ancestor).unwrap(),
-            );
-=======
             vote_simulator
                 .heaviest_subtree_fork_choice
                 .mark_fork_valid_candidate(&(
@@ -2062,7 +1524,6 @@
                         .unwrap()
                         .hash(),
                 ));
->>>>>>> 3ac7e043
             let res = tower.check_switch_threshold(
                 ancestor_of_voted_slot,
                 &ancestors,
@@ -2070,11 +1531,8 @@
                 &vote_simulator.progress,
                 total_stake,
                 bank0.epoch_vote_accounts(0).unwrap(),
-<<<<<<< HEAD
-=======
                 &vote_simulator.latest_validator_votes_for_frozen_banks,
                 &vote_simulator.heaviest_subtree_fork_choice,
->>>>>>> 3ac7e043
             );
             if i == 0 {
                 assert_eq!(
@@ -2095,11 +1553,7 @@
             .unwrap()
             .descendants()
             .clone();
-<<<<<<< HEAD
-        let mut tower = Tower::new_with_key(&vote_simulator.node_pubkeys[0]);
-=======
         let mut tower = Tower::default();
->>>>>>> 3ac7e043
         let other_vote_account = vote_simulator.vote_pubkeys[1];
 
         // Last vote is 47
@@ -2512,17 +1966,10 @@
     #[test]
     fn test_collect_vote_lockouts_sums() {
         //two accounts voting for slot 0 with 1 token staked
-<<<<<<< HEAD
-        let mut accounts = gen_stakes(&[(1, &[0]), (1, &[0])]);
-        accounts.sort_by_key(|(pk, _)| *pk);
-        let account_latest_votes: Vec<(Pubkey, SlotHashKey)> = accounts
-            .iter()
-=======
         let accounts = gen_stakes(&[(1, &[0]), (1, &[0])]);
         let account_latest_votes: Vec<(Pubkey, SlotHashKey)> = accounts
             .iter()
             .sorted_by_key(|(pk, _)| *pk)
->>>>>>> 3ac7e043
             .map(|(pubkey, _)| (*pubkey, (0, Hash::default())))
             .collect();
 
@@ -2539,11 +1986,7 @@
         } = Tower::collect_vote_lockouts(
             &Pubkey::default(),
             1,
-<<<<<<< HEAD
-            accounts.into_iter(),
-=======
             &accounts,
->>>>>>> 3ac7e043
             &ancestors,
             |_| Some(Hash::default()),
             &mut latest_validator_votes_for_frozen_banks,
@@ -2563,17 +2006,10 @@
     fn test_collect_vote_lockouts_root() {
         let votes: Vec<u64> = (0..MAX_LOCKOUT_HISTORY as u64).collect();
         //two accounts voting for slots 0..MAX_LOCKOUT_HISTORY with 1 token staked
-<<<<<<< HEAD
-        let mut accounts = gen_stakes(&[(1, &votes), (1, &votes)]);
-        accounts.sort_by_key(|(pk, _)| *pk);
-        let account_latest_votes: Vec<(Pubkey, SlotHashKey)> = accounts
-            .iter()
-=======
         let accounts = gen_stakes(&[(1, &votes), (1, &votes)]);
         let account_latest_votes: Vec<(Pubkey, SlotHashKey)> = accounts
             .iter()
             .sorted_by_key(|(pk, _)| *pk)
->>>>>>> 3ac7e043
             .map(|(pubkey, _)| {
                 (
                     *pubkey,
@@ -2600,11 +2036,7 @@
             .sum::<u128>()
             + root_weight;
         let expected_bank_weight = 2 * vote_account_expected_weight;
-<<<<<<< HEAD
-        assert_eq!(tower.lockouts.root_slot, Some(0));
-=======
         assert_eq!(tower.vote_state.root_slot, Some(0));
->>>>>>> 3ac7e043
         let mut latest_validator_votes_for_frozen_banks =
             LatestValidatorVotesForFrozenBanks::default();
         let ComputedBankState {
@@ -2999,17 +2431,11 @@
 
         let tower_storage = FileTowerStorage::new(tower_path.path().to_path_buf());
 
-<<<<<<< HEAD
-        tower.save(&identity_keypair).unwrap();
-        modify_serialized(&tower.path);
-        let loaded = Tower::restore(dir.path(), &identity_keypair.pubkey());
-=======
         modify_original(&mut tower, &node_pubkey);
 
         tower.save(&tower_storage, &identity_keypair).unwrap();
         modify_serialized(&tower_storage.filename(&node_pubkey));
         let loaded = Tower::restore(&tower_storage, &node_pubkey);
->>>>>>> 3ac7e043
 
         (tower, loaded)
     }
