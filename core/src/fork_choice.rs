<<<<<<< HEAD
use crate::{
    consensus::{SwitchForkDecision, Tower},
    latest_validator_votes_for_frozen_banks::LatestValidatorVotesForFrozenBanks,
    progress_map::ProgressMap,
    replay_stage::HeaviestForkFailures,
};
use solana_runtime::{bank::Bank, bank_forks::BankForks};
use std::{
    collections::{HashMap, HashSet},
    sync::{Arc, RwLock},
=======
use {
    crate::{
        consensus::{SwitchForkDecision, Tower},
        latest_validator_votes_for_frozen_banks::LatestValidatorVotesForFrozenBanks,
        progress_map::ProgressMap,
        replay_stage::HeaviestForkFailures,
    },
    solana_runtime::{bank::Bank, bank_forks::BankForks},
    std::{
        collections::{HashMap, HashSet},
        sync::{Arc, RwLock},
    },
>>>>>>> 3ac7e043
};

pub struct SelectVoteAndResetForkResult {
    pub vote_bank: Option<(Arc<Bank>, SwitchForkDecision)>,
    pub reset_bank: Option<Arc<Bank>>,
    pub heaviest_fork_failures: Vec<HeaviestForkFailures>,
}

<<<<<<< HEAD
pub(crate) trait ForkChoice {
=======
pub trait ForkChoice {
>>>>>>> 3ac7e043
    type ForkChoiceKey;
    fn compute_bank_stats(
        &mut self,
        bank: &Bank,
        tower: &Tower,
        latest_validator_votes_for_frozen_banks: &mut LatestValidatorVotesForFrozenBanks,
    );

    // Returns:
    // 1) The heaviest overall bank
    // 2) The heaviest bank on the same fork as the last vote (doesn't require a
    // switching proof to vote for)
    fn select_forks(
        &self,
        frozen_banks: &[Arc<Bank>],
        tower: &Tower,
        progress: &ProgressMap,
        ancestors: &HashMap<u64, HashSet<u64>>,
        bank_forks: &RwLock<BankForks>,
    ) -> (Arc<Bank>, Option<Arc<Bank>>);

    fn mark_fork_invalid_candidate(&mut self, invalid_slot: &Self::ForkChoiceKey);

<<<<<<< HEAD
    fn mark_fork_valid_candidate(&mut self, valid_slot: &Self::ForkChoiceKey);
=======
    /// Returns any newly duplicate confirmed ancestors of `valid_slot` up to and including
    /// `valid_slot` itself
    fn mark_fork_valid_candidate(
        &mut self,
        valid_slot: &Self::ForkChoiceKey,
    ) -> Vec<Self::ForkChoiceKey>;
>>>>>>> 3ac7e043
}<|MERGE_RESOLUTION|>--- conflicted
+++ resolved
@@ -1,15 +1,3 @@
-<<<<<<< HEAD
-use crate::{
-    consensus::{SwitchForkDecision, Tower},
-    latest_validator_votes_for_frozen_banks::LatestValidatorVotesForFrozenBanks,
-    progress_map::ProgressMap,
-    replay_stage::HeaviestForkFailures,
-};
-use solana_runtime::{bank::Bank, bank_forks::BankForks};
-use std::{
-    collections::{HashMap, HashSet},
-    sync::{Arc, RwLock},
-=======
 use {
     crate::{
         consensus::{SwitchForkDecision, Tower},
@@ -22,7 +10,6 @@
         collections::{HashMap, HashSet},
         sync::{Arc, RwLock},
     },
->>>>>>> 3ac7e043
 };
 
 pub struct SelectVoteAndResetForkResult {
@@ -31,11 +18,7 @@
     pub heaviest_fork_failures: Vec<HeaviestForkFailures>,
 }
 
-<<<<<<< HEAD
-pub(crate) trait ForkChoice {
-=======
 pub trait ForkChoice {
->>>>>>> 3ac7e043
     type ForkChoiceKey;
     fn compute_bank_stats(
         &mut self,
@@ -59,14 +42,10 @@
 
     fn mark_fork_invalid_candidate(&mut self, invalid_slot: &Self::ForkChoiceKey);
 
-<<<<<<< HEAD
-    fn mark_fork_valid_candidate(&mut self, valid_slot: &Self::ForkChoiceKey);
-=======
     /// Returns any newly duplicate confirmed ancestors of `valid_slot` up to and including
     /// `valid_slot` itself
     fn mark_fork_valid_candidate(
         &mut self,
         valid_slot: &Self::ForkChoiceKey,
     ) -> Vec<Self::ForkChoiceKey>;
->>>>>>> 3ac7e043
 }