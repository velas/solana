--- conflicted
+++ resolved
@@ -11,12 +11,7 @@
     solana_runtime::{bank::Bank, cost_model::CostModel},
     solana_sdk::timing::timestamp,
     std::{
-<<<<<<< HEAD
-        sync::atomic::{AtomicBool, Ordering},
-        sync::{mpsc::Receiver, Arc, RwLock},
-=======
         sync::{Arc, RwLock},
->>>>>>> 55438c03
         thread::{self, Builder, JoinHandle},
     },
 };
@@ -94,80 +89,11 @@
     }
 
     fn service_loop(
-<<<<<<< HEAD
-        exit: Arc<AtomicBool>,
-=======
->>>>>>> 55438c03
         _blockstore: Arc<Blockstore>,
         cost_model: Arc<RwLock<CostModel>>,
         cost_update_receiver: CostUpdateReceiver,
     ) {
         let mut cost_update_service_timing = CostUpdateServiceTiming::default();
-<<<<<<< HEAD
-        let mut update_count: u64;
-        let wait_timer = Duration::from_millis(100);
-
-        loop {
-            if exit.load(Ordering::Relaxed) {
-                break;
-            }
-
-            update_count = 0_u64;
-            let mut update_cost_model_time = Measure::start("update_cost_model_time");
-            for cost_update in cost_update_receiver.try_iter() {
-                match cost_update {
-                    CostUpdate::FrozenBank { bank } => {
-                        bank.read_cost_tracker().unwrap().report_stats(bank.slot());
-                    }
-                    CostUpdate::ExecuteTiming {
-                        mut execute_timings,
-                    } => {
-                        Self::update_cost_model(&cost_model, &mut execute_timings);
-                        update_count += 1;
-                    }
-                }
-            }
-            update_cost_model_time.stop();
-
-            cost_update_service_timing.update(update_count, update_cost_model_time.as_us());
-
-            thread::sleep(wait_timer);
-        }
-    }
-
-    fn update_cost_model(
-        cost_model: &RwLock<CostModel>,
-        execute_timings: &mut ExecuteTimings,
-    ) -> bool {
-        let mut dirty = false;
-        {
-            for (program_id, program_timings) in &mut execute_timings.details.per_program_timings {
-                let current_estimated_program_cost =
-                    cost_model.read().unwrap().find_instruction_cost(program_id);
-                program_timings.coalesce_error_timings(current_estimated_program_cost);
-
-                if program_timings.count < 1 {
-                    continue;
-                }
-
-                let units = program_timings.accumulated_units / program_timings.count as u64;
-                match cost_model
-                    .write()
-                    .unwrap()
-                    .upsert_instruction_cost(program_id, units)
-                {
-                    Ok(c) => {
-                        debug!(
-                            "after replayed into bank, instruction {:?} has averaged cost {}",
-                            program_id, c
-                        );
-                        dirty = true;
-                    }
-                    Err(err) => {
-                        debug!(
-                        "after replayed into bank, instruction {:?} failed to update cost, err: {}",
-                        program_id, err
-=======
         for cost_update in cost_update_receiver.iter() {
             match cost_update {
                 CostUpdate::FrozenBank { bank } => {
@@ -180,15 +106,12 @@
                         |_| Self::update_cost_model(&cost_model, &mut execute_timings),
                         (),
                         "update_cost_model_time",
->>>>>>> 55438c03
                     );
                     cost_update_service_timing.update(update_count, update_cost_model_time.as_us());
                 }
             }
         }
     }
-<<<<<<< HEAD
-=======
 
     fn update_cost_model(
         cost_model: &RwLock<CostModel>,
@@ -213,7 +136,6 @@
         }
         update_count
     }
->>>>>>> 55438c03
 }
 
 #[cfg(test)]
@@ -224,10 +146,6 @@
     fn test_update_cost_model_with_empty_execute_timings() {
         let cost_model = Arc::new(RwLock::new(CostModel::default()));
         let mut empty_execute_timings = ExecuteTimings::default();
-<<<<<<< HEAD
-        CostUpdateService::update_cost_model(&cost_model, &mut empty_execute_timings);
-=======
->>>>>>> 55438c03
 
         assert_eq!(
             0,
@@ -261,10 +179,6 @@
                     total_errored_units,
                 },
             );
-<<<<<<< HEAD
-            CostUpdateService::update_cost_model(&cost_model, &mut execute_timings);
-=======
->>>>>>> 55438c03
             assert_eq!(
                 1,
                 CostUpdateService::update_cost_model(&cost_model, &mut execute_timings),
@@ -296,10 +210,6 @@
                     total_errored_units: 0,
                 },
             );
-<<<<<<< HEAD
-            CostUpdateService::update_cost_model(&cost_model, &mut execute_timings);
-=======
->>>>>>> 55438c03
             assert_eq!(
                 1,
                 CostUpdateService::update_cost_model(&cost_model, &mut execute_timings),
@@ -429,106 +339,4 @@
             );
         }
     }
-
-    #[test]
-    fn test_update_cost_model_with_error_execute_timings() {
-        let cost_model = Arc::new(RwLock::new(CostModel::default()));
-        let mut execute_timings = ExecuteTimings::default();
-        let program_key_1 = Pubkey::new_unique();
-
-        // Test updating cost model with a `ProgramTiming` with no compute units accumulated, i.e.
-        // `accumulated_units` == 0
-        {
-            execute_timings.details.per_program_timings.insert(
-                program_key_1,
-                ProgramTiming {
-                    accumulated_us: 1000,
-                    accumulated_units: 0,
-                    count: 0,
-                    errored_txs_compute_consumed: vec![],
-                    total_errored_units: 0,
-                },
-            );
-            CostUpdateService::update_cost_model(&cost_model, &mut execute_timings);
-            // If both the `errored_txs_compute_consumed` is empty and `count == 0`, then
-            // nothing should be inserted into the cost model
-            assert!(cost_model
-                .read()
-                .unwrap()
-                .get_instruction_cost_table()
-                .is_empty());
-        }
-
-        // Test updating cost model with only erroring compute costs where the `cost_per_error` is
-        // greater than the current instruction cost for the program. Should update with the
-        // new erroring compute costs
-        let cost_per_error = 1000;
-        {
-            let errored_txs_compute_consumed = vec![cost_per_error; 3];
-            let total_errored_units = errored_txs_compute_consumed.iter().sum();
-            execute_timings.details.per_program_timings.insert(
-                program_key_1,
-                ProgramTiming {
-                    accumulated_us: 1000,
-                    accumulated_units: 0,
-                    count: 0,
-                    errored_txs_compute_consumed,
-                    total_errored_units,
-                },
-            );
-            CostUpdateService::update_cost_model(&cost_model, &mut execute_timings);
-            assert_eq!(
-                1,
-                cost_model
-                    .read()
-                    .unwrap()
-                    .get_instruction_cost_table()
-                    .len()
-            );
-            assert_eq!(
-                Some(&cost_per_error),
-                cost_model
-                    .read()
-                    .unwrap()
-                    .get_instruction_cost_table()
-                    .get(&program_key_1)
-            );
-        }
-
-        // Test updating cost model with only erroring compute costs where the error cost is
-        // `smaller_cost_per_error`, less than the current instruction cost for the program.
-        // The cost should not decrease for these new lesser errors
-        let smaller_cost_per_error = cost_per_error - 10;
-        {
-            let errored_txs_compute_consumed = vec![smaller_cost_per_error; 3];
-            let total_errored_units = errored_txs_compute_consumed.iter().sum();
-            execute_timings.details.per_program_timings.insert(
-                program_key_1,
-                ProgramTiming {
-                    accumulated_us: 1000,
-                    accumulated_units: 0,
-                    count: 0,
-                    errored_txs_compute_consumed,
-                    total_errored_units,
-                },
-            );
-            CostUpdateService::update_cost_model(&cost_model, &mut execute_timings);
-            assert_eq!(
-                1,
-                cost_model
-                    .read()
-                    .unwrap()
-                    .get_instruction_cost_table()
-                    .len()
-            );
-            assert_eq!(
-                Some(&cost_per_error),
-                cost_model
-                    .read()
-                    .unwrap()
-                    .get_instruction_cost_table()
-                    .get(&program_key_1)
-            );
-        }
-    }
 }