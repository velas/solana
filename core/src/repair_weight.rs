use {
    crate::{
        heaviest_subtree_fork_choice::HeaviestSubtreeForkChoice,
        repair_generic_traversal::{get_closest_completion, get_unknown_last_index},
        repair_service::{BestRepairsStats, RepairTiming},
        repair_weighted_traversal,
        serve_repair::ShredRepairType,
        tree_diff::TreeDiff,
    },
    solana_ledger::{
        ancestor_iterator::AncestorIterator, blockstore::Blockstore, blockstore_meta::SlotMeta,
    },
    solana_measure::measure::Measure,
    solana_runtime::{contains::Contains, epoch_stakes::EpochStakes},
    solana_sdk::{
        clock::Slot,
        epoch_schedule::{Epoch, EpochSchedule},
        hash::Hash,
        pubkey::Pubkey,
    },
    std::collections::{BTreeSet, HashMap, HashSet, VecDeque},
};

pub struct RepairWeight {
    // Map from root -> a subtree rooted at that `root`
    trees: HashMap<Slot, HeaviestSubtreeForkChoice>,
    // Maps each slot to the root of the tree that contains it
    slot_to_tree: HashMap<Slot, Slot>,
    // Prevents spam attacks that send votes for long chains of
    // unrooted slots, which would incur high cost of blockstore
    // lookup/iteration to resolve ancestry.

    // Must maintain invariant that any slot in `unrooted_slots`
    // does not exist in `slot_to_tree` and any descendants of
    // slots in the set `unrooted_slots` must also be in the set
    unrooted_slots: BTreeSet<Slot>,
    root: Slot,
}

impl RepairWeight {
    pub fn new(root: Slot) -> Self {
        let root_tree = HeaviestSubtreeForkChoice::new((root, Hash::default()));
        let slot_to_tree: HashMap<Slot, Slot> = vec![(root, root)].into_iter().collect();
        let trees: HashMap<Slot, HeaviestSubtreeForkChoice> =
            vec![(root, root_tree)].into_iter().collect();
        Self {
            trees,
            slot_to_tree,
            root,
            unrooted_slots: BTreeSet::new(),
        }
    }

    pub fn add_votes<I>(
        &mut self,
        blockstore: &Blockstore,
        votes: I,
        epoch_stakes: &HashMap<Epoch, EpochStakes>,
        epoch_schedule: &EpochSchedule,
    ) where
        I: Iterator<Item = (Slot, Vec<Pubkey>)>,
    {
        let mut all_subtree_updates: HashMap<Slot, HashMap<Pubkey, Slot>> = HashMap::new();
        for (slot, pubkey_votes) in votes {
            if slot < self.root || self.unrooted_slots.contains(&slot) {
                continue;
            }
            let mut tree_root = self.slot_to_tree.get(&slot).cloned();
            let mut new_ancestors = VecDeque::new();
            // If we don't know know  how this slot chains to any existing trees
            // in `self.trees`, then use `blockstore` to see if this chains
            // any existing trees in `self.trees`
            if tree_root.is_none() {
                let (discovered_ancestors, existing_subtree_root) =
                    self.find_ancestor_subtree_of_slot(blockstore, slot);
                new_ancestors = discovered_ancestors;
                tree_root = existing_subtree_root;
            }

            let should_create_new_subtree = tree_root.is_none();

            let tree_root = tree_root.unwrap_or(
                // If `tree_root` is still None, then there is no known
                // subtree that contains `slot`. Thus, create a new
                // subtree rooted at the earliest known ancestor of `slot`
                *new_ancestors.front().unwrap_or(&slot),
            );

            // If the discovered root of this tree is unrooted, mark all
            // ancestors in `new_ancestors` and this slot as unrooted
            if self.is_unrooted_slot(tree_root) {
                for ancestor in new_ancestors.into_iter().chain(std::iter::once(slot)) {
                    self.unrooted_slots.insert(ancestor);
                }

                continue;
            }

            if should_create_new_subtree {
                self.insert_new_tree(tree_root);
            }

            let tree = self
                .trees
                .get_mut(&tree_root)
                .expect("If tree root was found, it must exist in `self.trees`");

            // First element in `ancestors` must be either:
            // 1) Leaf of some existing subtree
            // 2) Root of new subtree that was just created above through `self.insert_new_tree`
            new_ancestors.push_back(slot);
            if new_ancestors.len() > 1 {
                for i in 0..new_ancestors.len() - 1 {
                    // TODO: Repair right now does not distinguish between votes for different
                    // versions of the same slot.
                    tree.add_new_leaf_slot(
                        (new_ancestors[i + 1], Hash::default()),
                        Some((new_ancestors[i], Hash::default())),
                    );
                    self.slot_to_tree.insert(new_ancestors[i + 1], tree_root);
                }
            }

            // Now we know which subtree this slot chains to,
            // add the votes to the list of updates
            let subtree_updates = all_subtree_updates.entry(tree_root).or_default();
            for pubkey in pubkey_votes {
                let cur_max = subtree_updates.entry(pubkey).or_default();
                *cur_max = std::cmp::max(*cur_max, slot);
            }
        }

        for (tree_root, updates) in all_subtree_updates {
            let tree = self
                .trees
                .get_mut(&tree_root)
                .expect("`slot_to_tree` and `self.trees` must be in sync");
            let updates: Vec<_> = updates.into_iter().collect();
            tree.add_votes(
                updates
                    .iter()
                    .map(|(pubkey, slot)| (*pubkey, (*slot, Hash::default()))),
                epoch_stakes,
                epoch_schedule,
            );
        }
    }

    #[allow(clippy::too_many_arguments)]
    pub fn get_best_weighted_repairs<'a>(
        &mut self,
        blockstore: &Blockstore,
        epoch_stakes: &HashMap<Epoch, EpochStakes>,
        epoch_schedule: &EpochSchedule,
        max_new_orphans: usize,
        max_new_shreds: usize,
        max_unknown_last_index_repairs: usize,
        max_closest_completion_repairs: usize,
        ignore_slots: &impl Contains<'a, Slot>,
        repair_timing: Option<&mut RepairTiming>,
        stats: Option<&mut BestRepairsStats>,
    ) -> Vec<ShredRepairType> {
        let mut repairs = vec![];
        let mut processed_slots: HashSet<Slot> = vec![self.root].into_iter().collect();
        let mut slot_meta_cache = HashMap::default();

        let mut get_best_orphans_elapsed = Measure::start("get_best_orphans");
        // Update the orphans in order from heaviest to least heavy
        self.get_best_orphans(
            blockstore,
            &mut processed_slots,
            &mut repairs,
            epoch_stakes,
            epoch_schedule,
            max_new_orphans,
        );
        let num_orphan_slots = processed_slots.len() - 1;
        let num_orphan_repairs = repairs.len();
        get_best_orphans_elapsed.stop();

        let mut get_best_shreds_elapsed = Measure::start("get_best_shreds");
        let mut best_shreds_repairs = Vec::default();
        // Find the best incomplete slots in rooted subtree
        self.get_best_shreds(
            blockstore,
            &mut slot_meta_cache,
            &mut best_shreds_repairs,
            max_new_shreds,
            ignore_slots,
        );
        let num_best_shreds_repairs = best_shreds_repairs.len();
        let repair_slots_set: HashSet<Slot> =
            best_shreds_repairs.iter().map(|r| r.slot()).collect();
        let num_best_shreds_slots = repair_slots_set.len();
        processed_slots.extend(repair_slots_set);
        repairs.extend(best_shreds_repairs);
        get_best_shreds_elapsed.stop();

        let mut get_unknown_last_index_elapsed = Measure::start("get_unknown_last_index");
        let pre_num_slots = processed_slots.len();
        let unknown_last_index_repairs = self.get_best_unknown_last_index(
            blockstore,
            &mut slot_meta_cache,
            &mut processed_slots,
            max_unknown_last_index_repairs,
        );
        let num_unknown_last_index_repairs = unknown_last_index_repairs.len();
        let num_unknown_last_index_slots = processed_slots.len() - pre_num_slots;
        repairs.extend(unknown_last_index_repairs);
        get_unknown_last_index_elapsed.stop();

        let mut get_closest_completion_elapsed = Measure::start("get_closest_completion");
        let pre_num_slots = processed_slots.len();
        let closest_completion_repairs = self.get_best_closest_completion(
            blockstore,
            &mut slot_meta_cache,
            &mut processed_slots,
            max_closest_completion_repairs,
        );
        let num_closest_completion_repairs = closest_completion_repairs.len();
        let num_closest_completion_slots = processed_slots.len() - pre_num_slots;
        repairs.extend(closest_completion_repairs);
        get_closest_completion_elapsed.stop();

        if let Some(stats) = stats {
            stats.update(
                num_orphan_slots as u64,
                num_orphan_repairs as u64,
                num_best_shreds_slots as u64,
                num_best_shreds_repairs as u64,
                num_unknown_last_index_slots as u64,
                num_unknown_last_index_repairs as u64,
                num_closest_completion_slots as u64,
                num_closest_completion_repairs as u64,
            );
        }
        if let Some(repair_timing) = repair_timing {
            repair_timing.get_best_orphans_elapsed += get_best_orphans_elapsed.as_us();
            repair_timing.get_best_shreds_elapsed += get_best_shreds_elapsed.as_us();
            repair_timing.get_unknown_last_index_elapsed += get_unknown_last_index_elapsed.as_us();
            repair_timing.get_closest_completion_elapsed += get_closest_completion_elapsed.as_us();
        }
        repairs
    }

    pub fn set_root(&mut self, new_root: Slot) {
        // Roots should be monotonically increasing
        assert!(self.root <= new_root);

        if new_root == self.root {
            return;
        }

        // Root slot of the tree that contains `new_root`, if one exists
        let new_root_tree_root = self.slot_to_tree.get(&new_root).cloned();

        // Purge outdated trees from `self.trees`
        let subtrees_to_purge: Vec<_> = self
            .trees
            .keys()
            .filter(|subtree_root| {
                **subtree_root < new_root
                    && new_root_tree_root
                        .map(|new_root_tree_root| **subtree_root != new_root_tree_root)
                        .unwrap_or(true)
            })
            .cloned()
            .collect();
        for subtree_root in subtrees_to_purge {
            let subtree = self
                .trees
                .remove(&subtree_root)
                .expect("Must exist, was found in `self.trees` above");
            self.remove_tree_slots(
                subtree
                    .all_slots_stake_voted_subtree()
                    .map(|((slot, _), _)| slot),
                new_root,
            );
        }

        if let Some(new_root_tree_root) = new_root_tree_root {
            let mut new_root_tree = self
                .trees
                .remove(&new_root_tree_root)
                .expect("Found slot root earlier in self.slot_to_trees, treee must exist");
            // Find all descendants of `self.root` that are not reachable from `new_root`.
            // These are exactly the unrooted slots, which can be purged and added to
            // `self.unrooted_slots`.
            let unrooted_slots = new_root_tree.subtree_diff(
                (new_root_tree_root, Hash::default()),
                (new_root, Hash::default()),
            );
            self.remove_tree_slots(
                unrooted_slots.iter().map(|slot_hash| &slot_hash.0),
                new_root,
            );

            new_root_tree.set_root((new_root, Hash::default()));

            // Update `self.slot_to_tree` to reflect new root
            self.rename_tree_root(&new_root_tree, new_root);

            // Insert the tree for the new root
            self.trees.insert(new_root, new_root_tree);
        } else {
            self.insert_new_tree(new_root);
        }

        // Purge `self.unrooted_slots` of slots less than `new_root` as we know any
        // unrooted votes for slots < `new_root` will now be rejected, so we won't
        // need to check `self.unrooted_slots` to see if those slots are unrooted.
        let mut new_unrooted_slots = self.unrooted_slots.split_off(&new_root);
        std::mem::swap(&mut self.unrooted_slots, &mut new_unrooted_slots);
        self.root = new_root;
    }

    // Generate shred repairs for main subtree rooted at `self.slot`
    fn get_best_shreds<'a>(
        &mut self,
        blockstore: &Blockstore,
        slot_meta_cache: &mut HashMap<Slot, Option<SlotMeta>>,
        repairs: &mut Vec<ShredRepairType>,
        max_new_shreds: usize,
        ignore_slots: &impl Contains<'a, Slot>,
    ) {
        let root_tree = self.trees.get(&self.root).expect("Root tree must exist");
        repair_weighted_traversal::get_best_repair_shreds(
            root_tree,
            blockstore,
            slot_meta_cache,
            repairs,
            max_new_shreds,
            ignore_slots,
        );
    }

    fn get_best_orphans(
        &mut self,
        blockstore: &Blockstore,
        processed_slots: &mut HashSet<Slot>,
        repairs: &mut Vec<ShredRepairType>,
        epoch_stakes: &HashMap<Epoch, EpochStakes>,
        epoch_schedule: &EpochSchedule,
        max_new_orphans: usize,
    ) {
        // Sort each tree in `self.trees`, by the amount of stake that has voted on each,
        // tiebreaker going to earlier slots, thus prioritizing earlier slots on the same fork
        // to ensure replay can continue as soon as possible.
        let mut stake_weighted_trees: Vec<(Slot, u64)> = self
            .trees
            .iter()
            .map(|(slot, tree)| {
                (
                    *slot,
                    tree.stake_voted_subtree(&(*slot, Hash::default()))
                        .expect("Tree must have weight at its own root"),
                )
            })
            .collect();

        // Heavier, smaller slots come first
        Self::sort_by_stake_weight_slot(&mut stake_weighted_trees);
        let mut best_orphans: HashSet<Slot> = HashSet::new();
        for (heaviest_tree_root, _) in stake_weighted_trees {
            if best_orphans.len() >= max_new_orphans {
                break;
            }
            if processed_slots.contains(&heaviest_tree_root) {
                continue;
            }
            // Ignore trees that were merged in a previous iteration
            if self.trees.contains_key(&heaviest_tree_root) {
                let new_orphan_root = self.update_orphan_ancestors(
                    blockstore,
                    heaviest_tree_root,
                    epoch_stakes,
                    epoch_schedule,
                );
                if let Some(new_orphan_root) = new_orphan_root {
                    if new_orphan_root != self.root && !best_orphans.contains(&new_orphan_root) {
                        best_orphans.insert(new_orphan_root);
                        repairs.push(ShredRepairType::Orphan(new_orphan_root));
                        processed_slots.insert(new_orphan_root);
                    }
                }
            }
        }

        // If there are fewer than `max_new_orphans`, just grab the next
        // available ones
        if best_orphans.len() < max_new_orphans {
            for new_orphan in blockstore.orphans_iterator(self.root + 1).unwrap() {
                if !best_orphans.contains(&new_orphan) {
                    repairs.push(ShredRepairType::Orphan(new_orphan));
                    best_orphans.insert(new_orphan);
                    processed_slots.insert(new_orphan);
                }

                if best_orphans.len() == max_new_orphans {
                    break;
                }
            }
        }
    }

    fn get_best_unknown_last_index(
        &mut self,
        blockstore: &Blockstore,
        slot_meta_cache: &mut HashMap<Slot, Option<SlotMeta>>,
        processed_slots: &mut HashSet<Slot>,
        max_new_repairs: usize,
    ) -> Vec<ShredRepairType> {
        let mut repairs = Vec::default();
        for (_slot, tree) in self.trees.iter() {
            if repairs.len() >= max_new_repairs {
                break;
            }
            let new_repairs = get_unknown_last_index(
                tree,
                blockstore,
                slot_meta_cache,
                processed_slots,
                max_new_repairs - repairs.len(),
            );
            repairs.extend(new_repairs);
        }
        repairs
    }

    fn get_best_closest_completion(
        &mut self,
        blockstore: &Blockstore,
        slot_meta_cache: &mut HashMap<Slot, Option<SlotMeta>>,
        processed_slots: &mut HashSet<Slot>,
        max_new_repairs: usize,
    ) -> Vec<ShredRepairType> {
        let mut repairs = Vec::default();
        for (_slot, tree) in self.trees.iter() {
            if repairs.len() >= max_new_repairs {
                break;
            }
            let new_repairs = get_closest_completion(
                tree,
                blockstore,
                slot_meta_cache,
                processed_slots,
                max_new_repairs - repairs.len(),
            );
            repairs.extend(new_repairs);
        }
        repairs
    }

    // Attempts to chain the orphan subtree rooted at `orphan_tree_root`
    // to any earlier subtree with new any ancestry information in `blockstore`.
    // Returns the earliest known ancestor of `heaviest_tree_root`.
    fn update_orphan_ancestors(
        &mut self,
        blockstore: &Blockstore,
        mut orphan_tree_root: Slot,
        epoch_stakes: &HashMap<Epoch, EpochStakes>,
        epoch_schedule: &EpochSchedule,
    ) -> Option<Slot> {
        // Must only be called on existing orphan trees
        assert!(self.trees.contains_key(&orphan_tree_root));

        // Check blockstore for any new parents of the heaviest orphan tree. Attempt
        // to chain the orphan back to the main fork rooted at `self.root`.
        while orphan_tree_root != self.root {
            let (new_ancestors, parent_tree_root) =
                self.find_ancestor_subtree_of_slot(blockstore, orphan_tree_root);
            {
                let heaviest_tree = self
                    .trees
                    .get_mut(&orphan_tree_root)
                    .expect("Orphan must exist");

                // Skip the leaf of the parent tree that the
                // orphan would merge with later in a call
                // to `merge_trees`
                let num_skip = usize::from(parent_tree_root.is_some());

                for ancestor in new_ancestors.iter().skip(num_skip).rev() {
                    self.slot_to_tree.insert(*ancestor, orphan_tree_root);
                    heaviest_tree.add_root_parent((*ancestor, Hash::default()));
                }
            }
            if let Some(parent_tree_root) = parent_tree_root {
                // If another subtree is discovered to be the parent
                // of this subtree, merge the two.
                self.merge_trees(
                    orphan_tree_root,
                    parent_tree_root,
                    *new_ancestors
                        .front()
                        .expect("Must exist leaf to merge to if `tree_to_merge`.is_some()"),
                    epoch_stakes,
                    epoch_schedule,
                );
                orphan_tree_root = parent_tree_root;
            } else {
                // If there's no other subtree to merge with, then return
                // the current known earliest ancestor of this branch
                if let Some(earliest_ancestor) = new_ancestors.front() {
                    let orphan_tree = self
                        .trees
                        .remove(&orphan_tree_root)
                        .expect("orphan tree must exist");
                    self.rename_tree_root(&orphan_tree, *earliest_ancestor);
                    assert!(self.trees.insert(*earliest_ancestor, orphan_tree).is_none());
                    orphan_tree_root = *earliest_ancestor;
                }
                break;
            }
        }

        if self.is_unrooted_slot(orphan_tree_root) {
            // If this orphan branch chained down to an unrooted
            // slot, then purge the entire subtree as we know the
            // entire subtree is unrooted
            let orphan_tree = self
                .trees
                .remove(&orphan_tree_root)
                .expect("Must exist, was found in `self.trees` above");
            self.remove_tree_slots(
                orphan_tree
                    .all_slots_stake_voted_subtree()
                    .map(|((slot, _), _)| slot),
                self.root,
            );
            None
        } else {
            // Return the (potentially new in the case of some merges)
            // root of this orphan subtree
            Some(orphan_tree_root)
        }
    }

    fn insert_new_tree(&mut self, new_tree_root: Slot) {
        assert!(!self.trees.contains_key(&new_tree_root));

        // Update `self.slot_to_tree`
        self.slot_to_tree.insert(new_tree_root, new_tree_root);
        self.trees.insert(
            new_tree_root,
            HeaviestSubtreeForkChoice::new((new_tree_root, Hash::default())),
        );
    }

    fn find_ancestor_subtree_of_slot(
        &self,
        blockstore: &Blockstore,
        slot: Slot,
    ) -> (VecDeque<Slot>, Option<Slot>) {
        let ancestors = AncestorIterator::new(slot, blockstore);
        let mut ancestors_to_add = VecDeque::new();
        let mut tree_to_merge = None;
        // This means `heaviest_tree_root` has not been
        // chained back to slots currently being replayed
        // in BankForks. Try to see if blockstore has sufficient
        // information to link this slot back
        for a in ancestors {
            ancestors_to_add.push_front(a);
            // If this tree chains to some unrooted fork, purge it
            if self.is_unrooted_slot(a) {
                break;
            }
            // If an ancestor chains back to another subtree, then return
            let other_tree_root = self.slot_to_tree.get(&a).cloned();
            tree_to_merge = other_tree_root;
            if tree_to_merge.is_some() {
                break;
            }
        }

        (ancestors_to_add, tree_to_merge)
    }

    fn is_unrooted_slot(&self, slot: Slot) -> bool {
        slot < self.root || self.unrooted_slots.contains(&slot)
    }

    // Attaches `tree1` rooted at `root1` to `tree2` rooted at `root2`
    // at the leaf in `tree2` given by `merge_leaf`
    fn merge_trees(
        &mut self,
        root1: Slot,
        root2: Slot,
        merge_leaf: Slot,
        epoch_stakes: &HashMap<Epoch, EpochStakes>,
        epoch_schedule: &EpochSchedule,
    ) {
        // Update self.slot_to_tree to reflect the merge
        let tree1 = self.trees.remove(&root1).expect("tree to merge must exist");
        self.rename_tree_root(&tree1, root2);

        // Merge trees
        let tree2 = self
            .trees
            .get_mut(&root2)
            .expect("tree to be merged into must exist");

        tree2.merge(
            tree1,
            &(merge_leaf, Hash::default()),
            epoch_stakes,
            epoch_schedule,
        );
    }

    #[allow(clippy::ptr_arg)]
    // Update all slots in the `tree1` to point to `root2`,
    fn rename_tree_root(&mut self, tree1: &HeaviestSubtreeForkChoice, root2: Slot) {
        let all_slots = tree1.all_slots_stake_voted_subtree();
        for ((slot, _), _) in all_slots {
            *self
                .slot_to_tree
                .get_mut(slot)
                .expect("Nodes in tree must exist in `self.slot_to_tree`") = root2;
        }
    }

    // For all slots `s` in `tree1`
    // 1) If `s` < min, purge `s` from `self.slot_to_tree`
    // 2) Else add `s` to `self.unrooted_slots`
    fn remove_tree_slots<'a, I>(&'a mut self, slots_to_remove: I, min: Slot)
    where
        I: Iterator<Item = &'a Slot>,
    {
        for slot in slots_to_remove {
            self.slot_to_tree
                .remove(slot)
                .expect("Item in tree must exist in `slot_to_tree`");
            if *slot >= min {
                self.unrooted_slots.insert(*slot);
            }
        }
    }

    // Heavier, smaller slots come first
<<<<<<< HEAD
    #[allow(clippy::ptr_arg)]
    fn sort_by_stake_weight_slot(slot_stake_voted: &mut Vec<(Slot, u64)>) {
=======
    fn sort_by_stake_weight_slot(slot_stake_voted: &mut [(Slot, u64)]) {
>>>>>>> 55438c03
        slot_stake_voted.sort_by(|(slot, stake_voted), (slot_, stake_voted_)| {
            if stake_voted == stake_voted_ {
                slot.cmp(slot_)
            } else {
                stake_voted.cmp(stake_voted_).reverse()
            }
        });
    }
}

#[cfg(test)]
mod test {
    use {
        super::*,
        solana_ledger::{blockstore::Blockstore, get_tmp_ledger_path},
        solana_runtime::{bank::Bank, bank_utils},
        solana_sdk::hash::Hash,
        trees::tr,
    };

    #[test]
    fn test_sort_by_stake_weight_slot() {
        let mut slots = vec![(3, 30), (2, 30), (5, 31)];
        RepairWeight::sort_by_stake_weight_slot(&mut slots);
        assert_eq!(slots, vec![(5, 31), (2, 30), (3, 30)]);
    }

    #[test]
    fn test_add_votes_invalid() {
        let (blockstore, bank, mut repair_weight) = setup_orphan_repair_weight();
        let root = 3;
        repair_weight.set_root(root);

        // Try to add a vote for slot < root and a slot that is unrooted
        for old_slot in &[2, 4] {
            if *old_slot > root {
                assert!(repair_weight.unrooted_slots.contains(old_slot));
            } else {
                assert!(!repair_weight.unrooted_slots.contains(old_slot));
            }
            let votes = vec![(*old_slot, vec![Pubkey::default()])];
            repair_weight.add_votes(
                &blockstore,
                votes.into_iter(),
                bank.epoch_stakes_map(),
                bank.epoch_schedule(),
            );
            assert!(!repair_weight.trees.contains_key(old_slot));
            assert!(!repair_weight.slot_to_tree.contains_key(old_slot));
        }
    }

    #[test]
    fn test_add_votes() {
        let blockstore = setup_forks();
        let stake = 100;
        let (bank, vote_pubkeys) = bank_utils::setup_bank_and_vote_pubkeys_for_tests(3, stake);
        let votes = vec![(1, vote_pubkeys.clone())];

        let mut repair_weight = RepairWeight::new(0);
        repair_weight.add_votes(
            &blockstore,
            votes.into_iter(),
            bank.epoch_stakes_map(),
            bank.epoch_schedule(),
        );

        // repair_weight should contain one subtree 0->1
        assert_eq!(repair_weight.trees.len(), 1);
        assert_eq!(
            repair_weight
                .trees
                .get(&0)
                .unwrap()
                .ancestors((1, Hash::default())),
            vec![(0, Hash::default())]
        );
        for i in &[0, 1] {
            assert_eq!(*repair_weight.slot_to_tree.get(i).unwrap(), 0);
        }

        // Add slots 6 and 4 with the same set of pubkeys,
        // should discover the rest of the tree and the weights,
        // and should only count the latest votes
        let votes = vec![(4, vote_pubkeys.clone()), (6, vote_pubkeys)];
        repair_weight.add_votes(
            &blockstore,
            votes.into_iter(),
            bank.epoch_stakes_map(),
            bank.epoch_schedule(),
        );
        assert_eq!(repair_weight.trees.len(), 1);
        assert_eq!(
            repair_weight
                .trees
                .get(&0)
                .unwrap()
                .ancestors((4, Hash::default()))
                .into_iter()
                .map(|slot_hash| slot_hash.0)
                .collect::<Vec<_>>(),
            vec![2, 1, 0]
        );
        assert_eq!(
            repair_weight
                .trees
                .get(&0)
                .unwrap()
                .ancestors((6, Hash::default()))
                .into_iter()
                .map(|slot_hash| slot_hash.0)
                .collect::<Vec<_>>(),
            vec![5, 3, 1, 0]
        );
        for slot in 0..=6 {
            assert_eq!(*repair_weight.slot_to_tree.get(&slot).unwrap(), 0);
            let stake_voted_at = repair_weight
                .trees
                .get(&0)
                .unwrap()
                .stake_voted_at(&(slot, Hash::default()))
                .unwrap();
            if slot == 6 {
                assert_eq!(stake_voted_at, 3 * stake);
            } else {
                assert_eq!(stake_voted_at, 0);
            }
        }

        for slot in &[6, 5, 3, 1, 0] {
            let stake_voted_subtree = repair_weight
                .trees
                .get(&0)
                .unwrap()
                .stake_voted_subtree(&(*slot, Hash::default()))
                .unwrap();
            assert_eq!(stake_voted_subtree, 3 * stake);
        }
        for slot in &[4, 2] {
            let stake_voted_subtree = repair_weight
                .trees
                .get(&0)
                .unwrap()
                .stake_voted_subtree(&(*slot, Hash::default()))
                .unwrap();
            assert_eq!(stake_voted_subtree, 0);
        }
    }

    #[test]
    fn test_add_votes_orphans() {
        let blockstore = setup_orphans();
        let stake = 100;
        let (bank, vote_pubkeys) = bank_utils::setup_bank_and_vote_pubkeys_for_tests(3, stake);
        let votes = vec![(1, vote_pubkeys.clone()), (8, vote_pubkeys.clone())];

        let mut repair_weight = RepairWeight::new(0);
        repair_weight.add_votes(
            &blockstore,
            votes.into_iter(),
            bank.epoch_stakes_map(),
            bank.epoch_schedule(),
        );

        // Should contain two trees, one for main fork, one for the orphan
        // branch
        assert_eq!(repair_weight.trees.len(), 2);
        assert_eq!(
            repair_weight
                .trees
                .get(&0)
                .unwrap()
                .ancestors((1, Hash::default())),
            vec![(0, Hash::default())]
        );
        assert!(repair_weight
            .trees
            .get(&8)
            .unwrap()
            .ancestors((8, Hash::default()))
            .is_empty());

        let votes = vec![(1, vote_pubkeys.clone()), (10, vote_pubkeys.clone())];
        let mut repair_weight = RepairWeight::new(0);
        repair_weight.add_votes(
            &blockstore,
            votes.into_iter(),
            bank.epoch_stakes_map(),
            bank.epoch_schedule(),
        );

        // Should contain two trees, one for main fork, one for the orphan
        // branch
        assert_eq!(repair_weight.trees.len(), 2);
        assert_eq!(
            repair_weight
                .trees
                .get(&0)
                .unwrap()
                .ancestors((1, Hash::default())),
            vec![(0, Hash::default())]
        );
        assert_eq!(
            repair_weight
                .trees
                .get(&8)
                .unwrap()
                .ancestors((10, Hash::default())),
            vec![(8, Hash::default())]
        );

        // Connect orphan back to main fork
        blockstore.add_tree(tr(6) / (tr(8)), true, true, 2, Hash::default());
        assert_eq!(
            AncestorIterator::new(8, &blockstore).collect::<Vec<_>>(),
            vec![6, 5, 3, 1, 0]
        );
        let votes = vec![(11, vote_pubkeys)];

        // Should not resolve orphans because `update_orphan_ancestors` has
        // not been called, but should add to the orphan branch
        repair_weight.add_votes(
            &blockstore,
            votes.into_iter(),
            bank.epoch_stakes_map(),
            bank.epoch_schedule(),
        );
        assert_eq!(
            repair_weight
                .trees
                .get(&8)
                .unwrap()
                .ancestors((11, Hash::default()))
                .into_iter()
                .map(|slot_hash| slot_hash.0)
                .collect::<Vec<_>>(),
            vec![10, 8]
        );

        for slot in &[8, 10, 11] {
            assert_eq!(*repair_weight.slot_to_tree.get(slot).unwrap(), 8);
        }
        for slot in 0..=1 {
            assert_eq!(*repair_weight.slot_to_tree.get(&slot).unwrap(), 0);
        }

        // Call `update_orphan_ancestors` to resolve orphan
        repair_weight.update_orphan_ancestors(
            &blockstore,
            8,
            bank.epoch_stakes_map(),
            bank.epoch_schedule(),
        );

        for slot in &[8, 10, 11] {
            assert_eq!(*repair_weight.slot_to_tree.get(slot).unwrap(), 0);
        }
        assert_eq!(repair_weight.trees.len(), 1);
        assert!(repair_weight.trees.contains_key(&0));
    }

    #[test]
    fn test_update_orphan_ancestors() {
        let blockstore = setup_orphans();
        let stake = 100;
        let (bank, vote_pubkeys) = bank_utils::setup_bank_and_vote_pubkeys_for_tests(3, stake);
        // Create votes for both orphan branches
        let votes = vec![
            (10, vote_pubkeys[0..1].to_vec()),
            (22, vote_pubkeys[1..3].to_vec()),
        ];

        let mut repair_weight = RepairWeight::new(0);
        repair_weight.add_votes(
            &blockstore,
            votes.into_iter(),
            bank.epoch_stakes_map(),
            bank.epoch_schedule(),
        );

        assert_eq!(repair_weight.trees.len(), 3);
        // Roots of the orphan branches should exist
        assert!(repair_weight.trees.contains_key(&0));
        assert!(repair_weight.trees.contains_key(&8));
        assert!(repair_weight.trees.contains_key(&20));

        // Call `update_orphan_ancestors` to resolve orphan
        repair_weight.update_orphan_ancestors(
            &blockstore,
            8,
            bank.epoch_stakes_map(),
            bank.epoch_schedule(),
        );

        // Nothing has changed because no orphans were
        // resolved
        assert_eq!(repair_weight.trees.len(), 3);
        // Roots of the orphan branches should exist
        assert!(repair_weight.trees.contains_key(&0));
        assert!(repair_weight.trees.contains_key(&8));
        assert!(repair_weight.trees.contains_key(&20));

        // Resolve orphans in blockstore
        blockstore.add_tree(tr(6) / (tr(8)), true, true, 2, Hash::default());
        blockstore.add_tree(tr(11) / (tr(20)), true, true, 2, Hash::default());
        // Call `update_orphan_ancestors` to resolve orphan
        repair_weight.update_orphan_ancestors(
            &blockstore,
            20,
            bank.epoch_stakes_map(),
            bank.epoch_schedule(),
        );

        // Only the main fork should exist now
        assert_eq!(repair_weight.trees.len(), 1);
        assert!(repair_weight.trees.contains_key(&0));
    }

    #[test]
    fn test_get_best_orphans() {
        let blockstore = setup_orphans();
        let stake = 100;
        let (bank, vote_pubkeys) = bank_utils::setup_bank_and_vote_pubkeys_for_tests(2, stake);
        let votes = vec![(8, vec![vote_pubkeys[0]]), (20, vec![vote_pubkeys[1]])];
        let mut repair_weight = RepairWeight::new(0);
        repair_weight.add_votes(
            &blockstore,
            votes.into_iter(),
            bank.epoch_stakes_map(),
            bank.epoch_schedule(),
        );

        // Ask for only 1 orphan. Because the orphans have the same weight,
        // should prioritize smaller orphan first
        let mut repairs = vec![];
        let mut processed_slots: HashSet<Slot> = vec![repair_weight.root].into_iter().collect();
        repair_weight.get_best_orphans(
            &blockstore,
            &mut processed_slots,
            &mut repairs,
            bank.epoch_stakes_map(),
            bank.epoch_schedule(),
            1,
        );
        assert_eq!(
            repair_weight
                .trees
                .get(&8)
                .unwrap()
                .stake_voted_subtree(&(8, Hash::default()))
                .unwrap(),
            repair_weight
                .trees
                .get(&20)
                .unwrap()
                .stake_voted_subtree(&(20, Hash::default()))
                .unwrap()
        );
        assert_eq!(repairs.len(), 1);
        assert_eq!(repairs[0].slot(), 8);

        // New vote on same orphan branch, without any new slot chaining
        // information blockstore should not resolve the orphan
        repairs = vec![];
        processed_slots = vec![repair_weight.root].into_iter().collect();
        let votes = vec![(10, vec![vote_pubkeys[0]])];
        repair_weight.add_votes(
            &blockstore,
            votes.into_iter(),
            bank.epoch_stakes_map(),
            bank.epoch_schedule(),
        );
        repair_weight.get_best_orphans(
            &blockstore,
            &mut processed_slots,
            &mut repairs,
            bank.epoch_stakes_map(),
            bank.epoch_schedule(),
            1,
        );
        assert_eq!(repairs.len(), 1);
        assert_eq!(repairs[0].slot(), 8);

        // Ask for 2 orphans, should return all the orphans
        repairs = vec![];
        processed_slots = vec![repair_weight.root].into_iter().collect();
        repair_weight.get_best_orphans(
            &blockstore,
            &mut processed_slots,
            &mut repairs,
            bank.epoch_stakes_map(),
            bank.epoch_schedule(),
            2,
        );
        assert_eq!(repairs.len(), 2);
        assert_eq!(repairs[0].slot(), 8);
        assert_eq!(repairs[1].slot(), 20);

        // If one orphan gets heavier, should pick that one
        repairs = vec![];
        processed_slots = vec![repair_weight.root].into_iter().collect();
        let votes = vec![(20, vec![vote_pubkeys[0]])];
        repair_weight.add_votes(
            &blockstore,
            votes.into_iter(),
            bank.epoch_stakes_map(),
            bank.epoch_schedule(),
        );
        repair_weight.get_best_orphans(
            &blockstore,
            &mut processed_slots,
            &mut repairs,
            bank.epoch_stakes_map(),
            bank.epoch_schedule(),
            1,
        );
        assert_eq!(repairs.len(), 1);
        assert_eq!(repairs[0].slot(), 20);

        // Resolve the orphans, should now return no
        // orphans
        repairs = vec![];
        processed_slots = vec![repair_weight.root].into_iter().collect();
        blockstore.add_tree(tr(6) / (tr(8)), true, true, 2, Hash::default());
        blockstore.add_tree(tr(11) / (tr(20)), true, true, 2, Hash::default());
        repair_weight.get_best_orphans(
            &blockstore,
            &mut processed_slots,
            &mut repairs,
            bank.epoch_stakes_map(),
            bank.epoch_schedule(),
            1,
        );
        assert!(repairs.is_empty());
    }

    #[test]
    fn test_get_extra_orphans() {
        let blockstore = setup_orphans();
        let stake = 100;
        let (bank, vote_pubkeys) = bank_utils::setup_bank_and_vote_pubkeys_for_tests(2, stake);
        let votes = vec![(8, vec![vote_pubkeys[0]])];
        let mut repair_weight = RepairWeight::new(0);
        repair_weight.add_votes(
            &blockstore,
            votes.into_iter(),
            bank.epoch_stakes_map(),
            bank.epoch_schedule(),
        );

        // Should only be one orphan in the `trees` map
        assert_eq!(repair_weight.trees.len(), 2);
        // Roots of the orphan branches should exist
        assert!(repair_weight.trees.contains_key(&0));
        assert!(repair_weight.trees.contains_key(&8));

        // Ask for 2 orphans. Even though there's only one
        // orphan in the `trees` map, we should search for
        // exactly one more of the remaining two
        let mut repairs = vec![];
        let mut processed_slots: HashSet<Slot> = vec![repair_weight.root].into_iter().collect();
        blockstore.add_tree(tr(100) / (tr(101)), true, true, 2, Hash::default());
        repair_weight.get_best_orphans(
            &blockstore,
            &mut processed_slots,
            &mut repairs,
            bank.epoch_stakes_map(),
            bank.epoch_schedule(),
            2,
        );
        assert_eq!(repairs.len(), 2);
        assert_eq!(repairs[0].slot(), 8);
        assert_eq!(repairs[1].slot(), 20);

        // If we ask for 3 orphans, we should get all of them
        let mut repairs = vec![];
        processed_slots = vec![repair_weight.root].into_iter().collect();
        repair_weight.get_best_orphans(
            &blockstore,
            &mut processed_slots,
            &mut repairs,
            bank.epoch_stakes_map(),
            bank.epoch_schedule(),
            3,
        );
        assert_eq!(repairs.len(), 3);
        assert_eq!(repairs[0].slot(), 8);
        assert_eq!(repairs[1].slot(), 20);
        assert_eq!(repairs[2].slot(), 100);
    }

    #[test]
    fn test_set_root() {
        let (_, _, mut repair_weight) = setup_orphan_repair_weight();

        // Set root at 1
        repair_weight.set_root(1);
        check_old_root_purged_verify_new_root(0, 1, &repair_weight);
        assert!(repair_weight.unrooted_slots.is_empty());

        // Other later slots in the fork should be updated to map to the
        // the new root
        assert_eq!(*repair_weight.slot_to_tree.get(&1).unwrap(), 1);
        assert_eq!(*repair_weight.slot_to_tree.get(&2).unwrap(), 1);

        // Trees tracked should be updated
        assert_eq!(repair_weight.trees.get(&1).unwrap().root().0, 1);

        // Orphan slots should not be changed
        for orphan in &[8, 20] {
            assert_eq!(repair_weight.trees.get(orphan).unwrap().root().0, *orphan);
            assert_eq!(repair_weight.slot_to_tree.get(orphan).unwrap(), orphan);
        }
    }

    #[test]
    fn test_set_missing_root() {
        let (_, _, mut repair_weight) = setup_orphan_repair_weight();

        // Make sure the slot to root has not been added to the set
        let missing_root_slot = 5;
        assert!(!repair_weight.slot_to_tree.contains_key(&missing_root_slot));

        // Set root at 5
        repair_weight.set_root(missing_root_slot);
        check_old_root_purged_verify_new_root(0, missing_root_slot, &repair_weight);

        // Should purge [0, 5) from tree
        for slot in 0..5 {
            assert!(!repair_weight.slot_to_tree.contains_key(&slot));
        }

        // Orphan slots should not be changed
        for orphan in &[8, 20] {
            assert_eq!(repair_weight.trees.get(orphan).unwrap().root().0, *orphan);
            assert_eq!(repair_weight.slot_to_tree.get(orphan).unwrap(), orphan);
        }
    }

    #[test]
    fn test_set_root_existing_non_root_tree() {
        let (_, _, mut repair_weight) = setup_orphan_repair_weight();

        // Set root in an existing orphan branch, slot 10
        repair_weight.set_root(10);
        check_old_root_purged_verify_new_root(0, 10, &repair_weight);

        // Should purge old root tree [0, 6]
        for slot in 0..6 {
            assert!(!repair_weight.slot_to_tree.contains_key(&slot));
        }

        // Should purge orphan parent as well
        assert!(!repair_weight.slot_to_tree.contains_key(&8));

        // Other higher orphan branch rooted at slot `20` remains unchanged
        assert_eq!(repair_weight.trees.get(&20).unwrap().root().0, 20);
        assert_eq!(*repair_weight.slot_to_tree.get(&20).unwrap(), 20);
    }

    #[test]
    fn test_set_root_check_unrooted_slots() {
        let (blockstore, bank, mut repair_weight) = setup_orphan_repair_weight();

        // Chain orphan 8 back to the main fork, but don't
        // touch orphan 20
        blockstore.add_tree(tr(4) / (tr(8)), true, true, 2, Hash::default());

        // Call `update_orphan_ancestors` to resolve orphan
        repair_weight.update_orphan_ancestors(
            &blockstore,
            8,
            bank.epoch_stakes_map(),
            bank.epoch_schedule(),
        );

        // Set a root at 3
        repair_weight.set_root(3);
        check_old_root_purged_verify_new_root(0, 3, &repair_weight);

        // Setting root at 3 should purge all descendants of slot `2`, and
        // add any purged slots > 3 to the the `unrooted` set
        let purged_slots = vec![0, 1, 2, 4, 8, 10];
        let mut expected_unrooted_len = 0;
        for purged_slot in &purged_slots {
            assert!(!repair_weight.slot_to_tree.contains_key(purged_slot));
            assert!(!repair_weight.trees.contains_key(purged_slot));
            if *purged_slot > 3 {
                assert!(repair_weight.unrooted_slots.contains(purged_slot));
                expected_unrooted_len += 1;
            }
        }

        assert_eq!(repair_weight.unrooted_slots.len(), expected_unrooted_len);

        // Orphan 20 should still exist
        assert_eq!(repair_weight.trees.len(), 2);
        assert_eq!(repair_weight.trees.get(&20).unwrap().root().0, 20);
        assert_eq!(*repair_weight.slot_to_tree.get(&20).unwrap(), 20);

        // Now set root at a slot 30 that doesnt exist in `repair_weight`, but is
        // higher than the remaining orphan
        assert!(!repair_weight.slot_to_tree.contains_key(&30));
        repair_weight.set_root(30);
        check_old_root_purged_verify_new_root(3, 30, &repair_weight);
        assert_eq!(repair_weight.trees.len(), 1);

        // Orphan 20 should be purged. All other old slots in `unrooted_slots`
        // should have been purged
        assert!(repair_weight.unrooted_slots.is_empty());

        // Trees tracked should be updated
        assert_eq!(repair_weight.trees.len(), 1);
    }

    #[test]
    fn test_add_votes_update_orphans_unrooted() {
        let root = 3;
        // Test chaining back to slots that were purged when the root 3 was set.
        // Two cases:
        // 1) Slot 2 < root should not be in the `unrooted_slots` set
        // 2) Slot 4 > root should be in the `unrooted_slots` set
        // Both cases should purge any branches that chain to them
        for old_parent in &[2, 4] {
            let (blockstore, bank, mut repair_weight) = setup_orphan_repair_weight();
            // Set a root at 3
            repair_weight.set_root(root);

            // Check
            if *old_parent > root {
                assert!(repair_weight.unrooted_slots.contains(old_parent));
            } else {
                assert!(!repair_weight.unrooted_slots.contains(old_parent));
            }

            // Chain orphan 8 back to slot `old_parent`
            blockstore.add_tree(tr(*old_parent) / (tr(8)), true, true, 2, Hash::default());

            // Chain orphan 20 back to orphan 8
            blockstore.add_tree(tr(8) / (tr(20)), true, true, 2, Hash::default());

            // Call `update_orphan_ancestors` to resolve orphan
            repair_weight.update_orphan_ancestors(
                &blockstore,
                20,
                bank.epoch_stakes_map(),
                bank.epoch_schedule(),
            );

            // Should mark entire branch as unrooted and purge them
            for purged_slot in &[*old_parent, 8, 20] {
                assert!(!repair_weight.slot_to_tree.contains_key(purged_slot));
                assert!(!repair_weight.slot_to_tree.contains_key(purged_slot));
                if *purged_slot > root {
                    assert!(repair_weight.unrooted_slots.contains(purged_slot));
                    assert!(repair_weight.unrooted_slots.contains(purged_slot));
                } else {
                    assert!(!repair_weight.unrooted_slots.contains(purged_slot));
                    assert!(!repair_weight.unrooted_slots.contains(purged_slot));
                }
            }

            // Add a vote that chains back to `old_parent`, should be purged
            let new_vote_slot = 100;
            blockstore.add_tree(
                tr(*old_parent) / tr(new_vote_slot),
                true,
                true,
                2,
                Hash::default(),
            );
            repair_weight.add_votes(
                &blockstore,
                vec![(new_vote_slot, vec![Pubkey::default()])].into_iter(),
                bank.epoch_stakes_map(),
                bank.epoch_schedule(),
            );

            assert!(!repair_weight.slot_to_tree.contains_key(&new_vote_slot));
            // Because new_vote_slot > root (otherwise vote isn't processsed)
            assert!(repair_weight.unrooted_slots.contains(&new_vote_slot));
        }
    }

    #[test]
    fn test_find_ancestor_subtree_of_slot() {
        let (blockstore, _, mut repair_weight) = setup_orphan_repair_weight();

        // Ancestor of slot 4 is slot 2, with an existing subtree rooted at 0
        // because there wass a vote for a descendant
        assert_eq!(
            repair_weight.find_ancestor_subtree_of_slot(&blockstore, 4),
            (vec![2].into_iter().collect::<VecDeque<_>>(), Some(0))
        );

        // Ancestors of 5 are [1, 3], with an existing subtree rooted at 0
        // because there wass a vote for a descendant
        assert_eq!(
            repair_weight.find_ancestor_subtree_of_slot(&blockstore, 5),
            (vec![1, 3].into_iter().collect::<VecDeque<_>>(), Some(0))
        );

        // Ancestors of slot 23 are [20, 22], with an existing subtree of 20
        // because there wass a vote for 20
        assert_eq!(
            repair_weight.find_ancestor_subtree_of_slot(&blockstore, 23),
            (vec![20, 22].into_iter().collect::<VecDeque<_>>(), Some(20))
        );

        // Add 22 to `unrooted_slots`, ancestor search should now
        // terminate early and return no valid existing subtree
        repair_weight.unrooted_slots.insert(22);
        assert_eq!(
            repair_weight.find_ancestor_subtree_of_slot(&blockstore, 23),
            (vec![22].into_iter().collect::<VecDeque<_>>(), None)
        );

        // Ancestors of slot 31 are [30], with no existing subtree
        blockstore.add_tree(tr(30) / (tr(31)), true, true, 2, Hash::default());
        assert_eq!(
            repair_weight.find_ancestor_subtree_of_slot(&blockstore, 31),
            (vec![30].into_iter().collect::<VecDeque<_>>(), None)
        );

        // Set a root at 5
        repair_weight.set_root(5);

        // Ancestor of slot 6 shouldn't include anything from before the root
        // at slot 5
        assert_eq!(
            repair_weight.find_ancestor_subtree_of_slot(&blockstore, 6),
            (vec![5].into_iter().collect::<VecDeque<_>>(), Some(5))
        );

        // Chain orphan 8 back to slot 4 on a different fork, ancestor search
        // should not return ancestors earlier than the root
        blockstore.add_tree(tr(4) / (tr(8)), true, true, 2, Hash::default());
        assert_eq!(
            repair_weight.find_ancestor_subtree_of_slot(&blockstore, 8),
            (vec![4].into_iter().collect::<VecDeque<_>>(), None)
        );
    }

    fn setup_orphan_repair_weight() -> (Blockstore, Bank, RepairWeight) {
        let blockstore = setup_orphans();
        let stake = 100;
        let (bank, vote_pubkeys) = bank_utils::setup_bank_and_vote_pubkeys_for_tests(2, stake);

        // Add votes for the main fork and orphan forks
        let votes = vec![
            (4, vote_pubkeys.clone()),
            (8, vote_pubkeys.clone()),
            (10, vote_pubkeys.clone()),
            (20, vote_pubkeys),
        ];

        let mut repair_weight = RepairWeight::new(0);
        repair_weight.add_votes(
            &blockstore,
            votes.into_iter(),
            bank.epoch_stakes_map(),
            bank.epoch_schedule(),
        );

        assert!(repair_weight.slot_to_tree.contains_key(&0));

        // Check orphans are present
        for orphan in &[8, 20] {
            assert_eq!(repair_weight.trees.get(orphan).unwrap().root().0, *orphan);
            assert_eq!(repair_weight.slot_to_tree.get(orphan).unwrap(), orphan);
        }
        (blockstore, bank, repair_weight)
    }

    fn check_old_root_purged_verify_new_root(
        old_root: Slot,
        new_root: Slot,
        repair_weight: &RepairWeight,
    ) {
        // Check old root is purged
        assert!(!repair_weight.trees.contains_key(&old_root));
        assert!(!repair_weight.slot_to_tree.contains_key(&old_root));
        assert!(!repair_weight.unrooted_slots.contains(&old_root));

        // Validate new root
        assert_eq!(
            repair_weight.trees.get(&new_root).unwrap().root().0,
            new_root
        );
        assert_eq!(
            *repair_weight.slot_to_tree.get(&new_root).unwrap(),
            new_root
        );
        assert_eq!(repair_weight.root, new_root);
    }

    fn setup_orphans() -> Blockstore {
        /*
            Build fork structure:
                 slot 0
                   |
                 slot 1
                 /    \
            slot 2    |
               |    slot 3
            slot 4    |
                    slot 5
                      |
                    slot 6

            Orphans:
               slot 8
                  |
               slot 10
                  |
               slot 11

            Orphans:
              slot 20
                 |
              slot 22
                 |
              slot 23
        */

        let blockstore = setup_forks();
        blockstore.add_tree(tr(8) / (tr(10) / (tr(11))), true, true, 2, Hash::default());
        blockstore.add_tree(tr(20) / (tr(22) / (tr(23))), true, true, 2, Hash::default());
        assert!(blockstore.orphan(8).unwrap().is_some());
        blockstore
    }

    fn setup_forks() -> Blockstore {
        /*
            Build fork structure:
                 slot 0
                   |
                 slot 1
                 /    \
            slot 2    |
               |    slot 3
            slot 4    |
                    slot 5
                      |
                    slot 6
        */
        let forks = tr(0) / (tr(1) / (tr(2) / (tr(4))) / (tr(3) / (tr(5) / (tr(6)))));
        let ledger_path = get_tmp_ledger_path!();
        let blockstore = Blockstore::open(&ledger_path).unwrap();
        blockstore.add_tree(forks, false, true, 2, Hash::default());
        blockstore
    }
}<|MERGE_RESOLUTION|>--- conflicted
+++ resolved
@@ -639,12 +639,7 @@
     }
 
     // Heavier, smaller slots come first
-<<<<<<< HEAD
-    #[allow(clippy::ptr_arg)]
-    fn sort_by_stake_weight_slot(slot_stake_voted: &mut Vec<(Slot, u64)>) {
-=======
     fn sort_by_stake_weight_slot(slot_stake_voted: &mut [(Slot, u64)]) {
->>>>>>> 55438c03
         slot_stake_voted.sort_by(|(slot, stake_voted), (slot_, stake_voted_)| {
             if stake_voted == stake_voted_ {
                 slot.cmp(slot_)
