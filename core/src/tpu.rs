--- conflicted
+++ resolved
@@ -15,12 +15,8 @@
         sigverify_stage::SigVerifyStage,
         staked_nodes_updater_service::StakedNodesUpdaterService,
     },
-<<<<<<< HEAD
-    crossbeam_channel::{self, bounded, unbounded, RecvTimeoutError},
-=======
     crossbeam_channel::{bounded, unbounded, Receiver, RecvTimeoutError},
     solana_client::connection_cache::ConnectionCache,
->>>>>>> 55438c03
     solana_gossip::cluster_info::ClusterInfo,
     solana_ledger::{blockstore::Blockstore, blockstore_processor::TransactionStatusSender},
     solana_poh::poh_recorder::{PohRecorder, WorkingBankEntry},
@@ -34,13 +30,10 @@
         vote_sender_types::{ReplayVoteReceiver, ReplayVoteSender},
     },
     solana_sdk::signature::Keypair,
-<<<<<<< HEAD
-=======
     solana_streamer::{
         quic::{spawn_server, StreamStats, MAX_STAKED_CONNECTIONS, MAX_UNSTAKED_CONNECTIONS},
         streamer::StakedNodes,
     },
->>>>>>> 55438c03
     std::{
         net::UdpSocket,
         sync::{atomic::AtomicBool, Arc, Mutex, RwLock},
@@ -54,8 +47,6 @@
 /// Timeout interval when joining threads during TPU close
 const TPU_THREADS_JOIN_TIMEOUT_SECONDS: u64 = 10;
 
-<<<<<<< HEAD
-=======
 // allow multiple connections for NAT and any open/close overlap
 pub const MAX_QUIC_CONNECTIONS_PER_PEER: usize = 8;
 
@@ -68,7 +59,6 @@
     pub transactions_forwards_quic: UdpSocket,
 }
 
->>>>>>> 55438c03
 pub struct Tpu {
     fetch_stage: FetchStage,
     sigverify_stage: SigVerifyStage,
@@ -76,15 +66,11 @@
     banking_stage: BankingStage,
     cluster_info_vote_listener: ClusterInfoVoteListener,
     broadcast_stage: BroadcastStage,
-<<<<<<< HEAD
-    tpu_quic_t: thread::JoinHandle<()>,
-=======
     tpu_quic_t: Option<thread::JoinHandle<()>>,
     tpu_forwards_quic_t: Option<thread::JoinHandle<()>>,
     find_packet_sender_stake_stage: FindPacketSenderStakeStage,
     vote_find_packet_sender_stake_stage: FindPacketSenderStakeStage,
     staked_nodes_updater_service: StakedNodesUpdaterService,
->>>>>>> 55438c03
 }
 
 impl Tpu {
@@ -94,15 +80,7 @@
         poh_recorder: &Arc<Mutex<PohRecorder>>,
         entry_receiver: Receiver<WorkingBankEntry>,
         retransmit_slots_receiver: RetransmitSlotsReceiver,
-<<<<<<< HEAD
-        transactions_sockets: Vec<UdpSocket>,
-        tpu_forwards_sockets: Vec<UdpSocket>,
-        tpu_vote_sockets: Vec<UdpSocket>,
-        broadcast_sockets: Vec<UdpSocket>,
-        transactions_quic_socket: UdpSocket,
-=======
         sockets: TpuSockets,
->>>>>>> 55438c03
         subscriptions: &Arc<RpcSubscriptions>,
         transaction_status_sender: Option<TransactionStatusSender>,
         blockstore: &Arc<Blockstore>,
@@ -119,13 +97,9 @@
         tpu_coalesce_ms: u64,
         cluster_confirmed_slot_sender: GossipDuplicateConfirmedSlotsSender,
         cost_model: &Arc<RwLock<CostModel>>,
-<<<<<<< HEAD
-        keypair: &Keypair,
-=======
         connection_cache: &Arc<ConnectionCache>,
         keypair: &Keypair,
         enable_quic_servers: bool,
->>>>>>> 55438c03
     ) -> Self {
         let TpuSockets {
             transactions: transactions_sockets,
@@ -151,8 +125,6 @@
             poh_recorder,
             tpu_coalesce_ms,
             Some(bank_forks.read().unwrap().get_vote_only_mode_signal()),
-<<<<<<< HEAD
-=======
         );
 
         let staked_nodes = Arc::new(RwLock::new(StakedNodes::default()));
@@ -180,25 +152,10 @@
             vote_find_packet_sender_stake_sender,
             staked_nodes.clone(),
             "tpu-vote-find-packet-sender-stake",
->>>>>>> 55438c03
         );
 
         let (verified_sender, verified_receiver) = unbounded();
 
-<<<<<<< HEAD
-        let tpu_quic_t = solana_streamer::quic::spawn_server(
-            transactions_quic_socket,
-            keypair,
-            cluster_info.my_contact_info().tpu.ip(),
-            packet_sender,
-            exit.clone(),
-        )
-        .unwrap();
-
-        let sigverify_stage = {
-            let verifier = TransactionSigVerifier::default();
-            SigVerifyStage::new(packet_receiver, verified_sender, verifier, "tpu-verifier")
-=======
         let stats = Arc::new(StreamStats::default());
         let tpu_quic_t = enable_quic_servers.then(|| {
             spawn_server(
@@ -235,7 +192,6 @@
         let sigverify_stage = {
             let verifier = TransactionSigVerifier::new(verified_sender);
             SigVerifyStage::new(find_packet_sender_stake_receiver, verifier, "tpu-verifier")
->>>>>>> 55438c03
         };
 
         let (verified_tpu_vote_packets_sender, verified_tpu_vote_packets_receiver) = unbounded();
@@ -300,13 +256,10 @@
             cluster_info_vote_listener,
             broadcast_stage,
             tpu_quic_t,
-<<<<<<< HEAD
-=======
             tpu_forwards_quic_t,
             find_packet_sender_stake_stage,
             vote_find_packet_sender_stake_stage,
             staked_nodes_updater_service,
->>>>>>> 55438c03
         }
     }
 
@@ -321,11 +274,7 @@
         // exit can deadlock. put an upper-bound on how long we wait for it
         let timeout = Duration::from_secs(TPU_THREADS_JOIN_TIMEOUT_SECONDS);
         if let Err(RecvTimeoutError::Timeout) = receiver.recv_timeout(timeout) {
-<<<<<<< HEAD
-            error!("timeout for closing tvu");
-=======
             error!("timeout for closing tpu");
->>>>>>> 55438c03
         }
         Ok(())
     }
@@ -341,16 +290,12 @@
             self.vote_find_packet_sender_stake_stage.join(),
             self.staked_nodes_updater_service.join(),
         ];
-<<<<<<< HEAD
-        self.tpu_quic_t.join()?;
-=======
         if let Some(tpu_quic_t) = self.tpu_quic_t {
             tpu_quic_t.join()?;
         }
         if let Some(tpu_forwards_quic_t) = self.tpu_forwards_quic_t {
             tpu_forwards_quic_t.join()?;
         }
->>>>>>> 55438c03
         let broadcast_result = self.broadcast_stage.join();
         for result in results {
             result?;
