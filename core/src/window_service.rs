//! `window_service` handles the data plane incoming shreds, storing them in
//!   blockstore and retransmitting where required
//!
use {
    crate::{
        ancestor_hashes_service::AncestorHashesReplayUpdateReceiver,
        cluster_info_vote_listener::VerifiedVoteReceiver,
        completed_data_sets_service::CompletedDataSetsSender,
        repair_response,
        repair_service::{OutstandingShredRepairs, RepairInfo, RepairService},
        result::{Error, Result},
    },
    crossbeam_channel::{unbounded, Receiver, RecvTimeoutError, Sender},
    rayon::{prelude::*, ThreadPool},
    solana_gossip::cluster_info::ClusterInfo,
    solana_ledger::{
        blockstore::{self, Blockstore, BlockstoreInsertionMetrics, MAX_DATA_SHREDS_PER_SLOT},
        leader_schedule_cache::LeaderScheduleCache,
        shred::{Nonce, Shred, ShredType},
    },
    solana_measure::measure::Measure,
    solana_metrics::{inc_new_counter_debug, inc_new_counter_error},
    solana_perf::packet::{Packet, PacketBatch},
    solana_rayon_threadlimit::get_thread_count,
    solana_runtime::{bank::Bank, bank_forks::BankForks},
    solana_sdk::{clock::Slot, pubkey::Pubkey},
    std::{
        cmp::Reverse,
        collections::{HashMap, HashSet},
        net::{SocketAddr, UdpSocket},
        sync::{
            atomic::{AtomicBool, Ordering},
            Arc, RwLock,
        },
        thread::{self, Builder, JoinHandle},
        time::{Duration, Instant},
    },
};

type DuplicateSlotSender = Sender<Slot>;
pub(crate) type DuplicateSlotReceiver = Receiver<Slot>;

#[derive(Default)]
struct WindowServiceMetrics {
    run_insert_count: u64,
    num_shreds_received: u64,
    shred_receiver_elapsed_us: u64,
    prune_shreds_elapsed_us: u64,
    num_shreds_pruned_invalid_repair: usize,
    num_errors: u64,
    num_errors_blockstore: u64,
    num_errors_cross_beam_recv_timeout: u64,
    num_errors_other: u64,
    num_errors_try_crossbeam_send: u64,
}

impl WindowServiceMetrics {
    fn report_metrics(&self, metric_name: &'static str) {
        datapoint_info!(
            metric_name,
            ("run_insert_count", self.run_insert_count as i64, i64),
            ("num_shreds_received", self.num_shreds_received as i64, i64),
            (
                "shred_receiver_elapsed_us",
                self.shred_receiver_elapsed_us as i64,
                i64
            ),
            (
                "prune_shreds_elapsed_us",
                self.prune_shreds_elapsed_us as i64,
                i64
            ),
            (
                "num_shreds_pruned_invalid_repair",
                self.num_shreds_pruned_invalid_repair,
                i64
            ),
            ("num_errors", self.num_errors, i64),
            ("num_errors_blockstore", self.num_errors_blockstore, i64),
            ("num_errors_other", self.num_errors_other, i64),
            (
                "num_errors_try_crossbeam_send",
                self.num_errors_try_crossbeam_send,
                i64
            ),
            (
                "num_errors_cross_beam_recv_timeout",
                self.num_errors_cross_beam_recv_timeout,
                i64
            ),
        );
    }

    fn record_error(&mut self, err: &Error) {
        self.num_errors += 1;
        match err {
            Error::TrySend => self.num_errors_try_crossbeam_send += 1,
            Error::RecvTimeout(_) => self.num_errors_cross_beam_recv_timeout += 1,
            Error::Blockstore(err) => {
                self.num_errors_blockstore += 1;
                error!("blockstore error: {}", err);
            }
            _ => self.num_errors_other += 1,
        }
    }
}

#[derive(Default)]
struct ReceiveWindowStats {
    num_packets: usize,
    num_shreds: usize, // num_discards: num_packets - num_shreds
    num_repairs: usize,
    elapsed: Duration, // excludes waiting time on the receiver channel.
    slots: HashMap<Slot, /*num shreds:*/ usize>,
    addrs: HashMap</*source:*/ SocketAddr, /*num packets:*/ usize>,
    since: Option<Instant>,
}

impl ReceiveWindowStats {
    fn maybe_submit(&mut self) {
        const MAX_NUM_ADDRS: usize = 5;
        const SUBMIT_CADENCE: Duration = Duration::from_secs(2);
        let elapsed = self.since.as_ref().map(Instant::elapsed);
        if elapsed.unwrap_or(Duration::MAX) < SUBMIT_CADENCE {
            return;
        }
        datapoint_info!(
            "receive_window_stats",
            ("num_packets", self.num_packets, i64),
            ("num_shreds", self.num_shreds, i64),
            ("num_repairs", self.num_repairs, i64),
            ("elapsed_micros", self.elapsed.as_micros(), i64),
        );
        for (slot, num_shreds) in &self.slots {
            datapoint_info!(
                "receive_window_num_slot_shreds",
                ("slot", *slot, i64),
                ("num_shreds", *num_shreds, i64)
            );
        }
        let mut addrs: Vec<_> = std::mem::take(&mut self.addrs).into_iter().collect();
        let reverse_count = |(_addr, count): &_| Reverse(*count);
        if addrs.len() > MAX_NUM_ADDRS {
            addrs.select_nth_unstable_by_key(MAX_NUM_ADDRS, reverse_count);
            addrs.truncate(MAX_NUM_ADDRS);
        }
        addrs.sort_unstable_by_key(reverse_count);
        info!(
            "num addresses: {}, top packets by source: {:?}",
            self.addrs.len(),
            addrs
        );
        *self = Self {
            since: Some(Instant::now()),
            ..Self::default()
        };
    }
}

fn verify_shred_slot(shred: &Shred, root: u64) -> bool {
    match shred.shred_type() {
        // Only data shreds have parent information
        ShredType::Data => match shred.parent() {
            Ok(parent) => blockstore::verify_shred_slots(shred.slot(), parent, root),
            Err(_) => false,
        },
        // Filter out outdated coding shreds
        ShredType::Code => shred.slot() >= root,
    }
}

/// drop shreds that are from myself or not from the correct leader for the
/// shred's slot
pub(crate) fn should_retransmit_and_persist(
    shred: &Shred,
    bank: Option<Arc<Bank>>,
    leader_schedule_cache: &LeaderScheduleCache,
    my_pubkey: &Pubkey,
    root: u64,
    shred_version: u16,
) -> bool {
    let slot_leader_pubkey = leader_schedule_cache.slot_leader_at(shred.slot(), bank.as_deref());
    if let Some(leader_id) = slot_leader_pubkey {
        if leader_id == *my_pubkey {
            inc_new_counter_debug!("streamer-recv_window-circular_transmission", 1);
            false
        } else if !verify_shred_slot(shred, root) {
            inc_new_counter_debug!("streamer-recv_window-outdated_transmission", 1);
            false
        } else if shred.version() != shred_version {
            inc_new_counter_debug!("streamer-recv_window-incorrect_shred_version", 1);
            false
        } else if shred.index() >= MAX_DATA_SHREDS_PER_SLOT as u32 {
            inc_new_counter_warn!("streamer-recv_window-shred_index_overrun", 1);
            false
        } else if shred.data_header.size as usize > shred.payload.len() {
            inc_new_counter_warn!("streamer-recv_window-shred_bad_meta_size", 1);
            false
        } else {
            true
        }
    } else {
        inc_new_counter_debug!("streamer-recv_window-unknown_leader", 1);
        false
    }
}

fn run_check_duplicate(
    cluster_info: &ClusterInfo,
    blockstore: &Blockstore,
    shred_receiver: &Receiver<Shred>,
    duplicate_slot_sender: &DuplicateSlotSender,
) -> Result<()> {
    let check_duplicate = |shred: Shred| -> Result<()> {
        let shred_slot = shred.slot();
        if !blockstore.has_duplicate_shreds_in_slot(shred_slot) {
            if let Some(existing_shred_payload) =
                blockstore.is_shred_duplicate(shred.id(), shred.payload.clone())
            {
                cluster_info.push_duplicate_shred(&shred, &existing_shred_payload)?;
                blockstore.store_duplicate_slot(
                    shred_slot,
                    existing_shred_payload,
                    shred.payload,
                )?;

                duplicate_slot_sender.send(shred_slot)?;
            }
        }

        Ok(())
    };
    const RECV_TIMEOUT: Duration = Duration::from_millis(200);
    std::iter::once(shred_receiver.recv_timeout(RECV_TIMEOUT)?)
        .chain(shred_receiver.try_iter())
        .try_for_each(check_duplicate)
}

fn verify_repair(
    outstanding_requests: &mut OutstandingShredRepairs,
    shred: &Shred,
    repair_meta: &Option<RepairMeta>,
) -> bool {
    repair_meta
        .as_ref()
        .map(|repair_meta| {
            outstanding_requests
                .register_response(
                    repair_meta.nonce,
                    shred,
                    solana_sdk::timing::timestamp(),
                    |_| (),
                )
                .is_some()
        })
        .unwrap_or(true)
}

fn prune_shreds_invalid_repair(
    shreds: &mut Vec<Shred>,
    repair_infos: &mut Vec<Option<RepairMeta>>,
    outstanding_requests: &RwLock<OutstandingShredRepairs>,
) {
    assert_eq!(shreds.len(), repair_infos.len());
    let mut i = 0;
    let mut removed = HashSet::new();
    {
        let mut outstanding_requests = outstanding_requests.write().unwrap();
        shreds.retain(|shred| {
            let should_keep = (
                verify_repair(&mut outstanding_requests, shred, &repair_infos[i]),
                i += 1,
            )
                .0;
            if !should_keep {
                removed.insert(i - 1);
            }
            should_keep
        });
    }
    i = 0;
    repair_infos.retain(|_repair_info| (!removed.contains(&i), i += 1).0);
    assert_eq!(shreds.len(), repair_infos.len());
}

fn run_insert<F>(
    shred_receiver: &Receiver<(Vec<Shred>, Vec<Option<RepairMeta>>)>,
    blockstore: &Blockstore,
    leader_schedule_cache: &LeaderScheduleCache,
    handle_duplicate: F,
    metrics: &mut BlockstoreInsertionMetrics,
    ws_metrics: &mut WindowServiceMetrics,
    completed_data_sets_sender: &CompletedDataSetsSender,
    retransmit_sender: &Sender<Vec<Shred>>,
    outstanding_requests: &RwLock<OutstandingShredRepairs>,
) -> Result<()>
where
    F: Fn(Shred),
{
    ws_metrics.run_insert_count += 1;
    let mut shred_receiver_elapsed = Measure::start("shred_receiver_elapsed");
    let timer = Duration::from_millis(200);
    let (mut shreds, mut repair_infos) = shred_receiver.recv_timeout(timer)?;
    while let Ok((more_shreds, more_repair_infos)) = shred_receiver.try_recv() {
        shreds.extend(more_shreds);
        repair_infos.extend(more_repair_infos);
    }
    shred_receiver_elapsed.stop();
    ws_metrics.shred_receiver_elapsed_us += shred_receiver_elapsed.as_us();
    ws_metrics.num_shreds_received += shreds.len() as u64;

    let mut prune_shreds_elapsed = Measure::start("prune_shreds_elapsed");
    let num_shreds = shreds.len();
    prune_shreds_invalid_repair(&mut shreds, &mut repair_infos, outstanding_requests);
    ws_metrics.num_shreds_pruned_invalid_repair = num_shreds - shreds.len();
    let repairs: Vec<_> = repair_infos
        .iter()
        .map(|repair_info| repair_info.is_some())
        .collect();
    prune_shreds_elapsed.stop();
    ws_metrics.prune_shreds_elapsed_us += prune_shreds_elapsed.as_us();

    let (completed_data_sets, inserted_indices) = blockstore.insert_shreds_handle_duplicate(
        shreds,
        repairs,
        Some(leader_schedule_cache),
        false, // is_trusted
        Some(retransmit_sender),
        &handle_duplicate,
        metrics,
    )?;
    for index in inserted_indices {
        if repair_infos[index].is_some() {
            metrics.num_repair += 1;
        }
    }

    completed_data_sets_sender.try_send(completed_data_sets)?;
    Ok(())
}

fn recv_window<F>(
    blockstore: &Blockstore,
    bank_forks: &RwLock<BankForks>,
<<<<<<< HEAD
    insert_shred_sender: &CrossbeamSender<(Vec<Shred>, Vec<Option<RepairMeta>>)>,
    verified_receiver: &CrossbeamReceiver<Vec<PacketBatch>>,
=======
    insert_shred_sender: &Sender<(Vec<Shred>, Vec<Option<RepairMeta>>)>,
    verified_receiver: &Receiver<Vec<PacketBatch>>,
>>>>>>> 55438c03
    retransmit_sender: &Sender<Vec<Shred>>,
    shred_filter: F,
    thread_pool: &ThreadPool,
    stats: &mut ReceiveWindowStats,
) -> Result<()>
where
    F: Fn(&Shred, Arc<Bank>, /*last root:*/ Slot) -> bool + Sync,
{
    let timer = Duration::from_millis(200);
    let mut packet_batches = verified_receiver.recv_timeout(timer)?;
    packet_batches.extend(verified_receiver.try_iter().flatten());
    let now = Instant::now();
    let last_root = blockstore.last_root();
    let working_bank = bank_forks.read().unwrap().working_bank();
    let handle_packet = |packet: &Packet| {
        if packet.meta.discard() {
            inc_new_counter_debug!("streamer-recv_window-invalid_or_unnecessary_packet", 1);
            return None;
        }
        let serialized_shred = packet.data(..)?.to_vec();
        let shred = Shred::new_from_serialized_shred(serialized_shred).ok()?;
        if !shred_filter(&shred, working_bank.clone(), last_root) {
            return None;
        }
        if packet.meta.repair() {
            let repair_info = RepairMeta {
                _from_addr: packet.meta.socket_addr(),
                // If can't parse the nonce, dump the packet.
                nonce: repair_response::nonce(packet)?,
            };
            Some((shred, Some(repair_info)))
        } else {
            Some((shred, None))
        }
    };
    let (shreds, repair_infos): (Vec<_>, Vec<_>) = thread_pool.install(|| {
        packet_batches
            .par_iter()
            .flat_map_iter(|packet_batch| packet_batch.iter().filter_map(handle_packet))
            .unzip()
    });
    // Exclude repair packets from retransmit.
    let _ = retransmit_sender.send(
        shreds
            .iter()
            .zip(&repair_infos)
            .filter(|(_, repair_info)| repair_info.is_none())
            .map(|(shred, _)| shred)
            .cloned()
            .collect(),
    );
    stats.num_repairs += repair_infos.iter().filter(|r| r.is_some()).count();
    stats.num_shreds += shreds.len();
    for shred in &shreds {
        *stats.slots.entry(shred.slot()).or_default() += 1;
    }
    insert_shred_sender.send((shreds, repair_infos))?;

    stats.num_packets += packet_batches
        .iter()
        .map(|packet_batch| packet_batch.len())
        .sum::<usize>();
    for packet in packet_batches
        .iter()
        .flat_map(|packet_batch| packet_batch.iter())
    {
        let addr = packet.meta.socket_addr();
        *stats.addrs.entry(addr).or_default() += 1;
    }
    stats.elapsed += now.elapsed();
    Ok(())
}

struct RepairMeta {
    _from_addr: SocketAddr,
    nonce: Nonce,
}

// Implement a destructor for the window_service thread to signal it exited
// even on panics
struct Finalizer {
    exit_sender: Arc<AtomicBool>,
}

impl Finalizer {
    fn new(exit_sender: Arc<AtomicBool>) -> Self {
        Finalizer { exit_sender }
    }
}
// Implement a destructor for Finalizer.
impl Drop for Finalizer {
    fn drop(&mut self) {
        self.exit_sender.clone().store(true, Ordering::Relaxed);
    }
}

pub(crate) struct WindowService {
    t_window: JoinHandle<()>,
    t_insert: JoinHandle<()>,
    t_check_duplicate: JoinHandle<()>,
    repair_service: RepairService,
}

impl WindowService {
    #[allow(clippy::too_many_arguments)]
    pub(crate) fn new<F>(
        blockstore: Arc<Blockstore>,
<<<<<<< HEAD
        verified_receiver: CrossbeamReceiver<Vec<PacketBatch>>,
=======
        verified_receiver: Receiver<Vec<PacketBatch>>,
>>>>>>> 55438c03
        retransmit_sender: Sender<Vec<Shred>>,
        repair_socket: Arc<UdpSocket>,
        ancestor_hashes_socket: Arc<UdpSocket>,
        exit: Arc<AtomicBool>,
        repair_info: RepairInfo,
        leader_schedule_cache: Arc<LeaderScheduleCache>,
        shred_filter: F,
        verified_vote_receiver: VerifiedVoteReceiver,
        completed_data_sets_sender: CompletedDataSetsSender,
        duplicate_slots_sender: DuplicateSlotSender,
        ancestor_hashes_replay_update_receiver: AncestorHashesReplayUpdateReceiver,
    ) -> WindowService
    where
        F: 'static
            + Fn(&Pubkey, &Shred, Option<Arc<Bank>>, /*last root:*/ Slot) -> bool
            + std::marker::Send
            + std::marker::Sync,
    {
        let outstanding_requests = Arc::<RwLock<OutstandingShredRepairs>>::default();

        let bank_forks = repair_info.bank_forks.clone();
        let cluster_info = repair_info.cluster_info.clone();
        let id = cluster_info.id();

        let repair_service = RepairService::new(
            blockstore.clone(),
            exit.clone(),
            repair_socket,
            ancestor_hashes_socket,
            repair_info,
            verified_vote_receiver,
            outstanding_requests.clone(),
            ancestor_hashes_replay_update_receiver,
        );

        let (insert_sender, insert_receiver) = unbounded();
        let (duplicate_sender, duplicate_receiver) = unbounded();

        let t_check_duplicate = Self::start_check_duplicate_thread(
            cluster_info,
            exit.clone(),
            blockstore.clone(),
            duplicate_receiver,
            duplicate_slots_sender,
        );

        let t_insert = Self::start_window_insert_thread(
            exit.clone(),
            blockstore.clone(),
            leader_schedule_cache,
            insert_receiver,
            duplicate_sender,
            completed_data_sets_sender,
            retransmit_sender.clone(),
            outstanding_requests,
        );

        let t_window = Self::start_recv_window_thread(
            id,
            exit,
            blockstore,
            insert_sender,
            verified_receiver,
            shred_filter,
            bank_forks,
            retransmit_sender,
        );

        WindowService {
            t_window,
            t_insert,
            t_check_duplicate,
            repair_service,
        }
    }

    fn start_check_duplicate_thread(
        cluster_info: Arc<ClusterInfo>,
        exit: Arc<AtomicBool>,
        blockstore: Arc<Blockstore>,
        duplicate_receiver: Receiver<Shred>,
        duplicate_slot_sender: DuplicateSlotSender,
    ) -> JoinHandle<()> {
        let handle_error = || {
            inc_new_counter_error!("solana-check-duplicate-error", 1, 1);
        };
        Builder::new()
            .name("solana-check-duplicate".to_string())
            .spawn(move || loop {
                if exit.load(Ordering::Relaxed) {
                    break;
                }

                let mut noop = || {};
                if let Err(e) = run_check_duplicate(
                    &cluster_info,
                    &blockstore,
                    &duplicate_receiver,
                    &duplicate_slot_sender,
                ) {
                    if Self::should_exit_on_error(e, &mut noop, &handle_error) {
                        break;
                    }
                }
            })
            .unwrap()
    }

    fn start_window_insert_thread(
        exit: Arc<AtomicBool>,
        blockstore: Arc<Blockstore>,
        leader_schedule_cache: Arc<LeaderScheduleCache>,
        insert_receiver: Receiver<(Vec<Shred>, Vec<Option<RepairMeta>>)>,
        check_duplicate_sender: Sender<Shred>,
        completed_data_sets_sender: CompletedDataSetsSender,
        retransmit_sender: Sender<Vec<Shred>>,
        outstanding_requests: Arc<RwLock<OutstandingShredRepairs>>,
    ) -> JoinHandle<()> {
        let mut handle_timeout = || {};
        let handle_error = || {
            inc_new_counter_error!("solana-window-insert-error", 1, 1);
        };

        Builder::new()
            .name("solana-window-insert".to_string())
            .spawn(move || {
                let handle_duplicate = |shred| {
                    let _ = check_duplicate_sender.send(shred);
                };
                let mut metrics = BlockstoreInsertionMetrics::default();
                let mut ws_metrics = WindowServiceMetrics::default();
                let mut last_print = Instant::now();
                loop {
                    if exit.load(Ordering::Relaxed) {
                        break;
                    }

                    if let Err(e) = run_insert(
                        &insert_receiver,
                        &blockstore,
                        &leader_schedule_cache,
                        handle_duplicate,
                        &mut metrics,
                        &mut ws_metrics,
                        &completed_data_sets_sender,
                        &retransmit_sender,
                        &outstanding_requests,
                    ) {
                        ws_metrics.record_error(&e);
                        if Self::should_exit_on_error(e, &mut handle_timeout, &handle_error) {
                            break;
                        }
                    }

                    if last_print.elapsed().as_secs() > 2 {
                        metrics.report_metrics("recv-window-insert-shreds");
                        metrics = BlockstoreInsertionMetrics::default();
                        ws_metrics.report_metrics("recv-window-insert-shreds");
                        ws_metrics = WindowServiceMetrics::default();
                        last_print = Instant::now();
                    }
                }
            })
            .unwrap()
    }

    #[allow(clippy::too_many_arguments)]
    fn start_recv_window_thread<F>(
        id: Pubkey,
        exit: Arc<AtomicBool>,
        blockstore: Arc<Blockstore>,
<<<<<<< HEAD
        insert_sender: CrossbeamSender<(Vec<Shred>, Vec<Option<RepairMeta>>)>,
        verified_receiver: CrossbeamReceiver<Vec<PacketBatch>>,
=======
        insert_sender: Sender<(Vec<Shred>, Vec<Option<RepairMeta>>)>,
        verified_receiver: Receiver<Vec<PacketBatch>>,
>>>>>>> 55438c03
        shred_filter: F,
        bank_forks: Arc<RwLock<BankForks>>,
        retransmit_sender: Sender<Vec<Shred>>,
    ) -> JoinHandle<()>
    where
        F: 'static
            + Fn(&Pubkey, &Shred, Option<Arc<Bank>>, u64) -> bool
            + std::marker::Send
            + std::marker::Sync,
    {
        let mut stats = ReceiveWindowStats::default();
        Builder::new()
            .name("solana-window".to_string())
            .spawn(move || {
                let _exit = Finalizer::new(exit.clone());
                trace!("{}: RECV_WINDOW started", id);
                let thread_pool = rayon::ThreadPoolBuilder::new()
                    .num_threads(get_thread_count())
                    .build()
                    .unwrap();
                let mut now = Instant::now();
                let handle_error = || {
                    inc_new_counter_error!("solana-window-error", 1, 1);
                };

                while !exit.load(Ordering::Relaxed) {
                    let mut handle_timeout = || {
                        if now.elapsed() > Duration::from_secs(30) {
                            warn!(
                                "Window does not seem to be receiving data. \
                            Ensure port configuration is correct..."
                            );
                            now = Instant::now();
                        }
                    };
                    if let Err(e) = recv_window(
                        &blockstore,
                        &bank_forks,
                        &insert_sender,
                        &verified_receiver,
                        &retransmit_sender,
                        |shred, bank, last_root| shred_filter(&id, shred, Some(bank), last_root),
                        &thread_pool,
                        &mut stats,
                    ) {
                        if Self::should_exit_on_error(e, &mut handle_timeout, &handle_error) {
                            break;
                        }
                    } else {
                        now = Instant::now();
                    }
                    stats.maybe_submit();
                }
            })
            .unwrap()
    }

    fn should_exit_on_error<F, H>(e: Error, handle_timeout: &mut F, handle_error: &H) -> bool
    where
        F: FnMut(),
        H: Fn(),
    {
        match e {
            Error::RecvTimeout(RecvTimeoutError::Disconnected) => true,
            Error::RecvTimeout(RecvTimeoutError::Timeout) => {
                handle_timeout();
                false
            }
            Error::Send => true,
            _ => {
                handle_error();
                error!("thread {:?} error {:?}", thread::current().name(), e);
                false
            }
        }
    }

    pub(crate) fn join(self) -> thread::Result<()> {
        self.t_window.join()?;
        self.t_insert.join()?;
        self.t_check_duplicate.join()?;
        self.repair_service.join()
    }
}

#[cfg(test)]
mod test {
    use {
        super::*,
        solana_entry::entry::{create_ticks, Entry},
        solana_gossip::contact_info::ContactInfo,
        solana_ledger::{
            blockstore::{make_many_slot_entries, Blockstore},
            genesis_utils::create_genesis_config_with_leader,
            get_tmp_ledger_path,
            shred::{DataShredHeader, Shredder},
        },
        solana_sdk::{
            epoch_schedule::MINIMUM_SLOTS_PER_EPOCH,
            hash::Hash,
            signature::{Keypair, Signer},
            timing::timestamp,
        },
        solana_streamer::socket::SocketAddrSpace,
    };

    fn local_entries_to_shred(
        entries: &[Entry],
        slot: Slot,
        parent: Slot,
        keypair: &Keypair,
    ) -> Vec<Shred> {
        let shredder = Shredder::new(slot, parent, 0, 0).unwrap();
        let (data_shreds, _) = shredder.entries_to_shreds(
            keypair, entries, true, // is_last_in_slot
            0,    // next_shred_index
            0,    // next_code_index
        );
        data_shreds
    }

    #[test]
    fn test_process_shred() {
        let blockstore_path = get_tmp_ledger_path!();
        let blockstore = Arc::new(Blockstore::open(&blockstore_path).unwrap());
        let num_entries = 10;
        let original_entries = create_ticks(num_entries, 0, Hash::default());
        let mut shreds = local_entries_to_shred(&original_entries, 0, 0, &Keypair::new());
        shreds.reverse();
        blockstore
            .insert_shreds(shreds, None, false)
            .expect("Expect successful processing of shred");

        assert_eq!(blockstore.get_slot_entries(0, 0).unwrap(), original_entries);

        drop(blockstore);
        Blockstore::destroy(&blockstore_path).expect("Expected successful database destruction");
    }

    #[test]
    fn test_should_retransmit_and_persist() {
        let me_id = solana_sdk::pubkey::new_rand();
        let leader_keypair = Arc::new(Keypair::new());
        let leader_pubkey = leader_keypair.pubkey();
        let bank = Arc::new(Bank::new_for_tests(
            &create_genesis_config_with_leader(100, &leader_pubkey, 10).genesis_config,
        ));
        let cache = Arc::new(LeaderScheduleCache::new_from_bank(&bank));

        let shreds = local_entries_to_shred(&[Entry::default()], 0, 0, &leader_keypair);

        // with a Bank for slot 0, shred continues
        assert!(should_retransmit_and_persist(
            &shreds[0],
            Some(bank.clone()),
            &cache,
            &me_id,
            0,
            0
        ));

        // with the wrong shred_version, shred gets thrown out
        assert!(!should_retransmit_and_persist(
            &shreds[0],
            Some(bank.clone()),
            &cache,
            &me_id,
            0,
            1
        ));

        // substitute leader_pubkey for me_id so it looks I was the leader
        // if the shred came back from me, it doesn't continue, whether or not I have a bank
        assert!(!should_retransmit_and_persist(
            &shreds[0],
            Some(bank.clone()),
            &cache,
            &leader_pubkey,
            0,
            0
        ));
        assert!(!should_retransmit_and_persist(
            &shreds[0],
            None,
            &cache,
            &leader_pubkey,
            0,
            0
        ));

        // change the shred's slot so leader lookup fails
        // with a Bank and no idea who leader is, shred gets thrown out
        let mut bad_slot_shred = shreds[0].clone();
        bad_slot_shred.set_slot(MINIMUM_SLOTS_PER_EPOCH as u64 * 3);
        assert!(!should_retransmit_and_persist(
            &bad_slot_shred,
            Some(bank.clone()),
            &cache,
            &me_id,
            0,
            0
        ));

        // with a bad header size
        let mut bad_header_shred = shreds[0].clone();
        bad_header_shred.data_header.size = (bad_header_shred.payload.len() + 1) as u16;
        assert!(!should_retransmit_and_persist(
            &bad_header_shred,
            Some(bank.clone()),
            &cache,
            &me_id,
            0,
            0
        ));

        // with an invalid index, shred gets thrown out
        let mut bad_index_shred = shreds[0].clone();
        bad_index_shred.common_header.index = (MAX_DATA_SHREDS_PER_SLOT + 1) as u32;
        assert!(!should_retransmit_and_persist(
            &bad_index_shred,
            Some(bank.clone()),
            &cache,
            &me_id,
            0,
            0
        ));

        // with a shred where shred.slot() == root, shred gets thrown out
        let root = MINIMUM_SLOTS_PER_EPOCH as u64 * 3;
        let shreds = local_entries_to_shred(&[Entry::default()], root, root - 1, &leader_keypair);
        assert!(!should_retransmit_and_persist(
            &shreds[0],
            Some(bank.clone()),
            &cache,
            &me_id,
            root,
            0
        ));

        // with a shred where shred.parent() < root, shred gets thrown out
        let root = MINIMUM_SLOTS_PER_EPOCH as u64 * 3;
        let shreds =
            local_entries_to_shred(&[Entry::default()], root + 1, root - 1, &leader_keypair);
        assert!(!should_retransmit_and_persist(
            &shreds[0],
            Some(bank.clone()),
            &cache,
            &me_id,
            root,
            0
        ));

        // coding shreds don't contain parent slot information, test that slot >= root
        let (common, coding) = Shredder::new_coding_shred_header(
            5, // slot
            5, // index
            5, // fec_set_index
            6, // num_data_shreds
            6, // num_coding_shreds
            3, // position
            0, // version
        );
        let mut coding_shred =
            Shred::new_empty_from_header(common, DataShredHeader::default(), coding);
        Shredder::sign_shred(&leader_keypair, &mut coding_shred);
        // shred.slot() > root, shred continues
        assert!(should_retransmit_and_persist(
            &coding_shred,
            Some(bank.clone()),
            &cache,
            &me_id,
            0,
            0
        ));
        // shred.slot() == root, shred continues
        assert!(should_retransmit_and_persist(
            &coding_shred,
            Some(bank.clone()),
            &cache,
            &me_id,
            5,
            0
        ));
        // shred.slot() < root, shred gets thrown out
        assert!(!should_retransmit_and_persist(
            &coding_shred,
            Some(bank),
            &cache,
            &me_id,
            6,
            0
        ));
    }

    #[test]
    fn test_run_check_duplicate() {
        let blockstore_path = get_tmp_ledger_path!();
        let blockstore = Arc::new(Blockstore::open(&blockstore_path).unwrap());
        let (sender, receiver) = unbounded();
        let (duplicate_slot_sender, duplicate_slot_receiver) = unbounded();
        let (shreds, _) = make_many_slot_entries(5, 5, 10);
        blockstore
            .insert_shreds(shreds.clone(), None, false)
            .unwrap();
        let mut duplicate_shred = shreds[1].clone();
        duplicate_shred.set_slot(shreds[0].slot());
        let duplicate_shred_slot = duplicate_shred.slot();
        sender.send(duplicate_shred).unwrap();
        assert!(!blockstore.has_duplicate_shreds_in_slot(duplicate_shred_slot));
        let keypair = Keypair::new();
        let contact_info = ContactInfo::new_localhost(&keypair.pubkey(), timestamp());
        let cluster_info = ClusterInfo::new(
            contact_info,
            Arc::new(keypair),
            SocketAddrSpace::Unspecified,
        );
        run_check_duplicate(
            &cluster_info,
            &blockstore,
            &receiver,
            &duplicate_slot_sender,
        )
        .unwrap();
        assert!(blockstore.has_duplicate_shreds_in_slot(duplicate_shred_slot));
        assert_eq!(
            duplicate_slot_receiver.try_recv().unwrap(),
            duplicate_shred_slot
        );
    }

    #[test]
    fn test_prune_shreds() {
        use {
            crate::serve_repair::ShredRepairType,
            std::net::{IpAddr, Ipv4Addr},
        };
        solana_logger::setup();
        let (common, coding) = Shredder::new_coding_shred_header(
            5, // slot
            5, // index
            5, // fec_set_index
            6, // num_data_shreds
            6, // num_coding_shreds
            4, // position
            0, // version
        );
        let shred = Shred::new_empty_from_header(common, DataShredHeader::default(), coding);
        let mut shreds = vec![shred.clone(), shred.clone(), shred];
        let _from_addr = SocketAddr::new(IpAddr::V4(Ipv4Addr::new(127, 0, 0, 1)), 8080);
        let repair_meta = RepairMeta {
            _from_addr,
            nonce: 0,
        };
        let outstanding_requests = Arc::new(RwLock::new(OutstandingShredRepairs::default()));
        let repair_type = ShredRepairType::Orphan(9);
        let nonce = outstanding_requests
            .write()
            .unwrap()
            .add_request(repair_type, timestamp());
        let repair_meta1 = RepairMeta { _from_addr, nonce };
        let mut repair_infos = vec![None, Some(repair_meta), Some(repair_meta1)];
        prune_shreds_invalid_repair(&mut shreds, &mut repair_infos, &outstanding_requests);
        assert_eq!(repair_infos.len(), 2);
        assert!(repair_infos[0].is_none());
        assert_eq!(repair_infos[1].as_ref().unwrap().nonce, nonce);
    }
}<|MERGE_RESOLUTION|>--- conflicted
+++ resolved
@@ -342,13 +342,8 @@
 fn recv_window<F>(
     blockstore: &Blockstore,
     bank_forks: &RwLock<BankForks>,
-<<<<<<< HEAD
-    insert_shred_sender: &CrossbeamSender<(Vec<Shred>, Vec<Option<RepairMeta>>)>,
-    verified_receiver: &CrossbeamReceiver<Vec<PacketBatch>>,
-=======
     insert_shred_sender: &Sender<(Vec<Shred>, Vec<Option<RepairMeta>>)>,
     verified_receiver: &Receiver<Vec<PacketBatch>>,
->>>>>>> 55438c03
     retransmit_sender: &Sender<Vec<Shred>>,
     shred_filter: F,
     thread_pool: &ThreadPool,
@@ -456,11 +451,7 @@
     #[allow(clippy::too_many_arguments)]
     pub(crate) fn new<F>(
         blockstore: Arc<Blockstore>,
-<<<<<<< HEAD
-        verified_receiver: CrossbeamReceiver<Vec<PacketBatch>>,
-=======
         verified_receiver: Receiver<Vec<PacketBatch>>,
->>>>>>> 55438c03
         retransmit_sender: Sender<Vec<Shred>>,
         repair_socket: Arc<UdpSocket>,
         ancestor_hashes_socket: Arc<UdpSocket>,
@@ -632,13 +623,8 @@
         id: Pubkey,
         exit: Arc<AtomicBool>,
         blockstore: Arc<Blockstore>,
-<<<<<<< HEAD
-        insert_sender: CrossbeamSender<(Vec<Shred>, Vec<Option<RepairMeta>>)>,
-        verified_receiver: CrossbeamReceiver<Vec<PacketBatch>>,
-=======
         insert_sender: Sender<(Vec<Shred>, Vec<Option<RepairMeta>>)>,
         verified_receiver: Receiver<Vec<PacketBatch>>,
->>>>>>> 55438c03
         shred_filter: F,
         bank_forks: Arc<RwLock<BankForks>>,
         retransmit_sender: Sender<Vec<Shred>>,
