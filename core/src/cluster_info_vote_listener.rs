use {
    crate::{
        banking_stage::BankingPacketSender,
        optimistic_confirmation_verifier::OptimisticConfirmationVerifier,
        replay_stage::DUPLICATE_THRESHOLD,
        result::{Error, Result},
        sigverify,
        verified_vote_packets::{
            ValidatorGossipVotesIterator, VerifiedVoteMetadata, VerifiedVotePackets,
        },
        vote_stake_tracker::VoteStakeTracker,
    },
<<<<<<< HEAD
    crossbeam_channel::{
        unbounded, Receiver as CrossbeamReceiver, RecvTimeoutError, Select,
        Sender as CrossbeamSender,
    },
=======
    crossbeam_channel::{unbounded, Receiver, RecvTimeoutError, Select, Sender},
>>>>>>> 55438c03
    log::*,
    solana_gossip::{
        cluster_info::{ClusterInfo, GOSSIP_SLEEP_MILLIS},
        crds::Cursor,
    },
    solana_ledger::blockstore::Blockstore,
    solana_measure::measure::Measure,
    solana_metrics::inc_new_counter_debug,
<<<<<<< HEAD
    solana_perf::packet::{self, PacketBatch},
=======
    solana_perf::packet,
>>>>>>> 55438c03
    solana_poh::poh_recorder::PohRecorder,
    solana_rpc::{
        optimistically_confirmed_bank_tracker::{BankNotification, BankNotificationSender},
        rpc_subscriptions::RpcSubscriptions,
    },
    solana_runtime::{
        bank::Bank,
        bank_forks::BankForks,
        commitment::VOTE_THRESHOLD_SIZE,
        epoch_stakes::EpochStakes,
<<<<<<< HEAD
        vote_parser,
        vote_sender_types::{ReplayVoteReceiver, ReplayedVote},
=======
        vote_parser::{self, ParsedVote},
        vote_sender_types::ReplayVoteReceiver,
        vote_transaction::VoteTransaction,
>>>>>>> 55438c03
    },
    solana_sdk::{
        clock::{Slot, DEFAULT_MS_PER_SLOT, DEFAULT_TICKS_PER_SLOT},
        hash::Hash,
        pubkey::Pubkey,
        signature::Signature,
        slot_hashes,
        transaction::Transaction,
    },
<<<<<<< HEAD
    solana_vote_program::vote_state::Vote,
=======
>>>>>>> 55438c03
    std::{
        collections::{HashMap, HashSet},
        iter::repeat,
        sync::{
            atomic::{AtomicBool, Ordering},
            Arc, Mutex, RwLock,
        },
        thread::{self, sleep, Builder, JoinHandle},
        time::{Duration, Instant},
    },
};

// Map from a vote account to the authorized voter for an epoch
pub type ThresholdConfirmedSlots = Vec<(Slot, Hash)>;
<<<<<<< HEAD
pub type VerifiedLabelVotePacketsSender = CrossbeamSender<Vec<VerifiedVoteMetadata>>;
pub type VerifiedLabelVotePacketsReceiver = CrossbeamReceiver<Vec<VerifiedVoteMetadata>>;
pub type VerifiedVoteTransactionsSender = CrossbeamSender<Vec<Transaction>>;
pub type VerifiedVoteTransactionsReceiver = CrossbeamReceiver<Vec<Transaction>>;
pub type VerifiedVoteSender = CrossbeamSender<(Pubkey, Vec<Slot>)>;
pub type VerifiedVoteReceiver = CrossbeamReceiver<(Pubkey, Vec<Slot>)>;
pub type GossipVerifiedVoteHashSender = CrossbeamSender<(Pubkey, Slot, Hash)>;
pub type GossipVerifiedVoteHashReceiver = CrossbeamReceiver<(Pubkey, Slot, Hash)>;
pub type GossipDuplicateConfirmedSlotsSender = CrossbeamSender<ThresholdConfirmedSlots>;
pub type GossipDuplicateConfirmedSlotsReceiver = CrossbeamReceiver<ThresholdConfirmedSlots>;
=======
pub type VerifiedLabelVotePacketsSender = Sender<Vec<VerifiedVoteMetadata>>;
pub type VerifiedLabelVotePacketsReceiver = Receiver<Vec<VerifiedVoteMetadata>>;
pub type VerifiedVoteTransactionsSender = Sender<Vec<Transaction>>;
pub type VerifiedVoteTransactionsReceiver = Receiver<Vec<Transaction>>;
pub type VerifiedVoteSender = Sender<(Pubkey, Vec<Slot>)>;
pub type VerifiedVoteReceiver = Receiver<(Pubkey, Vec<Slot>)>;
pub type GossipVerifiedVoteHashSender = Sender<(Pubkey, Slot, Hash)>;
pub type GossipVerifiedVoteHashReceiver = Receiver<(Pubkey, Slot, Hash)>;
pub type GossipDuplicateConfirmedSlotsSender = Sender<ThresholdConfirmedSlots>;
pub type GossipDuplicateConfirmedSlotsReceiver = Receiver<ThresholdConfirmedSlots>;
>>>>>>> 55438c03

const THRESHOLDS_TO_CHECK: [f64; 2] = [DUPLICATE_THRESHOLD, VOTE_THRESHOLD_SIZE];
const BANK_SEND_VOTES_LOOP_SLEEP_MS: u128 = 10;

#[derive(Default)]
pub struct SlotVoteTracker {
    // Maps pubkeys that have voted for this slot
    // to whether or not we've seen the vote on gossip.
    // True if seen on gossip, false if only seen in replay.
    voted: HashMap<Pubkey, bool>,
    optimistic_votes_tracker: HashMap<Hash, VoteStakeTracker>,
    voted_slot_updates: Option<Vec<Pubkey>>,
    gossip_only_stake: u64,
}

impl SlotVoteTracker {
    pub(crate) fn get_voted_slot_updates(&mut self) -> Option<Vec<Pubkey>> {
        self.voted_slot_updates.take()
    }

    fn get_or_insert_optimistic_votes_tracker(&mut self, hash: Hash) -> &mut VoteStakeTracker {
        self.optimistic_votes_tracker.entry(hash).or_default()
    }
    pub(crate) fn optimistic_votes_tracker(&self, hash: &Hash) -> Option<&VoteStakeTracker> {
        self.optimistic_votes_tracker.get(hash)
    }
}

#[derive(Default)]
pub struct VoteTracker {
    // Map from a slot to a set of validators who have voted for that slot
    slot_vote_trackers: RwLock<HashMap<Slot, Arc<RwLock<SlotVoteTracker>>>>,
}

impl VoteTracker {
    fn get_or_insert_slot_tracker(&self, slot: Slot) -> Arc<RwLock<SlotVoteTracker>> {
        if let Some(slot_vote_tracker) = self.slot_vote_trackers.read().unwrap().get(&slot) {
            return slot_vote_tracker.clone();
        }
        let mut slot_vote_trackers = self.slot_vote_trackers.write().unwrap();
        slot_vote_trackers.entry(slot).or_default().clone()
    }

    pub(crate) fn get_slot_vote_tracker(&self, slot: Slot) -> Option<Arc<RwLock<SlotVoteTracker>>> {
        self.slot_vote_trackers.read().unwrap().get(&slot).cloned()
    }

    #[cfg(test)]
    pub(crate) fn insert_vote(&self, slot: Slot, pubkey: Pubkey) {
        let mut w_slot_vote_trackers = self.slot_vote_trackers.write().unwrap();

        let slot_vote_tracker = w_slot_vote_trackers.entry(slot).or_default();

        let mut w_slot_vote_tracker = slot_vote_tracker.write().unwrap();

        w_slot_vote_tracker.voted.insert(pubkey, true);
        if let Some(ref mut voted_slot_updates) = w_slot_vote_tracker.voted_slot_updates {
            voted_slot_updates.push(pubkey)
        } else {
            w_slot_vote_tracker.voted_slot_updates = Some(vec![pubkey]);
        }
    }

    fn purge_stale_state(&self, root_bank: &Bank) {
        // Purge any outdated slot data
        let new_root = root_bank.slot();
        self.slot_vote_trackers
            .write()
            .unwrap()
            .retain(|slot, _| *slot >= new_root);
    }

    fn progress_with_new_root_bank(&self, root_bank: &Bank) {
        self.purge_stale_state(root_bank);
    }
}

struct BankVoteSenderState {
    bank: Arc<Bank>,
    previously_sent_to_bank_votes: HashSet<Signature>,
    bank_send_votes_stats: BankSendVotesStats,
}

impl BankVoteSenderState {
    fn new(bank: Arc<Bank>) -> Self {
        Self {
            bank,
            previously_sent_to_bank_votes: HashSet::new(),
            bank_send_votes_stats: BankSendVotesStats::default(),
        }
    }

    fn report_metrics(&self) {
        self.bank_send_votes_stats.report_metrics(self.bank.slot());
    }
}

#[derive(Default)]
struct BankSendVotesStats {
    num_votes_sent: usize,
    num_batches_sent: usize,
    total_elapsed: u64,
}

impl BankSendVotesStats {
    fn report_metrics(&self, slot: Slot) {
        datapoint_info!(
            "cluster_info_vote_listener-bank-send-vote-stats",
            ("slot", slot, i64),
            ("num_votes_sent", self.num_votes_sent, i64),
            ("total_elapsed", self.total_elapsed, i64),
            ("num_batches_sent", self.num_batches_sent, i64),
        );
    }
}

pub struct ClusterInfoVoteListener {
    thread_hdls: Vec<JoinHandle<()>>,
}

impl ClusterInfoVoteListener {
    #[allow(clippy::too_many_arguments)]
    pub fn new(
        exit: Arc<AtomicBool>,
        cluster_info: Arc<ClusterInfo>,
<<<<<<< HEAD
        verified_packets_sender: CrossbeamSender<Vec<PacketBatch>>,
=======
        verified_packets_sender: BankingPacketSender,
>>>>>>> 55438c03
        poh_recorder: Arc<Mutex<PohRecorder>>,
        vote_tracker: Arc<VoteTracker>,
        bank_forks: Arc<RwLock<BankForks>>,
        subscriptions: Arc<RpcSubscriptions>,
        verified_vote_sender: VerifiedVoteSender,
        gossip_verified_vote_hash_sender: GossipVerifiedVoteHashSender,
        replay_votes_receiver: ReplayVoteReceiver,
        blockstore: Arc<Blockstore>,
        bank_notification_sender: Option<BankNotificationSender>,
        cluster_confirmed_slot_sender: GossipDuplicateConfirmedSlotsSender,
    ) -> Self {
        let (verified_vote_label_packets_sender, verified_vote_label_packets_receiver) =
            unbounded();
        let (verified_vote_transactions_sender, verified_vote_transactions_receiver) = unbounded();
        let listen_thread = {
            let exit = exit.clone();
            let bank_forks = bank_forks.clone();
            Builder::new()
                .name("solana-cluster_info_vote_listener".to_string())
                .spawn(move || {
                    let _ = Self::recv_loop(
                        exit,
                        &cluster_info,
                        &bank_forks,
                        verified_vote_label_packets_sender,
                        verified_vote_transactions_sender,
                    );
                })
                .unwrap()
        };
        let exit_ = exit.clone();
        let bank_send_thread = Builder::new()
            .name("solana-cluster_info_bank_send".to_string())
            .spawn(move || {
                let _ = Self::bank_send_loop(
                    exit_,
                    verified_vote_label_packets_receiver,
                    poh_recorder,
                    &verified_packets_sender,
                );
            })
            .unwrap();

        let send_thread = Builder::new()
            .name("solana-cluster_info_process_votes".to_string())
            .spawn(move || {
                let _ = Self::process_votes_loop(
                    exit,
                    verified_vote_transactions_receiver,
                    vote_tracker,
                    bank_forks,
                    subscriptions,
                    gossip_verified_vote_hash_sender,
                    verified_vote_sender,
                    replay_votes_receiver,
                    blockstore,
                    bank_notification_sender,
                    cluster_confirmed_slot_sender,
                );
            })
            .unwrap();

        Self {
            thread_hdls: vec![listen_thread, send_thread, bank_send_thread],
        }
    }

    pub(crate) fn join(self) -> thread::Result<()> {
        self.thread_hdls.into_iter().try_for_each(JoinHandle::join)
    }

    fn recv_loop(
        exit: Arc<AtomicBool>,
        cluster_info: &ClusterInfo,
        bank_forks: &RwLock<BankForks>,
        verified_vote_label_packets_sender: VerifiedLabelVotePacketsSender,
        verified_vote_transactions_sender: VerifiedVoteTransactionsSender,
    ) -> Result<()> {
        let mut cursor = Cursor::default();
        while !exit.load(Ordering::Relaxed) {
            let votes = cluster_info.get_votes(&mut cursor);
            inc_new_counter_debug!("cluster_info_vote_listener-recv_count", votes.len());
            if !votes.is_empty() {
                let (vote_txs, packets) = Self::verify_votes(votes, bank_forks);
                verified_vote_transactions_sender.send(vote_txs)?;
                verified_vote_label_packets_sender.send(packets)?;
            }
            sleep(Duration::from_millis(GOSSIP_SLEEP_MILLIS));
        }
        Ok(())
    }

    #[allow(clippy::type_complexity)]
    fn verify_votes(
        votes: Vec<Transaction>,
        bank_forks: &RwLock<BankForks>,
    ) -> (Vec<Transaction>, Vec<VerifiedVoteMetadata>) {
        let mut packet_batches = packet::to_packet_batches(&votes, 1);

        // Votes should already be filtered by this point.
        sigverify::ed25519_verify_cpu(
            &mut packet_batches,
            /*reject_non_vote=*/ false,
            votes.len(),
        );
        let root_bank = bank_forks.read().unwrap().root_bank();
        let epoch_schedule = root_bank.epoch_schedule();
        votes
            .into_iter()
            .zip(packet_batches)
            .filter(|(_, packet_batch)| {
                // to_packet_batches() above splits into 1 packet long batches
<<<<<<< HEAD
                assert_eq!(packet_batch.packets.len(), 1);
                !packet_batch.packets[0].meta.discard()
            })
            .filter_map(|(tx, packet_batch)| {
                let (vote_account_key, vote, _) = vote_parser::parse_vote_transaction(&tx)?;
=======
                assert_eq!(packet_batch.len(), 1);
                !packet_batch[0].meta.discard()
            })
            .filter_map(|(tx, packet_batch)| {
                let (vote_account_key, vote, ..) = vote_parser::parse_vote_transaction(&tx)?;
>>>>>>> 55438c03
                let slot = vote.last_voted_slot()?;
                let epoch = epoch_schedule.get_epoch(slot);
                let authorized_voter = root_bank
                    .epoch_stakes(epoch)?
                    .epoch_authorized_voters()
                    .get(&vote_account_key)?;
                let mut keys = tx.message.account_keys.iter().enumerate();
                if !keys.any(|(i, key)| tx.message.is_signer(i) && key == authorized_voter) {
                    return None;
                }
                let verified_vote_metadata = VerifiedVoteMetadata {
                    vote_account_key,
                    vote,
                    packet_batch,
                    signature: *tx.signatures.first()?,
                };
                Some((tx, verified_vote_metadata))
            })
            .unzip()
    }

    fn bank_send_loop(
        exit: Arc<AtomicBool>,
        verified_vote_label_packets_receiver: VerifiedLabelVotePacketsReceiver,
        poh_recorder: Arc<Mutex<PohRecorder>>,
<<<<<<< HEAD
        verified_packets_sender: &CrossbeamSender<Vec<PacketBatch>>,
=======
        verified_packets_sender: &BankingPacketSender,
>>>>>>> 55438c03
    ) -> Result<()> {
        let mut verified_vote_packets = VerifiedVotePackets::default();
        let mut time_since_lock = Instant::now();
        let mut bank_vote_sender_state_option: Option<BankVoteSenderState> = None;

        loop {
            if exit.load(Ordering::Relaxed) {
                return Ok(());
            }

            let would_be_leader = poh_recorder
                .lock()
                .unwrap()
                .would_be_leader(3 * slot_hashes::MAX_ENTRIES as u64 * DEFAULT_TICKS_PER_SLOT);

            if let Err(e) = verified_vote_packets.receive_and_process_vote_packets(
                &verified_vote_label_packets_receiver,
                would_be_leader,
            ) {
                match e {
<<<<<<< HEAD
                    Error::CrossbeamRecvTimeout(RecvTimeoutError::Disconnected)
                    | Error::CrossbeamRecvTimeout(RecvTimeoutError::Timeout) => (),
=======
                    Error::RecvTimeout(RecvTimeoutError::Disconnected)
                    | Error::RecvTimeout(RecvTimeoutError::Timeout) => (),
>>>>>>> 55438c03
                    _ => {
                        error!("thread {:?} error {:?}", thread::current().name(), e);
                    }
                }
            }

            if time_since_lock.elapsed().as_millis() > BANK_SEND_VOTES_LOOP_SLEEP_MS {
                // Always set this to avoid taking the poh lock too often
                time_since_lock = Instant::now();
                // We will take this lock at most once every `BANK_SEND_VOTES_LOOP_SLEEP_MS`
                let current_working_bank = poh_recorder.lock().unwrap().bank();
                if let Some(current_working_bank) = current_working_bank {
                    Self::check_for_leader_bank_and_send_votes(
                        &mut bank_vote_sender_state_option,
                        current_working_bank,
                        verified_packets_sender,
                        &verified_vote_packets,
                    )?;
                }
            }
        }
    }

    fn check_for_leader_bank_and_send_votes(
        bank_vote_sender_state_option: &mut Option<BankVoteSenderState>,
        current_working_bank: Arc<Bank>,
<<<<<<< HEAD
        verified_packets_sender: &CrossbeamSender<Vec<PacketBatch>>,
=======
        verified_packets_sender: &BankingPacketSender,
>>>>>>> 55438c03
        verified_vote_packets: &VerifiedVotePackets,
    ) -> Result<()> {
        // We will take this lock at most once every `BANK_SEND_VOTES_LOOP_SLEEP_MS`
        if let Some(bank_vote_sender_state) = bank_vote_sender_state_option {
            if bank_vote_sender_state.bank.slot() != current_working_bank.slot() {
                bank_vote_sender_state.report_metrics();
                *bank_vote_sender_state_option =
                    Some(BankVoteSenderState::new(current_working_bank));
            }
        } else {
            *bank_vote_sender_state_option = Some(BankVoteSenderState::new(current_working_bank));
        }

        let bank_vote_sender_state = bank_vote_sender_state_option.as_mut().unwrap();
        let BankVoteSenderState {
            ref bank,
            ref mut bank_send_votes_stats,
            ref mut previously_sent_to_bank_votes,
        } = bank_vote_sender_state;

        // This logic may run multiple times for the same leader bank,
        // we just have to ensure that the same votes are not sent
        // to the bank multiple times, which is guaranteed by
        // `previously_sent_to_bank_votes`
        let gossip_votes_iterator = ValidatorGossipVotesIterator::new(
            bank.clone(),
            verified_vote_packets,
            previously_sent_to_bank_votes,
        );

        let mut filter_gossip_votes_timing = Measure::start("filter_gossip_votes");

        // Send entire batch at a time so that there is no partial processing of
        // a single validator's votes by two different banks. This might happen
        // if we sent each vote individually, for instance if we creaed two different
        // leader banks from the same common parent, one leader bank may process
        // only the later votes and ignore the earlier votes.
        for single_validator_votes in gossip_votes_iterator {
            bank_send_votes_stats.num_votes_sent += single_validator_votes.len();
            bank_send_votes_stats.num_batches_sent += 1;
            verified_packets_sender.send((single_validator_votes, None))?;
        }
        filter_gossip_votes_timing.stop();
        bank_send_votes_stats.total_elapsed += filter_gossip_votes_timing.as_us();

        Ok(())
    }

    #[allow(clippy::too_many_arguments)]
    fn process_votes_loop(
        exit: Arc<AtomicBool>,
        gossip_vote_txs_receiver: VerifiedVoteTransactionsReceiver,
        vote_tracker: Arc<VoteTracker>,
        bank_forks: Arc<RwLock<BankForks>>,
        subscriptions: Arc<RpcSubscriptions>,
        gossip_verified_vote_hash_sender: GossipVerifiedVoteHashSender,
        verified_vote_sender: VerifiedVoteSender,
        replay_votes_receiver: ReplayVoteReceiver,
        blockstore: Arc<Blockstore>,
        bank_notification_sender: Option<BankNotificationSender>,
        cluster_confirmed_slot_sender: GossipDuplicateConfirmedSlotsSender,
    ) -> Result<()> {
        let mut confirmation_verifier =
            OptimisticConfirmationVerifier::new(bank_forks.read().unwrap().root());
        let mut last_process_root = Instant::now();
        let cluster_confirmed_slot_sender = Some(cluster_confirmed_slot_sender);
        loop {
            if exit.load(Ordering::Relaxed) {
                return Ok(());
            }

            let root_bank = bank_forks.read().unwrap().root_bank();
            if last_process_root.elapsed().as_millis() > DEFAULT_MS_PER_SLOT as u128 {
                let unrooted_optimistic_slots = confirmation_verifier
                    .verify_for_unrooted_optimistic_slots(&root_bank, &blockstore);
                // SlotVoteTracker's for all `slots` in `unrooted_optimistic_slots`
                // should still be available because we haven't purged in
                // `progress_with_new_root_bank()` yet, which is called below
                OptimisticConfirmationVerifier::log_unrooted_optimistic_slots(
                    &root_bank,
                    &vote_tracker,
                    &unrooted_optimistic_slots,
                );
                vote_tracker.progress_with_new_root_bank(&root_bank);
                last_process_root = Instant::now();
            }
            let confirmed_slots = Self::listen_and_confirm_votes(
                &gossip_vote_txs_receiver,
                &vote_tracker,
                &root_bank,
                &subscriptions,
                &gossip_verified_vote_hash_sender,
                &verified_vote_sender,
                &replay_votes_receiver,
                &bank_notification_sender,
                &cluster_confirmed_slot_sender,
            );
            match confirmed_slots {
                Ok(confirmed_slots) => {
                    confirmation_verifier
                        .add_new_optimistic_confirmed_slots(confirmed_slots.clone());
                }
                Err(e) => match e {
                    Error::RecvTimeout(RecvTimeoutError::Disconnected) => {
                        return Ok(());
                    }
                    Error::ReadyTimeout => (),
                    _ => {
                        error!("thread {:?} error {:?}", thread::current().name(), e);
                    }
                },
            }
        }
    }

    #[cfg(test)]
    pub fn get_and_process_votes_for_tests(
        gossip_vote_txs_receiver: &VerifiedVoteTransactionsReceiver,
        vote_tracker: &VoteTracker,
        root_bank: &Bank,
        subscriptions: &RpcSubscriptions,
        gossip_verified_vote_hash_sender: &GossipVerifiedVoteHashSender,
        verified_vote_sender: &VerifiedVoteSender,
        replay_votes_receiver: &ReplayVoteReceiver,
    ) -> Result<ThresholdConfirmedSlots> {
        Self::listen_and_confirm_votes(
            gossip_vote_txs_receiver,
            vote_tracker,
            root_bank,
            subscriptions,
            gossip_verified_vote_hash_sender,
            verified_vote_sender,
            replay_votes_receiver,
            &None,
            &None,
        )
    }

    fn listen_and_confirm_votes(
        gossip_vote_txs_receiver: &VerifiedVoteTransactionsReceiver,
        vote_tracker: &VoteTracker,
        root_bank: &Bank,
        subscriptions: &RpcSubscriptions,
        gossip_verified_vote_hash_sender: &GossipVerifiedVoteHashSender,
        verified_vote_sender: &VerifiedVoteSender,
        replay_votes_receiver: &ReplayVoteReceiver,
        bank_notification_sender: &Option<BankNotificationSender>,
        cluster_confirmed_slot_sender: &Option<GossipDuplicateConfirmedSlotsSender>,
    ) -> Result<ThresholdConfirmedSlots> {
        let mut sel = Select::new();
        sel.recv(gossip_vote_txs_receiver);
        sel.recv(replay_votes_receiver);
        let mut remaining_wait_time = Duration::from_millis(200);
        while remaining_wait_time > Duration::ZERO {
            let start = Instant::now();
            // Wait for one of the receivers to be ready. `ready_timeout`
            // will return if channels either have something, or are
            // disconnected. `ready_timeout` can wake up spuriously,
            // hence the loop
            let _ = sel.ready_timeout(remaining_wait_time)?;

            // Should not early return from this point onwards until `process_votes()`
            // returns below to avoid missing any potential `optimistic_confirmed_slots`
            let gossip_vote_txs: Vec<_> = gossip_vote_txs_receiver.try_iter().flatten().collect();
            let replay_votes: Vec<_> = replay_votes_receiver.try_iter().collect();
            if !gossip_vote_txs.is_empty() || !replay_votes.is_empty() {
                return Ok(Self::filter_and_confirm_with_new_votes(
                    vote_tracker,
                    gossip_vote_txs,
                    replay_votes,
                    root_bank,
                    subscriptions,
                    gossip_verified_vote_hash_sender,
                    verified_vote_sender,
                    bank_notification_sender,
                    cluster_confirmed_slot_sender,
                ));
            }
            remaining_wait_time = remaining_wait_time.saturating_sub(start.elapsed());
        }
        Ok(vec![])
    }

    #[allow(clippy::too_many_arguments)]
    fn track_new_votes_and_notify_confirmations(
        vote: VoteTransaction,
        vote_pubkey: &Pubkey,
        vote_transaction_signature: Signature,
        vote_tracker: &VoteTracker,
        root_bank: &Bank,
        subscriptions: &RpcSubscriptions,
        verified_vote_sender: &VerifiedVoteSender,
        gossip_verified_vote_hash_sender: &GossipVerifiedVoteHashSender,
        diff: &mut HashMap<Slot, HashMap<Pubkey, bool>>,
        new_optimistic_confirmed_slots: &mut ThresholdConfirmedSlots,
        is_gossip_vote: bool,
        bank_notification_sender: &Option<BankNotificationSender>,
        cluster_confirmed_slot_sender: &Option<GossipDuplicateConfirmedSlotsSender>,
    ) {
        if vote.is_empty() {
            return;
        }

        let (last_vote_slot, last_vote_hash) = vote.last_voted_slot_hash().unwrap();

        let root = root_bank.slot();
        let mut is_new_vote = false;
        let vote_slots = vote.slots();
        // If slot is before the root, ignore it
        for slot in vote_slots.iter().filter(|slot| **slot > root).rev() {
            let slot = *slot;

            // if we don't have stake information, ignore it
            let epoch = root_bank.epoch_schedule().get_epoch(slot);
            let epoch_stakes = root_bank.epoch_stakes(epoch);
            if epoch_stakes.is_none() {
                continue;
            }
            let epoch_stakes = epoch_stakes.unwrap();

            // The last vote slot, which is the greatest slot in the stack
            // of votes in a vote transaction, qualifies for optimistic confirmation.
            // We cannot count any other slots in this vote toward optimistic confirmation because:
            // 1) There may have been a switch between the earlier vote and the last vote
            // 2) We do not know the hash of the earlier slot
            if slot == last_vote_slot {
                let vote_accounts = epoch_stakes.stakes().vote_accounts();
                let stake = vote_accounts
                    .get(vote_pubkey)
                    .map(|(stake, _)| *stake)
                    .unwrap_or_default();
                let total_stake = epoch_stakes.total_stake();

                // Fast track processing of the last slot in a vote transactions
                // so that notifications for optimistic confirmation can be sent
                // as soon as possible.
                let (reached_threshold_results, is_new) = Self::track_optimistic_confirmation_vote(
                    vote_tracker,
                    last_vote_slot,
                    last_vote_hash,
                    *vote_pubkey,
                    stake,
                    total_stake,
                );

                if is_gossip_vote && is_new && stake > 0 {
                    let _ = gossip_verified_vote_hash_sender.send((
                        *vote_pubkey,
                        last_vote_slot,
                        last_vote_hash,
                    ));
                }

                if reached_threshold_results[0] {
                    if let Some(sender) = cluster_confirmed_slot_sender {
                        let _ = sender.send(vec![(last_vote_slot, last_vote_hash)]);
                    }
                }
                if reached_threshold_results[1] {
                    new_optimistic_confirmed_slots.push((last_vote_slot, last_vote_hash));
                    // Notify subscribers about new optimistic confirmation
                    if let Some(sender) = bank_notification_sender {
                        sender
                            .send(BankNotification::OptimisticallyConfirmed(last_vote_slot))
                            .unwrap_or_else(|err| {
                                warn!("bank_notification_sender failed: {:?}", err)
                            });
                    }
                }

                if !is_new && !is_gossip_vote {
                    // By now:
                    // 1) The vote must have come from ReplayStage,
                    // 2) We've seen this vote from replay for this hash before
                    // (`track_optimistic_confirmation_vote()` will not set `is_new == true`
                    // for same slot different hash), so short circuit because this vote
                    // has no new information

                    // Note gossip votes will always be processed because those should be unique
                    // and we need to update the gossip-only stake in the `VoteTracker`.
                    return;
                }

                is_new_vote = is_new;
            }

            diff.entry(slot)
                .or_default()
                .entry(*vote_pubkey)
                .and_modify(|seen_in_gossip_previously| {
                    *seen_in_gossip_previously = *seen_in_gossip_previously || is_gossip_vote
                })
                .or_insert(is_gossip_vote);
        }

        if is_new_vote {
<<<<<<< HEAD
            subscriptions.notify_vote(*vote_pubkey, &vote);
            let _ = verified_vote_sender.send((*vote_pubkey, vote.slots));
=======
            subscriptions.notify_vote(*vote_pubkey, vote, vote_transaction_signature);
            let _ = verified_vote_sender.send((*vote_pubkey, vote_slots));
>>>>>>> 55438c03
        }
    }

    fn filter_and_confirm_with_new_votes(
        vote_tracker: &VoteTracker,
        gossip_vote_txs: Vec<Transaction>,
        replayed_votes: Vec<ParsedVote>,
        root_bank: &Bank,
        subscriptions: &RpcSubscriptions,
        gossip_verified_vote_hash_sender: &GossipVerifiedVoteHashSender,
        verified_vote_sender: &VerifiedVoteSender,
        bank_notification_sender: &Option<BankNotificationSender>,
        cluster_confirmed_slot_sender: &Option<GossipDuplicateConfirmedSlotsSender>,
    ) -> ThresholdConfirmedSlots {
        let mut diff: HashMap<Slot, HashMap<Pubkey, bool>> = HashMap::new();
        let mut new_optimistic_confirmed_slots = vec![];

        // Process votes from gossip and ReplayStage
        let votes = gossip_vote_txs
            .iter()
            .filter_map(vote_parser::parse_vote_transaction)
            .zip(repeat(/*is_gossip:*/ true))
            .chain(replayed_votes.into_iter().zip(repeat(/*is_gossip:*/ false)));
<<<<<<< HEAD
        for ((vote_pubkey, vote, _), is_gossip) in votes {
=======
        for ((vote_pubkey, vote, _switch_proof, signature), is_gossip) in votes {
>>>>>>> 55438c03
            Self::track_new_votes_and_notify_confirmations(
                vote,
                &vote_pubkey,
                signature,
                vote_tracker,
                root_bank,
                subscriptions,
                verified_vote_sender,
                gossip_verified_vote_hash_sender,
                &mut diff,
                &mut new_optimistic_confirmed_slots,
                is_gossip,
                bank_notification_sender,
                cluster_confirmed_slot_sender,
            );
        }

        // Process all the slots accumulated from replay and gossip.
        for (slot, mut slot_diff) in diff {
            let slot_tracker = vote_tracker.get_or_insert_slot_tracker(slot);
            {
                let r_slot_tracker = slot_tracker.read().unwrap();
                // Only keep the pubkeys we haven't seen voting for this slot
                slot_diff.retain(|pubkey, seen_in_gossip_above| {
                    let seen_in_gossip_previously = r_slot_tracker.voted.get(pubkey);
                    let is_new = seen_in_gossip_previously.is_none();
                    // `is_new_from_gossip` means we observed a vote for this slot
                    // for the first time in gossip
                    let is_new_from_gossip = !seen_in_gossip_previously.cloned().unwrap_or(false)
                        && *seen_in_gossip_above;
                    is_new || is_new_from_gossip
                });
            }
            let mut w_slot_tracker = slot_tracker.write().unwrap();
            if w_slot_tracker.voted_slot_updates.is_none() {
                w_slot_tracker.voted_slot_updates = Some(vec![]);
            }
            let mut gossip_only_stake = 0;
            let epoch = root_bank.epoch_schedule().get_epoch(slot);
            let epoch_stakes = root_bank.epoch_stakes(epoch);

            for (pubkey, seen_in_gossip_above) in slot_diff {
                if seen_in_gossip_above {
                    // By this point we know if the vote was seen in gossip above,
                    // it was not seen in gossip at any point in the past (if it was seen
                    // in gossip in the past, `is_new` would be false and it would have
                    // been filtered out above), so it's safe to increment the gossip-only
                    // stake
                    Self::sum_stake(&mut gossip_only_stake, epoch_stakes, &pubkey);
                }

                // From the `slot_diff.retain` earlier, we know because there are
                // no other writers to `slot_vote_tracker` that
                // `is_new || is_new_from_gossip`. In both cases we want to record
                // `is_new_from_gossip` for the `pubkey` entry.
                w_slot_tracker.voted.insert(pubkey, seen_in_gossip_above);
                w_slot_tracker
                    .voted_slot_updates
                    .as_mut()
                    .unwrap()
                    .push(pubkey);
            }

            w_slot_tracker.gossip_only_stake += gossip_only_stake
        }
        new_optimistic_confirmed_slots
    }

    // Returns if the slot was optimistically confirmed, and whether
    // the slot was new
    fn track_optimistic_confirmation_vote(
        vote_tracker: &VoteTracker,
        slot: Slot,
        hash: Hash,
        pubkey: Pubkey,
        stake: u64,
        total_epoch_stake: u64,
    ) -> (Vec<bool>, bool) {
        let slot_tracker = vote_tracker.get_or_insert_slot_tracker(slot);
        // Insert vote and check for optimistic confirmation
        let mut w_slot_tracker = slot_tracker.write().unwrap();

        w_slot_tracker
            .get_or_insert_optimistic_votes_tracker(hash)
            .add_vote_pubkey(pubkey, stake, total_epoch_stake, &THRESHOLDS_TO_CHECK)
    }

    fn sum_stake(sum: &mut u64, epoch_stakes: Option<&EpochStakes>, pubkey: &Pubkey) {
        if let Some(stakes) = epoch_stakes {
            if let Some(vote_account) = stakes.stakes().vote_accounts().get(pubkey) {
                *sum += vote_account.0;
            }
        }
    }
}

#[cfg(test)]
mod tests {
    use {
        super::*,
        solana_perf::packet,
        solana_rpc::optimistically_confirmed_bank_tracker::OptimisticallyConfirmedBank,
        solana_runtime::{
            bank::Bank,
            commitment::BlockCommitmentCache,
            genesis_utils::{
                self, create_genesis_config, GenesisConfigInfo, ValidatorVoteKeypairs,
            },
            vote_sender_types::ReplayVoteSender,
        },
        solana_sdk::{
            hash::Hash,
            pubkey::Pubkey,
            signature::{Keypair, Signature, Signer},
        },
        solana_vote_program::{vote_state::Vote, vote_transaction},
        std::{
            collections::BTreeSet,
            iter::repeat_with,
            sync::{atomic::AtomicU64, Arc},
        },
    };

    #[test]
    fn test_max_vote_tx_fits() {
        solana_logger::setup();
        let node_keypair = Keypair::new();
        let vote_keypair = Keypair::new();
        let slots: Vec<_> = (0..31).collect();

        let vote_tx = vote_transaction::new_vote_transaction(
            slots,
            Hash::default(),
            Hash::default(),
            &node_keypair,
            &vote_keypair,
            &vote_keypair,
            Some(Hash::default()),
        );

        use bincode::serialized_size;
        info!("max vote size {}", serialized_size(&vote_tx).unwrap());

        let packet_batches = packet::to_packet_batches(&[vote_tx], 1); // panics if won't fit

        assert_eq!(packet_batches.len(), 1);
    }

    #[test]
    fn test_update_new_root() {
        let (vote_tracker, bank, _, _) = setup();

        // Check outdated slots are purged with new root
        let new_voter = solana_sdk::pubkey::new_rand();
        // Make separate copy so the original doesn't count toward
        // the ref count, which would prevent cleanup
        let new_voter_ = new_voter;
        vote_tracker.insert_vote(bank.slot(), new_voter_);
        assert!(vote_tracker
            .slot_vote_trackers
            .read()
            .unwrap()
            .contains_key(&bank.slot()));
        let bank1 = Bank::new_from_parent(&bank, &Pubkey::default(), bank.slot() + 1);
        vote_tracker.progress_with_new_root_bank(&bank1);
        assert!(!vote_tracker
            .slot_vote_trackers
            .read()
            .unwrap()
            .contains_key(&bank.slot()));

        // Check `keys` and `epoch_authorized_voters` are purged when new
        // root bank moves to the next epoch
        let current_epoch = bank.epoch();
        let new_epoch_bank = Bank::new_from_parent(
            &bank,
            &Pubkey::default(),
            bank.epoch_schedule()
                .get_first_slot_in_epoch(current_epoch + 1),
        );
        vote_tracker.progress_with_new_root_bank(&new_epoch_bank);
    }

    #[test]
    fn test_update_new_leader_schedule_epoch() {
        let (_, bank, _, _) = setup();

        // Check outdated slots are purged with new root
        let leader_schedule_epoch = bank.get_leader_schedule_epoch(bank.slot());
        let next_leader_schedule_epoch = leader_schedule_epoch + 1;
        let mut next_leader_schedule_computed = bank.slot();
        loop {
            next_leader_schedule_computed += 1;
            if bank.get_leader_schedule_epoch(next_leader_schedule_computed)
                == next_leader_schedule_epoch
            {
                break;
            }
        }
        assert_eq!(
            bank.get_leader_schedule_epoch(next_leader_schedule_computed),
            next_leader_schedule_epoch
        );
    }

    #[test]
    fn test_votes_in_range() {
        // Create some voters at genesis
        let stake_per_validator = 100;
        let (vote_tracker, _, validator_voting_keypairs, subscriptions) = setup();
        let (votes_sender, votes_receiver) = unbounded();
        let (verified_vote_sender, _verified_vote_receiver) = unbounded();
        let (gossip_verified_vote_hash_sender, _gossip_verified_vote_hash_receiver) = unbounded();
        let (replay_votes_sender, replay_votes_receiver) = unbounded();

        let GenesisConfigInfo { genesis_config, .. } =
            genesis_utils::create_genesis_config_with_vote_accounts(
                10_000,
                &validator_voting_keypairs,
                vec![stake_per_validator; validator_voting_keypairs.len()],
            );

        let bank0 = Bank::new_for_tests(&genesis_config);
        // Votes for slots less than the provided root bank's slot should not be processed
        let bank3 = Arc::new(Bank::new_from_parent(
            &Arc::new(bank0),
            &Pubkey::default(),
            3,
        ));
        let vote_slots = vec![1, 2];
        send_vote_txs(
            vote_slots,
            vec![],
            &validator_voting_keypairs,
            None,
            &votes_sender,
            &replay_votes_sender,
        );
        ClusterInfoVoteListener::listen_and_confirm_votes(
            &votes_receiver,
            &vote_tracker,
            &bank3,
            &subscriptions,
            &gossip_verified_vote_hash_sender,
            &verified_vote_sender,
            &replay_votes_receiver,
            &None,
            &None,
        )
        .unwrap();

        // Vote slots for slots greater than root bank's set of currently calculated epochs
        // are ignored
        let max_epoch = bank3.get_leader_schedule_epoch(bank3.slot());
        assert!(bank3.epoch_stakes(max_epoch).is_some());
        let unknown_epoch = max_epoch + 1;
        assert!(bank3.epoch_stakes(unknown_epoch).is_none());
        let first_slot_in_unknown_epoch = bank3
            .epoch_schedule()
            .get_first_slot_in_epoch(unknown_epoch);
        let vote_slots = vec![first_slot_in_unknown_epoch, first_slot_in_unknown_epoch + 1];
        send_vote_txs(
            vote_slots,
            vec![],
            &validator_voting_keypairs,
            None,
            &votes_sender,
            &replay_votes_sender,
        );
        ClusterInfoVoteListener::listen_and_confirm_votes(
            &votes_receiver,
            &vote_tracker,
            &bank3,
            &subscriptions,
            &gossip_verified_vote_hash_sender,
            &verified_vote_sender,
            &replay_votes_receiver,
            &None,
            &None,
        )
        .unwrap();

        // Should be no updates since everything was ignored
        assert!(vote_tracker.slot_vote_trackers.read().unwrap().is_empty());
    }

    fn send_vote_txs(
        gossip_vote_slots: Vec<Slot>,
        replay_vote_slots: Vec<Slot>,
        validator_voting_keypairs: &[ValidatorVoteKeypairs],
        switch_proof_hash: Option<Hash>,
        votes_sender: &VerifiedVoteTransactionsSender,
        replay_votes_sender: &ReplayVoteSender,
    ) {
        validator_voting_keypairs.iter().for_each(|keypairs| {
            let node_keypair = &keypairs.node_keypair;
            let vote_keypair = &keypairs.vote_keypair;
            let vote_tx = vote_transaction::new_vote_transaction(
                gossip_vote_slots.clone(),
                Hash::default(),
                Hash::default(),
                node_keypair,
                vote_keypair,
                vote_keypair,
                switch_proof_hash,
            );
            votes_sender.send(vec![vote_tx]).unwrap();
            let replay_vote = Vote::new(replay_vote_slots.clone(), Hash::default());
            // Send same vote twice, but should only notify once
            for _ in 0..2 {
                replay_votes_sender
                    .send((
                        vote_keypair.pubkey(),
                        VoteTransaction::from(replay_vote.clone()),
                        switch_proof_hash,
                        Signature::default(),
                    ))
                    .unwrap();
            }
        });
    }

    fn run_test_process_votes(hash: Option<Hash>) {
        // Create some voters at genesis
        let stake_per_validator = 100;
        let (vote_tracker, _, validator_voting_keypairs, subscriptions) = setup();
        let (votes_txs_sender, votes_txs_receiver) = unbounded();
        let (replay_votes_sender, replay_votes_receiver) = unbounded();
        let (gossip_verified_vote_hash_sender, gossip_verified_vote_hash_receiver) = unbounded();
        let (verified_vote_sender, verified_vote_receiver) = unbounded();

        let GenesisConfigInfo { genesis_config, .. } =
            genesis_utils::create_genesis_config_with_vote_accounts(
                10_000,
                &validator_voting_keypairs,
                vec![stake_per_validator; validator_voting_keypairs.len()],
            );
        let bank0 = Bank::new_for_tests(&genesis_config);

        let gossip_vote_slots = vec![1, 2];
        let replay_vote_slots = vec![3, 4];
        send_vote_txs(
            gossip_vote_slots.clone(),
            replay_vote_slots.clone(),
            &validator_voting_keypairs,
            hash,
            &votes_txs_sender,
            &replay_votes_sender,
        );

        // Check that all the votes were registered for each validator correctly
        ClusterInfoVoteListener::listen_and_confirm_votes(
            &votes_txs_receiver,
            &vote_tracker,
            &bank0,
            &subscriptions,
            &gossip_verified_vote_hash_sender,
            &verified_vote_sender,
            &replay_votes_receiver,
            &None,
            &None,
        )
        .unwrap();

        let mut gossip_verified_votes: HashMap<Slot, HashMap<Hash, Vec<Pubkey>>> = HashMap::new();
        for (pubkey, slot, hash) in gossip_verified_vote_hash_receiver.try_iter() {
            // send_vote_txs() will send each vote twice, but we should only get a notification
            // once for each via this channel
            let exists = gossip_verified_votes
                .get(&slot)
                .and_then(|slot_hashes| slot_hashes.get(&hash))
                .map(|slot_hash_voters| slot_hash_voters.contains(&pubkey))
                .unwrap_or(false);
            assert!(!exists);
            gossip_verified_votes
                .entry(slot)
                .or_default()
                .entry(hash)
                .or_default()
                .push(pubkey);
        }

        // Only the last vote in the `gossip_vote` set should count towards
        // the `voted_hash_updates` set. Important to note here that replay votes
        // should not count
        let last_gossip_vote_slot = *gossip_vote_slots.last().unwrap();
        assert_eq!(gossip_verified_votes.len(), 1);
        let slot_hashes = gossip_verified_votes.get(&last_gossip_vote_slot).unwrap();
        assert_eq!(slot_hashes.len(), 1);
        let slot_hash_votes = slot_hashes.get(&Hash::default()).unwrap();
        assert_eq!(slot_hash_votes.len(), validator_voting_keypairs.len());
        for voting_keypairs in &validator_voting_keypairs {
            let pubkey = voting_keypairs.vote_keypair.pubkey();
            assert!(slot_hash_votes.contains(&pubkey));
        }

        // Check that the received votes were pushed to other commponents
        // subscribing via `verified_vote_receiver`
        let all_expected_slots: BTreeSet<_> = gossip_vote_slots
            .clone()
            .into_iter()
            .chain(replay_vote_slots.clone().into_iter())
            .collect();
        let mut pubkey_to_votes: HashMap<Pubkey, BTreeSet<Slot>> = HashMap::new();
        for (received_pubkey, new_votes) in verified_vote_receiver.try_iter() {
            let already_received_votes = pubkey_to_votes.entry(received_pubkey).or_default();
            for new_vote in new_votes {
                // `new_vote` should only be received once
                assert!(already_received_votes.insert(new_vote));
            }
        }
        assert_eq!(pubkey_to_votes.len(), validator_voting_keypairs.len());
        for keypairs in &validator_voting_keypairs {
            assert_eq!(
                *pubkey_to_votes
                    .get(&keypairs.vote_keypair.pubkey())
                    .unwrap(),
                all_expected_slots
            );
        }

        // Check the vote trackers were updated correctly
        for vote_slot in all_expected_slots {
            let slot_vote_tracker = vote_tracker.get_slot_vote_tracker(vote_slot).unwrap();
            let r_slot_vote_tracker = slot_vote_tracker.read().unwrap();
            for voting_keypairs in &validator_voting_keypairs {
                let pubkey = voting_keypairs.vote_keypair.pubkey();
                assert!(r_slot_vote_tracker.voted.contains_key(&pubkey));
                assert!(r_slot_vote_tracker
                    .voted_slot_updates
                    .as_ref()
                    .unwrap()
                    .contains(&Arc::new(pubkey)));
                // Only the last vote in the stack of `gossip_vote` and `replay_vote_slots`
                // should count towards the `optimistic` vote set,
                let optimistic_votes_tracker =
                    r_slot_vote_tracker.optimistic_votes_tracker(&Hash::default());
                if vote_slot == *gossip_vote_slots.last().unwrap()
                    || vote_slot == *replay_vote_slots.last().unwrap()
                {
                    let optimistic_votes_tracker = optimistic_votes_tracker.unwrap();
                    assert!(optimistic_votes_tracker.voted().contains(&pubkey));
                    assert_eq!(
                        optimistic_votes_tracker.stake(),
                        stake_per_validator * validator_voting_keypairs.len() as u64
                    );
                } else {
                    assert!(optimistic_votes_tracker.is_none())
                }
            }
        }
    }

    #[test]
    fn test_process_votes1() {
        run_test_process_votes(None);
        run_test_process_votes(Some(Hash::default()));
    }

    #[test]
    fn test_process_votes2() {
        // Create some voters at genesis
        let (vote_tracker, _, validator_voting_keypairs, subscriptions) = setup();

        // Create bank with the voters
        let stake_per_validator = 100;
        let GenesisConfigInfo { genesis_config, .. } =
            genesis_utils::create_genesis_config_with_vote_accounts(
                10_000,
                &validator_voting_keypairs,
                vec![stake_per_validator; validator_voting_keypairs.len()],
            );
        let bank0 = Bank::new_for_tests(&genesis_config);

        // Send some votes to process
        let (votes_txs_sender, votes_txs_receiver) = unbounded();
        let (gossip_verified_vote_hash_sender, _gossip_verified_vote_hash_receiver) = unbounded();
        let (verified_vote_sender, verified_vote_receiver) = unbounded();
        let (_replay_votes_sender, replay_votes_receiver) = unbounded();

        let mut expected_votes = vec![];
        let num_voters_per_slot = 2;
        let bank_hash = Hash::default();
        for (i, keyset) in validator_voting_keypairs
            .chunks(num_voters_per_slot)
            .enumerate()
        {
            let validator_votes: Vec<_> = keyset
                .iter()
                .map(|keypairs| {
                    let node_keypair = &keypairs.node_keypair;
                    let vote_keypair = &keypairs.vote_keypair;
                    expected_votes.push((vote_keypair.pubkey(), vec![i as Slot + 1]));
                    vote_transaction::new_vote_transaction(
                        vec![i as u64 + 1],
                        bank_hash,
                        Hash::default(),
                        node_keypair,
                        vote_keypair,
                        vote_keypair,
                        None,
                    )
                })
                .collect();
            votes_txs_sender.send(validator_votes).unwrap();
        }

        // Read and process votes from channel `votes_receiver`
        ClusterInfoVoteListener::listen_and_confirm_votes(
            &votes_txs_receiver,
            &vote_tracker,
            &bank0,
            &subscriptions,
            &gossip_verified_vote_hash_sender,
            &verified_vote_sender,
            &replay_votes_receiver,
            &None,
            &None,
        )
        .unwrap();

        // Check that the received votes were pushed to other commponents
        // subscribing via a channel
        let received_votes: Vec<_> = verified_vote_receiver.try_iter().collect();
        assert_eq!(received_votes.len(), validator_voting_keypairs.len());
        for (expected_pubkey_vote, received_pubkey_vote) in
            expected_votes.iter().zip(received_votes.iter())
        {
            assert_eq!(expected_pubkey_vote, received_pubkey_vote);
        }

        // Check that all the votes were registered for each validator correctly
        for (i, keyset) in validator_voting_keypairs.chunks(2).enumerate() {
            let slot_vote_tracker = vote_tracker.get_slot_vote_tracker(i as u64 + 1).unwrap();
            let r_slot_vote_tracker = &slot_vote_tracker.read().unwrap();
            for voting_keypairs in keyset {
                let pubkey = voting_keypairs.vote_keypair.pubkey();
                assert!(r_slot_vote_tracker.voted.contains_key(&pubkey));
                assert!(r_slot_vote_tracker
                    .voted_slot_updates
                    .as_ref()
                    .unwrap()
                    .contains(&Arc::new(pubkey)));
                // All the votes were single votes, so they should all count towards
                // the optimistic confirmation vote set
                let optimistic_votes_tracker = r_slot_vote_tracker
                    .optimistic_votes_tracker(&bank_hash)
                    .unwrap();
                assert!(optimistic_votes_tracker.voted().contains(&pubkey));
                assert_eq!(
                    optimistic_votes_tracker.stake(),
                    num_voters_per_slot as u64 * stake_per_validator
                );
            }
        }
    }

    fn run_test_process_votes3(switch_proof_hash: Option<Hash>) {
        let (votes_sender, votes_receiver) = unbounded();
        let (verified_vote_sender, _verified_vote_receiver) = unbounded();
        let (gossip_verified_vote_hash_sender, _gossip_verified_vote_hash_receiver) = unbounded();
        let (replay_votes_sender, replay_votes_receiver): (ReplayVoteSender, ReplayVoteReceiver) =
            unbounded();

        let vote_slot = 1;
        let vote_bank_hash = Hash::default();
        // Events:
        // 0: Send gossip vote
        // 1: Send replay vote
        // 2: Send both
        let ordered_events = vec![
            vec![0],
            vec![1],
            vec![0, 1],
            vec![1, 0],
            vec![2],
            vec![0, 1, 2],
            vec![1, 0, 2],
            vec![0, 1, 2, 0, 1, 2],
        ];
        for events in ordered_events {
            let (vote_tracker, bank, validator_voting_keypairs, subscriptions) = setup();
            let node_keypair = &validator_voting_keypairs[0].node_keypair;
            let vote_keypair = &validator_voting_keypairs[0].vote_keypair;
            for &e in &events {
                if e == 0 || e == 2 {
                    // Create vote transaction
                    let vote_tx = vote_transaction::new_vote_transaction(
                        vec![vote_slot],
                        vote_bank_hash,
                        Hash::default(),
                        node_keypair,
                        vote_keypair,
                        vote_keypair,
                        switch_proof_hash,
                    );
                    votes_sender.send(vec![vote_tx.clone()]).unwrap();
                }
                if e == 1 || e == 2 {
                    replay_votes_sender
                        .send((
                            vote_keypair.pubkey(),
                            VoteTransaction::from(Vote::new(vec![vote_slot], Hash::default())),
                            switch_proof_hash,
                            Signature::default(),
                        ))
                        .unwrap();
                }
                let _ = ClusterInfoVoteListener::listen_and_confirm_votes(
                    &votes_receiver,
                    &vote_tracker,
                    &bank,
                    &subscriptions,
                    &gossip_verified_vote_hash_sender,
                    &verified_vote_sender,
                    &replay_votes_receiver,
                    &None,
                    &None,
                );
            }
            let slot_vote_tracker = vote_tracker.get_slot_vote_tracker(vote_slot).unwrap();
            let r_slot_vote_tracker = &slot_vote_tracker.read().unwrap();

            assert_eq!(
                r_slot_vote_tracker
                    .optimistic_votes_tracker(&vote_bank_hash)
                    .unwrap()
                    .stake(),
                100
            );
            if events == vec![1] {
                // Check `gossip_only_stake` is not incremented
                assert_eq!(r_slot_vote_tracker.gossip_only_stake, 0);
            } else {
                // Check that both the `gossip_only_stake` and `total_voted_stake` both
                // increased
                assert_eq!(r_slot_vote_tracker.gossip_only_stake, 100);
            }
        }
    }

    #[test]
    fn test_run_test_process_votes3() {
        run_test_process_votes3(None);
        run_test_process_votes3(Some(Hash::default()));
    }

    #[test]
    fn test_vote_tracker_references() {
        // Create some voters at genesis
        let validator_keypairs: Vec<_> =
            (0..2).map(|_| ValidatorVoteKeypairs::new_rand()).collect();

        let GenesisConfigInfo { genesis_config, .. } =
            genesis_utils::create_genesis_config_with_vote_accounts(
                10_000,
                &validator_keypairs,
                vec![100; validator_keypairs.len()],
            );
        let bank = Bank::new_for_tests(&genesis_config);
        let exit = Arc::new(AtomicBool::new(false));
        let bank_forks = Arc::new(RwLock::new(BankForks::new(bank)));
        let bank = bank_forks.read().unwrap().get(0).unwrap();
        let vote_tracker = VoteTracker::default();
        let optimistically_confirmed_bank =
            OptimisticallyConfirmedBank::locked_from_bank_forks_root(&bank_forks);
        let max_complete_transaction_status_slot = Arc::new(AtomicU64::default());
        let subscriptions = Arc::new(RpcSubscriptions::new_for_tests(
            &exit,
            max_complete_transaction_status_slot,
            bank_forks,
            Arc::new(RwLock::new(BlockCommitmentCache::default())),
            optimistically_confirmed_bank,
        ));

        // Send a vote to process, should add a reference to the pubkey for that voter
        // in the tracker
        let validator0_keypairs = &validator_keypairs[0];
        let voted_slot = bank.slot() + 1;
        let vote_tx = vec![vote_transaction::new_vote_transaction(
            // Must vote > root to be processed
            vec![voted_slot],
            Hash::default(),
            Hash::default(),
            &validator0_keypairs.node_keypair,
            &validator0_keypairs.vote_keypair,
            &validator0_keypairs.vote_keypair,
            None,
        )];

        let (verified_vote_sender, _verified_vote_receiver) = unbounded();
        let (gossip_verified_vote_hash_sender, _gossip_verified_vote_hash_receiver) = unbounded();
        ClusterInfoVoteListener::filter_and_confirm_with_new_votes(
            &vote_tracker,
            vote_tx,
            // Add gossip vote for same slot, should not affect outcome
            vec![(
                validator0_keypairs.vote_keypair.pubkey(),
                VoteTransaction::from(Vote::new(vec![voted_slot], Hash::default())),
                None,
                Signature::default(),
            )],
            &bank,
            &subscriptions,
            &gossip_verified_vote_hash_sender,
            &verified_vote_sender,
            &None,
            &None,
        );

        // Setup next epoch
        let old_epoch = bank.get_leader_schedule_epoch(bank.slot());
        let new_epoch = old_epoch + 1;

        // Test with votes across two epochs
        let first_slot_in_new_epoch = bank.epoch_schedule().get_first_slot_in_epoch(new_epoch);

        // Make 2 new votes in two different epochs for the same pubkey,
        // the ref count should go up by 3 * ref_count_per_vote
        // Add 1 vote through the replay channel for a different pubkey,
        // ref count should equal `current_ref_count` for that pubkey.
        let vote_txs: Vec<_> = [first_slot_in_new_epoch - 1, first_slot_in_new_epoch]
            .iter()
            .map(|slot| {
                vote_transaction::new_vote_transaction(
                    // Must vote > root to be processed
                    vec![*slot],
                    Hash::default(),
                    Hash::default(),
                    &validator0_keypairs.node_keypair,
                    &validator0_keypairs.vote_keypair,
                    &validator0_keypairs.vote_keypair,
                    None,
                )
            })
            .collect();

        let new_root_bank =
            Bank::new_from_parent(&bank, &Pubkey::default(), first_slot_in_new_epoch - 2);
        ClusterInfoVoteListener::filter_and_confirm_with_new_votes(
            &vote_tracker,
            vote_txs,
            vec![(
                validator_keypairs[1].vote_keypair.pubkey(),
                VoteTransaction::from(Vote::new(vec![first_slot_in_new_epoch], Hash::default())),
                None,
                Signature::default(),
            )],
            &new_root_bank,
            &subscriptions,
            &gossip_verified_vote_hash_sender,
            &verified_vote_sender,
            &None,
            &None,
        );
    }

    fn setup() -> (
        Arc<VoteTracker>,
        Arc<Bank>,
        Vec<ValidatorVoteKeypairs>,
        Arc<RpcSubscriptions>,
    ) {
        let validator_voting_keypairs: Vec<_> =
            (0..10).map(|_| ValidatorVoteKeypairs::new_rand()).collect();
        let GenesisConfigInfo { genesis_config, .. } =
            genesis_utils::create_genesis_config_with_vote_accounts(
                10_000,
                &validator_voting_keypairs,
                vec![100; validator_voting_keypairs.len()],
            );
        let bank = Bank::new_for_tests(&genesis_config);
        let vote_tracker = VoteTracker::default();
        let exit = Arc::new(AtomicBool::new(false));
        let bank_forks = Arc::new(RwLock::new(BankForks::new(bank)));
        let bank = bank_forks.read().unwrap().get(0).unwrap();
        let optimistically_confirmed_bank =
            OptimisticallyConfirmedBank::locked_from_bank_forks_root(&bank_forks);
        let max_complete_transaction_status_slot = Arc::new(AtomicU64::default());
        let subscriptions = Arc::new(RpcSubscriptions::new_for_tests(
            &exit,
            max_complete_transaction_status_slot,
            bank_forks,
            Arc::new(RwLock::new(BlockCommitmentCache::default())),
            optimistically_confirmed_bank,
        ));

        (
            Arc::new(vote_tracker),
            bank,
            validator_voting_keypairs,
            subscriptions,
        )
    }

    #[test]
    fn test_verify_votes_empty() {
        solana_logger::setup();
        let GenesisConfigInfo { genesis_config, .. } = create_genesis_config(10_000);
        let bank = Bank::new_for_tests(&genesis_config);
        let bank_forks = RwLock::new(BankForks::new(bank));
        let votes = vec![];
        let (vote_txs, packets) = ClusterInfoVoteListener::verify_votes(votes, &bank_forks);
        assert!(vote_txs.is_empty());
        assert!(packets.is_empty());
    }

    fn verify_packets_len(packets: &[VerifiedVoteMetadata], ref_value: usize) {
        let num_packets: usize = packets
            .iter()
<<<<<<< HEAD
            .map(|vote_metadata| vote_metadata.packet_batch.packets.len())
=======
            .map(|vote_metadata| vote_metadata.packet_batch.len())
>>>>>>> 55438c03
            .sum();
        assert_eq!(num_packets, ref_value);
    }

    fn test_vote_tx(
        validator_vote_keypairs: Option<&ValidatorVoteKeypairs>,
        hash: Option<Hash>,
    ) -> Transaction {
        let other = ValidatorVoteKeypairs::new_rand();
        let validator_vote_keypair = validator_vote_keypairs.unwrap_or(&other);
        // TODO authorized_voter_keypair should be different from vote-keypair
        // but that is what create_genesis_... currently generates.
        vote_transaction::new_vote_transaction(
            vec![0],
            Hash::default(),
            Hash::default(),
            &validator_vote_keypair.node_keypair,
            &validator_vote_keypair.vote_keypair,
            &validator_vote_keypair.vote_keypair, // authorized_voter_keypair
            hash,
        )
    }

    fn run_test_verify_votes_1_pass(hash: Option<Hash>) {
        let voting_keypairs: Vec<_> = repeat_with(ValidatorVoteKeypairs::new_rand)
            .take(10)
            .collect();
        let GenesisConfigInfo { genesis_config, .. } =
            genesis_utils::create_genesis_config_with_vote_accounts(
                10_000, // mint_lamports
                &voting_keypairs,
                vec![100; voting_keypairs.len()], // stakes
            );
        let bank = Bank::new_for_tests(&genesis_config);
        let bank_forks = RwLock::new(BankForks::new(bank));
        let vote_tx = test_vote_tx(voting_keypairs.first(), hash);
        let votes = vec![vote_tx];
        let (vote_txs, packets) = ClusterInfoVoteListener::verify_votes(votes, &bank_forks);
        assert_eq!(vote_txs.len(), 1);
        verify_packets_len(&packets, 1);
    }

    #[test]
    fn test_verify_votes_1_pass() {
        run_test_verify_votes_1_pass(None);
        run_test_verify_votes_1_pass(Some(Hash::default()));
    }

    fn run_test_bad_vote(hash: Option<Hash>) {
        let voting_keypairs: Vec<_> = repeat_with(ValidatorVoteKeypairs::new_rand)
            .take(10)
            .collect();
        let GenesisConfigInfo { genesis_config, .. } =
            genesis_utils::create_genesis_config_with_vote_accounts(
                10_000, // mint_lamports
                &voting_keypairs,
                vec![100; voting_keypairs.len()], // stakes
            );
        let bank = Bank::new_for_tests(&genesis_config);
        let bank_forks = RwLock::new(BankForks::new(bank));
        let vote_tx = test_vote_tx(voting_keypairs.first(), hash);
        let mut bad_vote = vote_tx.clone();
        bad_vote.signatures[0] = Signature::default();
        let votes = vec![vote_tx.clone(), bad_vote, vote_tx];
        let (vote_txs, packets) = ClusterInfoVoteListener::verify_votes(votes, &bank_forks);
        assert_eq!(vote_txs.len(), 2);
        verify_packets_len(&packets, 2);
    }

    #[test]
    fn test_sum_stake() {
        let (_, bank, validator_voting_keypairs, _) = setup();
        let vote_keypair = &validator_voting_keypairs[0].vote_keypair;
        let epoch_stakes = bank.epoch_stakes(bank.epoch()).unwrap();
        let mut gossip_only_stake = 0;

        ClusterInfoVoteListener::sum_stake(
            &mut gossip_only_stake,
            Some(epoch_stakes),
            &vote_keypair.pubkey(),
        );
        assert_eq!(gossip_only_stake, 100);
    }

    #[test]
    fn test_bad_vote() {
        run_test_bad_vote(None);
        run_test_bad_vote(Some(Hash::default()));
    }

    #[test]
    fn test_check_for_leader_bank_and_send_votes() {
        let GenesisConfigInfo { genesis_config, .. } = create_genesis_config(1000);
        let current_leader_bank = Arc::new(Bank::new_for_tests(&genesis_config));
        let mut bank_vote_sender_state_option: Option<BankVoteSenderState> = None;
        let verified_vote_packets = VerifiedVotePackets::default();
        let (verified_packets_sender, _verified_packets_receiver) = unbounded();

        // 1) If we hand over a `current_leader_bank`, vote sender state should be updated
        ClusterInfoVoteListener::check_for_leader_bank_and_send_votes(
            &mut bank_vote_sender_state_option,
            current_leader_bank.clone(),
            &verified_packets_sender,
            &verified_vote_packets,
        )
        .unwrap();

        assert_eq!(
            bank_vote_sender_state_option.as_ref().unwrap().bank.slot(),
            current_leader_bank.slot()
        );
        bank_vote_sender_state_option
            .as_mut()
            .unwrap()
            .previously_sent_to_bank_votes
            .insert(Signature::new_unique());

        // 2) Handing over the same leader bank again should not update the state
        ClusterInfoVoteListener::check_for_leader_bank_and_send_votes(
            &mut bank_vote_sender_state_option,
            current_leader_bank.clone(),
            &verified_packets_sender,
            &verified_vote_packets,
        )
        .unwrap();
        // If we hand over a `current_leader_bank`, vote sender state should be updated
        assert_eq!(
            bank_vote_sender_state_option.as_ref().unwrap().bank.slot(),
            current_leader_bank.slot()
        );
        assert_eq!(
            bank_vote_sender_state_option
                .as_ref()
                .unwrap()
                .previously_sent_to_bank_votes
                .len(),
            1
        );

        let current_leader_bank = Arc::new(Bank::new_from_parent(
            &current_leader_bank,
            &Pubkey::default(),
            current_leader_bank.slot() + 1,
        ));
        ClusterInfoVoteListener::check_for_leader_bank_and_send_votes(
            &mut bank_vote_sender_state_option,
            current_leader_bank.clone(),
            &verified_packets_sender,
            &verified_vote_packets,
        )
        .unwrap();

        // 3) If we hand over a new `current_leader_bank`, vote sender state should be updated
        // to the new bank
        assert_eq!(
            bank_vote_sender_state_option.as_ref().unwrap().bank.slot(),
            current_leader_bank.slot()
        );
        assert!(bank_vote_sender_state_option
            .as_ref()
            .unwrap()
            .previously_sent_to_bank_votes
            .is_empty());
    }
}<|MERGE_RESOLUTION|>--- conflicted
+++ resolved
@@ -10,14 +10,7 @@
         },
         vote_stake_tracker::VoteStakeTracker,
     },
-<<<<<<< HEAD
-    crossbeam_channel::{
-        unbounded, Receiver as CrossbeamReceiver, RecvTimeoutError, Select,
-        Sender as CrossbeamSender,
-    },
-=======
     crossbeam_channel::{unbounded, Receiver, RecvTimeoutError, Select, Sender},
->>>>>>> 55438c03
     log::*,
     solana_gossip::{
         cluster_info::{ClusterInfo, GOSSIP_SLEEP_MILLIS},
@@ -26,11 +19,7 @@
     solana_ledger::blockstore::Blockstore,
     solana_measure::measure::Measure,
     solana_metrics::inc_new_counter_debug,
-<<<<<<< HEAD
-    solana_perf::packet::{self, PacketBatch},
-=======
     solana_perf::packet,
->>>>>>> 55438c03
     solana_poh::poh_recorder::PohRecorder,
     solana_rpc::{
         optimistically_confirmed_bank_tracker::{BankNotification, BankNotificationSender},
@@ -41,14 +30,9 @@
         bank_forks::BankForks,
         commitment::VOTE_THRESHOLD_SIZE,
         epoch_stakes::EpochStakes,
-<<<<<<< HEAD
-        vote_parser,
-        vote_sender_types::{ReplayVoteReceiver, ReplayedVote},
-=======
         vote_parser::{self, ParsedVote},
         vote_sender_types::ReplayVoteReceiver,
         vote_transaction::VoteTransaction,
->>>>>>> 55438c03
     },
     solana_sdk::{
         clock::{Slot, DEFAULT_MS_PER_SLOT, DEFAULT_TICKS_PER_SLOT},
@@ -58,10 +42,6 @@
         slot_hashes,
         transaction::Transaction,
     },
-<<<<<<< HEAD
-    solana_vote_program::vote_state::Vote,
-=======
->>>>>>> 55438c03
     std::{
         collections::{HashMap, HashSet},
         iter::repeat,
@@ -76,18 +56,6 @@
 
 // Map from a vote account to the authorized voter for an epoch
 pub type ThresholdConfirmedSlots = Vec<(Slot, Hash)>;
-<<<<<<< HEAD
-pub type VerifiedLabelVotePacketsSender = CrossbeamSender<Vec<VerifiedVoteMetadata>>;
-pub type VerifiedLabelVotePacketsReceiver = CrossbeamReceiver<Vec<VerifiedVoteMetadata>>;
-pub type VerifiedVoteTransactionsSender = CrossbeamSender<Vec<Transaction>>;
-pub type VerifiedVoteTransactionsReceiver = CrossbeamReceiver<Vec<Transaction>>;
-pub type VerifiedVoteSender = CrossbeamSender<(Pubkey, Vec<Slot>)>;
-pub type VerifiedVoteReceiver = CrossbeamReceiver<(Pubkey, Vec<Slot>)>;
-pub type GossipVerifiedVoteHashSender = CrossbeamSender<(Pubkey, Slot, Hash)>;
-pub type GossipVerifiedVoteHashReceiver = CrossbeamReceiver<(Pubkey, Slot, Hash)>;
-pub type GossipDuplicateConfirmedSlotsSender = CrossbeamSender<ThresholdConfirmedSlots>;
-pub type GossipDuplicateConfirmedSlotsReceiver = CrossbeamReceiver<ThresholdConfirmedSlots>;
-=======
 pub type VerifiedLabelVotePacketsSender = Sender<Vec<VerifiedVoteMetadata>>;
 pub type VerifiedLabelVotePacketsReceiver = Receiver<Vec<VerifiedVoteMetadata>>;
 pub type VerifiedVoteTransactionsSender = Sender<Vec<Transaction>>;
@@ -98,7 +66,6 @@
 pub type GossipVerifiedVoteHashReceiver = Receiver<(Pubkey, Slot, Hash)>;
 pub type GossipDuplicateConfirmedSlotsSender = Sender<ThresholdConfirmedSlots>;
 pub type GossipDuplicateConfirmedSlotsReceiver = Receiver<ThresholdConfirmedSlots>;
->>>>>>> 55438c03
 
 const THRESHOLDS_TO_CHECK: [f64; 2] = [DUPLICATE_THRESHOLD, VOTE_THRESHOLD_SIZE];
 const BANK_SEND_VOTES_LOOP_SLEEP_MS: u128 = 10;
@@ -224,11 +191,7 @@
     pub fn new(
         exit: Arc<AtomicBool>,
         cluster_info: Arc<ClusterInfo>,
-<<<<<<< HEAD
-        verified_packets_sender: CrossbeamSender<Vec<PacketBatch>>,
-=======
         verified_packets_sender: BankingPacketSender,
->>>>>>> 55438c03
         poh_recorder: Arc<Mutex<PohRecorder>>,
         vote_tracker: Arc<VoteTracker>,
         bank_forks: Arc<RwLock<BankForks>>,
@@ -341,19 +304,11 @@
             .zip(packet_batches)
             .filter(|(_, packet_batch)| {
                 // to_packet_batches() above splits into 1 packet long batches
-<<<<<<< HEAD
-                assert_eq!(packet_batch.packets.len(), 1);
-                !packet_batch.packets[0].meta.discard()
-            })
-            .filter_map(|(tx, packet_batch)| {
-                let (vote_account_key, vote, _) = vote_parser::parse_vote_transaction(&tx)?;
-=======
                 assert_eq!(packet_batch.len(), 1);
                 !packet_batch[0].meta.discard()
             })
             .filter_map(|(tx, packet_batch)| {
                 let (vote_account_key, vote, ..) = vote_parser::parse_vote_transaction(&tx)?;
->>>>>>> 55438c03
                 let slot = vote.last_voted_slot()?;
                 let epoch = epoch_schedule.get_epoch(slot);
                 let authorized_voter = root_bank
@@ -379,11 +334,7 @@
         exit: Arc<AtomicBool>,
         verified_vote_label_packets_receiver: VerifiedLabelVotePacketsReceiver,
         poh_recorder: Arc<Mutex<PohRecorder>>,
-<<<<<<< HEAD
-        verified_packets_sender: &CrossbeamSender<Vec<PacketBatch>>,
-=======
         verified_packets_sender: &BankingPacketSender,
->>>>>>> 55438c03
     ) -> Result<()> {
         let mut verified_vote_packets = VerifiedVotePackets::default();
         let mut time_since_lock = Instant::now();
@@ -404,13 +355,8 @@
                 would_be_leader,
             ) {
                 match e {
-<<<<<<< HEAD
-                    Error::CrossbeamRecvTimeout(RecvTimeoutError::Disconnected)
-                    | Error::CrossbeamRecvTimeout(RecvTimeoutError::Timeout) => (),
-=======
                     Error::RecvTimeout(RecvTimeoutError::Disconnected)
                     | Error::RecvTimeout(RecvTimeoutError::Timeout) => (),
->>>>>>> 55438c03
                     _ => {
                         error!("thread {:?} error {:?}", thread::current().name(), e);
                     }
@@ -437,11 +383,7 @@
     fn check_for_leader_bank_and_send_votes(
         bank_vote_sender_state_option: &mut Option<BankVoteSenderState>,
         current_working_bank: Arc<Bank>,
-<<<<<<< HEAD
-        verified_packets_sender: &CrossbeamSender<Vec<PacketBatch>>,
-=======
         verified_packets_sender: &BankingPacketSender,
->>>>>>> 55438c03
         verified_vote_packets: &VerifiedVotePackets,
     ) -> Result<()> {
         // We will take this lock at most once every `BANK_SEND_VOTES_LOOP_SLEEP_MS`
@@ -738,13 +680,8 @@
         }
 
         if is_new_vote {
-<<<<<<< HEAD
-            subscriptions.notify_vote(*vote_pubkey, &vote);
-            let _ = verified_vote_sender.send((*vote_pubkey, vote.slots));
-=======
             subscriptions.notify_vote(*vote_pubkey, vote, vote_transaction_signature);
             let _ = verified_vote_sender.send((*vote_pubkey, vote_slots));
->>>>>>> 55438c03
         }
     }
 
@@ -768,11 +705,7 @@
             .filter_map(vote_parser::parse_vote_transaction)
             .zip(repeat(/*is_gossip:*/ true))
             .chain(replayed_votes.into_iter().zip(repeat(/*is_gossip:*/ false)));
-<<<<<<< HEAD
-        for ((vote_pubkey, vote, _), is_gossip) in votes {
-=======
         for ((vote_pubkey, vote, _switch_proof, signature), is_gossip) in votes {
->>>>>>> 55438c03
             Self::track_new_votes_and_notify_confirmations(
                 vote,
                 &vote_pubkey,
@@ -1583,11 +1516,7 @@
     fn verify_packets_len(packets: &[VerifiedVoteMetadata], ref_value: usize) {
         let num_packets: usize = packets
             .iter()
-<<<<<<< HEAD
-            .map(|vote_metadata| vote_metadata.packet_batch.packets.len())
-=======
             .map(|vote_metadata| vote_metadata.packet_batch.len())
->>>>>>> 55438c03
             .sum();
         assert_eq!(num_packets, ref_value);
     }
