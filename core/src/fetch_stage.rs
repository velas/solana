//! The `fetch_stage` batches input from a UDP socket and sends it to a channel.

use {
    crate::{
        banking_stage::HOLD_TRANSACTIONS_SLOT_OFFSET,
        result::{Error, Result},
    },
    crossbeam_channel::{unbounded, RecvTimeoutError},
    solana_metrics::{inc_new_counter_debug, inc_new_counter_info},
    solana_perf::{packet::PacketBatchRecycler, recycler::Recycler},
    solana_poh::poh_recorder::PohRecorder,
    solana_sdk::{
        clock::DEFAULT_TICKS_PER_SLOT,
        packet::{Packet, PacketFlags},
    },
    solana_streamer::streamer::{
        self, PacketBatchReceiver, PacketBatchSender, StreamerReceiveStats,
    },
    std::{
        net::UdpSocket,
        sync::{
            atomic::{AtomicBool, Ordering},
<<<<<<< HEAD
            mpsc::{channel, RecvTimeoutError},
=======
>>>>>>> 55438c03
            Arc, Mutex,
        },
        thread::{self, sleep, Builder, JoinHandle},
        time::Duration,
    },
};

pub struct FetchStage {
    thread_hdls: Vec<JoinHandle<()>>,
}

impl FetchStage {
    #[allow(clippy::new_ret_no_self)]
    pub fn new(
        sockets: Vec<UdpSocket>,
        tpu_forwards_sockets: Vec<UdpSocket>,
        tpu_vote_sockets: Vec<UdpSocket>,
        exit: &Arc<AtomicBool>,
        poh_recorder: &Arc<Mutex<PohRecorder>>,
        coalesce_ms: u64,
    ) -> (Self, PacketBatchReceiver, PacketBatchReceiver) {
<<<<<<< HEAD
        let (sender, receiver) = channel();
        let (vote_sender, vote_receiver) = channel();
=======
        let (sender, receiver) = unbounded();
        let (vote_sender, vote_receiver) = unbounded();
        let (forward_sender, forward_receiver) = unbounded();
>>>>>>> 55438c03
        (
            Self::new_with_sender(
                sockets,
                tpu_forwards_sockets,
                tpu_vote_sockets,
                exit,
                &sender,
                &vote_sender,
                &forward_sender,
                forward_receiver,
                poh_recorder,
                coalesce_ms,
                None,
            ),
            receiver,
            vote_receiver,
        )
    }

    #[allow(clippy::too_many_arguments)]
    pub fn new_with_sender(
        sockets: Vec<UdpSocket>,
        tpu_forwards_sockets: Vec<UdpSocket>,
        tpu_vote_sockets: Vec<UdpSocket>,
        exit: &Arc<AtomicBool>,
        sender: &PacketBatchSender,
        vote_sender: &PacketBatchSender,
<<<<<<< HEAD
=======
        forward_sender: &PacketBatchSender,
        forward_receiver: PacketBatchReceiver,
>>>>>>> 55438c03
        poh_recorder: &Arc<Mutex<PohRecorder>>,
        coalesce_ms: u64,
        in_vote_only_mode: Option<Arc<AtomicBool>>,
    ) -> Self {
        let tx_sockets = sockets.into_iter().map(Arc::new).collect();
        let tpu_forwards_sockets = tpu_forwards_sockets.into_iter().map(Arc::new).collect();
        let tpu_vote_sockets = tpu_vote_sockets.into_iter().map(Arc::new).collect();
        Self::new_multi_socket(
            tx_sockets,
            tpu_forwards_sockets,
            tpu_vote_sockets,
            exit,
            sender,
            vote_sender,
            forward_sender,
            forward_receiver,
            poh_recorder,
            coalesce_ms,
            in_vote_only_mode,
        )
    }

    fn handle_forwarded_packets(
        recvr: &PacketBatchReceiver,
        sendr: &PacketBatchSender,
        poh_recorder: &Arc<Mutex<PohRecorder>>,
    ) -> Result<()> {
        let mark_forwarded = |packet: &mut Packet| {
            packet.meta.flags |= PacketFlags::FORWARDED;
        };

        let mut packet_batch = recvr.recv()?;
<<<<<<< HEAD
        let mut num_packets = packet_batch.packets.len();
        packet_batch.packets.iter_mut().for_each(mark_forwarded);
        let mut packet_batches = vec![packet_batch];
        while let Ok(mut packet_batch) = recvr.try_recv() {
            packet_batch.packets.iter_mut().for_each(mark_forwarded);
            num_packets += packet_batch.packets.len();
=======
        let mut num_packets = packet_batch.len();
        packet_batch.iter_mut().for_each(mark_forwarded);
        let mut packet_batches = vec![packet_batch];
        while let Ok(mut packet_batch) = recvr.try_recv() {
            packet_batch.iter_mut().for_each(mark_forwarded);
            num_packets += packet_batch.len();
>>>>>>> 55438c03
            packet_batches.push(packet_batch);
            // Read at most 1K transactions in a loop
            if num_packets > 1024 {
                break;
            }
        }

        if poh_recorder
            .lock()
            .unwrap()
            .would_be_leader(HOLD_TRANSACTIONS_SLOT_OFFSET.saturating_mul(DEFAULT_TICKS_PER_SLOT))
        {
            inc_new_counter_debug!("fetch_stage-honor_forwards", num_packets);
            for packet_batch in packet_batches {
                #[allow(clippy::question_mark)]
                if sendr.send(packet_batch).is_err() {
                    return Err(Error::Send);
                }
            }
        } else {
            inc_new_counter_info!("fetch_stage-discard_forwards", num_packets);
        }

        Ok(())
    }

    #[allow(clippy::too_many_arguments)]
    fn new_multi_socket(
        tpu_sockets: Vec<Arc<UdpSocket>>,
        tpu_forwards_sockets: Vec<Arc<UdpSocket>>,
        tpu_vote_sockets: Vec<Arc<UdpSocket>>,
        exit: &Arc<AtomicBool>,
        sender: &PacketBatchSender,
        vote_sender: &PacketBatchSender,
<<<<<<< HEAD
=======
        forward_sender: &PacketBatchSender,
        forward_receiver: PacketBatchReceiver,
>>>>>>> 55438c03
        poh_recorder: &Arc<Mutex<PohRecorder>>,
        coalesce_ms: u64,
        in_vote_only_mode: Option<Arc<AtomicBool>>,
    ) -> Self {
        let recycler: PacketBatchRecycler = Recycler::warmed(1000, 1024);

        let tpu_stats = Arc::new(StreamerReceiveStats::new("tpu_receiver"));
        let tpu_threads: Vec<_> = tpu_sockets
            .into_iter()
            .map(|socket| {
                streamer::receiver(
                    socket,
                    exit.clone(),
                    sender.clone(),
                    recycler.clone(),
                    tpu_stats.clone(),
                    coalesce_ms,
                    true,
                    in_vote_only_mode.clone(),
                )
            })
            .collect();
<<<<<<< HEAD

        let tpu_forward_stats = Arc::new(StreamerReceiveStats::new("tpu_forwards_receiver"));
        let (forward_sender, forward_receiver) = channel();
        let tpu_forwards_threads = tpu_forwards_sockets
            .into_iter()
            .map(|socket| {
                streamer::receiver(
                    socket,
                    exit.clone(),
                    forward_sender.clone(),
                    recycler.clone(),
                    tpu_forward_stats.clone(),
                    coalesce_ms,
                    true,
                    in_vote_only_mode.clone(),
                )
            })
            .collect();

=======

        let tpu_forward_stats = Arc::new(StreamerReceiveStats::new("tpu_forwards_receiver"));
        let tpu_forwards_threads: Vec<_> = tpu_forwards_sockets
            .into_iter()
            .map(|socket| {
                streamer::receiver(
                    socket,
                    exit.clone(),
                    forward_sender.clone(),
                    recycler.clone(),
                    tpu_forward_stats.clone(),
                    coalesce_ms,
                    true,
                    in_vote_only_mode.clone(),
                )
            })
            .collect();

>>>>>>> 55438c03
        let tpu_vote_stats = Arc::new(StreamerReceiveStats::new("tpu_vote_receiver"));
        let tpu_vote_threads: Vec<_> = tpu_vote_sockets
            .into_iter()
            .map(|socket| {
                streamer::receiver(
                    socket,
                    exit.clone(),
                    vote_sender.clone(),
                    recycler.clone(),
                    tpu_vote_stats.clone(),
                    coalesce_ms,
                    true,
                    None,
                )
            })
            .collect();

        let sender = sender.clone();
        let poh_recorder = poh_recorder.clone();

        let fwd_thread_hdl = Builder::new()
            .name("solana-fetch-stage-fwd-rcvr".to_string())
            .spawn(move || loop {
                if let Err(e) =
                    Self::handle_forwarded_packets(&forward_receiver, &sender, &poh_recorder)
                {
                    match e {
                        Error::RecvTimeout(RecvTimeoutError::Disconnected) => break,
                        Error::RecvTimeout(RecvTimeoutError::Timeout) => (),
                        Error::Recv(_) => break,
                        Error::Send => break,
                        _ => error!("{:?}", e),
                    }
                }
            })
            .unwrap();

        let exit = exit.clone();
        let metrics_thread_hdl = Builder::new()
            .name("solana-fetch-stage-metrics".to_string())
            .spawn(move || loop {
                sleep(Duration::from_secs(1));

                tpu_stats.report();
                tpu_vote_stats.report();
                tpu_forward_stats.report();

                if exit.load(Ordering::Relaxed) {
                    return;
                }
            })
            .unwrap();

        Self {
            thread_hdls: [
                tpu_threads,
                tpu_forwards_threads,
                tpu_vote_threads,
                vec![fwd_thread_hdl, metrics_thread_hdl],
            ]
            .into_iter()
            .flatten()
            .collect(),
        }
    }

    pub fn join(self) -> thread::Result<()> {
        for thread_hdl in self.thread_hdls {
            thread_hdl.join()?;
        }
        Ok(())
    }
}<|MERGE_RESOLUTION|>--- conflicted
+++ resolved
@@ -20,10 +20,6 @@
         net::UdpSocket,
         sync::{
             atomic::{AtomicBool, Ordering},
-<<<<<<< HEAD
-            mpsc::{channel, RecvTimeoutError},
-=======
->>>>>>> 55438c03
             Arc, Mutex,
         },
         thread::{self, sleep, Builder, JoinHandle},
@@ -45,14 +41,9 @@
         poh_recorder: &Arc<Mutex<PohRecorder>>,
         coalesce_ms: u64,
     ) -> (Self, PacketBatchReceiver, PacketBatchReceiver) {
-<<<<<<< HEAD
-        let (sender, receiver) = channel();
-        let (vote_sender, vote_receiver) = channel();
-=======
         let (sender, receiver) = unbounded();
         let (vote_sender, vote_receiver) = unbounded();
         let (forward_sender, forward_receiver) = unbounded();
->>>>>>> 55438c03
         (
             Self::new_with_sender(
                 sockets,
@@ -80,11 +71,8 @@
         exit: &Arc<AtomicBool>,
         sender: &PacketBatchSender,
         vote_sender: &PacketBatchSender,
-<<<<<<< HEAD
-=======
         forward_sender: &PacketBatchSender,
         forward_receiver: PacketBatchReceiver,
->>>>>>> 55438c03
         poh_recorder: &Arc<Mutex<PohRecorder>>,
         coalesce_ms: u64,
         in_vote_only_mode: Option<Arc<AtomicBool>>,
@@ -117,21 +105,12 @@
         };
 
         let mut packet_batch = recvr.recv()?;
-<<<<<<< HEAD
-        let mut num_packets = packet_batch.packets.len();
-        packet_batch.packets.iter_mut().for_each(mark_forwarded);
-        let mut packet_batches = vec![packet_batch];
-        while let Ok(mut packet_batch) = recvr.try_recv() {
-            packet_batch.packets.iter_mut().for_each(mark_forwarded);
-            num_packets += packet_batch.packets.len();
-=======
         let mut num_packets = packet_batch.len();
         packet_batch.iter_mut().for_each(mark_forwarded);
         let mut packet_batches = vec![packet_batch];
         while let Ok(mut packet_batch) = recvr.try_recv() {
             packet_batch.iter_mut().for_each(mark_forwarded);
             num_packets += packet_batch.len();
->>>>>>> 55438c03
             packet_batches.push(packet_batch);
             // Read at most 1K transactions in a loop
             if num_packets > 1024 {
@@ -166,11 +145,8 @@
         exit: &Arc<AtomicBool>,
         sender: &PacketBatchSender,
         vote_sender: &PacketBatchSender,
-<<<<<<< HEAD
-=======
         forward_sender: &PacketBatchSender,
         forward_receiver: PacketBatchReceiver,
->>>>>>> 55438c03
         poh_recorder: &Arc<Mutex<PohRecorder>>,
         coalesce_ms: u64,
         in_vote_only_mode: Option<Arc<AtomicBool>>,
@@ -193,11 +169,9 @@
                 )
             })
             .collect();
-<<<<<<< HEAD
 
         let tpu_forward_stats = Arc::new(StreamerReceiveStats::new("tpu_forwards_receiver"));
-        let (forward_sender, forward_receiver) = channel();
-        let tpu_forwards_threads = tpu_forwards_sockets
+        let tpu_forwards_threads: Vec<_> = tpu_forwards_sockets
             .into_iter()
             .map(|socket| {
                 streamer::receiver(
@@ -213,26 +187,6 @@
             })
             .collect();
 
-=======
-
-        let tpu_forward_stats = Arc::new(StreamerReceiveStats::new("tpu_forwards_receiver"));
-        let tpu_forwards_threads: Vec<_> = tpu_forwards_sockets
-            .into_iter()
-            .map(|socket| {
-                streamer::receiver(
-                    socket,
-                    exit.clone(),
-                    forward_sender.clone(),
-                    recycler.clone(),
-                    tpu_forward_stats.clone(),
-                    coalesce_ms,
-                    true,
-                    in_vote_only_mode.clone(),
-                )
-            })
-            .collect();
-
->>>>>>> 55438c03
         let tpu_vote_stats = Arc::new(StreamerReceiveStats::new("tpu_vote_receiver"));
         let tpu_vote_threads: Vec<_> = tpu_vote_sockets
             .into_iter()
