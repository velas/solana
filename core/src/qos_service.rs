//! Quality of service for block producer.
//! Provides logic and functions to allow a Leader to prioritize
//! how transactions are included in blocks, and optimize those blocks.
//!
use {
<<<<<<< HEAD
    crate::banking_stage::{BatchedTransactionCostDetails, CommitTransactionDetails},
=======
    crate::banking_stage::{BatchedTransactionDetails, CommitTransactionDetails},
    crossbeam_channel::{unbounded, Receiver, Sender},
>>>>>>> 55438c03
    solana_measure::measure::Measure,
    solana_runtime::{
        bank::Bank,
        cost_model::{CostModel, TransactionCost},
        cost_tracker::CostTrackerError,
    },
    solana_sdk::{
        clock::Slot,
        transaction::{self, SanitizedTransaction, TransactionError},
    },
    std::{
        sync::{
            atomic::{AtomicBool, AtomicU64, Ordering},
            Arc, RwLock,
        },
        thread::{self, Builder, JoinHandle},
        time::Duration,
    },
};

pub enum QosMetrics {
    BlockBatchUpdate { bank: Arc<Bank> },
}

// QosService is local to each banking thread, each instance of QosService provides services to
// one banking thread.
// It hosts a private thread for async metrics reporting, tagged with banking thredas ID. Banking
// threda calls `report_metrics(&bank)` at end of `process_and_record_tramsaction()`, or any time
// it wants, QosService sends `&bank` to reporting thread via channel, signalling stats to be
// reported if new bank slot has changed.
//
pub struct QosService {
    // cost_model instance is owned by validator, shared between replay_stage and
    // banking_stage. replay_stage writes the latest on-chain program timings to
    // it; banking_stage's qos_service reads that information to calculate
    // transaction cost, hence RwLock wrapped.
    cost_model: Arc<RwLock<CostModel>>,
    // QosService hosts metrics object and a private reporting thread, as well as sender to
    // communicate with thread.
    report_sender: Sender<QosMetrics>,
    metrics: Arc<QosServiceMetrics>,
    // metrics reporting runs on a private thread
    reporting_thread: Option<JoinHandle<()>>,
    running_flag: Arc<AtomicBool>,
}

impl Drop for QosService {
    fn drop(&mut self) {
        self.running_flag.store(false, Ordering::Relaxed);
        self.reporting_thread
            .take()
            .unwrap()
            .join()
            .expect("qos service metrics reporting thread failed to join");
    }
}

impl QosService {
    pub fn new(cost_model: Arc<RwLock<CostModel>>, id: u32) -> Self {
        let (report_sender, report_receiver) = unbounded();
        let running_flag = Arc::new(AtomicBool::new(true));
        let metrics = Arc::new(QosServiceMetrics::new(id));

        let running_flag_clone = Arc::clone(&running_flag);
        let metrics_clone = Arc::clone(&metrics);
        let reporting_thread = Some(
            Builder::new()
                .name("solana-qos-service-metrics-repoting".to_string())
                .spawn(move || {
                    Self::reporting_loop(running_flag_clone, metrics_clone, report_receiver);
                })
                .unwrap(),
        );

        Self {
            cost_model,
            metrics,
            reporting_thread,
            running_flag,
            report_sender,
        }
    }

    // invoke cost_model to calculate cost for the given list of transactions
    pub fn compute_transaction_costs<'a>(
        &self,
        transactions: impl Iterator<Item = &'a SanitizedTransaction>,
    ) -> Vec<TransactionCost> {
        let mut compute_cost_time = Measure::start("compute_cost_time");
        let cost_model = self.cost_model.read().unwrap();
        let txs_costs: Vec<_> = transactions
            .map(|tx| {
                let cost = cost_model.calculate_cost(tx);
                debug!(
                    "transaction {:?}, cost {:?}, cost sum {}",
                    tx,
                    cost,
                    cost.sum()
                );
                cost
            })
            .collect();
        compute_cost_time.stop();
        self.metrics
            .stats
            .compute_cost_time
            .fetch_add(compute_cost_time.as_us(), Ordering::Relaxed);
        self.metrics
            .stats
            .compute_cost_count
            .fetch_add(txs_costs.len() as u64, Ordering::Relaxed);
        txs_costs
    }

    /// Given a list of transactions and their costs, this function returns a corresponding
    /// list of Results that indicate if a transaction is selected to be included in the current block,
    /// and a count of the number of transactions that would fit in the block
    pub fn select_transactions_per_cost<'a>(
        &self,
        transactions: impl Iterator<Item = &'a SanitizedTransaction>,
        transactions_costs: impl Iterator<Item = &'a TransactionCost>,
        bank: &Arc<Bank>,
    ) -> (Vec<transaction::Result<()>>, usize) {
        let mut cost_tracking_time = Measure::start("cost_tracking_time");
        let mut cost_tracker = bank.write_cost_tracker().unwrap();
        let mut num_included = 0;
        let select_results = transactions
            .zip(transactions_costs)
            .map(|(tx, cost)| match cost_tracker.try_add(cost) {
                Ok(current_block_cost) => {
                    debug!("slot {:?}, transaction {:?}, cost {:?}, fit into current block, current block cost {}", bank.slot(), tx, cost, current_block_cost);
<<<<<<< HEAD
                    self.metrics.selected_txs_count.fetch_add(1, Ordering::Relaxed);
=======
                    self.metrics.stats.selected_txs_count.fetch_add(1, Ordering::Relaxed);
>>>>>>> 55438c03
                    num_included += 1;
                    Ok(())
                },
                Err(e) => {
                    debug!("slot {:?}, transaction {:?}, cost {:?}, not fit into current block, '{:?}'", bank.slot(), tx, cost, e);
                    match e {
                        CostTrackerError::WouldExceedBlockMaxLimit => {
                            Err(TransactionError::WouldExceedMaxBlockCostLimit)
                        }
                        CostTrackerError::WouldExceedVoteMaxLimit => {
<<<<<<< HEAD
                            self.metrics.retried_txs_per_vote_limit_count.fetch_add(1, Ordering::Relaxed);
=======
>>>>>>> 55438c03
                            Err(TransactionError::WouldExceedMaxVoteCostLimit)
                        }
                        CostTrackerError::WouldExceedAccountMaxLimit => {
                            Err(TransactionError::WouldExceedMaxAccountCostLimit)
                        }
                        CostTrackerError::WouldExceedAccountDataBlockLimit => {
                            Err(TransactionError::WouldExceedAccountDataBlockLimit)
                        }
                        CostTrackerError::WouldExceedAccountDataTotalLimit => {
                            Err(TransactionError::WouldExceedAccountDataTotalLimit)
                        }
                    }
                }
            })
            .collect();
        cost_tracking_time.stop();
        self.metrics
            .stats
            .cost_tracking_time
            .fetch_add(cost_tracking_time.as_us(), Ordering::Relaxed);
        (select_results, num_included)
    }

    /// Update the transaction cost in the cost_tracker with the real cost for
    /// transactions that were executed successfully;
    /// Otherwise remove the cost from the cost tracker, therefore preventing cost_tracker
    /// being inflated with unsuccessfully executed transactions.
    pub fn update_or_remove_transaction_costs<'a>(
        transaction_costs: impl Iterator<Item = &'a TransactionCost>,
        transaction_qos_results: impl Iterator<Item = &'a transaction::Result<()>>,
        transaction_committed_status: Option<&Vec<CommitTransactionDetails>>,
        bank: &Arc<Bank>,
    ) {
        match transaction_committed_status {
            Some(transaction_committed_status) => Self::update_transaction_costs(
                transaction_costs,
                transaction_qos_results,
                transaction_committed_status,
                bank,
            ),
            None => {
                Self::remove_transaction_costs(transaction_costs, transaction_qos_results, bank)
            }
        }
    }

    fn update_transaction_costs<'a>(
        transaction_costs: impl Iterator<Item = &'a TransactionCost>,
        transaction_qos_results: impl Iterator<Item = &'a transaction::Result<()>>,
<<<<<<< HEAD
        transaction_committed_status: &[CommitTransactionDetails],
=======
        transaction_committed_status: &Vec<CommitTransactionDetails>,
>>>>>>> 55438c03
        bank: &Arc<Bank>,
    ) {
        let mut cost_tracker = bank.write_cost_tracker().unwrap();
        transaction_costs
            .zip(transaction_qos_results)
            .zip(transaction_committed_status)
            .for_each(
                |((tx_cost, qos_inclusion_result), transaction_committed_details)| {
                    // Only transactions that the qos service included have to be
                    // checked for update
                    if qos_inclusion_result.is_ok() {
                        match transaction_committed_details {
                            CommitTransactionDetails::Committed { compute_units } => {
                                cost_tracker.update_execution_cost(tx_cost, *compute_units)
                            }
                            CommitTransactionDetails::NotCommitted => cost_tracker.remove(tx_cost),
                        }
                    }
                },
            );
    }

    fn remove_transaction_costs<'a>(
        transaction_costs: impl Iterator<Item = &'a TransactionCost>,
        transaction_qos_results: impl Iterator<Item = &'a transaction::Result<()>>,
        bank: &Arc<Bank>,
    ) {
        let mut cost_tracker = bank.write_cost_tracker().unwrap();
        transaction_costs.zip(transaction_qos_results).for_each(
            |(tx_cost, qos_inclusion_result)| {
                // Only transactions that the qos service included have to be
                // removed
                if qos_inclusion_result.is_ok() {
                    cost_tracker.remove(tx_cost);
                }
            },
        );
    }

<<<<<<< HEAD
    pub fn accumulate_estimated_transaction_costs(
        &self,
        cost_details: &BatchedTransactionCostDetails,
    ) {
        self.metrics
            .estimated_signature_cu
            .fetch_add(cost_details.batched_signature_cost, Ordering::Relaxed);
        self.metrics
            .estimated_write_lock_cu
            .fetch_add(cost_details.batched_write_lock_cost, Ordering::Relaxed);
        self.metrics
            .estimated_data_bytes_cu
            .fetch_add(cost_details.batched_data_bytes_cost, Ordering::Relaxed);
        self.metrics.estimated_builtins_execute_cu.fetch_add(
            cost_details.batched_builtins_execute_cost,
            Ordering::Relaxed,
        );
        self.metrics
            .estimated_bpf_execute_cu
            .fetch_add(cost_details.batched_bpf_execute_cost, Ordering::Relaxed);
=======
    // metrics are reported by bank slot
    pub fn report_metrics(&self, bank: Arc<Bank>) {
        self.report_sender
            .send(QosMetrics::BlockBatchUpdate { bank })
            .unwrap_or_else(|err| warn!("qos service report metrics failed: {:?}", err));
    }

    pub fn accumulate_estimated_transaction_costs(
        &self,
        batched_transaction_details: &BatchedTransactionDetails,
    ) {
        self.metrics.stats.estimated_signature_cu.fetch_add(
            batched_transaction_details.costs.batched_signature_cost,
            Ordering::Relaxed,
        );
        self.metrics.stats.estimated_write_lock_cu.fetch_add(
            batched_transaction_details.costs.batched_write_lock_cost,
            Ordering::Relaxed,
        );
        self.metrics.stats.estimated_data_bytes_cu.fetch_add(
            batched_transaction_details.costs.batched_data_bytes_cost,
            Ordering::Relaxed,
        );
        self.metrics.stats.estimated_builtins_execute_cu.fetch_add(
            batched_transaction_details
                .costs
                .batched_builtins_execute_cost,
            Ordering::Relaxed,
        );
        self.metrics.stats.estimated_bpf_execute_cu.fetch_add(
            batched_transaction_details.costs.batched_bpf_execute_cost,
            Ordering::Relaxed,
        );

        self.metrics
            .errors
            .retried_txs_per_block_limit_count
            .fetch_add(
                batched_transaction_details
                    .errors
                    .batched_retried_txs_per_block_limit_count,
                Ordering::Relaxed,
            );
        self.metrics
            .errors
            .retried_txs_per_vote_limit_count
            .fetch_add(
                batched_transaction_details
                    .errors
                    .batched_retried_txs_per_vote_limit_count,
                Ordering::Relaxed,
            );
        self.metrics
            .errors
            .retried_txs_per_account_limit_count
            .fetch_add(
                batched_transaction_details
                    .errors
                    .batched_retried_txs_per_account_limit_count,
                Ordering::Relaxed,
            );
        self.metrics
            .errors
            .retried_txs_per_account_data_block_limit_count
            .fetch_add(
                batched_transaction_details
                    .errors
                    .batched_retried_txs_per_account_data_block_limit_count,
                Ordering::Relaxed,
            );
        self.metrics
            .errors
            .dropped_txs_per_account_data_total_limit_count
            .fetch_add(
                batched_transaction_details
                    .errors
                    .batched_dropped_txs_per_account_data_total_limit_count,
                Ordering::Relaxed,
            );
>>>>>>> 55438c03
    }

    pub fn accumulate_actual_execute_cu(&self, units: u64) {
        self.metrics
<<<<<<< HEAD
=======
            .stats
>>>>>>> 55438c03
            .actual_bpf_execute_cu
            .fetch_add(units, Ordering::Relaxed);
    }

    pub fn accumulate_actual_execute_time(&self, micro_sec: u64) {
        self.metrics
<<<<<<< HEAD
=======
            .stats
>>>>>>> 55438c03
            .actual_execute_time_us
            .fetch_add(micro_sec, Ordering::Relaxed);
    }

    fn reporting_loop(
        running_flag: Arc<AtomicBool>,
        metrics: Arc<QosServiceMetrics>,
        report_receiver: Receiver<QosMetrics>,
    ) {
        while running_flag.load(Ordering::Relaxed) {
            for qos_metrics in report_receiver.try_iter() {
                match qos_metrics {
                    QosMetrics::BlockBatchUpdate { bank } => {
                        metrics.report(bank.slot());
                    }
                }
            }
            thread::sleep(Duration::from_millis(100));
        }
    }
}

#[derive(Debug, Default)]
struct QosServiceMetrics {
    /// banking_stage creates one QosService instance per working threads, that is uniquely
    /// identified by id. This field allows to categorize metrics for gossip votes, TPU votes
    /// and other transactions.
    id: u32,

    /// aggregate metrics per slot
    slot: AtomicU64,

    stats: QosServiceMetricsStats,
    errors: QosServiceMetricsErrors,
}

#[derive(Debug, Default)]
struct QosServiceMetricsStats {
    /// accumulated time in micro-sec spent in computing transaction cost. It is the main performance
    /// overhead introduced by cost_model
    compute_cost_time: AtomicU64,

    /// total nummber of transactions in the reporting period to be computed for theit cost. It is
    /// usually the number of sanitized transactions leader receives.
    compute_cost_count: AtomicU64,

    /// acumulated time in micro-sec spent in tracking each bank's cost. It is the second part of
    /// overhead introduced
    cost_tracking_time: AtomicU64,

    /// number of transactions to be included in blocks
    selected_txs_count: AtomicU64,

    /// accumulated estimated signature Compute Unites to be packed into block
    estimated_signature_cu: AtomicU64,

    /// accumulated estimated write locks Compute Units to be packed into block
    estimated_write_lock_cu: AtomicU64,

    /// accumulated estimated instructino data Compute Units to be packed into block
    estimated_data_bytes_cu: AtomicU64,

    /// accumulated estimated builtin programs Compute Units to be packed into block
    estimated_builtins_execute_cu: AtomicU64,

    /// accumulated estimated BPF program Compute Units to be packed into block
    estimated_bpf_execute_cu: AtomicU64,

    /// accumulated actual program Compute Units that have been packed into block
    actual_bpf_execute_cu: AtomicU64,

    /// accumulated actual program execute micro-sec that have been packed into block
    actual_execute_time_us: AtomicU64,
}

#[derive(Debug, Default)]
struct QosServiceMetricsErrors {
    /// number of transactions to be queued for retry due to their potential to breach block limit
    retried_txs_per_block_limit_count: AtomicU64,
<<<<<<< HEAD
    retried_txs_per_vote_limit_count: AtomicU64,
    retried_txs_per_account_limit_count: AtomicU64,

    // accumulated estimated signature Compute Unites to be packed into block
    estimated_signature_cu: AtomicU64,

    // accumulated estimated write locks Compute Units to be packed into block
    estimated_write_lock_cu: AtomicU64,

    // accumulated estimated instructino data Compute Units to be packed into block
    estimated_data_bytes_cu: AtomicU64,

    // accumulated estimated builtin programs Compute Units to be packed into block
    estimated_builtins_execute_cu: AtomicU64,

    // accumulated estimated BPF program Compute Units to be packed into block
    estimated_bpf_execute_cu: AtomicU64,

    // accumulated actual program Compute Units that have been packed into block
    actual_bpf_execute_cu: AtomicU64,

    // accumulated actual program execute micro-sec that have been packed into block
    actual_execute_time_us: AtomicU64,
=======

    /// number of transactions to be queued for retry due to their potential to breach vote limit
    retried_txs_per_vote_limit_count: AtomicU64,

    /// number of transactions to be queued for retry due to their potential to breach writable
    /// account limit
    retried_txs_per_account_limit_count: AtomicU64,

    /// number of transactions to be queued for retry due to their potential to breach account data
    /// block limits
    retried_txs_per_account_data_block_limit_count: AtomicU64,

    /// number of transactions to be dropped due to their potential to breach account data total
    /// limits
    dropped_txs_per_account_data_total_limit_count: AtomicU64,
>>>>>>> 55438c03
}

impl QosServiceMetrics {
    pub fn new(id: u32) -> Self {
        QosServiceMetrics {
            id,
            ..QosServiceMetrics::default()
        }
    }

    pub fn report(&self, bank_slot: Slot) {
        if bank_slot != self.slot.load(Ordering::Relaxed) {
            datapoint_info!(
                "qos-service-stats",
                ("id", self.id as i64, i64),
                ("bank_slot", bank_slot as i64, i64),
                (
                    "compute_cost_time",
                    self.stats.compute_cost_time.swap(0, Ordering::Relaxed) as i64,
                    i64
                ),
                (
                    "compute_cost_count",
                    self.stats.compute_cost_count.swap(0, Ordering::Relaxed) as i64,
                    i64
                ),
                (
                    "cost_tracking_time",
                    self.stats.cost_tracking_time.swap(0, Ordering::Relaxed) as i64,
                    i64
                ),
                (
                    "selected_txs_count",
                    self.stats.selected_txs_count.swap(0, Ordering::Relaxed) as i64,
                    i64
                ),
                (
                    "estimated_signature_cu",
                    self.stats.estimated_signature_cu.swap(0, Ordering::Relaxed) as i64,
                    i64
                ),
                (
                    "estimated_write_lock_cu",
                    self.stats
                        .estimated_write_lock_cu
                        .swap(0, Ordering::Relaxed) as i64,
                    i64
                ),
                (
                    "estimated_data_bytes_cu",
                    self.stats
                        .estimated_data_bytes_cu
                        .swap(0, Ordering::Relaxed) as i64,
                    i64
                ),
                (
                    "estimated_builtins_execute_cu",
                    self.stats
                        .estimated_builtins_execute_cu
                        .swap(0, Ordering::Relaxed) as i64,
                    i64
                ),
                (
                    "estimated_bpf_execute_cu",
                    self.stats
                        .estimated_bpf_execute_cu
                        .swap(0, Ordering::Relaxed) as i64,
                    i64
                ),
                (
                    "actual_bpf_execute_cu",
                    self.stats.actual_bpf_execute_cu.swap(0, Ordering::Relaxed) as i64,
                    i64
                ),
                (
                    "actual_execute_time_us",
                    self.stats.actual_execute_time_us.swap(0, Ordering::Relaxed) as i64,
                    i64
                ),
            );
            datapoint_info!(
                "qos-service-errors",
                ("id", self.id as i64, i64),
                ("bank_slot", bank_slot as i64, i64),
                (
                    "retried_txs_per_block_limit_count",
                    self.errors
                        .retried_txs_per_block_limit_count
                        .swap(0, Ordering::Relaxed) as i64,
                    i64
                ),
                (
                    "retried_txs_per_vote_limit_count",
                    self.errors
                        .retried_txs_per_vote_limit_count
                        .swap(0, Ordering::Relaxed) as i64,
                    i64
                ),
                (
                    "retried_txs_per_vote_limit_count",
                    self.retried_txs_per_vote_limit_count
                        .swap(0, Ordering::Relaxed) as i64,
                    i64
                ),
                (
                    "retried_txs_per_account_limit_count",
                    self.errors
                        .retried_txs_per_account_limit_count
                        .swap(0, Ordering::Relaxed) as i64,
                    i64
                ),
                (
                    "retried_txs_per_account_data_block_limit_count",
                    self.errors
                        .retried_txs_per_account_data_block_limit_count
                        .swap(0, Ordering::Relaxed) as i64,
                    i64
                ),
                (
                    "dropped_txs_per_account_data_total_limit_count",
                    self.errors
                        .dropped_txs_per_account_data_total_limit_count
                        .swap(0, Ordering::Relaxed) as i64,
                    i64
                ),
                (
                    "estimated_signature_cu",
                    self.estimated_signature_cu.swap(0, Ordering::Relaxed) as i64,
                    i64
                ),
                (
                    "estimated_write_lock_cu",
                    self.estimated_write_lock_cu.swap(0, Ordering::Relaxed) as i64,
                    i64
                ),
                (
                    "estimated_data_bytes_cu",
                    self.estimated_data_bytes_cu.swap(0, Ordering::Relaxed) as i64,
                    i64
                ),
                (
                    "estimated_builtins_execute_cu",
                    self.estimated_builtins_execute_cu
                        .swap(0, Ordering::Relaxed) as i64,
                    i64
                ),
                (
                    "estimated_bpf_execute_cu",
                    self.estimated_bpf_execute_cu.swap(0, Ordering::Relaxed) as i64,
                    i64
                ),
                (
                    "actual_bpf_execute_cu",
                    self.actual_bpf_execute_cu.swap(0, Ordering::Relaxed) as i64,
                    i64
                ),
                (
                    "actual_execute_time_us",
                    self.actual_execute_time_us.swap(0, Ordering::Relaxed) as i64,
                    i64
                ),
            );
            self.slot.store(bank_slot, Ordering::Relaxed);
        }
    }
}

#[cfg(test)]
mod tests {
    use {
        super::*,
        itertools::Itertools,
        solana_runtime::genesis_utils::{create_genesis_config, GenesisConfigInfo},
        solana_sdk::{
            hash::Hash,
            signature::{Keypair, Signer},
            system_transaction,
        },
        solana_vote_program::vote_transaction,
    };

    #[test]
    fn test_compute_transaction_costs() {
        solana_logger::setup();

        // make a vec of txs
        let keypair = Keypair::new();
        let transfer_tx = SanitizedTransaction::from_transaction_for_tests(
            system_transaction::transfer(&keypair, &keypair.pubkey(), 1, Hash::default()),
        );
        let vote_tx = SanitizedTransaction::from_transaction_for_tests(
            vote_transaction::new_vote_transaction(
                vec![42],
                Hash::default(),
                Hash::default(),
                &keypair,
                &keypair,
                &keypair,
                None,
            ),
        );
        let txs = vec![transfer_tx.clone(), vote_tx.clone(), vote_tx, transfer_tx];

        let cost_model = Arc::new(RwLock::new(CostModel::default()));
<<<<<<< HEAD
        let qos_service = QosService::new(cost_model.clone());
=======
        let qos_service = QosService::new(cost_model.clone(), 1);
>>>>>>> 55438c03
        let txs_costs = qos_service.compute_transaction_costs(txs.iter());

        // verify the size of txs_costs and its contents
        assert_eq!(txs_costs.len(), txs.len());
        txs_costs
            .iter()
            .enumerate()
            .map(|(index, cost)| {
                assert_eq!(
                    cost.sum(),
                    cost_model.read().unwrap().calculate_cost(&txs[index]).sum()
                );
            })
            .collect_vec();
    }

    #[test]
    fn test_select_transactions_per_cost() {
        solana_logger::setup();
        let GenesisConfigInfo { genesis_config, .. } = create_genesis_config(10);
        let bank = Arc::new(Bank::new_for_tests(&genesis_config));
        let cost_model = Arc::new(RwLock::new(CostModel::default()));

        let keypair = Keypair::new();
        let transfer_tx = SanitizedTransaction::from_transaction_for_tests(
            system_transaction::transfer(&keypair, &keypair.pubkey(), 1, Hash::default()),
        );
        let vote_tx = SanitizedTransaction::from_transaction_for_tests(
            vote_transaction::new_vote_transaction(
                vec![42],
                Hash::default(),
                Hash::default(),
                &keypair,
                &keypair,
                &keypair,
                None,
            ),
        );
        let transfer_tx_cost = cost_model
            .read()
            .unwrap()
            .calculate_cost(&transfer_tx)
            .sum();
        let vote_tx_cost = cost_model.read().unwrap().calculate_cost(&vote_tx).sum();

        // make a vec of txs
        let txs = vec![transfer_tx.clone(), vote_tx.clone(), transfer_tx, vote_tx];

<<<<<<< HEAD
        let qos_service = QosService::new(cost_model);
=======
        let qos_service = QosService::new(cost_model, 1);
>>>>>>> 55438c03
        let txs_costs = qos_service.compute_transaction_costs(txs.iter());

        // set cost tracker limit to fit 1 transfer tx and 1 vote tx
        let cost_limit = transfer_tx_cost + vote_tx_cost;
        bank.write_cost_tracker()
            .unwrap()
            .set_limits(cost_limit, cost_limit, cost_limit);
        let (results, num_selected) =
            qos_service.select_transactions_per_cost(txs.iter(), txs_costs.iter(), &bank);
        assert_eq!(num_selected, 2);

<<<<<<< HEAD
        // verify that first transfer tx and first votes are allowed
=======
        // verify that first transfer tx and first vote are allowed
>>>>>>> 55438c03
        assert_eq!(results.len(), txs.len());
        assert!(results[0].is_ok());
        assert!(results[1].is_ok());
        assert!(results[2].is_err());
        assert!(results[3].is_err());
    }

    #[test]
    fn test_update_or_remove_transaction_costs_commited() {
        solana_logger::setup();
        let GenesisConfigInfo { genesis_config, .. } = create_genesis_config(10);
        let bank = Arc::new(Bank::new_for_tests(&genesis_config));

        // make some transfer transactions
        // calculate their costs, apply to cost_tracker
        let transaction_count = 5;
        let keypair = Keypair::new();
        let transfer_tx = SanitizedTransaction::from_transaction_for_tests(
            system_transaction::transfer(&keypair, &keypair.pubkey(), 1, Hash::default()),
        );
        let txs: Vec<SanitizedTransaction> = (0..transaction_count)
            .map(|_| transfer_tx.clone())
            .collect();
        let execute_units_adjustment = 10u64;

<<<<<<< HEAD
        // set reporting duration to long enough so the stats wouldn't reset during testing
        let ten_min = 600_000u64;
        let cost_model = Arc::new(RwLock::new(CostModel::default()));
        let qos_service = Arc::new(QosService::new_with_reporting_duration(cost_model, ten_min));
        let qos_service_1 = qos_service.clone();
        let qos_service_2 = qos_service.clone();

        let th_1 = Builder::new()
            .name("test-producer-1".to_string())
            .spawn(move || {
                debug!("thread 1 starts with {} txs", txs_1.len());
                let tx_costs = qos_service_1.compute_transaction_costs(txs_1.iter());
                assert_eq!(txs_count, tx_costs.len());
                debug!(
                    "thread 1 done, generated {} count, see service count as {}",
                    txs_count,
                    qos_service_1
                        .metrics
                        .compute_cost_count
                        .load(Ordering::Relaxed)
                );
            })
            .unwrap();

        let th_2 = Builder::new()
            .name("test-producer-2".to_string())
            .spawn(move || {
                debug!("thread 2 starts with {} txs", txs_2.len());
                let tx_costs = qos_service_2.compute_transaction_costs(txs_2.iter());
                assert_eq!(txs_count, tx_costs.len());
                debug!(
                    "thread 2 done, generated {} count, see service count as {}",
                    txs_count,
                    qos_service_2
                        .metrics
                        .compute_cost_count
                        .load(Ordering::Relaxed)
                );
            })
            .unwrap();
=======
        // assert all tx_costs should be applied to cost_tracker if all execution_results are all committed
        {
            let qos_service = QosService::new(Arc::new(RwLock::new(CostModel::default())), 1);
            let txs_costs = qos_service.compute_transaction_costs(txs.iter());
            let total_txs_cost: u64 = txs_costs.iter().map(|cost| cost.sum()).sum();
            let (qos_results, _num_included) =
                qos_service.select_transactions_per_cost(txs.iter(), txs_costs.iter(), &bank);
            assert_eq!(
                total_txs_cost,
                bank.read_cost_tracker().unwrap().block_cost()
            );
            // all transactions are committed with actual units more than estimated
            let commited_status: Vec<CommitTransactionDetails> = txs_costs
                .iter()
                .map(|tx_cost| CommitTransactionDetails::Committed {
                    compute_units: tx_cost.bpf_execution_cost + execute_units_adjustment,
                })
                .collect();
            let final_txs_cost = total_txs_cost + execute_units_adjustment * transaction_count;
            QosService::update_or_remove_transaction_costs(
                txs_costs.iter(),
                qos_results.iter(),
                Some(&commited_status),
                &bank,
            );
            assert_eq!(
                final_txs_cost,
                bank.read_cost_tracker().unwrap().block_cost()
            );
            assert_eq!(
                transaction_count,
                bank.read_cost_tracker().unwrap().transaction_count()
            );
        }
    }
>>>>>>> 55438c03

    #[test]
    fn test_update_or_remove_transaction_costs_not_commited() {
        solana_logger::setup();
        let GenesisConfigInfo { genesis_config, .. } = create_genesis_config(10);
        let bank = Arc::new(Bank::new_for_tests(&genesis_config));

        // make some transfer transactions
        // calculate their costs, apply to cost_tracker
        let transaction_count = 5;
        let keypair = Keypair::new();
        let transfer_tx = SanitizedTransaction::from_transaction_for_tests(
            system_transaction::transfer(&keypair, &keypair.pubkey(), 1, Hash::default()),
        );
        let txs: Vec<SanitizedTransaction> = (0..transaction_count)
            .map(|_| transfer_tx.clone())
            .collect();

        // assert all tx_costs should be removed from cost_tracker if all execution_results are all Not Committed
        {
            let qos_service = QosService::new(Arc::new(RwLock::new(CostModel::default())), 1);
            let txs_costs = qos_service.compute_transaction_costs(txs.iter());
            let total_txs_cost: u64 = txs_costs.iter().map(|cost| cost.sum()).sum();
            let (qos_results, _num_included) =
                qos_service.select_transactions_per_cost(txs.iter(), txs_costs.iter(), &bank);
            assert_eq!(
                total_txs_cost,
                bank.read_cost_tracker().unwrap().block_cost()
            );
            QosService::update_or_remove_transaction_costs(
                txs_costs.iter(),
                qos_results.iter(),
                None,
                &bank,
            );
            assert_eq!(0, bank.read_cost_tracker().unwrap().block_cost());
            assert_eq!(0, bank.read_cost_tracker().unwrap().transaction_count());
        }
    }

    #[test]
    fn test_update_or_remove_transaction_costs_mixed_execution() {
        solana_logger::setup();
        let GenesisConfigInfo { genesis_config, .. } = create_genesis_config(10);
        let bank = Arc::new(Bank::new_for_tests(&genesis_config));

        // make some transfer transactions
        // calculate their costs, apply to cost_tracker
        let transaction_count = 5;
        let keypair = Keypair::new();
        let transfer_tx = SanitizedTransaction::from_transaction_for_tests(
            system_transaction::transfer(&keypair, &keypair.pubkey(), 1, Hash::default()),
        );
        let txs: Vec<SanitizedTransaction> = (0..transaction_count)
            .map(|_| transfer_tx.clone())
            .collect();
        let execute_units_adjustment = 10u64;

        // assert only commited tx_costs are applied cost_tracker
        {
            let qos_service = QosService::new(Arc::new(RwLock::new(CostModel::default())), 1);
            let txs_costs = qos_service.compute_transaction_costs(txs.iter());
            let total_txs_cost: u64 = txs_costs.iter().map(|cost| cost.sum()).sum();
            let (qos_results, _num_included) =
                qos_service.select_transactions_per_cost(txs.iter(), txs_costs.iter(), &bank);
            assert_eq!(
                total_txs_cost,
                bank.read_cost_tracker().unwrap().block_cost()
            );
            // Half of transactions are not committed, the rest with cost adjustment
            let commited_status: Vec<CommitTransactionDetails> = txs_costs
                .iter()
                .enumerate()
                .map(|(n, tx_cost)| {
                    if n % 2 == 0 {
                        CommitTransactionDetails::NotCommitted
                    } else {
                        CommitTransactionDetails::Committed {
                            compute_units: tx_cost.bpf_execution_cost + execute_units_adjustment,
                        }
                    }
                })
                .collect();
            QosService::update_or_remove_transaction_costs(
                txs_costs.iter(),
                qos_results.iter(),
                Some(&commited_status),
                &bank,
            );

            // assert the final block cost
            let mut expected_final_txs_count = 0u64;
            let mut expected_final_block_cost = 0u64;
            txs_costs.iter().enumerate().for_each(|(n, cost)| {
                if n % 2 != 0 {
                    expected_final_txs_count += 1;
                    expected_final_block_cost += cost.sum() + execute_units_adjustment;
                }
            });
            assert_eq!(
                expected_final_block_cost,
                bank.read_cost_tracker().unwrap().block_cost()
            );
            assert_eq!(
                expected_final_txs_count,
                bank.read_cost_tracker().unwrap().transaction_count()
            );
        }
    }

    #[test]
    fn test_update_or_remove_transaction_costs_commited() {
        solana_logger::setup();
        let GenesisConfigInfo { genesis_config, .. } = create_genesis_config(10);
        let bank = Arc::new(Bank::new_for_tests(&genesis_config));

        // make some transfer transactions
        // calculate their costs, apply to cost_tracker
        let transaction_count = 5;
        let keypair = Keypair::new();
        let transfer_tx = SanitizedTransaction::from_transaction_for_tests(
            system_transaction::transfer(&keypair, &keypair.pubkey(), 1, Hash::default()),
        );
        let txs: Vec<SanitizedTransaction> = (0..transaction_count)
            .map(|_| transfer_tx.clone())
            .collect();
        let execute_units_adjustment = 10u64;

        // assert all tx_costs should be applied to cost_tracker if all execution_results are all committed
        {
            let qos_service = QosService::new(Arc::new(RwLock::new(CostModel::default())));
            let txs_costs = qos_service.compute_transaction_costs(txs.iter());
            let total_txs_cost: u64 = txs_costs.iter().map(|cost| cost.sum()).sum();
            let (qos_results, _num_included) =
                qos_service.select_transactions_per_cost(txs.iter(), txs_costs.iter(), &bank);
            assert_eq!(
                total_txs_cost,
                bank.read_cost_tracker().unwrap().block_cost()
            );
            // all transactions are committed with actual units more than estimated
            let commited_status: Vec<CommitTransactionDetails> = txs_costs
                .iter()
                .map(|tx_cost| CommitTransactionDetails::Committed {
                    compute_units: tx_cost.bpf_execution_cost + execute_units_adjustment,
                })
                .collect();
            let final_txs_cost = total_txs_cost + execute_units_adjustment * transaction_count;
            QosService::update_or_remove_transaction_costs(
                txs_costs.iter(),
                qos_results.iter(),
                Some(&commited_status),
                &bank,
            );
            assert_eq!(
                final_txs_cost,
                bank.read_cost_tracker().unwrap().block_cost()
            );
            assert_eq!(
                transaction_count,
                bank.read_cost_tracker().unwrap().transaction_count()
            );
        }
    }

    #[test]
    fn test_update_or_remove_transaction_costs_not_commited() {
        solana_logger::setup();
        let GenesisConfigInfo { genesis_config, .. } = create_genesis_config(10);
        let bank = Arc::new(Bank::new_for_tests(&genesis_config));

        // make some transfer transactions
        // calculate their costs, apply to cost_tracker
        let transaction_count = 5;
        let keypair = Keypair::new();
        let transfer_tx = SanitizedTransaction::from_transaction_for_tests(
            system_transaction::transfer(&keypair, &keypair.pubkey(), 1, Hash::default()),
        );
        let txs: Vec<SanitizedTransaction> = (0..transaction_count)
            .map(|_| transfer_tx.clone())
            .collect();

        // assert all tx_costs should be removed from cost_tracker if all execution_results are all Not Committed
        {
            let qos_service = QosService::new(Arc::new(RwLock::new(CostModel::default())));
            let txs_costs = qos_service.compute_transaction_costs(txs.iter());
            let total_txs_cost: u64 = txs_costs.iter().map(|cost| cost.sum()).sum();
            let (qos_results, _num_included) =
                qos_service.select_transactions_per_cost(txs.iter(), txs_costs.iter(), &bank);
            assert_eq!(
                total_txs_cost,
                bank.read_cost_tracker().unwrap().block_cost()
            );
            QosService::update_or_remove_transaction_costs(
                txs_costs.iter(),
                qos_results.iter(),
                None,
                &bank,
            );
            assert_eq!(0, bank.read_cost_tracker().unwrap().block_cost());
            assert_eq!(0, bank.read_cost_tracker().unwrap().transaction_count());
        }
    }

    #[test]
    fn test_update_or_remove_transaction_costs_mixed_execution() {
        solana_logger::setup();
        let GenesisConfigInfo { genesis_config, .. } = create_genesis_config(10);
        let bank = Arc::new(Bank::new_for_tests(&genesis_config));

        // make some transfer transactions
        // calculate their costs, apply to cost_tracker
        let transaction_count = 5;
        let keypair = Keypair::new();
        let transfer_tx = SanitizedTransaction::from_transaction_for_tests(
            system_transaction::transfer(&keypair, &keypair.pubkey(), 1, Hash::default()),
        );
        let txs: Vec<SanitizedTransaction> = (0..transaction_count)
            .map(|_| transfer_tx.clone())
            .collect();
        let execute_units_adjustment = 10u64;

        // assert only commited tx_costs are applied cost_tracker
        {
            let qos_service = QosService::new(Arc::new(RwLock::new(CostModel::default())));
            let txs_costs = qos_service.compute_transaction_costs(txs.iter());
            let total_txs_cost: u64 = txs_costs.iter().map(|cost| cost.sum()).sum();
            let (qos_results, _num_included) =
                qos_service.select_transactions_per_cost(txs.iter(), txs_costs.iter(), &bank);
            assert_eq!(
                total_txs_cost,
                bank.read_cost_tracker().unwrap().block_cost()
            );
            // Half of transactions are not committed, the rest with cost adjustment
            let commited_status: Vec<CommitTransactionDetails> = txs_costs
                .iter()
                .enumerate()
                .map(|(n, tx_cost)| {
                    if n % 2 == 0 {
                        CommitTransactionDetails::NotCommitted
                    } else {
                        CommitTransactionDetails::Committed {
                            compute_units: tx_cost.bpf_execution_cost + execute_units_adjustment,
                        }
                    }
                })
                .collect();
            QosService::update_or_remove_transaction_costs(
                txs_costs.iter(),
                qos_results.iter(),
                Some(&commited_status),
                &bank,
            );

            // assert the final block cost
            let mut expected_final_txs_count = 0u64;
            let mut expected_final_block_cost = 0u64;
            txs_costs.iter().enumerate().for_each(|(n, cost)| {
                if n % 2 != 0 {
                    expected_final_txs_count += 1;
                    expected_final_block_cost += cost.sum() + execute_units_adjustment;
                }
            });
            assert_eq!(
                expected_final_block_cost,
                bank.read_cost_tracker().unwrap().block_cost()
            );
            assert_eq!(
                expected_final_txs_count,
                bank.read_cost_tracker().unwrap().transaction_count()
            );
        }
    }
}<|MERGE_RESOLUTION|>--- conflicted
+++ resolved
@@ -3,12 +3,8 @@
 //! how transactions are included in blocks, and optimize those blocks.
 //!
 use {
-<<<<<<< HEAD
-    crate::banking_stage::{BatchedTransactionCostDetails, CommitTransactionDetails},
-=======
     crate::banking_stage::{BatchedTransactionDetails, CommitTransactionDetails},
     crossbeam_channel::{unbounded, Receiver, Sender},
->>>>>>> 55438c03
     solana_measure::measure::Measure,
     solana_runtime::{
         bank::Bank,
@@ -140,11 +136,7 @@
             .map(|(tx, cost)| match cost_tracker.try_add(cost) {
                 Ok(current_block_cost) => {
                     debug!("slot {:?}, transaction {:?}, cost {:?}, fit into current block, current block cost {}", bank.slot(), tx, cost, current_block_cost);
-<<<<<<< HEAD
-                    self.metrics.selected_txs_count.fetch_add(1, Ordering::Relaxed);
-=======
                     self.metrics.stats.selected_txs_count.fetch_add(1, Ordering::Relaxed);
->>>>>>> 55438c03
                     num_included += 1;
                     Ok(())
                 },
@@ -155,10 +147,6 @@
                             Err(TransactionError::WouldExceedMaxBlockCostLimit)
                         }
                         CostTrackerError::WouldExceedVoteMaxLimit => {
-<<<<<<< HEAD
-                            self.metrics.retried_txs_per_vote_limit_count.fetch_add(1, Ordering::Relaxed);
-=======
->>>>>>> 55438c03
                             Err(TransactionError::WouldExceedMaxVoteCostLimit)
                         }
                         CostTrackerError::WouldExceedAccountMaxLimit => {
@@ -208,11 +196,7 @@
     fn update_transaction_costs<'a>(
         transaction_costs: impl Iterator<Item = &'a TransactionCost>,
         transaction_qos_results: impl Iterator<Item = &'a transaction::Result<()>>,
-<<<<<<< HEAD
-        transaction_committed_status: &[CommitTransactionDetails],
-=======
         transaction_committed_status: &Vec<CommitTransactionDetails>,
->>>>>>> 55438c03
         bank: &Arc<Bank>,
     ) {
         let mut cost_tracker = bank.write_cost_tracker().unwrap();
@@ -252,28 +236,6 @@
         );
     }
 
-<<<<<<< HEAD
-    pub fn accumulate_estimated_transaction_costs(
-        &self,
-        cost_details: &BatchedTransactionCostDetails,
-    ) {
-        self.metrics
-            .estimated_signature_cu
-            .fetch_add(cost_details.batched_signature_cost, Ordering::Relaxed);
-        self.metrics
-            .estimated_write_lock_cu
-            .fetch_add(cost_details.batched_write_lock_cost, Ordering::Relaxed);
-        self.metrics
-            .estimated_data_bytes_cu
-            .fetch_add(cost_details.batched_data_bytes_cost, Ordering::Relaxed);
-        self.metrics.estimated_builtins_execute_cu.fetch_add(
-            cost_details.batched_builtins_execute_cost,
-            Ordering::Relaxed,
-        );
-        self.metrics
-            .estimated_bpf_execute_cu
-            .fetch_add(cost_details.batched_bpf_execute_cost, Ordering::Relaxed);
-=======
     // metrics are reported by bank slot
     pub fn report_metrics(&self, bank: Arc<Bank>) {
         self.report_sender
@@ -353,25 +315,18 @@
                     .batched_dropped_txs_per_account_data_total_limit_count,
                 Ordering::Relaxed,
             );
->>>>>>> 55438c03
     }
 
     pub fn accumulate_actual_execute_cu(&self, units: u64) {
         self.metrics
-<<<<<<< HEAD
-=======
             .stats
->>>>>>> 55438c03
             .actual_bpf_execute_cu
             .fetch_add(units, Ordering::Relaxed);
     }
 
     pub fn accumulate_actual_execute_time(&self, micro_sec: u64) {
         self.metrics
-<<<<<<< HEAD
-=======
             .stats
->>>>>>> 55438c03
             .actual_execute_time_us
             .fetch_add(micro_sec, Ordering::Relaxed);
     }
@@ -451,31 +406,6 @@
 struct QosServiceMetricsErrors {
     /// number of transactions to be queued for retry due to their potential to breach block limit
     retried_txs_per_block_limit_count: AtomicU64,
-<<<<<<< HEAD
-    retried_txs_per_vote_limit_count: AtomicU64,
-    retried_txs_per_account_limit_count: AtomicU64,
-
-    // accumulated estimated signature Compute Unites to be packed into block
-    estimated_signature_cu: AtomicU64,
-
-    // accumulated estimated write locks Compute Units to be packed into block
-    estimated_write_lock_cu: AtomicU64,
-
-    // accumulated estimated instructino data Compute Units to be packed into block
-    estimated_data_bytes_cu: AtomicU64,
-
-    // accumulated estimated builtin programs Compute Units to be packed into block
-    estimated_builtins_execute_cu: AtomicU64,
-
-    // accumulated estimated BPF program Compute Units to be packed into block
-    estimated_bpf_execute_cu: AtomicU64,
-
-    // accumulated actual program Compute Units that have been packed into block
-    actual_bpf_execute_cu: AtomicU64,
-
-    // accumulated actual program execute micro-sec that have been packed into block
-    actual_execute_time_us: AtomicU64,
-=======
 
     /// number of transactions to be queued for retry due to their potential to breach vote limit
     retried_txs_per_vote_limit_count: AtomicU64,
@@ -491,7 +421,6 @@
     /// number of transactions to be dropped due to their potential to breach account data total
     /// limits
     dropped_txs_per_account_data_total_limit_count: AtomicU64,
->>>>>>> 55438c03
 }
 
 impl QosServiceMetrics {
@@ -591,12 +520,6 @@
                     i64
                 ),
                 (
-                    "retried_txs_per_vote_limit_count",
-                    self.retried_txs_per_vote_limit_count
-                        .swap(0, Ordering::Relaxed) as i64,
-                    i64
-                ),
-                (
                     "retried_txs_per_account_limit_count",
                     self.errors
                         .retried_txs_per_account_limit_count
@@ -615,42 +538,6 @@
                     self.errors
                         .dropped_txs_per_account_data_total_limit_count
                         .swap(0, Ordering::Relaxed) as i64,
-                    i64
-                ),
-                (
-                    "estimated_signature_cu",
-                    self.estimated_signature_cu.swap(0, Ordering::Relaxed) as i64,
-                    i64
-                ),
-                (
-                    "estimated_write_lock_cu",
-                    self.estimated_write_lock_cu.swap(0, Ordering::Relaxed) as i64,
-                    i64
-                ),
-                (
-                    "estimated_data_bytes_cu",
-                    self.estimated_data_bytes_cu.swap(0, Ordering::Relaxed) as i64,
-                    i64
-                ),
-                (
-                    "estimated_builtins_execute_cu",
-                    self.estimated_builtins_execute_cu
-                        .swap(0, Ordering::Relaxed) as i64,
-                    i64
-                ),
-                (
-                    "estimated_bpf_execute_cu",
-                    self.estimated_bpf_execute_cu.swap(0, Ordering::Relaxed) as i64,
-                    i64
-                ),
-                (
-                    "actual_bpf_execute_cu",
-                    self.actual_bpf_execute_cu.swap(0, Ordering::Relaxed) as i64,
-                    i64
-                ),
-                (
-                    "actual_execute_time_us",
-                    self.actual_execute_time_us.swap(0, Ordering::Relaxed) as i64,
                     i64
                 ),
             );
@@ -696,11 +583,7 @@
         let txs = vec![transfer_tx.clone(), vote_tx.clone(), vote_tx, transfer_tx];
 
         let cost_model = Arc::new(RwLock::new(CostModel::default()));
-<<<<<<< HEAD
-        let qos_service = QosService::new(cost_model.clone());
-=======
         let qos_service = QosService::new(cost_model.clone(), 1);
->>>>>>> 55438c03
         let txs_costs = qos_service.compute_transaction_costs(txs.iter());
 
         // verify the size of txs_costs and its contents
@@ -749,11 +632,7 @@
         // make a vec of txs
         let txs = vec![transfer_tx.clone(), vote_tx.clone(), transfer_tx, vote_tx];
 
-<<<<<<< HEAD
-        let qos_service = QosService::new(cost_model);
-=======
         let qos_service = QosService::new(cost_model, 1);
->>>>>>> 55438c03
         let txs_costs = qos_service.compute_transaction_costs(txs.iter());
 
         // set cost tracker limit to fit 1 transfer tx and 1 vote tx
@@ -765,11 +644,7 @@
             qos_service.select_transactions_per_cost(txs.iter(), txs_costs.iter(), &bank);
         assert_eq!(num_selected, 2);
 
-<<<<<<< HEAD
-        // verify that first transfer tx and first votes are allowed
-=======
         // verify that first transfer tx and first vote are allowed
->>>>>>> 55438c03
         assert_eq!(results.len(), txs.len());
         assert!(results[0].is_ok());
         assert!(results[1].is_ok());
@@ -795,48 +670,6 @@
             .collect();
         let execute_units_adjustment = 10u64;
 
-<<<<<<< HEAD
-        // set reporting duration to long enough so the stats wouldn't reset during testing
-        let ten_min = 600_000u64;
-        let cost_model = Arc::new(RwLock::new(CostModel::default()));
-        let qos_service = Arc::new(QosService::new_with_reporting_duration(cost_model, ten_min));
-        let qos_service_1 = qos_service.clone();
-        let qos_service_2 = qos_service.clone();
-
-        let th_1 = Builder::new()
-            .name("test-producer-1".to_string())
-            .spawn(move || {
-                debug!("thread 1 starts with {} txs", txs_1.len());
-                let tx_costs = qos_service_1.compute_transaction_costs(txs_1.iter());
-                assert_eq!(txs_count, tx_costs.len());
-                debug!(
-                    "thread 1 done, generated {} count, see service count as {}",
-                    txs_count,
-                    qos_service_1
-                        .metrics
-                        .compute_cost_count
-                        .load(Ordering::Relaxed)
-                );
-            })
-            .unwrap();
-
-        let th_2 = Builder::new()
-            .name("test-producer-2".to_string())
-            .spawn(move || {
-                debug!("thread 2 starts with {} txs", txs_2.len());
-                let tx_costs = qos_service_2.compute_transaction_costs(txs_2.iter());
-                assert_eq!(txs_count, tx_costs.len());
-                debug!(
-                    "thread 2 done, generated {} count, see service count as {}",
-                    txs_count,
-                    qos_service_2
-                        .metrics
-                        .compute_cost_count
-                        .load(Ordering::Relaxed)
-                );
-            })
-            .unwrap();
-=======
         // assert all tx_costs should be applied to cost_tracker if all execution_results are all committed
         {
             let qos_service = QosService::new(Arc::new(RwLock::new(CostModel::default())), 1);
@@ -872,7 +705,6 @@
             );
         }
     }
->>>>>>> 55438c03
 
     #[test]
     fn test_update_or_remove_transaction_costs_not_commited() {
@@ -982,167 +814,4 @@
             );
         }
     }
-
-    #[test]
-    fn test_update_or_remove_transaction_costs_commited() {
-        solana_logger::setup();
-        let GenesisConfigInfo { genesis_config, .. } = create_genesis_config(10);
-        let bank = Arc::new(Bank::new_for_tests(&genesis_config));
-
-        // make some transfer transactions
-        // calculate their costs, apply to cost_tracker
-        let transaction_count = 5;
-        let keypair = Keypair::new();
-        let transfer_tx = SanitizedTransaction::from_transaction_for_tests(
-            system_transaction::transfer(&keypair, &keypair.pubkey(), 1, Hash::default()),
-        );
-        let txs: Vec<SanitizedTransaction> = (0..transaction_count)
-            .map(|_| transfer_tx.clone())
-            .collect();
-        let execute_units_adjustment = 10u64;
-
-        // assert all tx_costs should be applied to cost_tracker if all execution_results are all committed
-        {
-            let qos_service = QosService::new(Arc::new(RwLock::new(CostModel::default())));
-            let txs_costs = qos_service.compute_transaction_costs(txs.iter());
-            let total_txs_cost: u64 = txs_costs.iter().map(|cost| cost.sum()).sum();
-            let (qos_results, _num_included) =
-                qos_service.select_transactions_per_cost(txs.iter(), txs_costs.iter(), &bank);
-            assert_eq!(
-                total_txs_cost,
-                bank.read_cost_tracker().unwrap().block_cost()
-            );
-            // all transactions are committed with actual units more than estimated
-            let commited_status: Vec<CommitTransactionDetails> = txs_costs
-                .iter()
-                .map(|tx_cost| CommitTransactionDetails::Committed {
-                    compute_units: tx_cost.bpf_execution_cost + execute_units_adjustment,
-                })
-                .collect();
-            let final_txs_cost = total_txs_cost + execute_units_adjustment * transaction_count;
-            QosService::update_or_remove_transaction_costs(
-                txs_costs.iter(),
-                qos_results.iter(),
-                Some(&commited_status),
-                &bank,
-            );
-            assert_eq!(
-                final_txs_cost,
-                bank.read_cost_tracker().unwrap().block_cost()
-            );
-            assert_eq!(
-                transaction_count,
-                bank.read_cost_tracker().unwrap().transaction_count()
-            );
-        }
-    }
-
-    #[test]
-    fn test_update_or_remove_transaction_costs_not_commited() {
-        solana_logger::setup();
-        let GenesisConfigInfo { genesis_config, .. } = create_genesis_config(10);
-        let bank = Arc::new(Bank::new_for_tests(&genesis_config));
-
-        // make some transfer transactions
-        // calculate their costs, apply to cost_tracker
-        let transaction_count = 5;
-        let keypair = Keypair::new();
-        let transfer_tx = SanitizedTransaction::from_transaction_for_tests(
-            system_transaction::transfer(&keypair, &keypair.pubkey(), 1, Hash::default()),
-        );
-        let txs: Vec<SanitizedTransaction> = (0..transaction_count)
-            .map(|_| transfer_tx.clone())
-            .collect();
-
-        // assert all tx_costs should be removed from cost_tracker if all execution_results are all Not Committed
-        {
-            let qos_service = QosService::new(Arc::new(RwLock::new(CostModel::default())));
-            let txs_costs = qos_service.compute_transaction_costs(txs.iter());
-            let total_txs_cost: u64 = txs_costs.iter().map(|cost| cost.sum()).sum();
-            let (qos_results, _num_included) =
-                qos_service.select_transactions_per_cost(txs.iter(), txs_costs.iter(), &bank);
-            assert_eq!(
-                total_txs_cost,
-                bank.read_cost_tracker().unwrap().block_cost()
-            );
-            QosService::update_or_remove_transaction_costs(
-                txs_costs.iter(),
-                qos_results.iter(),
-                None,
-                &bank,
-            );
-            assert_eq!(0, bank.read_cost_tracker().unwrap().block_cost());
-            assert_eq!(0, bank.read_cost_tracker().unwrap().transaction_count());
-        }
-    }
-
-    #[test]
-    fn test_update_or_remove_transaction_costs_mixed_execution() {
-        solana_logger::setup();
-        let GenesisConfigInfo { genesis_config, .. } = create_genesis_config(10);
-        let bank = Arc::new(Bank::new_for_tests(&genesis_config));
-
-        // make some transfer transactions
-        // calculate their costs, apply to cost_tracker
-        let transaction_count = 5;
-        let keypair = Keypair::new();
-        let transfer_tx = SanitizedTransaction::from_transaction_for_tests(
-            system_transaction::transfer(&keypair, &keypair.pubkey(), 1, Hash::default()),
-        );
-        let txs: Vec<SanitizedTransaction> = (0..transaction_count)
-            .map(|_| transfer_tx.clone())
-            .collect();
-        let execute_units_adjustment = 10u64;
-
-        // assert only commited tx_costs are applied cost_tracker
-        {
-            let qos_service = QosService::new(Arc::new(RwLock::new(CostModel::default())));
-            let txs_costs = qos_service.compute_transaction_costs(txs.iter());
-            let total_txs_cost: u64 = txs_costs.iter().map(|cost| cost.sum()).sum();
-            let (qos_results, _num_included) =
-                qos_service.select_transactions_per_cost(txs.iter(), txs_costs.iter(), &bank);
-            assert_eq!(
-                total_txs_cost,
-                bank.read_cost_tracker().unwrap().block_cost()
-            );
-            // Half of transactions are not committed, the rest with cost adjustment
-            let commited_status: Vec<CommitTransactionDetails> = txs_costs
-                .iter()
-                .enumerate()
-                .map(|(n, tx_cost)| {
-                    if n % 2 == 0 {
-                        CommitTransactionDetails::NotCommitted
-                    } else {
-                        CommitTransactionDetails::Committed {
-                            compute_units: tx_cost.bpf_execution_cost + execute_units_adjustment,
-                        }
-                    }
-                })
-                .collect();
-            QosService::update_or_remove_transaction_costs(
-                txs_costs.iter(),
-                qos_results.iter(),
-                Some(&commited_status),
-                &bank,
-            );
-
-            // assert the final block cost
-            let mut expected_final_txs_count = 0u64;
-            let mut expected_final_block_cost = 0u64;
-            txs_costs.iter().enumerate().for_each(|(n, cost)| {
-                if n % 2 != 0 {
-                    expected_final_txs_count += 1;
-                    expected_final_block_cost += cost.sum() + execute_units_adjustment;
-                }
-            });
-            assert_eq!(
-                expected_final_block_cost,
-                bank.read_cost_tracker().unwrap().block_cost()
-            );
-            assert_eq!(
-                expected_final_txs_count,
-                bank.read_cost_tracker().unwrap().transaction_count()
-            );
-        }
-    }
 }