--- conflicted
+++ resolved
@@ -11,12 +11,8 @@
     send_transaction_service::{LeaderInfo, SendTransactionService},
     validator::ValidatorExit,
 };
-<<<<<<< HEAD
 use evm_rpc::*;
-use jsonrpc_core::MetaIoHandler;
-=======
 use jsonrpc_core::{futures::prelude::*, MetaIoHandler};
->>>>>>> 7759210f
 use jsonrpc_http_server::{
     hyper, AccessControlAllowOrigin, CloseHandle, DomainsValidation, RequestMiddleware,
     RequestMiddlewareAction, ServerBuilder,
@@ -44,8 +40,6 @@
 
 const LARGEST_ACCOUNTS_CACHE_DURATION: u64 = 60 * 60 * 2;
 
-const LARGEST_ACCOUNTS_CACHE_DURATION: u64 = 60 * 60 * 2;
-
 pub struct JsonRpcService {
     thread_hdl: JoinHandle<()>,
 
@@ -162,18 +156,6 @@
             .unwrap_or(0)
             .to_string();
         info!("get {} -> {:?} ({} bytes)", path, filename, file_length);
-<<<<<<< HEAD
-
-        RequestMiddlewareAction::Respond {
-            should_validate_hosts: true,
-            response: Box::new(
-                tokio_fs_01::file::File::open(filename)
-                    .and_then(|file| {
-                        use tokio_codec_01::{BytesCodec, FramedRead};
-
-                        let stream = FramedRead::new(file, BytesCodec::new())
-                            .map(tokio_01_bytes::BytesMut::freeze);
-=======
         RequestMiddlewareAction::Respond {
             should_validate_hosts: true,
             response: Box::pin(async {
@@ -182,34 +164,23 @@
                     Ok(file) => {
                         let stream =
                             FramedRead::new(file, BytesCodec::new()).map_ok(|b| b.freeze());
->>>>>>> 7759210f
                         let body = hyper::Body::wrap_stream(stream);
 
                         Ok(hyper::Response::builder()
                             .header(hyper::header::CONTENT_LENGTH, file_length)
                             .body(body)
                             .unwrap())
-<<<<<<< HEAD
-                    })
-                    .or_else(|_| Ok(RpcRequestMiddleware::not_found())),
-            ),
-=======
                     }
                 }
             }),
->>>>>>> 7759210f
         }
     }
 
     fn health_check(&self) -> &'static str {
         let response = match self.health.check() {
             RpcHealthStatus::Ok => "ok",
-<<<<<<< HEAD
-            RpcHealthStatus::Behind { num_slots: _ } => "behind",
-=======
             RpcHealthStatus::Behind { .. } => "behind",
             RpcHealthStatus::Unknown => "unknown",
->>>>>>> 7759210f
         };
         info!("health check: {}", response);
         response
@@ -347,11 +318,7 @@
                         let bigtable_ledger_upload_service = if config.enable_bigtable_ledger_upload
                         {
                             Some(Arc::new(BigTableUploadService::new(
-<<<<<<< HEAD
-                                runtime.handle().clone(),
-=======
                                 runtime.clone(),
->>>>>>> 7759210f
                                 bigtable_ledger_storage.clone(),
                                 blockstore.clone(),
                                 block_commitment_cache.clone(),
@@ -417,18 +384,12 @@
         // so that we avoid the single-threaded event loops from being created automatically by
         // jsonrpc for threads when .threads(N > 1) is given.
         let event_loop = {
-<<<<<<< HEAD
-            tokio_01::runtime::Builder::new()
-                .core_threads(rpc_threads)
-                .name_prefix("sol-rpc-el")
-=======
             // Stuck on tokio 0.2 until the jsonrpc crates upgrade
             tokio_02::runtime::Builder::new()
                 .core_threads(rpc_threads)
                 .threaded_scheduler()
                 .enable_all()
                 .thread_name("sol-rpc-el")
->>>>>>> 7759210f
                 .build()
                 .unwrap()
         };
@@ -438,20 +399,14 @@
             .name("solana-jsonrpc".to_string())
             .spawn(move || {
                 let mut io = MetaIoHandler::default();
-<<<<<<< HEAD
-                let rpc = RpcSolImpl;
-                io.extend_with(rpc.to_delegate());
-                let ether_basic = super::evm_rpc_impl::BasicErpcImpl;
-                io.extend_with(ether_basic.to_delegate());
-                let chain_mock = super::evm_rpc_impl::ChainMockErpcImpl;
-                io.extend_with(chain_mock.to_delegate());
-=======
 
                 io.extend_with(rpc_minimal::MinimalImpl.to_delegate());
                 if !minimal_api {
                     io.extend_with(rpc_full::FullImpl.to_delegate());
                 }
->>>>>>> 7759210f
+
+                io.extend_with(super::evm_rpc_impl::BasicErpcImpl.to_delegate());
+                io.extend_with(super::evm_rpc_impl::ChainMockErpcImpl.to_delegate());
 
                 let request_middleware = RpcRequestMiddleware::new(
                     ledger_path,
@@ -463,11 +418,7 @@
                     io,
                     move |_req: &hyper::Request<hyper::Body>| request_processor.clone(),
                 )
-<<<<<<< HEAD
-                .event_loop_executor(event_loop.executor())
-=======
                 .event_loop_executor(event_loop.handle().clone())
->>>>>>> 7759210f
                 .threads(1)
                 .cors(DomainsValidation::AllowOnly(vec![
                     AccessControlAllowOrigin::Any,
@@ -648,12 +599,6 @@
         assert!(rrm_with_snapshot_config.is_file_get_path(
             "/snapshot-100-AvFf9oS8A8U78HdjT9YG2sTTThLHJZmhaMn2g8vkWYnr.tar.zst"
         ));
-<<<<<<< HEAD
-        assert!(!rrm_with_snapshot_config.is_file_get_path(
-            "../snapshot-100-AvFf9oS8A8U78HdjT9YG2sTTThLHJZmhaMn2g8vkWYnr.tar.zst"
-        ));
-=======
->>>>>>> 7759210f
         assert!(rrm_with_snapshot_config
             .is_file_get_path("/snapshot-100-AvFf9oS8A8U78HdjT9YG2sTTThLHJZmhaMn2g8vkWYnr.tar.gz"));
         assert!(rrm_with_snapshot_config
