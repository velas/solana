//! The `ledger_cleanup_service` drops older ledger data to limit disk space usage

use {
    crossbeam_channel::{Receiver, RecvTimeoutError},
    rand::{thread_rng, Rng},
    solana_ledger::{
        blockstore::{Blockstore, PurgeType},
        blockstore_db::Result as BlockstoreResult,
    },
    solana_measure::measure::Measure,
    solana_sdk::clock::{Slot, DEFAULT_TICKS_PER_SLOT, TICKS_PER_DAY},
    std::{
        string::ToString,
        sync::{
            atomic::{AtomicBool, AtomicU64, Ordering},
            Arc,
        },
        thread::{self, sleep, Builder, JoinHandle},
        time::Duration,
    },
};

use evm_state::BlockNum;

// - To try and keep the RocksDB size under 400GB:
//   Seeing about 1600b/shred, using 2000b/shred for margin, so 200m shreds can be stored in 400gb.
//   at 5k shreds/slot at 50k tps, this is 40k slots (~4.4 hours).
//   At idle, 60 shreds/slot this is about 3.33m slots (~15 days)
// This is chosen to allow enough time for
// - A validator to download a snapshot from a peer and boot from it
// - To make sure that if a validator needs to reboot from its own snapshot, it has enough slots locally
//   to catch back up to where it was when it stopped
pub const DEFAULT_MAX_LEDGER_SHREDS: u64 = 200_000_000;

// Allow down to 50m, or 3.5 days at idle, 1hr at 50k load, around ~100GB
pub const DEFAULT_MIN_MAX_LEDGER_SHREDS: u64 = 50_000_000;

// Check for removing slots at this interval so we don't purge too often
// and starve other blockstore users.
pub const DEFAULT_PURGE_SLOT_INTERVAL: u64 = 512;

// Compacting at a slower interval than purging helps keep IOPS down.
// Once a day should be ample
const DEFAULT_COMPACTION_SLOT_INTERVAL: u64 = TICKS_PER_DAY / DEFAULT_TICKS_PER_SLOT;

pub struct LedgerCleanupService {
    t_cleanup: JoinHandle<()>,
    t_compact: JoinHandle<()>,
}

impl LedgerCleanupService {
    pub fn new(
        new_root_receiver: Receiver<Slot>,
        blockstore: Arc<Blockstore>,
        max_ledger_shreds: u64,
        exit: &Arc<AtomicBool>,
        compaction_interval: Option<u64>,
        max_compaction_jitter: Option<u64>,
    ) -> Self {
        let exit = exit.clone();
        let mut last_purge_slot = 0; // used when purging as slot_from
        let mut last_compaction_slot = 0; // used when compacting as slot_from
        let mut compaction_jitter = 0;
        let compaction_interval = compaction_interval.unwrap_or(DEFAULT_COMPACTION_SLOT_INTERVAL);
        // points to oldest slot in blockstore
        let last_compact_slot = Arc::new(AtomicU64::new(0));
        let last_compact_slot2 = last_compact_slot.clone();

        let first_purged_evm_block = Arc::new(AtomicU64::new(0));
        let last_purged_evm_block = Arc::new(AtomicU64::new(0));
        let first_purged_evm_block_cloned = first_purged_evm_block.clone();
        let last_purged_evm_block_cloned = last_purged_evm_block.clone();

        info!(
            "LedgerCleanupService active. max ledger shreds={}, compaction interval={}",
            max_ledger_shreds, compaction_interval,
        );

        let exit_compact = exit.clone();
        let blockstore_compact = blockstore.clone();

        let t_cleanup = Builder::new()
            .name("sol-led-cleanup".to_string())
            .spawn(move || loop {
                if exit.load(Ordering::Relaxed) {
                    break;
                }
                if let Err(e) = Self::cleanup_ledger(
                    &new_root_receiver,
                    &blockstore,
                    max_ledger_shreds,
                    &mut last_purge_slot,
                    DEFAULT_PURGE_SLOT_INTERVAL,
                    &last_compact_slot,
                    &first_purged_evm_block,
                    &last_purged_evm_block,
                ) {
                    match e {
                        RecvTimeoutError::Disconnected => break,
                        RecvTimeoutError::Timeout => (),
                    }
                }
            })
            .unwrap();

        let t_compact = Builder::new()
            .name("sol-led-compact".to_string())
            .spawn(move || loop {
                if exit_compact.load(Ordering::Relaxed) {
                    break;
                }
                Self::compact_ledger(
                    &blockstore_compact,
                    &mut last_compaction_slot,
                    compaction_interval,
                    &last_compact_slot2,
                    &mut compaction_jitter,
                    max_compaction_jitter,
                    &first_purged_evm_block_cloned,
                    &last_purged_evm_block_cloned,
                );
                sleep(Duration::from_secs(1));
            })
            .unwrap();

        Self {
            t_cleanup,
            t_compact,
        }
    }

    /// A helper function to `cleanup_ledger` which returns a tuple of the
    /// following four elements suggesting whether to clean up the ledger:
    ///
    /// Return value (bool, Slot, u64):
    /// - `slots_to_clean` (bool): a boolean value indicating whether there
    /// are any slots to clean.  If true, then `cleanup_ledger` function
    /// will then proceed with the ledger cleanup.
    /// - `lowest_slot_to_purge` (Slot): the lowest slot to purge.  Any
    ///   slot which is older or equal to `lowest_slot_to_purge` will be
    ///   cleaned up.
    /// - `total_shreds` (u64): the total estimated number of shreds before the
    ///   `root`.
    fn find_slots_to_clean(
        blockstore: &Arc<Blockstore>,
        root: Slot,
        max_ledger_shreds: u64,
    ) -> (bool, Slot, u64) {
        let mut total_slots = Vec::new();
        let mut iterate_time = Measure::start("iterate_time");
        let mut total_shreds = 0;
        for (i, (slot, meta)) in blockstore.slot_meta_iterator(0).unwrap().enumerate() {
            if i == 0 {
                debug!("purge: searching from slot: {}", slot);
            }
            // Not exact since non-full slots will have holes
            total_shreds += meta.received;
            total_slots.push((slot, meta.received));
            if slot > root {
                break;
            }
        }
        iterate_time.stop();
        info!(
            "total_slots={} total_shreds={} max_ledger_shreds={}, {}",
            total_slots.len(),
            total_shreds,
            max_ledger_shreds,
            iterate_time
        );
<<<<<<< HEAD
        if (total_shreds) < max_ledger_shreds {
            return (false, 0, 0, total_shreds);
=======
        if (total_shreds as u64) < max_ledger_shreds {
            return (false, 0, total_shreds);
>>>>>>> 88aeaa82
        }
        let mut num_shreds_to_clean = 0;
        let mut lowest_cleanup_slot = total_slots[0].0;
        for (slot, num_shreds) in total_slots.iter().rev() {
            num_shreds_to_clean += *num_shreds;
            if num_shreds_to_clean > max_ledger_shreds {
                lowest_cleanup_slot = *slot;
                break;
            }
        }

        (true, lowest_cleanup_slot, total_shreds)
    }

    fn receive_new_roots(new_root_receiver: &Receiver<Slot>) -> Result<Slot, RecvTimeoutError> {
        let root = new_root_receiver.recv_timeout(Duration::from_secs(1))?;
        // Get the newest root
        Ok(new_root_receiver.try_iter().last().unwrap_or(root))
    }

    /// Checks for new roots and initiates a cleanup if the last cleanup was at
    /// least `purge_interval` slots ago. A cleanup will no-op if the ledger
    /// already has fewer than `max_ledger_shreds`; otherwise, the cleanup will
    /// purge enough slots to get the ledger size below `max_ledger_shreds`.
    ///
    /// # Arguments
    ///
    /// - `new_root_receiver`: signal receiver which contains the information
    ///   about what `Slot` is the current root.
    /// - `max_ledger_shreds`: the number of shreds to keep since the new root.
    /// - `last_purge_slot`: an both an input and output parameter indicating
    ///   the id of the last purged slot.  As an input parameter, it works
    ///   together with `purge_interval` on whether it is too early to perform
    ///   ledger cleanup.  As an output parameter, it will be updated if this
    ///   function actually performs the ledger cleanup.
    /// - `purge_interval`: the minimum slot interval between two ledger
    ///   cleanup.  When the root derived from `new_root_receiver` minus
    ///   `last_purge_slot` is fewer than `purge_interval`, the function will
    ///   simply return `Ok` without actually running the ledger cleanup.
    ///   In this case, `purge_interval` will remain unchanged.
    /// - `last_compact_slot`: an output value which indicates the most recent
    ///   slot which has been cleaned up after this call.  If this parameter is
    ///   updated after this function call, it means the ledger cleanup has
    ///   been performed.
    ///
    /// Also see `blockstore::purge_slot`.
    pub fn cleanup_ledger(
        new_root_receiver: &Receiver<Slot>,
        blockstore: &Arc<Blockstore>,
        max_ledger_shreds: u64,
        last_purge_slot: &mut u64,
        purge_interval: u64,
        last_compact_slot: &Arc<AtomicU64>,
        first_purged_evm_block: &Arc<AtomicU64>,
        last_purged_evm_block: &Arc<AtomicU64>,
    ) -> Result<(), RecvTimeoutError> {
        let root = Self::receive_new_roots(new_root_receiver)?;
        if root - *last_purge_slot <= purge_interval {
            return Ok(());
        }

        let disk_utilization_pre = blockstore.storage_size();
        info!(
            "purge: last_root={}, last_purge_slot={}, purge_interval={}, disk_utilization={:?}",
            root, last_purge_slot, purge_interval, disk_utilization_pre
        );

        *last_purge_slot = root;

        let (slots_to_clean, lowest_cleanup_slot, total_shreds) =
            Self::find_slots_to_clean(blockstore, root, max_ledger_shreds);
        let mut first_purged_evm_block_num = 0;
        let mut last_purged_evm_block_num = 0;
        if let Ok(mut iter) = blockstore.evm_block_by_slot_iterator(purge_first_slot) {
            if let Some(item) = iter.next() {
                first_purged_evm_block_num = item.1;
            }
        }
        if let Ok(mut iter) = blockstore.evm_block_by_slot_reverse_iterator(lowest_cleanup_slot) {
            if let Some(item) = iter.next() {
                last_purged_evm_block_num = item.1;
            }
        }

        if slots_to_clean {
            let purge_complete = Arc::new(AtomicBool::new(false));
            let blockstore = blockstore.clone();
            let purge_complete1 = purge_complete.clone();
            let last_compact_slot1 = last_compact_slot.clone();
            let first_purged_evm_block_cloned = first_purged_evm_block.clone();
            let last_purged_evm_block_cloned = last_purged_evm_block.clone();
            let _t_purge = Builder::new()
                .name("solana-ledger-purge".to_string())
                .spawn(move || {
                    let mut slot_update_time = Measure::start("slot_update");
                    *blockstore.lowest_cleanup_slot.write() = lowest_cleanup_slot;
                    slot_update_time.stop();

                    info!("purging data older than {}", lowest_cleanup_slot);

                    let mut purge_time = Measure::start("purge_slots");

                    // purge any slots older than lowest_cleanup_slot.
                    blockstore.purge_slots(0, lowest_cleanup_slot, PurgeType::CompactionFilter);
                    // Update only after purge operation.
                    // Safety: This value can be used by compaction_filters shared via Arc<AtomicU64>.
                    // Compactions are async and run as a multi-threaded background job. However, this
                    // shouldn't cause consistency issues for iterators and getters because we have
                    // already expired all affected keys (older than or equal to lowest_cleanup_slot)
                    // by the above `purge_slots`. According to the general RocksDB design where SST
                    // files are immutable, even running iterators aren't affected; the database grabs
                    // a snapshot of the live set of sst files at iterator's creation.
                    // Also, we passed the PurgeType::CompactionFilter, meaning no delete_range for
                    // transaction_status and address_signatures CFs. These are fine because they
                    // don't require strong consistent view for their operation.
                    blockstore.set_max_expired_slot(lowest_cleanup_slot);
                    blockstore.set_max_expired_block_num(last_purged_evm_block_num);

                    purge_time.stop();
                    info!("{}", purge_time);

                    last_compact_slot1.store(lowest_cleanup_slot, Ordering::Relaxed);
                    first_purged_evm_block_cloned
                        .store(first_purged_evm_block_num, Ordering::Relaxed);
                    last_purged_evm_block_cloned
                        .store(last_purged_evm_block_num, Ordering::Relaxed);

                    purge_complete1.store(true, Ordering::Relaxed);
                })
                .unwrap();

            // Keep pulling roots off `new_root_receiver` while purging to avoid channel buildup
            while !purge_complete.load(Ordering::Relaxed) {
                if let Err(err) = Self::receive_new_roots(new_root_receiver) {
                    debug!("receive_new_roots: {}", err);
                }
                thread::sleep(Duration::from_secs(1));
            }
        }

        let disk_utilization_post = blockstore.storage_size();
        Self::report_disk_metrics(disk_utilization_pre, disk_utilization_post, total_shreds);

        Ok(())
    }

    pub fn compact_ledger(
        blockstore: &Arc<Blockstore>,
        last_compaction_slot: &mut u64,
        compaction_interval: u64,
        highest_compact_slot: &Arc<AtomicU64>,
        compaction_jitter: &mut u64,
        max_jitter: Option<u64>,
        first_purged_evm_block: &Arc<AtomicU64>,
        last_purged_evm_block: &Arc<AtomicU64>,
    ) {
        let first_purged_evm_block = first_purged_evm_block.load(Ordering::Relaxed);
        let last_purged_evm_block = last_purged_evm_block.load(Ordering::Relaxed);
        let evm_block_compaction_range = Some((first_purged_evm_block, last_purged_evm_block.checked_add(1).unwrap_or(BlockNum::MAX)));
        let highest_compaction_slot = highest_compact_slot.load(Ordering::Relaxed);
        if highest_compaction_slot.saturating_sub(*last_compaction_slot)
            > (compaction_interval + *compaction_jitter)
        {
            info!(
                "compacting data from slots {} to {}",
                *last_compaction_slot, highest_compaction_slot,
            );
            if let Err(err) = blockstore.compact_storage(
                *last_compaction_slot,
                highest_compaction_slot,
                evm_block_compaction_range,
            ) {
                // This error is not fatal and indicates an internal error?
                error!(
                    "Error: {:?}; Couldn't compact storage from {:?} to {:?}",
                    err, last_compaction_slot, highest_compaction_slot,
                );
            }
            *last_compaction_slot = highest_compaction_slot;
            let jitter = max_jitter.unwrap_or(0);
            if jitter > 0 {
                *compaction_jitter = thread_rng().gen_range(0, jitter);
            }
        }
    }

    fn report_disk_metrics(
        pre: BlockstoreResult<u64>,
        post: BlockstoreResult<u64>,
        total_shreds: u64,
    ) {
        if let (Ok(pre), Ok(post)) = (pre, post) {
            datapoint_info!(
                "ledger_disk_utilization",
                ("disk_utilization_pre", pre as i64, i64),
                ("disk_utilization_post", post as i64, i64),
                ("disk_utilization_delta", (pre as i64 - post as i64), i64),
                ("total_shreds", total_shreds, i64),
            );
        }
    }

    pub fn join(self) -> thread::Result<()> {
        self.t_cleanup.join()?;
        self.t_compact.join()
    }
}
#[cfg(test)]
mod tests {
    use {
        super::*,
        crossbeam_channel::unbounded,
        solana_ledger::{blockstore::make_many_slot_entries, get_tmp_ledger_path},
    };

    #[test]
    fn test_cleanup1() {
        solana_logger::setup();
        let blockstore_path = get_tmp_ledger_path!();
        let blockstore = Blockstore::open(&blockstore_path).unwrap();
        let (shreds, _) = make_many_slot_entries(0, 50, 5);
        blockstore.insert_shreds(shreds, None, false).unwrap();
        let blockstore = Arc::new(blockstore);
        let (sender, receiver) = unbounded();

        //send a signal to kill all but 5 shreds, which will be in the newest slots
        let mut last_purge_slot = 0;
        let highest_compaction_slot = Arc::new(AtomicU64::new(0));
        let first_purged_evm_block = Arc::new(AtomicU64::new(0));
        let last_purged_evm_block = Arc::new(AtomicU64::new(0));
        sender.send(50).unwrap();
        LedgerCleanupService::cleanup_ledger(
            &receiver,
            &blockstore,
            5,
            &mut last_purge_slot,
            10,
            &highest_compaction_slot,
            &first_purged_evm_block,
            &last_purged_evm_block,
        )
        .unwrap();
        assert_eq!(last_purge_slot, 50);
        assert_eq!(highest_compaction_slot.load(Ordering::Relaxed), 44);

        //check that 0-40 don't exist
        blockstore
            .slot_meta_iterator(0)
            .unwrap()
            .for_each(|(slot, _)| assert!(slot > 40));

        let mut last_compaction_slot = 0;
        let mut jitter = 0;
        LedgerCleanupService::compact_ledger(
            &blockstore,
            &mut last_compaction_slot,
            10,
            &highest_compaction_slot,
            &mut jitter,
            None,
            &first_purged_evm_block,
            &last_purged_evm_block,
        );
        assert_eq!(jitter, 0);

        drop(blockstore);
        Blockstore::destroy(&blockstore_path).expect("Expected successful database destruction");
    }

    #[test]
    fn test_cleanup_speed() {
        solana_logger::setup();
        let blockstore_path = get_tmp_ledger_path!();
        let mut blockstore = Blockstore::open(&blockstore_path).unwrap();
        blockstore.set_no_compaction(true);
        let blockstore = Arc::new(blockstore);
        let (sender, receiver) = unbounded();

        let mut first_insert = Measure::start("first_insert");
        let initial_slots = 50;
        let initial_entries = 5;
        let (shreds, _) = make_many_slot_entries(0, initial_slots, initial_entries);
        blockstore.insert_shreds(shreds, None, false).unwrap();
        first_insert.stop();
        info!("{}", first_insert);

        let mut last_purge_slot = 0;
        let last_compaction_slot = Arc::new(AtomicU64::new(0));
        let first_purged_evm_block = Arc::new(AtomicU64::new(0));
        let last_purged_evm_block = Arc::new(AtomicU64::new(0));
        let mut slot = initial_slots;
        let mut num_slots = 6;
        for _ in 0..5 {
            let mut insert_time = Measure::start("insert time");
            let batch_size = 2;
            let batches = num_slots / batch_size;
            for i in 0..batches {
                let (shreds, _) = make_many_slot_entries(slot + i * batch_size, batch_size, 5);
                blockstore.insert_shreds(shreds, None, false).unwrap();
                if i % 100 == 0 {
                    info!("inserting..{} of {}", i, batches);
                }
            }
            insert_time.stop();

            let mut time = Measure::start("purge time");
            sender.send(slot + num_slots).unwrap();
            LedgerCleanupService::cleanup_ledger(
                &receiver,
                &blockstore,
                initial_slots,
                &mut last_purge_slot,
                10,
                &last_compaction_slot,
                &first_purged_evm_block,
                &last_purged_evm_block,
            )
            .unwrap();
            time.stop();
            info!(
                "slot: {} size: {} {} {}",
                slot, num_slots, insert_time, time
            );
            slot += num_slots;
            num_slots *= 2;
        }

        drop(blockstore);
        Blockstore::destroy(&blockstore_path).expect("Expected successful database destruction");
    }
}<|MERGE_RESOLUTION|>--- conflicted
+++ resolved
@@ -168,18 +168,13 @@
             max_ledger_shreds,
             iterate_time
         );
-<<<<<<< HEAD
-        if (total_shreds) < max_ledger_shreds {
-            return (false, 0, 0, total_shreds);
-=======
         if (total_shreds as u64) < max_ledger_shreds {
             return (false, 0, total_shreds);
->>>>>>> 88aeaa82
         }
         let mut num_shreds_to_clean = 0;
         let mut lowest_cleanup_slot = total_slots[0].0;
         for (slot, num_shreds) in total_slots.iter().rev() {
-            num_shreds_to_clean += *num_shreds;
+            num_shreds_to_clean += *num_shreds as u64;
             if num_shreds_to_clean > max_ledger_shreds {
                 lowest_cleanup_slot = *slot;
                 break;
@@ -248,7 +243,7 @@
             Self::find_slots_to_clean(blockstore, root, max_ledger_shreds);
         let mut first_purged_evm_block_num = 0;
         let mut last_purged_evm_block_num = 0;
-        if let Ok(mut iter) = blockstore.evm_block_by_slot_iterator(purge_first_slot) {
+        if let Ok(mut iter) = blockstore.evm_block_by_slot_iterator(lowest_cleanup_slot) {
             if let Some(item) = iter.next() {
                 first_purged_evm_block_num = item.1;
             }
@@ -333,7 +328,12 @@
     ) {
         let first_purged_evm_block = first_purged_evm_block.load(Ordering::Relaxed);
         let last_purged_evm_block = last_purged_evm_block.load(Ordering::Relaxed);
-        let evm_block_compaction_range = Some((first_purged_evm_block, last_purged_evm_block.checked_add(1).unwrap_or(BlockNum::MAX)));
+        let evm_block_compaction_range = Some((
+            first_purged_evm_block,
+            last_purged_evm_block
+                .checked_add(1)
+                .unwrap_or(BlockNum::MAX),
+        ));
         let highest_compaction_slot = highest_compact_slot.load(Ordering::Relaxed);
         if highest_compaction_slot.saturating_sub(*last_compaction_slot)
             > (compaction_interval + *compaction_jitter)
