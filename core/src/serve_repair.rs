--- conflicted
+++ resolved
@@ -30,10 +30,6 @@
     solana_runtime::bank_forks::BankForks,
     solana_sdk::{
         clock::Slot,
-<<<<<<< HEAD
-        feature_set::sign_repair_requests,
-=======
->>>>>>> 88aeaa82
         hash::{Hash, HASH_BYTES},
         packet::PACKET_DATA_SIZE,
         pubkey::{Pubkey, PUBKEY_BYTES},
@@ -423,27 +419,6 @@
         }
     }
 
-<<<<<<< HEAD
-    pub(crate) fn sign_repair_requests_activated_epoch(root_bank: &Bank) -> Option<Epoch> {
-        root_bank
-            .feature_set
-            .activated_slot(&sign_repair_requests::id())
-            .map(|slot| root_bank.epoch_schedule().get_epoch(slot))
-    }
-
-    pub(crate) fn should_sign_repair_request(
-        slot: Slot,
-        root_bank: &Bank,
-        sign_repairs_epoch: Option<Epoch>,
-    ) -> bool {
-        match sign_repairs_epoch {
-            None => false,
-            Some(feature_epoch) => feature_epoch < root_bank.epoch_schedule().get_epoch(slot),
-        }
-    }
-
-=======
->>>>>>> 88aeaa82
     /// Process messages from the network
     fn run_listen(
         obj: &Arc<RwLock<Self>>,
@@ -678,10 +653,6 @@
         blockstore: Option<&Arc<Blockstore>>,
         packet_batch: PacketBatch,
         response_sender: &PacketBatchSender,
-<<<<<<< HEAD
-        _root_bank: &Bank,
-=======
->>>>>>> 88aeaa82
         stats: &mut ServeRepairStats,
         epoch_staked_nodes: &Option<Arc<HashMap<Pubkey, u64>>>,
     ) {
@@ -733,10 +704,7 @@
                 true => stats.total_response_bytes_staked += num_response_bytes,
                 false => stats.total_response_bytes_unstaked += num_response_bytes,
             }
-<<<<<<< HEAD
-=======
             let _ignore_disconnect = response_sender.send(rsp);
->>>>>>> 88aeaa82
         }
     }
 
