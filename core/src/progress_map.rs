--- conflicted
+++ resolved
@@ -138,14 +138,6 @@
                 i64
             ),
             (
-<<<<<<< HEAD
-                "create_evm_executor_us",
-                self.execute_timings.details.create_evm_executor_us,
-                i64
-            ),
-            (
-=======
->>>>>>> 55438c03
                 "execute_details_execute_inner_us",
                 self.execute_timings.details.execute_us,
                 i64
