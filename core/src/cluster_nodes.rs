--- conflicted
+++ resolved
@@ -2,21 +2,14 @@
     crate::{broadcast_stage::BroadcastStage, retransmit_stage::RetransmitStage},
     itertools::Itertools,
     lru::LruCache,
-<<<<<<< HEAD
-    rand::SeedableRng,
-=======
     rand::{seq::SliceRandom, Rng, SeedableRng},
->>>>>>> 55438c03
     rand_chacha::ChaChaRng,
     solana_gossip::{
         cluster_info::{compute_retransmit_peers, ClusterInfo},
         contact_info::ContactInfo,
         crds::GossipRoute,
         crds_gossip_pull::CRDS_GOSSIP_PULL_CRDS_TIMEOUT_MS,
-<<<<<<< HEAD
-=======
         crds_value::{CrdsData, CrdsValue},
->>>>>>> 55438c03
         weighted_shuffle::WeightedShuffle,
     },
     solana_ledger::shred::Shred,
@@ -33,11 +26,7 @@
         any::TypeId,
         cmp::Reverse,
         collections::HashMap,
-<<<<<<< HEAD
-        iter::once,
-=======
         iter::{once, repeat_with},
->>>>>>> 55438c03
         marker::PhantomData,
         net::SocketAddr,
         ops::Deref,
@@ -98,27 +87,6 @@
 }
 
 impl<T> ClusterNodes<T> {
-<<<<<<< HEAD
-    pub(crate) fn num_peers(&self) -> usize {
-        self.nodes.len().saturating_sub(1)
-    }
-
-    // A peer is considered live if they generated their contact info recently.
-    pub(crate) fn num_peers_live(&self, now: u64) -> usize {
-        self.nodes
-            .iter()
-            .filter(|node| node.pubkey() != self.pubkey)
-            .filter_map(|node| node.contact_info())
-            .filter(|node| {
-                let elapsed = if node.wallclock < now {
-                    now - node.wallclock
-                } else {
-                    node.wallclock - now
-                };
-                elapsed < CRDS_GOSSIP_PULL_CRDS_TIMEOUT_MS
-            })
-            .count()
-=======
     pub(crate) fn submit_metrics(&self, name: &'static str, now: u64) {
         let mut num_nodes_dead = 0;
         let mut num_nodes_staked = 0;
@@ -147,7 +115,6 @@
             ("num_nodes_staked", num_nodes_staked, i64),
             ("num_nodes_stale", num_nodes_stale, i64),
         );
->>>>>>> 55438c03
     }
 }
 
@@ -164,11 +131,7 @@
         socket_addr_space: &SocketAddrSpace,
     ) -> Vec<SocketAddr> {
         const MAX_CONTACT_INFO_AGE: Duration = Duration::from_secs(2 * 60);
-<<<<<<< HEAD
-        let shred_seed = shred.seed(self.pubkey, root_bank);
-=======
         let shred_seed = shred.seed(self.pubkey);
->>>>>>> 55438c03
         let mut rng = ChaChaRng::from_seed(shred_seed);
         let index = match self.weighted_shuffle.first(&mut rng) {
             None => return Vec::default(),
@@ -231,12 +194,8 @@
             self.get_retransmit_peers(slot_leader, shred, root_bank, fanout);
         if neighbors.is_empty() {
             let peers = children.into_iter().filter_map(Node::contact_info);
-<<<<<<< HEAD
-            return peers.map(|peer| peer.tvu).collect();
-=======
             let addrs = peers.map(|peer| peer.tvu).collect();
             return (root_distance, addrs);
->>>>>>> 55438c03
         }
         // If the node is on the critical path (i.e. the first node in each
         // neighborhood), it should send the packet to tvu socket of its
@@ -271,11 +230,7 @@
         Vec<&Node>, // neighbors
         Vec<&Node>, // children
     ) {
-<<<<<<< HEAD
-        let shred_seed = shred.seed(slot_leader, root_bank);
-=======
         let shred_seed = shred.seed(slot_leader);
->>>>>>> 55438c03
         let mut weighted_shuffle = self.weighted_shuffle.clone();
         // Exclude slot leader from list of nodes.
         if slot_leader == self.pubkey {
@@ -293,11 +248,6 @@
             .position(|node| node.pubkey() == self.pubkey)
             .unwrap();
         if drop_redundant_turbine_path(shred.slot(), root_bank) {
-<<<<<<< HEAD
-            let peers = get_retransmit_peers(fanout, self_index, &nodes);
-            return (Vec::default(), peers.collect());
-        }
-=======
             let root_distance = if self_index == 0 {
                 0
             } else if self_index <= fanout {
@@ -315,24 +265,15 @@
         } else {
             2
         };
->>>>>>> 55438c03
         let (neighbors, children) = compute_retransmit_peers(fanout, self_index, &nodes);
         // Assert that the node itself is included in the set of neighbors, at
         // the right offset.
         debug_assert_eq!(neighbors[self_index % fanout].pubkey(), self.pubkey);
-<<<<<<< HEAD
-        (neighbors, children)
-    }
-}
-
-fn new_cluster_nodes<T: 'static>(
-=======
         (root_distance, neighbors, children)
     }
 }
 
 pub fn new_cluster_nodes<T: 'static>(
->>>>>>> 55438c03
     cluster_info: &ClusterInfo,
     stakes: &HashMap<Pubkey, u64>,
 ) -> ClusterNodes<T> {
@@ -498,19 +439,6 @@
     }
 }
 
-<<<<<<< HEAD
-fn drop_redundant_turbine_path(shred_slot: Slot, root_bank: &Bank) -> bool {
-    let feature_slot = root_bank
-        .feature_set
-        .activated_slot(&feature_set::drop_redundant_turbine_path::id());
-    match feature_slot {
-        None => false,
-        Some(feature_slot) => {
-            let epoch_schedule = root_bank.epoch_schedule();
-            let feature_epoch = epoch_schedule.get_epoch(feature_slot);
-            let shred_epoch = epoch_schedule.get_epoch(shred_slot);
-            feature_epoch < shred_epoch
-=======
 pub fn make_test_cluster<R: Rng>(
     rng: &mut R,
     num_nodes: usize,
@@ -554,69 +482,11 @@
                 gossip_crds.insert(node, now, GossipRoute::LocalMessage),
                 Ok(())
             );
->>>>>>> 55438c03
         }
     }
     (nodes, stakes, cluster_info)
 }
 
-<<<<<<< HEAD
-#[cfg(test)]
-mod tests {
-    use {
-        super::*,
-        rand::{seq::SliceRandom, Rng},
-        solana_gossip::{
-            crds::GossipRoute,
-            crds_value::{CrdsData, CrdsValue},
-        },
-        solana_sdk::{signature::Keypair, timing::timestamp},
-        solana_streamer::socket::SocketAddrSpace,
-        std::{iter::repeat_with, sync::Arc},
-    };
-
-    fn make_cluster<R: Rng>(
-        rng: &mut R,
-    ) -> (
-        Vec<ContactInfo>,
-        HashMap<Pubkey, u64>, // stakes
-        ClusterInfo,
-    ) {
-        let mut nodes: Vec<_> = repeat_with(|| ContactInfo::new_rand(rng, None))
-            .take(1000)
-            .collect();
-        nodes.shuffle(rng);
-        let this_node = nodes[0].clone();
-        let mut stakes: HashMap<Pubkey, u64> = nodes
-            .iter()
-            .filter_map(|node| {
-                if rng.gen_ratio(1, 7) {
-                    None // No stake for some of the nodes.
-                } else {
-                    Some((node.id, rng.gen_range(0, 20)))
-                }
-            })
-            .collect();
-        // Add some staked nodes with no contact-info.
-        stakes.extend(repeat_with(|| (Pubkey::new_unique(), rng.gen_range(0, 20))).take(100));
-        let cluster_info = ClusterInfo::new(
-            this_node,
-            Arc::new(Keypair::new()),
-            SocketAddrSpace::Unspecified,
-        );
-        {
-            let now = timestamp();
-            let mut gossip_crds = cluster_info.gossip.crds.write().unwrap();
-            // First node is pushed to crds table by ClusterInfo constructor.
-            for node in nodes.iter().skip(1) {
-                let node = CrdsData::ContactInfo(node.clone());
-                let node = CrdsValue::new_unsigned(node);
-                assert_eq!(
-                    gossip_crds.insert(node, now, GossipRoute::LocalMessage),
-                    Ok(())
-                );
-            }
-=======
 fn drop_redundant_turbine_path(shred_slot: Slot, root_bank: &Bank) -> bool {
     let feature_slot = root_bank
         .feature_set
@@ -628,7 +498,6 @@
             let feature_epoch = epoch_schedule.get_epoch(feature_slot);
             let shred_epoch = epoch_schedule.get_epoch(shred_slot);
             feature_epoch < shred_epoch
->>>>>>> 55438c03
         }
     }
 }
@@ -640,11 +509,7 @@
     #[test]
     fn test_cluster_nodes_retransmit() {
         let mut rng = rand::thread_rng();
-<<<<<<< HEAD
-        let (nodes, stakes, cluster_info) = make_cluster(&mut rng);
-=======
         let (nodes, stakes, cluster_info) = make_test_cluster(&mut rng, 1_000, None);
->>>>>>> 55438c03
         // ClusterInfo::tvu_peers excludes the node itself.
         assert_eq!(cluster_info.tvu_peers().len(), nodes.len() - 1);
         let cluster_nodes = new_cluster_nodes::<RetransmitStage>(&cluster_info, &stakes);
