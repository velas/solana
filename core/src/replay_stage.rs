//! The `replay_stage` replays transactions broadcast by the leader.

use crate::{
    broadcast_stage::RetransmitSlotsSender,
    cache_block_time_service::CacheBlockTimeSender,
    cluster_info::ClusterInfo,
    cluster_info_vote_listener::VoteTracker,
    cluster_slots::ClusterSlots,
    commitment_service::{AggregateCommitmentService, CommitmentAggregationData},
    consensus::{ComputedBankState, Stake, SwitchForkDecision, Tower, VotedStakes},
    evm_services::EvmRecorderSender,
    fork_choice::{ForkChoice, SelectVoteAndResetForkResult},
    heaviest_subtree_fork_choice::HeaviestSubtreeForkChoice,
    optimistically_confirmed_bank_tracker::{BankNotification, BankNotificationSender},
    poh_recorder::{PohRecorder, GRACE_TICKS_FACTOR, MAX_GRACE_SLOTS},
    progress_map::{ForkProgress, ProgressMap, PropagatedStats},
    repair_service::DuplicateSlotsResetReceiver,
    result::Result,
    rewards_recorder_service::RewardsRecorderSender,
    rpc_subscriptions::RpcSubscriptions,
};
use solana_client::rpc_response::SlotUpdate;
use solana_ledger::{
    block_error::BlockError,
    blockstore::Blockstore,
    blockstore_processor::{self, BlockstoreProcessorError, TransactionStatusSender},
    entry::VerifyRecyclers,
    leader_schedule_cache::LeaderScheduleCache,
};
use solana_measure::{measure::Measure, thread_mem_usage};
use solana_metrics::inc_new_counter_info;
use solana_runtime::{
    accounts_background_service::AbsRequestSender, bank::Bank, bank_forks::BankForks,
    commitment::BlockCommitmentCache, vote_sender_types::ReplayVoteSender,
};
use solana_sdk::{
    clock::{Slot, NUM_CONSECUTIVE_LEADER_SLOTS},
    hash::Hash,
    pubkey::Pubkey,
    signature::{Keypair, Signer},
    timing::timestamp,
    transaction::Transaction,
};
use solana_vote_program::{vote_instruction, vote_state::Vote};
use std::{
    collections::{HashMap, HashSet},
    result,
    sync::{
        atomic::{AtomicBool, Ordering},
        mpsc::{Receiver, RecvTimeoutError, Sender},
        Arc, Mutex, RwLock,
    },
    thread::{self, Builder, JoinHandle},
    time::Duration,
};

pub const MAX_ENTRY_RECV_PER_ITER: usize = 512;
pub const SUPERMINORITY_THRESHOLD: f64 = 1f64 / 3f64;
pub const MAX_UNCONFIRMED_SLOTS: usize = 5;

#[derive(PartialEq, Debug)]
pub(crate) enum HeaviestForkFailures {
    LockedOut(u64),
    FailedThreshold(u64),
    FailedSwitchThreshold(u64),
    NoPropagatedConfirmation(u64),
}

// Implement a destructor for the ReplayStage thread to signal it exited
// even on panics
struct Finalizer {
    exit_sender: Arc<AtomicBool>,
}

impl Finalizer {
    fn new(exit_sender: Arc<AtomicBool>) -> Self {
        Finalizer { exit_sender }
    }
}

// Implement a destructor for Finalizer.
impl Drop for Finalizer {
    fn drop(&mut self) {
        self.exit_sender.clone().store(true, Ordering::Relaxed);
    }
}

#[derive(Default)]
struct SkippedSlotsInfo {
    last_retransmit_slot: u64,
    last_skipped_slot: u64,
}

pub struct ReplayStageConfig {
    pub my_pubkey: Pubkey,
    pub vote_account: Pubkey,
    pub authorized_voter_keypairs: Vec<Arc<Keypair>>,
    pub exit: Arc<AtomicBool>,
    pub subscriptions: Arc<RpcSubscriptions>,
    pub leader_schedule_cache: Arc<LeaderScheduleCache>,
    pub latest_root_senders: Vec<Sender<Slot>>,
    pub accounts_background_request_sender: AbsRequestSender,
    pub block_commitment_cache: Arc<RwLock<BlockCommitmentCache>>,
    pub transaction_status_sender: Option<TransactionStatusSender>,
    pub rewards_recorder_sender: Option<RewardsRecorderSender>,
    pub cache_block_time_sender: Option<CacheBlockTimeSender>,
    pub evm_block_recorder_sender: Option<EvmRecorderSender>,
    pub bank_notification_sender: Option<BankNotificationSender>,
}

#[derive(Default)]
pub struct ReplayTiming {
    last_print: u64,
    collect_frozen_banks_elapsed: u64,
    compute_bank_stats_elapsed: u64,
    select_vote_and_reset_forks_elapsed: u64,
    start_leader_elapsed: u64,
    reset_bank_elapsed: u64,
    voting_elapsed: u64,
    select_forks_elapsed: u64,
    compute_slot_stats_elapsed: u64,
    generate_new_bank_forks_elapsed: u64,
    replay_active_banks_elapsed: u64,
    reset_duplicate_slots_elapsed: u64,
    wait_receive_elapsed: u64,
    heaviest_fork_failures_elapsed: u64,
    bank_count: u64,
}
impl ReplayTiming {
    #[allow(clippy::too_many_arguments)]
    fn update(
        &mut self,
        collect_frozen_banks_elapsed: u64,
        compute_bank_stats_elapsed: u64,
        select_vote_and_reset_forks_elapsed: u64,
        start_leader_elapsed: u64,
        reset_bank_elapsed: u64,
        voting_elapsed: u64,
        select_forks_elapsed: u64,
        compute_slot_stats_elapsed: u64,
        generate_new_bank_forks_elapsed: u64,
        replay_active_banks_elapsed: u64,
        reset_duplicate_slots_elapsed: u64,
        wait_receive_elapsed: u64,
        heaviest_fork_failures_elapsed: u64,
        bank_count: u64,
    ) {
        self.collect_frozen_banks_elapsed += collect_frozen_banks_elapsed;
        self.compute_bank_stats_elapsed += compute_bank_stats_elapsed;
        self.select_vote_and_reset_forks_elapsed += select_vote_and_reset_forks_elapsed;
        self.start_leader_elapsed += start_leader_elapsed;
        self.reset_bank_elapsed += reset_bank_elapsed;
        self.voting_elapsed += voting_elapsed;
        self.select_forks_elapsed += select_forks_elapsed;
        self.compute_slot_stats_elapsed += compute_slot_stats_elapsed;
        self.generate_new_bank_forks_elapsed += generate_new_bank_forks_elapsed;
        self.replay_active_banks_elapsed += replay_active_banks_elapsed;
        self.reset_duplicate_slots_elapsed += reset_duplicate_slots_elapsed;
        self.wait_receive_elapsed += wait_receive_elapsed;
        self.heaviest_fork_failures_elapsed += heaviest_fork_failures_elapsed;
        self.bank_count += bank_count;
        let now = timestamp();
        let elapsed_ms = now - self.last_print;
        if elapsed_ms > 1000 {
            datapoint_info!(
                "replay-loop-timing-stats",
                ("total_elapsed_us", elapsed_ms * 1000, i64),
                (
                    "collect_frozen_banks_elapsed",
                    self.collect_frozen_banks_elapsed as i64,
                    i64
                ),
                (
                    "compute_bank_stats_elapsed",
                    self.compute_bank_stats_elapsed as i64,
                    i64
                ),
                (
                    "select_vote_and_reset_forks_elapsed",
                    self.select_vote_and_reset_forks_elapsed as i64,
                    i64
                ),
                (
                    "start_leader_elapsed",
                    self.start_leader_elapsed as i64,
                    i64
                ),
                ("reset_bank_elapsed", self.reset_bank_elapsed as i64, i64),
                ("voting_elapsed", self.voting_elapsed as i64, i64),
                (
                    "select_forks_elapsed",
                    self.select_forks_elapsed as i64,
                    i64
                ),
                (
                    "compute_slot_stats_elapsed",
                    self.compute_slot_stats_elapsed as i64,
                    i64
                ),
                (
                    "generate_new_bank_forks_elapsed",
                    self.generate_new_bank_forks_elapsed as i64,
                    i64
                ),
                (
                    "replay_active_banks_elapsed",
                    self.replay_active_banks_elapsed as i64,
                    i64
                ),
                (
                    "reset_duplicate_slots_elapsed",
                    self.reset_duplicate_slots_elapsed as i64,
                    i64
                ),
                (
                    "wait_receive_elapsed",
                    self.wait_receive_elapsed as i64,
                    i64
                ),
                (
                    "heaviest_fork_failures_elapsed",
                    self.heaviest_fork_failures_elapsed as i64,
                    i64
                ),
                ("bank_count", self.bank_count as i64, i64),
            );

            *self = ReplayTiming::default();
            self.last_print = now;
        }
    }
}

pub struct ReplayStage {
    t_replay: JoinHandle<Result<()>>,
    commitment_service: AggregateCommitmentService,
}

impl ReplayStage {
    #[allow(clippy::new_ret_no_self, clippy::too_many_arguments)]
    pub fn new(
        config: ReplayStageConfig,
        blockstore: Arc<Blockstore>,
        bank_forks: Arc<RwLock<BankForks>>,
        cluster_info: Arc<ClusterInfo>,
        ledger_signal_receiver: Receiver<bool>,
        poh_recorder: Arc<Mutex<PohRecorder>>,
        mut tower: Tower,
        vote_tracker: Arc<VoteTracker>,
        cluster_slots: Arc<ClusterSlots>,
        retransmit_slots_sender: RetransmitSlotsSender,
        duplicate_slots_reset_receiver: DuplicateSlotsResetReceiver,
        replay_vote_sender: ReplayVoteSender,
    ) -> Self {
        let ReplayStageConfig {
            my_pubkey,
            vote_account,
            authorized_voter_keypairs,
            exit,
            subscriptions,
            leader_schedule_cache,
            latest_root_senders,
            accounts_background_request_sender,
            block_commitment_cache,
            transaction_status_sender,
            rewards_recorder_sender,
            cache_block_time_sender,
            evm_block_recorder_sender,
            bank_notification_sender,
        } = config;

        trace!("replay stage");
        // Start the replay stage loop
        let (lockouts_sender, commitment_service) = AggregateCommitmentService::new(
            &exit,
            block_commitment_cache.clone(),
            subscriptions.clone(),
        );

        #[allow(clippy::cognitive_complexity)]
        let t_replay = Builder::new()
            .name("solana-replay-stage".to_string())
            .spawn(move || {
                let verify_recyclers = VerifyRecyclers::default();
                let _exit = Finalizer::new(exit.clone());
                let (
                    mut progress,
                    mut heaviest_subtree_fork_choice,
                ) = Self::initialize_progress_and_fork_choice_with_locked_bank_forks(
                    &bank_forks,
                    &my_pubkey,
                    &vote_account,
                );
                let mut current_leader = None;
                let mut last_reset = Hash::default();
                let mut partition_exists = false;
                let mut skipped_slots_info = SkippedSlotsInfo::default();
                let mut replay_timing = ReplayTiming::default();
                loop {
                    let allocated = thread_mem_usage::Allocatedp::default();

                    thread_mem_usage::datapoint("solana-replay-stage");
                    // Stop getting entries if we get exit signal
                    if exit.load(Ordering::Relaxed) {
                        break;
                    }

                    let start = allocated.get();
                    let mut generate_new_bank_forks_time =
                        Measure::start("generate_new_bank_forks_time");
                    Self::generate_new_bank_forks(
                        &blockstore,
                        &bank_forks,
                        &leader_schedule_cache,
                        &subscriptions,
                        &mut progress,
                    );
                    generate_new_bank_forks_time.stop();
                    Self::report_memory(&allocated, "generate_new_bank_forks", start);

                    let mut tpu_has_bank = poh_recorder.lock().unwrap().has_bank();

                    let start = allocated.get();
                    let mut replay_active_banks_time = Measure::start("replay_active_banks_time");
                    let did_complete_bank = Self::replay_active_banks(
                        &blockstore,
                        &bank_forks,
                        &my_pubkey,
                        &vote_account,
                        &mut progress,
                        transaction_status_sender.clone(),
                        &verify_recyclers,
                        &mut heaviest_subtree_fork_choice,
                        &replay_vote_sender,
                        &bank_notification_sender,
                        &rewards_recorder_sender,
                        &subscriptions,
<<<<<<< HEAD
                        &evm_block_recorder_sender,
=======
>>>>>>> 7e480df9
                    );
                    replay_active_banks_time.stop();
                    Self::report_memory(&allocated, "replay_active_banks", start);

                    let mut reset_duplicate_slots_time = Measure::start("reset_duplicate_slots");
                    let mut ancestors = bank_forks.read().unwrap().ancestors();
                    let mut descendants = bank_forks.read().unwrap().descendants().clone();
                    let forks_root = bank_forks.read().unwrap().root();
                    let start = allocated.get();

                    // Reset any duplicate slots that have been confirmed
                    // by the network in anticipation of the confirmed version of
                    // the slot
                    Self::reset_duplicate_slots(
                        &duplicate_slots_reset_receiver,
                        &mut ancestors,
                        &mut descendants,
                        &mut progress,
                        &bank_forks,
                    );
                    reset_duplicate_slots_time.stop();

                    let mut collect_frozen_banks_time = Measure::start("frozen_banks");
                    let mut frozen_banks: Vec<_> = bank_forks
                        .read()
                        .unwrap()
                        .frozen_banks()
                        .into_iter()
                        .filter(|(slot, _)| *slot >= forks_root)
                        .map(|(_, bank)| bank)
                        .collect();
                    collect_frozen_banks_time.stop();

                    let mut compute_bank_stats_time = Measure::start("compute_bank_stats");
                    let newly_computed_slot_stats = Self::compute_bank_stats(
                        &my_pubkey,
                        &ancestors,
                        &mut frozen_banks,
                        &tower,
                        &mut progress,
                        &vote_tracker,
                        &cluster_slots,
                        &bank_forks,
                        &mut heaviest_subtree_fork_choice,
                    );
                    compute_bank_stats_time.stop();

                    let mut compute_slot_stats_time = Measure::start("compute_slot_stats_time");
                    for slot in newly_computed_slot_stats {
                        let fork_stats = progress.get_fork_stats(slot).unwrap();
                        let confirmed_forks = Self::confirm_forks(
                            &tower,
                            &fork_stats.voted_stakes,
                            fork_stats.total_stake,
                            &progress,
                            &bank_forks,
                        );

                        for slot in confirmed_forks {
                            progress
                                .get_mut(&slot)
                                .unwrap()
                                .fork_stats
                                .confirmation_reported = true;
                        }
                    }
                    compute_slot_stats_time.stop();

                    let mut select_forks_time = Measure::start("select_forks_time");
                    let fork_choice: &mut dyn ForkChoice =
                            &mut heaviest_subtree_fork_choice;
                    let (heaviest_bank, heaviest_bank_on_same_voted_fork) = fork_choice
                        .select_forks(&frozen_banks, &tower, &progress, &ancestors, &bank_forks);
                    select_forks_time.stop();

                    Self::report_memory(&allocated, "select_fork", start);

                    let mut select_vote_and_reset_forks_time =
                        Measure::start("select_vote_and_reset_forks");
                    let SelectVoteAndResetForkResult {
                        vote_bank,
                        reset_bank,
                        heaviest_fork_failures,
                    } = Self::select_vote_and_reset_forks(
                        &heaviest_bank,
                        &heaviest_bank_on_same_voted_fork,
                        &ancestors,
                        &descendants,
                        &progress,
                        &mut tower,
                    );
                    select_vote_and_reset_forks_time.stop();

                    let mut heaviest_fork_failures_time = Measure::start("heaviest_fork_failures_time");
                    if tower.is_recent(heaviest_bank.slot()) && !heaviest_fork_failures.is_empty() {
                        info!(
                            "Couldn't vote on heaviest fork: {:?}, heaviest_fork_failures: {:?}",
                            heaviest_bank.slot(),
                            heaviest_fork_failures
                        );

                        for r in heaviest_fork_failures {
                            if let HeaviestForkFailures::NoPropagatedConfirmation(slot) = r {
                                if let Some(latest_leader_slot) =
                                    progress.get_latest_leader_slot(slot)
                                {
                                    progress.log_propagated_stats(latest_leader_slot, &bank_forks);
                                }
                            }
                        }
                    }
                    heaviest_fork_failures_time.stop();

                    let start = allocated.get();

                    let mut voting_time = Measure::start("voting_time");
                    // Vote on a fork
                    if let Some((ref vote_bank, ref switch_fork_decision)) = vote_bank {
                        if let Some(votable_leader) =
                            leader_schedule_cache.slot_leader_at(vote_bank.slot(), Some(vote_bank))
                        {
                            Self::log_leader_change(
                                &my_pubkey,
                                vote_bank.slot(),
                                &mut current_leader,
                                &votable_leader,
                            );
                        }

                        Self::handle_votable_bank(
                            &vote_bank,
                            switch_fork_decision,
                            &bank_forks,
                            &mut tower,
                            &mut progress,
                            &vote_account,
                            &authorized_voter_keypairs,
                            &cluster_info,
                            &blockstore,
                            &leader_schedule_cache,
                            &lockouts_sender,
                            &accounts_background_request_sender,
                            &latest_root_senders,
                            &subscriptions,
                            &block_commitment_cache,
                            &mut heaviest_subtree_fork_choice,
                            &cache_block_time_sender,
                            &bank_notification_sender,
                        );
                    };
                    voting_time.stop();

                    Self::report_memory(&allocated, "votable_bank", start);
                    let start = allocated.get();

                    let mut reset_bank_time = Measure::start("reset_bank");
                    // Reset onto a fork
                    if let Some(reset_bank) = reset_bank {
                        if last_reset != reset_bank.last_blockhash() {
                            info!(
                                "vote bank: {:?} reset bank: {:?}",
                                vote_bank.as_ref().map(|(b, switch_fork_decision)| (
                                    b.slot(),
                                    switch_fork_decision
                                )),
                                reset_bank.slot(),
                            );
                            let fork_progress = progress
                                .get(&reset_bank.slot())
                                .expect("bank to reset to must exist in progress map");
                            datapoint_info!(
                                "blocks_produced",
                                ("num_blocks_on_fork", fork_progress.num_blocks_on_fork, i64),
                                (
                                    "num_dropped_blocks_on_fork",
                                    fork_progress.num_dropped_blocks_on_fork,
                                    i64
                                ),
                            );
                            Self::reset_poh_recorder(
                                &my_pubkey,
                                &blockstore,
                                &reset_bank,
                                &poh_recorder,
                                &leader_schedule_cache,
                            );
                            last_reset = reset_bank.last_blockhash();
                            tpu_has_bank = false;

                            if let Some(last_voted_slot) = tower.last_voted_slot() {
                                // If the current heaviest bank is not a descendant of the last voted slot,
                                // there must be a partition
                                let partition_detected = Self::is_partition_detected(&ancestors, last_voted_slot, heaviest_bank.slot());

                                if !partition_exists && partition_detected
                                {
                                    warn!(
                                        "PARTITION DETECTED waiting to join heaviest fork: {} last vote: {:?}, reset slot: {}",
                                        heaviest_bank.slot(),
                                        last_voted_slot,
                                        reset_bank.slot(),
                                    );
                                    inc_new_counter_info!("replay_stage-partition_detected", 1);
                                    datapoint_info!(
                                        "replay_stage-partition",
                                        ("slot", reset_bank.slot() as i64, i64)
                                    );
                                    partition_exists = true;
                                } else if partition_exists
                                    && !partition_detected
                                {
                                    warn!(
                                        "PARTITION resolved heaviest fork: {} last vote: {:?}, reset slot: {}",
                                        heaviest_bank.slot(),
                                        last_voted_slot,
                                        reset_bank.slot()
                                    );
                                    partition_exists = false;
                                    inc_new_counter_info!("replay_stage-partition_resolved", 1);
                                }
                            }
                        }
                        Self::report_memory(&allocated, "reset_bank", start);
                    }
                    reset_bank_time.stop();
                    Self::report_memory(&allocated, "reset_bank", start);

                    let start = allocated.get();
                    let mut start_leader_time = Measure::start("start_leader_time");
                    if !tpu_has_bank {
                        Self::maybe_start_leader(
                            &my_pubkey,
                            &bank_forks,
                            &poh_recorder,
                            &leader_schedule_cache,
                            &subscriptions,
                            &progress,
                            &retransmit_slots_sender,
                            &mut skipped_slots_info,
                        );

                        let poh_bank = poh_recorder.lock().unwrap().bank();
                        if let Some(bank) = poh_bank {
                            Self::log_leader_change(
                                &my_pubkey,
                                bank.slot(),
                                &mut current_leader,
                                &my_pubkey,
                            );
                        }
                    }
                    start_leader_time.stop();
                    Self::report_memory(&allocated, "start_leader", start);

                    let mut wait_receive_time = Measure::start("wait_receive_time");
                    if !did_complete_bank {
                        // only wait for the signal if we did not just process a bank; maybe there are more slots available

                        let timer = Duration::from_millis(100);
                        let result = ledger_signal_receiver.recv_timeout(timer);
                        match result {
                            Err(RecvTimeoutError::Timeout) => (),
                            Err(_) => break,
                            Ok(_) => trace!("blockstore signal"),
                        };
                    }
                    wait_receive_time.stop();

                    replay_timing.update(
                        collect_frozen_banks_time.as_us(),
                        compute_bank_stats_time.as_us(),
                        select_vote_and_reset_forks_time.as_us(),
                        start_leader_time.as_us(),
                        reset_bank_time.as_us(),
                        voting_time.as_us(),
                        select_forks_time.as_us(),
                        compute_slot_stats_time.as_us(),
                        generate_new_bank_forks_time.as_us(),
                        replay_active_banks_time.as_us(),
                        reset_duplicate_slots_time.as_us(),
                        wait_receive_time.as_us(),
                        heaviest_fork_failures_time.as_us(),
                        if did_complete_bank {1} else {0},
                    );
                }
                Ok(())
            })
            .unwrap();

        Self {
            t_replay,
            commitment_service,
        }
    }

    fn is_partition_detected(
        ancestors: &HashMap<Slot, HashSet<Slot>>,
        last_voted_slot: Slot,
        heaviest_slot: Slot,
    ) -> bool {
        last_voted_slot != heaviest_slot
            && !ancestors
                .get(&heaviest_slot)
                .map(|ancestors| ancestors.contains(&last_voted_slot))
                .unwrap_or(true)
    }

    fn initialize_progress_and_fork_choice_with_locked_bank_forks(
        bank_forks: &RwLock<BankForks>,
        my_pubkey: &Pubkey,
        vote_account: &Pubkey,
    ) -> (ProgressMap, HeaviestSubtreeForkChoice) {
        let (root_bank, frozen_banks) = {
            let bank_forks = bank_forks.read().unwrap();
            (
                bank_forks.root_bank(),
                bank_forks.frozen_banks().values().cloned().collect(),
            )
        };

        Self::initialize_progress_and_fork_choice(
            &root_bank,
            frozen_banks,
            &my_pubkey,
            &vote_account,
        )
    }

    pub(crate) fn initialize_progress_and_fork_choice(
        root_bank: &Bank,
        mut frozen_banks: Vec<Arc<Bank>>,
        my_pubkey: &Pubkey,
        vote_account: &Pubkey,
    ) -> (ProgressMap, HeaviestSubtreeForkChoice) {
        let mut progress = ProgressMap::default();

        frozen_banks.sort_by_key(|bank| bank.slot());

        // Initialize progress map with any root banks
        for bank in &frozen_banks {
            let prev_leader_slot = progress.get_bank_prev_leader_slot(bank);
            progress.insert(
                bank.slot(),
                ForkProgress::new_from_bank(
                    bank,
                    &my_pubkey,
                    &vote_account,
                    prev_leader_slot,
                    0,
                    0,
                ),
            );
        }
        let root = root_bank.slot();
        let heaviest_subtree_fork_choice =
            HeaviestSubtreeForkChoice::new_from_frozen_banks(root, &frozen_banks);

        (progress, heaviest_subtree_fork_choice)
    }

    fn report_memory(
        allocated: &solana_measure::thread_mem_usage::Allocatedp,
        name: &'static str,
        start: u64,
    ) {
        datapoint_debug!(
            "replay_stage-memory",
            (name, (allocated.get() - start) as i64, i64),
        );
    }

    fn reset_duplicate_slots(
        duplicate_slots_reset_receiver: &DuplicateSlotsResetReceiver,
        ancestors: &mut HashMap<Slot, HashSet<Slot>>,
        descendants: &mut HashMap<Slot, HashSet<Slot>>,
        progress: &mut ProgressMap,
        bank_forks: &RwLock<BankForks>,
    ) {
        for duplicate_slot in duplicate_slots_reset_receiver.try_iter() {
            Self::purge_unconfirmed_duplicate_slot(
                duplicate_slot,
                ancestors,
                descendants,
                progress,
                bank_forks,
            );
        }
    }

    fn purge_unconfirmed_duplicate_slot(
        duplicate_slot: Slot,
        ancestors: &mut HashMap<Slot, HashSet<Slot>>,
        descendants: &mut HashMap<Slot, HashSet<Slot>>,
        progress: &mut ProgressMap,
        bank_forks: &RwLock<BankForks>,
    ) {
        warn!("purging slot {}", duplicate_slot);
        let slot_descendants = descendants.get(&duplicate_slot).cloned();
        if slot_descendants.is_none() {
            // Root has already moved past this slot, no need to purge it
            return;
        }

        // Clear the ancestors/descendants map to keep them
        // consistent
        let slot_descendants = slot_descendants.unwrap();
        Self::purge_ancestors_descendants(
            duplicate_slot,
            &slot_descendants,
            ancestors,
            descendants,
        );

        for d in slot_descendants
            .iter()
            .chain(std::iter::once(&duplicate_slot))
        {
            // Clear the progress map of these forks
            let _ = progress.remove(d);

            // Clear the duplicate banks from BankForks
            {
                let mut w_bank_forks = bank_forks.write().unwrap();
                // Purging should have already been taken care of by logic
                // in repair_service, so make sure drop implementation doesn't
                // run
                if let Some(b) = w_bank_forks.get(*d) {
                    b.skip_drop.store(true, Ordering::Relaxed)
                }
                w_bank_forks.remove(*d);
            }
        }
    }

    // Purge given slot and all its descendants from the `ancestors` and
    // `descendants` structures so that they're consistent with `BankForks`
    // and the `progress` map.
    fn purge_ancestors_descendants(
        slot: Slot,
        slot_descendants: &HashSet<Slot>,
        ancestors: &mut HashMap<Slot, HashSet<Slot>>,
        descendants: &mut HashMap<Slot, HashSet<Slot>>,
    ) {
        if !ancestors.contains_key(&slot) {
            // Slot has already been purged
            return;
        }

        // Purge this slot from each of its ancestors' `descendants` maps
        for a in ancestors
            .get(&slot)
            .expect("must exist based on earlier check")
        {
            descendants
                .get_mut(&a)
                .expect("If exists in ancestor map must exist in descendants map")
                .retain(|d| *d != slot && !slot_descendants.contains(d));
        }
        ancestors
            .remove(&slot)
            .expect("must exist based on earlier check");

        // Purge all the descendants of this slot from both maps
        for descendant in slot_descendants {
            ancestors.remove(&descendant).expect("must exist");
            descendants
                .remove(&descendant)
                .expect("must exist based on earlier check");
        }
        descendants
            .remove(&slot)
            .expect("must exist based on earlier check");
    }

    fn log_leader_change(
        my_pubkey: &Pubkey,
        bank_slot: Slot,
        current_leader: &mut Option<Pubkey>,
        new_leader: &Pubkey,
    ) {
        if let Some(ref current_leader) = current_leader {
            if current_leader != new_leader {
                let msg = if current_leader == my_pubkey {
                    ". I am no longer the leader"
                } else if new_leader == my_pubkey {
                    ". I am now the leader"
                } else {
                    ""
                };
                info!(
                    "LEADER CHANGE at slot: {} leader: {}{}",
                    bank_slot, new_leader, msg
                );
            }
        }
        current_leader.replace(new_leader.to_owned());
    }

    fn check_propagation_for_start_leader(
        poh_slot: Slot,
        parent_slot: Slot,
        progress_map: &ProgressMap,
    ) -> bool {
        // Assume `NUM_CONSECUTIVE_LEADER_SLOTS` = 4. Then `skip_propagated_check`
        // below is true if `poh_slot` is within the same `NUM_CONSECUTIVE_LEADER_SLOTS`
        // set of blocks as `latest_leader_slot`.
        //
        // Example 1 (`poh_slot` directly descended from `latest_leader_slot`):
        //
        // [B B B B] [B B B latest_leader_slot] poh_slot
        //
        // Example 2:
        //
        // [B latest_leader_slot B poh_slot]
        //
        // In this example, even if there's a block `B` on another fork between
        // `poh_slot` and `parent_slot`, because they're in the same
        // `NUM_CONSECUTIVE_LEADER_SLOTS` block, we still skip the propagated
        // check because it's still within the propagation grace period.
        if let Some(latest_leader_slot) = progress_map.get_latest_leader_slot(parent_slot) {
            let skip_propagated_check =
                poh_slot - latest_leader_slot < NUM_CONSECUTIVE_LEADER_SLOTS;
            if skip_propagated_check {
                return true;
            }
        }

        // Note that `is_propagated(parent_slot)` doesn't necessarily check
        // propagation of `parent_slot`, it checks propagation of the latest ancestor
        // of `parent_slot` (hence the call to `get_latest_leader_slot()` in the
        // check above)
        progress_map.is_propagated(parent_slot)
    }

    fn should_retransmit(poh_slot: Slot, last_retransmit_slot: &mut Slot) -> bool {
        if poh_slot < *last_retransmit_slot
            || poh_slot >= *last_retransmit_slot + NUM_CONSECUTIVE_LEADER_SLOTS
        {
            *last_retransmit_slot = poh_slot;
            true
        } else {
            false
        }
    }

    fn maybe_start_leader(
        my_pubkey: &Pubkey,
        bank_forks: &Arc<RwLock<BankForks>>,
        poh_recorder: &Arc<Mutex<PohRecorder>>,
        leader_schedule_cache: &Arc<LeaderScheduleCache>,
        subscriptions: &Arc<RpcSubscriptions>,
        progress_map: &ProgressMap,
        retransmit_slots_sender: &RetransmitSlotsSender,
        skipped_slots_info: &mut SkippedSlotsInfo,
    ) {
        // all the individual calls to poh_recorder.lock() are designed to
        // increase granularity, decrease contention

        assert!(!poh_recorder.lock().unwrap().has_bank());

        let (reached_leader_slot, _grace_ticks, poh_slot, parent_slot) =
            poh_recorder.lock().unwrap().reached_leader_slot();

        if !reached_leader_slot {
            trace!("{} poh_recorder hasn't reached_leader_slot", my_pubkey);
            return;
        }
        trace!("{} reached_leader_slot", my_pubkey);

        let parent = bank_forks
            .read()
            .unwrap()
            .get(parent_slot)
            .expect("parent_slot doesn't exist in bank forks")
            .clone();

        assert!(parent.is_frozen());

        if bank_forks.read().unwrap().get(poh_slot).is_some() {
            warn!("{} already have bank in forks at {}?", my_pubkey, poh_slot);
            return;
        }
        trace!(
            "{} poh_slot {} parent_slot {}",
            my_pubkey,
            poh_slot,
            parent_slot
        );

        if let Some(next_leader) = leader_schedule_cache.slot_leader_at(poh_slot, Some(&parent)) {
            trace!(
                "{} leader {} at poh slot: {}",
                my_pubkey,
                next_leader,
                poh_slot
            );

            // I guess I missed my slot
            if next_leader != *my_pubkey {
                return;
            }

            datapoint_info!(
                "replay_stage-new_leader",
                ("slot", poh_slot, i64),
                ("leader", next_leader.to_string(), String),
            );

            if !Self::check_propagation_for_start_leader(poh_slot, parent_slot, progress_map) {
                let latest_unconfirmed_leader_slot = progress_map.get_latest_leader_slot(parent_slot).expect("In order for propagated check to fail, latest leader must exist in progress map");
                if poh_slot != skipped_slots_info.last_skipped_slot {
                    datapoint_info!(
                        "replay_stage-skip_leader_slot",
                        ("slot", poh_slot, i64),
                        ("parent_slot", parent_slot, i64),
                        (
                            "latest_unconfirmed_leader_slot",
                            latest_unconfirmed_leader_slot,
                            i64
                        )
                    );
                    progress_map.log_propagated_stats(latest_unconfirmed_leader_slot, bank_forks);
                    skipped_slots_info.last_skipped_slot = poh_slot;
                }
                let bank = bank_forks.read().unwrap().get(latest_unconfirmed_leader_slot)
                .expect("In order for propagated check to fail, latest leader must exist in progress map, and thus also in BankForks").clone();

                // Signal retransmit
                if Self::should_retransmit(poh_slot, &mut skipped_slots_info.last_retransmit_slot) {
                    datapoint_info!("replay_stage-retransmit", ("slot", bank.slot(), i64),);
                    retransmit_slots_sender
                        .send(vec![(bank.slot(), bank.clone())].into_iter().collect())
                        .unwrap();
                }
                return;
            }

            let root_slot = bank_forks.read().unwrap().root();
            datapoint_info!("replay_stage-my_leader_slot", ("slot", poh_slot, i64),);
            info!(
                "new fork:{} parent:{} (leader) root:{}",
                poh_slot, parent_slot, root_slot
            );

            let tpu_bank = Self::new_bank_from_parent_with_notify(
                &parent,
                poh_slot,
                root_slot,
                my_pubkey,
                subscriptions,
            );

            let tpu_bank = bank_forks.write().unwrap().insert(tpu_bank);
            poh_recorder.lock().unwrap().set_bank(&tpu_bank);
        } else {
            error!("{} No next leader found", my_pubkey);
        }
    }

    fn replay_blockstore_into_bank(
        bank: &Arc<Bank>,
        blockstore: &Blockstore,
        bank_progress: &mut ForkProgress,
        transaction_status_sender: Option<TransactionStatusSender>,
        replay_vote_sender: &ReplayVoteSender,
        verify_recyclers: &VerifyRecyclers,
        subscriptions: &Arc<RpcSubscriptions>,
    ) -> result::Result<usize, BlockstoreProcessorError> {
        let tx_count_before = bank_progress.replay_progress.num_txs;
        let confirm_result = blockstore_processor::confirm_slot(
            blockstore,
            bank,
            &mut bank_progress.replay_stats,
            &mut bank_progress.replay_progress,
            false,
            transaction_status_sender,
            Some(replay_vote_sender),
            None,
            verify_recyclers,
            false,
        );
        let tx_count_after = bank_progress.replay_progress.num_txs;
        let tx_count = tx_count_after - tx_count_before;

        confirm_result.map_err(|err| {
            // LedgerCleanupService should not be cleaning up anything
            // that comes after the root, so we should not see any
            // errors related to the slot being purged
            let slot = bank.slot();

            // Block producer can abandon the block if it detects a better one
            // while producing. Somewhat common and expected in a
            // network with variable network/machine configuration.
            let is_serious = !matches!(
                err,
                BlockstoreProcessorError::InvalidBlock(BlockError::TooFewTicks)
            );
            if is_serious {
                warn!("Fatal replay error in slot: {}, err: {:?}", slot, err);
            } else {
                info!("Slot had too few ticks: {}", slot);
            }
            Self::mark_dead_slot(
                blockstore,
                bank_progress,
                slot,
                &err,
                is_serious,
                subscriptions,
            );

            err
        })?;

        Ok(tx_count)
    }

    fn mark_dead_slot(
        blockstore: &Blockstore,
        bank_progress: &mut ForkProgress,
        slot: Slot,
        err: &BlockstoreProcessorError,
        is_serious: bool,
        subscriptions: &Arc<RpcSubscriptions>,
    ) {
        if is_serious {
            datapoint_error!(
                "replay-stage-mark_dead_slot",
                ("error", format!("error: {:?}", err), String),
                ("slot", slot, i64)
            );
        } else {
            datapoint_info!(
                "replay-stage-mark_dead_slot",
                ("error", format!("error: {:?}", err), String),
                ("slot", slot, i64)
            );
        }
        bank_progress.is_dead = true;
        blockstore
            .set_dead_slot(slot)
            .expect("Failed to mark slot as dead in blockstore");
        subscriptions.notify_slot_update(SlotUpdate::Dead {
            slot,
            err: format!("error: {:?}", err),
            timestamp: timestamp(),
        });
    }

    #[allow(clippy::too_many_arguments)]
    fn handle_votable_bank(
        bank: &Arc<Bank>,
        switch_fork_decision: &SwitchForkDecision,
        bank_forks: &Arc<RwLock<BankForks>>,
        tower: &mut Tower,
        progress: &mut ProgressMap,
        vote_account_pubkey: &Pubkey,
        authorized_voter_keypairs: &[Arc<Keypair>],
        cluster_info: &Arc<ClusterInfo>,
        blockstore: &Arc<Blockstore>,
        leader_schedule_cache: &Arc<LeaderScheduleCache>,
        lockouts_sender: &Sender<CommitmentAggregationData>,
        accounts_background_request_sender: &AbsRequestSender,
        latest_root_senders: &[Sender<Slot>],
        subscriptions: &Arc<RpcSubscriptions>,
        block_commitment_cache: &Arc<RwLock<BlockCommitmentCache>>,
        heaviest_subtree_fork_choice: &mut HeaviestSubtreeForkChoice,
        cache_block_time_sender: &Option<CacheBlockTimeSender>,
        bank_notification_sender: &Option<BankNotificationSender>,
    ) {
        if bank.is_empty() {
            inc_new_counter_info!("replay_stage-voted_empty_bank", 1);
        }
        trace!("handle votable bank {}", bank.slot());
        let (vote, tower_slots) = tower.new_vote_from_bank(bank, vote_account_pubkey);
        let new_root = tower.record_bank_vote(vote);
        let last_vote = tower.last_vote_and_timestamp();

        if let Err(err) = tower.save(&cluster_info.keypair) {
            error!("Unable to save tower: {:?}", err);
            std::process::exit(1);
        }

        if let Some(new_root) = new_root {
            // get the root bank before squash
            let root_bank = bank_forks
                .read()
                .unwrap()
                .get(new_root)
                .expect("Root bank doesn't exist")
                .clone();
            let mut rooted_banks = root_bank.parents();
            rooted_banks.push(root_bank.clone());
            let rooted_slots: Vec<_> = rooted_banks.iter().map(|bank| bank.slot()).collect();
            // Call leader schedule_cache.set_root() before blockstore.set_root() because
            // bank_forks.root is consumed by repair_service to update gossip, so we don't want to
            // get shreds for repair on gossip before we update leader schedule, otherwise they may
            // get dropped.
            leader_schedule_cache.set_root(rooted_banks.last().unwrap());
            blockstore
                .set_roots(&rooted_slots)
                .expect("Ledger set roots failed");
            Self::cache_block_times(
                blockstore,
                bank_forks,
                &rooted_slots,
                cache_block_time_sender,
            );
            let highest_confirmed_root = Some(
                block_commitment_cache
                    .read()
                    .unwrap()
                    .highest_confirmed_root(),
            );
            Self::handle_new_root(
                new_root,
                &bank_forks,
                progress,
                accounts_background_request_sender,
                highest_confirmed_root,
                heaviest_subtree_fork_choice,
            );
            subscriptions.notify_roots(rooted_slots);
            if let Some(sender) = bank_notification_sender {
                sender
                    .send(BankNotification::Root(root_bank))
                    .unwrap_or_else(|err| warn!("bank_notification_sender failed: {:?}", err));
            }
            latest_root_senders.iter().for_each(|s| {
                if let Err(e) = s.send(new_root) {
                    trace!("latest root send failed: {:?}", e);
                }
            });
            info!("new root {}", new_root);
        }

        Self::update_commitment_cache(
            bank.clone(),
            bank_forks.read().unwrap().root(),
            progress.get_fork_stats(bank.slot()).unwrap().total_stake,
            lockouts_sender,
        );
        Self::push_vote(
            cluster_info,
            bank,
            vote_account_pubkey,
            authorized_voter_keypairs,
            last_vote,
            &tower_slots,
            switch_fork_decision,
        );
    }

    fn push_vote(
        cluster_info: &ClusterInfo,
        bank: &Arc<Bank>,
        vote_account_pubkey: &Pubkey,
        authorized_voter_keypairs: &[Arc<Keypair>],
        vote: Vote,
        tower: &[Slot],
        switch_fork_decision: &SwitchForkDecision,
    ) {
        if authorized_voter_keypairs.is_empty() {
            return;
        }
        let vote_account = match bank.get_vote_account(vote_account_pubkey) {
            None => {
                warn!(
                    "Vote account {} does not exist.  Unable to vote",
                    vote_account_pubkey,
                );
                return;
            }
            Some((_stake, vote_account)) => vote_account,
        };
        let vote_state = vote_account.vote_state();
        let vote_state = match vote_state.as_ref() {
            Err(_) => {
                warn!(
                    "Vote account {} is unreadable.  Unable to vote",
                    vote_account_pubkey,
                );
                return;
            }
            Ok(vote_state) => vote_state,
        };
        let authorized_voter_pubkey =
            if let Some(authorized_voter_pubkey) = vote_state.get_authorized_voter(bank.epoch()) {
                authorized_voter_pubkey
            } else {
                warn!(
                    "Vote account {} has no authorized voter for epoch {}.  Unable to vote",
                    vote_account_pubkey,
                    bank.epoch()
                );
                return;
            };

        let authorized_voter_keypair = match authorized_voter_keypairs
            .iter()
            .find(|keypair| keypair.pubkey() == authorized_voter_pubkey)
        {
            None => {
                warn!("The authorized keypair {} for vote account {} is not available.  Unable to vote",
                      authorized_voter_pubkey, vote_account_pubkey);
                return;
            }
            Some(authorized_voter_keypair) => authorized_voter_keypair,
        };
        let node_keypair = cluster_info.keypair.clone();

        // Send our last few votes along with the new one
        let vote_ix = if bank.unlock_switch_vote() {
            switch_fork_decision
                .to_vote_instruction(
                    vote,
                    &vote_account_pubkey,
                    &authorized_voter_keypair.pubkey(),
                )
                .expect("Switch threshold failure should not lead to voting")
        } else {
            vote_instruction::vote(
                &vote_account_pubkey,
                &authorized_voter_keypair.pubkey(),
                vote,
            )
        };

        let mut vote_tx = Transaction::new_with_payer(&[vote_ix], Some(&node_keypair.pubkey()));

        let blockhash = bank.last_blockhash();
        vote_tx.partial_sign(&[node_keypair.as_ref()], blockhash);
        vote_tx.partial_sign(&[authorized_voter_keypair.as_ref()], blockhash);
        let _ = cluster_info.send_vote(&vote_tx);
        cluster_info.push_vote(tower, vote_tx);
    }

    fn update_commitment_cache(
        bank: Arc<Bank>,
        root: Slot,
        total_stake: Stake,
        lockouts_sender: &Sender<CommitmentAggregationData>,
    ) {
        if let Err(e) =
            lockouts_sender.send(CommitmentAggregationData::new(bank, root, total_stake))
        {
            trace!("lockouts_sender failed: {:?}", e);
        }
    }

    fn reset_poh_recorder(
        my_pubkey: &Pubkey,
        blockstore: &Blockstore,
        bank: &Arc<Bank>,
        poh_recorder: &Arc<Mutex<PohRecorder>>,
        leader_schedule_cache: &Arc<LeaderScheduleCache>,
    ) {
        let next_leader_slot = leader_schedule_cache.next_leader_slot(
            &my_pubkey,
            bank.slot(),
            &bank,
            Some(blockstore),
            GRACE_TICKS_FACTOR * MAX_GRACE_SLOTS,
        );
        poh_recorder
            .lock()
            .unwrap()
            .reset(bank.last_blockhash(), bank.slot(), next_leader_slot);

        let next_leader_msg = if let Some(next_leader_slot) = next_leader_slot {
            format!("My next leader slot is {}", next_leader_slot.0)
        } else {
            "I am not in the leader schedule yet".to_owned()
        };

        info!(
            "{} reset PoH to tick {} (within slot {}). {}",
            my_pubkey,
            bank.tick_height(),
            bank.slot(),
            next_leader_msg,
        );
    }

    #[allow(clippy::too_many_arguments)]
    fn replay_active_banks(
        blockstore: &Arc<Blockstore>,
        bank_forks: &Arc<RwLock<BankForks>>,
        my_pubkey: &Pubkey,
        vote_account: &Pubkey,
        progress: &mut ProgressMap,
        transaction_status_sender: Option<TransactionStatusSender>,
        verify_recyclers: &VerifyRecyclers,
        heaviest_subtree_fork_choice: &mut HeaviestSubtreeForkChoice,
        replay_vote_sender: &ReplayVoteSender,
        bank_notification_sender: &Option<BankNotificationSender>,
        rewards_recorder_sender: &Option<RewardsRecorderSender>,
        subscriptions: &Arc<RpcSubscriptions>,
<<<<<<< HEAD
        evm_block_recorder_sender: &Option<EvmRecorderSender>,
=======
>>>>>>> 7e480df9
    ) -> bool {
        let mut did_complete_bank = false;
        let mut tx_count = 0;
        let active_banks = bank_forks.read().unwrap().active_banks();
        trace!("active banks {:?}", active_banks);

        for bank_slot in &active_banks {
            // If the fork was marked as dead, don't replay it
            if progress.get(bank_slot).map(|p| p.is_dead).unwrap_or(false) {
                debug!("bank_slot {:?} is marked dead", *bank_slot);
                continue;
            }

            let bank = bank_forks.read().unwrap().get(*bank_slot).unwrap().clone();
            let parent_slot = bank.parent_slot();
            let prev_leader_slot = progress.get_bank_prev_leader_slot(&bank);
            let (num_blocks_on_fork, num_dropped_blocks_on_fork) = {
                let stats = progress
                    .get(&parent_slot)
                    .expect("parent of active bank must exist in progress map");
                let num_blocks_on_fork = stats.num_blocks_on_fork + 1;
                let new_dropped_blocks = bank.slot() - parent_slot - 1;
                let num_dropped_blocks_on_fork =
                    stats.num_dropped_blocks_on_fork + new_dropped_blocks;
                (num_blocks_on_fork, num_dropped_blocks_on_fork)
            };
            // Insert a progress entry even for slots this node is the leader for, so that
            // 1) confirm_forks can report confirmation, 2) we can cache computations about
            // this bank in `select_forks()`
            let bank_progress = &mut progress.entry(bank.slot()).or_insert_with(|| {
                ForkProgress::new_from_bank(
                    &bank,
                    &my_pubkey,
                    vote_account,
                    prev_leader_slot,
                    num_blocks_on_fork,
                    num_dropped_blocks_on_fork,
                )
            });
            if bank.collector_id() != my_pubkey {
                let replay_result = Self::replay_blockstore_into_bank(
                    &bank,
                    &blockstore,
                    bank_progress,
                    transaction_status_sender.clone(),
                    replay_vote_sender,
                    verify_recyclers,
                    subscriptions,
                );
                match replay_result {
                    Ok(replay_tx_count) => tx_count += replay_tx_count,
                    Err(err) => {
                        trace!("replay_result err: {:?}, slot {}", err, bank_slot);
                        // If the bank was corrupted, don't try to run the below logic to check if the
                        // bank is completed
                        continue;
                    }
                }
            }
            assert_eq!(*bank_slot, bank.slot());
            if bank.is_complete() {
                if !blockstore.has_duplicate_shreds_in_slot(bank.slot()) {
                    bank_progress.replay_stats.report_stats(
                        bank.slot(),
                        bank_progress.replay_progress.num_entries,
                        bank_progress.replay_progress.num_shreds,
                    );
                    did_complete_bank = true;
                    info!("bank frozen: {}", bank.slot());
                    if let Some(transaction_status_sender) = transaction_status_sender.clone() {
                        transaction_status_sender.send_transaction_status_freeze_message(&bank);
                    }
                    bank.freeze();
                    heaviest_subtree_fork_choice
                        .add_new_leaf_slot(bank.slot(), Some(bank.parent_slot()));
                    if let Some(sender) = bank_notification_sender {
                        sender
                            .send(BankNotification::Frozen(bank.clone()))
                            .unwrap_or_else(|err| {
                                warn!("bank_notification_sender failed: {:?}", err)
                            });
                    }

                    Self::record_rewards(&bank, &rewards_recorder_sender);
                    Self::record_evm_block(&bank, &subscriptions, &evm_block_recorder_sender);
                } else {
                    Self::mark_dead_slot(
                        blockstore,
                        bank_progress,
                        bank.slot(),
                        &BlockstoreProcessorError::InvalidBlock(BlockError::DuplicateBlock),
                        true,
                        subscriptions,
                    );
                    warn!(
                        "{} duplicate shreds detected, not freezing bank {}",
                        my_pubkey,
                        bank.slot()
                    );
                }
            } else {
                trace!(
                    "bank {} not completed tick_height: {}, max_tick_height: {}",
                    bank.slot(),
                    bank.tick_height(),
                    bank.max_tick_height()
                );
            }
        }
        inc_new_counter_info!("replay_stage-replay_transactions", tx_count);
        did_complete_bank
    }

    #[allow(clippy::too_many_arguments)]
    pub(crate) fn compute_bank_stats(
        my_pubkey: &Pubkey,
        ancestors: &HashMap<u64, HashSet<u64>>,
        frozen_banks: &mut Vec<Arc<Bank>>,
        tower: &Tower,
        progress: &mut ProgressMap,
        vote_tracker: &VoteTracker,
        cluster_slots: &ClusterSlots,
        bank_forks: &RwLock<BankForks>,
        heaviest_subtree_fork_choice: &mut dyn ForkChoice,
    ) -> Vec<Slot> {
        frozen_banks.sort_by_key(|bank| bank.slot());
        let mut new_stats = vec![];
        for bank in frozen_banks {
            let bank_slot = bank.slot();
            // Only time progress map should be missing a bank slot
            // is if this node was the leader for this slot as those banks
            // are not replayed in replay_active_banks()
            {
                let is_computed = progress
                    .get_fork_stats_mut(bank_slot)
                    .expect("All frozen banks must exist in the Progress map")
                    .computed;
                if !is_computed {
                    let computed_bank_state = Tower::collect_vote_lockouts(
                        my_pubkey,
                        bank_slot,
                        bank.vote_accounts().into_iter(),
                        &ancestors,
                    );
                    // Notify any listeners of the votes found in this newly computed
                    // bank
                    heaviest_subtree_fork_choice.compute_bank_stats(
                        &bank,
                        tower,
                        progress,
                        &computed_bank_state,
                    );
                    let ComputedBankState {
                        voted_stakes,
                        total_stake,
                        lockout_intervals,
                        ..
                    } = computed_bank_state;
                    let stats = progress
                        .get_fork_stats_mut(bank_slot)
                        .expect("All frozen banks must exist in the Progress map");
                    stats.total_stake = total_stake;
                    stats.voted_stakes = voted_stakes;
                    stats.lockout_intervals = lockout_intervals;
                    stats.block_height = bank.block_height();
                    stats.computed = true;
                    new_stats.push(bank_slot);
                    datapoint_info!(
                        "bank_weight",
                        ("slot", bank_slot, i64),
                        // u128 too large for influx, convert to hex
                        ("weight", format!("{:X}", stats.weight), String),
                    );
                    info!(
                        "{} slot_weight: {} {} {} {}",
                        my_pubkey,
                        bank_slot,
                        stats.weight,
                        stats.fork_weight,
                        bank.parent().map(|b| b.slot()).unwrap_or(0)
                    );
                }
            }

            Self::update_propagation_status(
                progress,
                bank_slot,
                bank_forks,
                vote_tracker,
                cluster_slots,
            );

            let stats = progress
                .get_fork_stats_mut(bank_slot)
                .expect("All frozen banks must exist in the Progress map");

            stats.vote_threshold =
                tower.check_vote_stake_threshold(bank_slot, &stats.voted_stakes, stats.total_stake);
            stats.is_locked_out = tower.is_locked_out(bank_slot, &ancestors);
            stats.has_voted = tower.has_voted(bank_slot);
            stats.is_recent = tower.is_recent(bank_slot);
        }
        new_stats
    }

    fn update_propagation_status(
        progress: &mut ProgressMap,
        slot: Slot,
        bank_forks: &RwLock<BankForks>,
        vote_tracker: &VoteTracker,
        cluster_slots: &ClusterSlots,
    ) {
        // If propagation has already been confirmed, return
        if progress.is_propagated(slot) {
            return;
        }

        // Otherwise we have to check the votes for confirmation
        let mut slot_vote_tracker = progress
            .get_propagated_stats(slot)
            .expect("All frozen banks must exist in the Progress map")
            .slot_vote_tracker
            .clone();

        if slot_vote_tracker.is_none() {
            slot_vote_tracker = vote_tracker.get_slot_vote_tracker(slot);
            progress
                .get_propagated_stats_mut(slot)
                .expect("All frozen banks must exist in the Progress map")
                .slot_vote_tracker = slot_vote_tracker.clone();
        }

        let mut cluster_slot_pubkeys = progress
            .get_propagated_stats(slot)
            .expect("All frozen banks must exist in the Progress map")
            .cluster_slot_pubkeys
            .clone();

        if cluster_slot_pubkeys.is_none() {
            cluster_slot_pubkeys = cluster_slots.lookup(slot);
            progress
                .get_propagated_stats_mut(slot)
                .expect("All frozen banks must exist in the Progress map")
                .cluster_slot_pubkeys = cluster_slot_pubkeys.clone();
        }

        let newly_voted_pubkeys = slot_vote_tracker
            .as_ref()
            .and_then(|slot_vote_tracker| slot_vote_tracker.write().unwrap().get_updates())
            .unwrap_or_default();

        let cluster_slot_pubkeys = cluster_slot_pubkeys
            .map(|v| v.read().unwrap().keys().cloned().collect())
            .unwrap_or_default();

        Self::update_fork_propagated_threshold_from_votes(
            progress,
            newly_voted_pubkeys,
            cluster_slot_pubkeys,
            slot,
            bank_forks,
        );
    }

    // Given a heaviest bank, `heaviest_bank` and the next votable bank
    // `heaviest_bank_on_same_voted_fork` as the validator's last vote, return
    // a bank to vote on, a bank to reset to,
    pub(crate) fn select_vote_and_reset_forks(
        heaviest_bank: &Arc<Bank>,
        heaviest_bank_on_same_voted_fork: &Option<Arc<Bank>>,
        ancestors: &HashMap<u64, HashSet<u64>>,
        descendants: &HashMap<u64, HashSet<u64>>,
        progress: &ProgressMap,
        tower: &mut Tower,
    ) -> SelectVoteAndResetForkResult {
        // Try to vote on the actual heaviest fork. If the heaviest bank is
        // locked out or fails the threshold check, the validator will:
        // 1) Not continue to vote on current fork, waiting for lockouts to expire/
        //    threshold check to pass
        // 2) Will reset PoH to heaviest fork in order to make sure the heaviest
        //    fork is propagated
        // This above behavior should ensure correct voting and resetting PoH
        // behavior under all cases:
        // 1) The best "selected" bank is on same fork
        // 2) The best "selected" bank is on a different fork,
        //    switch_threshold fails
        // 3) The best "selected" bank is on a different fork,
        //    switch_threshold succeeds
        let mut failure_reasons = vec![];
        let selected_fork = {
            let switch_fork_decision = tower.check_switch_threshold(
                heaviest_bank.slot(),
                &ancestors,
                &descendants,
                &progress,
                heaviest_bank.total_epoch_stake(),
                heaviest_bank
                    .epoch_vote_accounts(heaviest_bank.epoch())
                    .expect("Bank epoch vote accounts must contain entry for the bank's own epoch"),
            );
            if let SwitchForkDecision::FailedSwitchThreshold(_, _) = switch_fork_decision {
                // If we can't switch, then reset to the the next votable
                // bank on the same fork as our last vote, but don't vote
                info!(
                    "Waiting to switch vote to {}, resetting to slot {:?} on same fork for now",
                    heaviest_bank.slot(),
                    heaviest_bank_on_same_voted_fork.as_ref().map(|b| b.slot())
                );
                failure_reasons.push(HeaviestForkFailures::FailedSwitchThreshold(
                    heaviest_bank.slot(),
                ));
                heaviest_bank_on_same_voted_fork
                    .as_ref()
                    .map(|b| (b, switch_fork_decision))
            } else {
                // If the switch threshold is observed, halt voting on
                // the current fork and attempt to vote/reset Poh to
                // the heaviest bank
                Some((heaviest_bank, switch_fork_decision))
            }
        };

        if let Some((bank, switch_fork_decision)) = selected_fork {
            let (is_locked_out, vote_threshold, is_leader_slot, fork_weight) = {
                let fork_stats = progress.get_fork_stats(bank.slot()).unwrap();
                let propagated_stats = &progress.get_propagated_stats(bank.slot()).unwrap();
                (
                    fork_stats.is_locked_out,
                    fork_stats.vote_threshold,
                    propagated_stats.is_leader_slot,
                    fork_stats.weight,
                )
            };

            let propagation_confirmed = is_leader_slot || progress.is_propagated(bank.slot());

            if is_locked_out {
                failure_reasons.push(HeaviestForkFailures::LockedOut(bank.slot()));
            }
            if !vote_threshold {
                failure_reasons.push(HeaviestForkFailures::FailedThreshold(bank.slot()));
            }
            if !propagation_confirmed {
                failure_reasons.push(HeaviestForkFailures::NoPropagatedConfirmation(bank.slot()));
            }

            if !is_locked_out
                && vote_threshold
                && propagation_confirmed
                && switch_fork_decision.can_vote()
            {
                info!("voting: {} {}", bank.slot(), fork_weight);
                SelectVoteAndResetForkResult {
                    vote_bank: Some((bank.clone(), switch_fork_decision)),
                    reset_bank: Some(bank.clone()),
                    heaviest_fork_failures: failure_reasons,
                }
            } else {
                SelectVoteAndResetForkResult {
                    vote_bank: None,
                    reset_bank: Some(bank.clone()),
                    heaviest_fork_failures: failure_reasons,
                }
            }
        } else {
            SelectVoteAndResetForkResult {
                vote_bank: None,
                reset_bank: None,
                heaviest_fork_failures: failure_reasons,
            }
        }
    }

    fn update_fork_propagated_threshold_from_votes(
        progress: &mut ProgressMap,
        mut newly_voted_pubkeys: Vec<Pubkey>,
        mut cluster_slot_pubkeys: Vec<Pubkey>,
        fork_tip: Slot,
        bank_forks: &RwLock<BankForks>,
    ) {
        let mut current_leader_slot = progress.get_latest_leader_slot(fork_tip);
        let mut did_newly_reach_threshold = false;
        let root = bank_forks.read().unwrap().root();
        loop {
            // These cases mean confirmation of propagation on any earlier
            // leader blocks must have been reached
            if current_leader_slot == None || current_leader_slot.unwrap() < root {
                break;
            }

            let leader_propagated_stats = progress
                .get_propagated_stats_mut(current_leader_slot.unwrap())
                .expect("current_leader_slot >= root, so must exist in the progress map");

            // If a descendant has reached propagation threshold, then
            // all its ancestor banks have also reached propagation
            // threshold as well (Validators can't have voted for a
            // descendant without also getting the ancestor block)
            if leader_propagated_stats.is_propagated ||
                // If there's no new validators to record, and there's no
                // newly achieved threshold, then there's no further
                // information to propagate backwards to past leader blocks
                (newly_voted_pubkeys.is_empty() && cluster_slot_pubkeys.is_empty() &&
                !did_newly_reach_threshold)
            {
                break;
            }

            // We only iterate through the list of leader slots by traversing
            // the linked list of 'prev_leader_slot`'s outlined in the
            // `progress` map
            assert!(leader_propagated_stats.is_leader_slot);
            let leader_bank = bank_forks
                .read()
                .unwrap()
                .get(current_leader_slot.unwrap())
                .expect("Entry in progress map must exist in BankForks")
                .clone();

            did_newly_reach_threshold = Self::update_slot_propagated_threshold_from_votes(
                &mut newly_voted_pubkeys,
                &mut cluster_slot_pubkeys,
                &leader_bank,
                leader_propagated_stats,
                did_newly_reach_threshold,
            ) || did_newly_reach_threshold;

            // Now jump to process the previous leader slot
            current_leader_slot = leader_propagated_stats.prev_leader_slot;
        }
    }

    fn update_slot_propagated_threshold_from_votes(
        newly_voted_pubkeys: &mut Vec<Pubkey>,
        cluster_slot_pubkeys: &mut Vec<Pubkey>,
        leader_bank: &Bank,
        leader_propagated_stats: &mut PropagatedStats,
        did_child_reach_threshold: bool,
    ) -> bool {
        // Track whether this slot newly confirm propagation
        // throughout the network (switched from is_propagated == false
        // to is_propagated == true)
        let mut did_newly_reach_threshold = false;

        // If a child of this slot confirmed propagation, then
        // we can return early as this implies this slot must also
        // be propagated
        if did_child_reach_threshold {
            if !leader_propagated_stats.is_propagated {
                leader_propagated_stats.is_propagated = true;
                return true;
            } else {
                return false;
            }
        }

        if leader_propagated_stats.is_propagated {
            return false;
        }

        // Remove the vote/node pubkeys that we already know voted for this
        // slot. These vote accounts/validator identities are safe to drop
        // because they don't to be ported back any further because earlier
        // parents must have:
        // 1) Also recorded these pubkeys already, or
        // 2) Already reached the propagation threshold, in which case
        //    they no longer need to track the set of propagated validators
        newly_voted_pubkeys.retain(|vote_pubkey| {
            let exists = leader_propagated_stats
                .propagated_validators
                .contains(vote_pubkey);
            leader_propagated_stats.add_vote_pubkey(
                *vote_pubkey,
                leader_bank.epoch_vote_account_stake(&vote_pubkey),
            );
            !exists
        });

        cluster_slot_pubkeys.retain(|node_pubkey| {
            let exists = leader_propagated_stats
                .propagated_node_ids
                .contains(node_pubkey);
            leader_propagated_stats.add_node_pubkey(&*node_pubkey, leader_bank);
            !exists
        });

        if leader_propagated_stats.total_epoch_stake == 0
            || leader_propagated_stats.propagated_validators_stake as f64
                / leader_propagated_stats.total_epoch_stake as f64
                > SUPERMINORITY_THRESHOLD
        {
            leader_propagated_stats.is_propagated = true;
            did_newly_reach_threshold = true
        }

        did_newly_reach_threshold
    }

    fn confirm_forks(
        tower: &Tower,
        voted_stakes: &VotedStakes,
        total_stake: Stake,
        progress: &ProgressMap,
        bank_forks: &RwLock<BankForks>,
    ) -> Vec<Slot> {
        let mut confirmed_forks = vec![];
        for (slot, prog) in progress.iter() {
            if !prog.fork_stats.confirmation_reported {
                let bank = bank_forks
                    .read()
                    .unwrap()
                    .get(*slot)
                    .expect("bank in progress must exist in BankForks")
                    .clone();
                let duration = prog.replay_stats.started.elapsed().as_millis();
                if bank.is_frozen() && tower.is_slot_confirmed(*slot, voted_stakes, total_stake) {
                    info!("validator fork confirmed {} {}ms", *slot, duration);
                    datapoint_info!("validator-confirmation", ("duration_ms", duration, i64));
                    confirmed_forks.push(*slot);
                } else {
                    debug!(
                        "validator fork not confirmed {} {}ms {:?}",
                        *slot,
                        duration,
                        voted_stakes.get(slot)
                    );
                }
            }
        }
        confirmed_forks
    }

    pub(crate) fn handle_new_root(
        new_root: Slot,
        bank_forks: &RwLock<BankForks>,
        progress: &mut ProgressMap,
        accounts_background_request_sender: &AbsRequestSender,
        highest_confirmed_root: Option<Slot>,
        heaviest_subtree_fork_choice: &mut HeaviestSubtreeForkChoice,
    ) {
        bank_forks.write().unwrap().set_root(
            new_root,
            accounts_background_request_sender,
            highest_confirmed_root,
        );
        let r_bank_forks = bank_forks.read().unwrap();
        progress.handle_new_root(&r_bank_forks);
        heaviest_subtree_fork_choice.set_root(new_root);
    }

    fn generate_new_bank_forks(
        blockstore: &Blockstore,
        bank_forks: &RwLock<BankForks>,
        leader_schedule_cache: &Arc<LeaderScheduleCache>,
        subscriptions: &Arc<RpcSubscriptions>,
        progress: &mut ProgressMap,
    ) {
        // Find the next slot that chains to the old slot
        let forks = bank_forks.read().unwrap();
        let frozen_banks = forks.frozen_banks();
        let frozen_bank_slots: Vec<u64> = frozen_banks
            .keys()
            .cloned()
            .filter(|s| *s >= forks.root())
            .collect();
        let next_slots = blockstore
            .get_slots_since(&frozen_bank_slots)
            .expect("Db error");
        // Filter out what we've already seen
        trace!("generate new forks {:?}", {
            let mut next_slots = next_slots.iter().collect::<Vec<_>>();
            next_slots.sort();
            next_slots
        });
        let mut new_banks = HashMap::new();
        for (parent_slot, children) in next_slots {
            let parent_bank = frozen_banks
                .get(&parent_slot)
                .expect("missing parent in bank forks")
                .clone();
            for child_slot in children {
                if forks.get(child_slot).is_some() || new_banks.get(&child_slot).is_some() {
                    trace!("child already active or frozen {}", child_slot);
                    continue;
                }
                let leader = leader_schedule_cache
                    .slot_leader_at(child_slot, Some(&parent_bank))
                    .unwrap();
                info!(
                    "new fork:{} parent:{} root:{}",
                    child_slot,
                    parent_slot,
                    forks.root()
                );
                let child_bank = Self::new_bank_from_parent_with_notify(
                    &parent_bank,
                    child_slot,
                    forks.root(),
                    &leader,
                    subscriptions,
                );
                let empty: Vec<Pubkey> = vec![];
                Self::update_fork_propagated_threshold_from_votes(
                    progress,
                    empty,
                    vec![leader],
                    parent_bank.slot(),
                    bank_forks,
                );
                new_banks.insert(child_slot, child_bank);
            }
        }
        drop(forks);

        let mut forks = bank_forks.write().unwrap();
        for (_, bank) in new_banks {
            forks.insert(bank);
        }
    }

    fn new_bank_from_parent_with_notify(
        parent: &Arc<Bank>,
        slot: u64,
        root_slot: u64,
        leader: &Pubkey,
        subscriptions: &Arc<RpcSubscriptions>,
    ) -> Bank {
        subscriptions.notify_slot(slot, parent.slot(), root_slot);
        Bank::new_from_parent(parent, leader, slot)
    }

    fn record_rewards(bank: &Bank, rewards_recorder_sender: &Option<RewardsRecorderSender>) {
        if let Some(rewards_recorder_sender) = rewards_recorder_sender {
            let rewards = bank.rewards.read().unwrap();
            if !rewards.is_empty() {
                rewards_recorder_sender
                    .send((bank.slot(), rewards.clone()))
                    .unwrap_or_else(|err| warn!("rewards_recorder_sender failed: {:?}", err));
            }
        }
    }

    fn record_evm_block(
        bank: &Bank,
        subscriptions: &Arc<RpcSubscriptions>,
        evm_block_recorder_sender: &Option<EvmRecorderSender>,
    ) {
        if let Some(evm_block_recorder_sender) = evm_block_recorder_sender {
            let block = bank.evm_block();
            if let Some(block) = block {
                subscriptions.notify_evm_block(block.clone());
                evm_block_recorder_sender
                    .send(block)
                    .unwrap_or_else(|err| warn!("evm_block_recorder_sender failed: {:?}", err));
            }
        }
    }

    fn cache_block_times(
        blockstore: &Arc<Blockstore>,
        bank_forks: &Arc<RwLock<BankForks>>,
        rooted_slots: &[Slot],
        cache_block_time_sender: &Option<CacheBlockTimeSender>,
    ) {
        if let Some(cache_block_time_sender) = cache_block_time_sender {
            for slot in rooted_slots {
                if blockstore
                    .get_block_time(*slot)
                    .unwrap_or_default()
                    .is_none()
                {
                    if let Some(rooted_bank) = bank_forks.read().unwrap().get(*slot) {
                        cache_block_time_sender
                            .send(rooted_bank.clone())
                            .unwrap_or_else(|err| {
                                warn!("cache_block_time_sender failed: {:?}", err)
                            });
                    } else {
                        error!(
                            "rooted_bank {:?} not available in BankForks; block time not cached",
                            slot
                        );
                    }
                }
            }
        }
    }

    pub fn join(self) -> thread::Result<()> {
        self.commitment_service.join()?;
        self.t_replay.join().map(|_| ())
    }
}

#[cfg(test)]
pub(crate) mod tests {
    use super::*;
    use crate::{
        consensus::test::{initialize_state, VoteSimulator},
        consensus::Tower,
        optimistically_confirmed_bank_tracker::OptimisticallyConfirmedBank,
        progress_map::ValidatorStakeInfo,
        replay_stage::ReplayStage,
        transaction_status_service::TransactionStatusService,
    };
    use crossbeam_channel::unbounded;
    use solana_ledger::{
        blockstore::make_slot_entries,
        blockstore::{entries_to_test_shreds, BlockstoreError},
        create_new_tmp_ledger,
        entry::{self, next_entry, Entry},
        genesis_utils::{create_genesis_config, create_genesis_config_with_leader},
        get_tmp_ledger_path,
        shred::{
            CodingShredHeader, DataShredHeader, Shred, ShredCommonHeader, DATA_COMPLETE_SHRED,
            SIZE_OF_COMMON_SHRED_HEADER, SIZE_OF_DATA_SHRED_HEADER, SIZE_OF_DATA_SHRED_PAYLOAD,
        },
    };
    use solana_runtime::{
        accounts_background_service::AbsRequestSender,
        commitment::BlockCommitment,
        genesis_utils::{self, GenesisConfigInfo, ValidatorVoteKeypairs},
    };
    use solana_sdk::{
        clock::NUM_CONSECUTIVE_LEADER_SLOTS,
        genesis_config,
        hash::{hash, Hash},
        instruction::InstructionError,
        packet::PACKET_DATA_SIZE,
        signature::{Keypair, Signature, Signer},
        system_transaction,
        transaction::TransactionError,
    };
    use solana_transaction_status::TransactionWithStatusMeta;
    use solana_vote_program::{
        vote_state::{VoteState, VoteStateVersions},
        vote_transaction,
    };
    use std::{
        fs::remove_dir_all,
        iter,
        sync::{atomic::AtomicU64, Arc, RwLock},
    };
    use trees::tr;

    #[test]
    fn test_is_partition_detected() {
        let (bank_forks, _) = setup_forks();
        let ancestors = bank_forks.read().unwrap().ancestors();
        // Last vote 1 is an ancestor of the heaviest slot 3, no partition
        assert!(!ReplayStage::is_partition_detected(&ancestors, 1, 3));
        // Last vote 1 is an ancestor of the from heaviest slot 1, no partition
        assert!(!ReplayStage::is_partition_detected(&ancestors, 3, 3));
        // Last vote 2 is not an ancestor of the heaviest slot 3,
        // partition detected!
        assert!(ReplayStage::is_partition_detected(&ancestors, 2, 3));
        // Last vote 4 is not an ancestor of the heaviest slot 3,
        // partition detected!
        assert!(ReplayStage::is_partition_detected(&ancestors, 4, 3));
    }

    struct ReplayBlockstoreComponents {
        blockstore: Arc<Blockstore>,
        validator_voting_keys: HashMap<Pubkey, Pubkey>,
        progress: ProgressMap,
        bank_forks: Arc<RwLock<BankForks>>,
        leader_schedule_cache: Arc<LeaderScheduleCache>,
        rpc_subscriptions: Arc<RpcSubscriptions>,
    }

    fn replay_blockstore_components() -> ReplayBlockstoreComponents {
        // Setup blockstore
        let ledger_path = get_tmp_ledger_path!();
        let blockstore = Arc::new(
            Blockstore::open(&ledger_path).expect("Expected to be able to open database ledger"),
        );
        let validator_authorized_voter_keypairs: Vec<_> =
            (0..20).map(|_| ValidatorVoteKeypairs::new_rand()).collect();

        let validator_voting_keys: HashMap<_, _> = validator_authorized_voter_keypairs
            .iter()
            .map(|v| (v.node_keypair.pubkey(), v.vote_keypair.pubkey()))
            .collect();
        let GenesisConfigInfo { genesis_config, .. } =
            genesis_utils::create_genesis_config_with_vote_accounts(
                10_000,
                &validator_authorized_voter_keypairs,
                vec![100; validator_authorized_voter_keypairs.len()],
            );

        let bank0 = Bank::new(&genesis_config);

        // ProgressMap
        let mut progress = ProgressMap::default();
        progress.insert(
            0,
            ForkProgress::new_from_bank(
                &bank0,
                bank0.collector_id(),
                &Pubkey::default(),
                None,
                0,
                0,
            ),
        );

        // Leader schedule cache
        let leader_schedule_cache = Arc::new(LeaderScheduleCache::new_from_bank(&bank0));

        // BankForks
        let bank_forks = Arc::new(RwLock::new(BankForks::new(bank0)));

        // RpcSubscriptions
        let optimistically_confirmed_bank =
            OptimisticallyConfirmedBank::locked_from_bank_forks_root(&bank_forks);
        let exit = Arc::new(AtomicBool::new(false));
        let rpc_subscriptions = Arc::new(RpcSubscriptions::new(
            &exit,
            bank_forks.clone(),
            Arc::new(RwLock::new(BlockCommitmentCache::default())),
            optimistically_confirmed_bank,
        ));

        ReplayBlockstoreComponents {
            blockstore,
            validator_voting_keys,
            progress,
            bank_forks,
            leader_schedule_cache,
            rpc_subscriptions,
        }
    }

    #[test]
    fn test_child_slots_of_same_parent() {
        let ReplayBlockstoreComponents {
            blockstore,
            validator_voting_keys,
            mut progress,
            bank_forks,
            leader_schedule_cache,
            rpc_subscriptions,
        } = replay_blockstore_components();

        // Insert a non-root bank so that the propagation logic will update this
        // bank
        let bank1 = Bank::new_from_parent(
            bank_forks.read().unwrap().get(0).unwrap(),
            &leader_schedule_cache.slot_leader_at(1, None).unwrap(),
            1,
        );
        progress.insert(
            1,
            ForkProgress::new_from_bank(
                &bank1,
                bank1.collector_id(),
                validator_voting_keys.get(&bank1.collector_id()).unwrap(),
                Some(0),
                0,
                0,
            ),
        );
        assert!(progress.get_propagated_stats(1).unwrap().is_leader_slot);
        bank1.freeze();
        bank_forks.write().unwrap().insert(bank1);

        // Insert shreds for slot NUM_CONSECUTIVE_LEADER_SLOTS,
        // chaining to slot 1
        let (shreds, _) = make_slot_entries(NUM_CONSECUTIVE_LEADER_SLOTS, 1, 8);
        blockstore.insert_shreds(shreds, None, false).unwrap();
        assert!(bank_forks
            .read()
            .unwrap()
            .get(NUM_CONSECUTIVE_LEADER_SLOTS)
            .is_none());
        ReplayStage::generate_new_bank_forks(
            &blockstore,
            &bank_forks,
            &leader_schedule_cache,
            &rpc_subscriptions,
            &mut progress,
        );
        assert!(bank_forks
            .read()
            .unwrap()
            .get(NUM_CONSECUTIVE_LEADER_SLOTS)
            .is_some());

        // Insert shreds for slot 2 * NUM_CONSECUTIVE_LEADER_SLOTS,
        // chaining to slot 1
        let (shreds, _) = make_slot_entries(2 * NUM_CONSECUTIVE_LEADER_SLOTS, 1, 8);
        blockstore.insert_shreds(shreds, None, false).unwrap();
        assert!(bank_forks
            .read()
            .unwrap()
            .get(2 * NUM_CONSECUTIVE_LEADER_SLOTS)
            .is_none());
        ReplayStage::generate_new_bank_forks(
            &blockstore,
            &bank_forks,
            &leader_schedule_cache,
            &rpc_subscriptions,
            &mut progress,
        );
        assert!(bank_forks
            .read()
            .unwrap()
            .get(NUM_CONSECUTIVE_LEADER_SLOTS)
            .is_some());
        assert!(bank_forks
            .read()
            .unwrap()
            .get(2 * NUM_CONSECUTIVE_LEADER_SLOTS)
            .is_some());

        // // There are 20 equally staked accounts, of which 3 have built
        // banks above or at bank 1. Because 3/20 < SUPERMINORITY_THRESHOLD,
        // we should see 3 validators in bank 1's propagated_validator set.
        let expected_leader_slots = vec![
            1,
            NUM_CONSECUTIVE_LEADER_SLOTS,
            2 * NUM_CONSECUTIVE_LEADER_SLOTS,
        ];
        for slot in expected_leader_slots {
            let leader = leader_schedule_cache.slot_leader_at(slot, None).unwrap();
            let vote_key = validator_voting_keys.get(&leader).unwrap();
            assert!(progress
                .get_propagated_stats(1)
                .unwrap()
                .propagated_validators
                .contains(vote_key));
        }
    }

    #[test]
    fn test_handle_new_root() {
        let genesis_config = create_genesis_config(10_000).genesis_config;
        let bank0 = Bank::new(&genesis_config);
        let bank_forks = Arc::new(RwLock::new(BankForks::new(bank0)));
        let root = 3;
        let mut heaviest_subtree_fork_choice = HeaviestSubtreeForkChoice::new(root);
        let root_bank = Bank::new_from_parent(
            bank_forks.read().unwrap().get(0).unwrap(),
            &Pubkey::default(),
            root,
        );
        bank_forks.write().unwrap().insert(root_bank);
        let mut progress = ProgressMap::default();
        for i in 0..=root {
            progress.insert(i, ForkProgress::new(Hash::default(), None, None, 0, 0));
        }
        ReplayStage::handle_new_root(
            root,
            &bank_forks,
            &mut progress,
            &AbsRequestSender::default(),
            None,
            &mut heaviest_subtree_fork_choice,
        );
        assert_eq!(bank_forks.read().unwrap().root(), root);
        assert_eq!(progress.len(), 1);
        assert!(progress.get(&root).is_some());
    }

    #[test]
    fn test_handle_new_root_ahead_of_highest_confirmed_root() {
        let genesis_config = create_genesis_config(10_000).genesis_config;
        let bank0 = Bank::new(&genesis_config);
        let bank_forks = Arc::new(RwLock::new(BankForks::new(bank0)));
        let confirmed_root = 1;
        let fork = 2;
        let bank1 = Bank::new_from_parent(
            bank_forks.read().unwrap().get(0).unwrap(),
            &Pubkey::default(),
            confirmed_root,
        );
        bank_forks.write().unwrap().insert(bank1);
        let bank2 = Bank::new_from_parent(
            bank_forks.read().unwrap().get(confirmed_root).unwrap(),
            &Pubkey::default(),
            fork,
        );
        bank_forks.write().unwrap().insert(bank2);
        let root = 3;
        let root_bank = Bank::new_from_parent(
            bank_forks.read().unwrap().get(confirmed_root).unwrap(),
            &Pubkey::default(),
            root,
        );
        bank_forks.write().unwrap().insert(root_bank);
        let mut heaviest_subtree_fork_choice = HeaviestSubtreeForkChoice::new(root);
        let mut progress = ProgressMap::default();
        for i in 0..=root {
            progress.insert(i, ForkProgress::new(Hash::default(), None, None, 0, 0));
        }
        ReplayStage::handle_new_root(
            root,
            &bank_forks,
            &mut progress,
            &AbsRequestSender::default(),
            Some(confirmed_root),
            &mut heaviest_subtree_fork_choice,
        );
        assert_eq!(bank_forks.read().unwrap().root(), root);
        assert!(bank_forks.read().unwrap().get(confirmed_root).is_some());
        assert!(bank_forks.read().unwrap().get(fork).is_none());
        assert_eq!(progress.len(), 2);
        assert!(progress.get(&root).is_some());
        assert!(progress.get(&confirmed_root).is_some());
        assert!(progress.get(&fork).is_none());
    }

    #[test]
    fn test_dead_fork_transaction_error() {
        let keypair1 = Keypair::new();
        let keypair2 = Keypair::new();
        let missing_keypair = Keypair::new();
        let missing_keypair2 = Keypair::new();

        let res = check_dead_fork(|_keypair, bank| {
            let blockhash = bank.last_blockhash();
            let slot = bank.slot();
            let hashes_per_tick = bank.hashes_per_tick().unwrap_or(0);
            let entry = entry::next_entry(
                &blockhash,
                hashes_per_tick.saturating_sub(1),
                vec![
                    system_transaction::transfer(&keypair1, &keypair2.pubkey(), 2, blockhash), // should be fine,
                    system_transaction::transfer(
                        &missing_keypair,
                        &missing_keypair2.pubkey(),
                        2,
                        blockhash,
                    ), // should cause AccountNotFound error
                ],
            );
            entries_to_test_shreds(vec![entry], slot, slot.saturating_sub(1), false, 0)
        });

        assert_matches!(
            res,
            Err(BlockstoreProcessorError::InvalidTransaction(
                TransactionError::AccountNotFound
            ))
        );
    }

    #[test]
    fn test_dead_fork_entry_verification_failure() {
        let keypair2 = Keypair::new();
        let res = check_dead_fork(|genesis_keypair, bank| {
            let blockhash = bank.last_blockhash();
            let slot = bank.slot();
            let bad_hash = hash(&[2; 30]);
            let hashes_per_tick = bank.hashes_per_tick().unwrap_or(0);
            let entry = entry::next_entry(
                // Use wrong blockhash so that the entry causes an entry verification failure
                &bad_hash,
                hashes_per_tick.saturating_sub(1),
                vec![system_transaction::transfer(
                    &genesis_keypair,
                    &keypair2.pubkey(),
                    2,
                    blockhash,
                )],
            );
            entries_to_test_shreds(vec![entry], slot, slot.saturating_sub(1), false, 0)
        });

        if let Err(BlockstoreProcessorError::InvalidBlock(block_error)) = res {
            assert_eq!(block_error, BlockError::InvalidEntryHash);
        } else {
            panic!();
        }
    }

    #[test]
    fn test_dead_fork_invalid_tick_hash_count() {
        let res = check_dead_fork(|_keypair, bank| {
            let blockhash = bank.last_blockhash();
            let slot = bank.slot();
            let hashes_per_tick = bank.hashes_per_tick().unwrap_or(0);
            assert!(hashes_per_tick > 0);

            let too_few_hashes_tick = Entry::new(&blockhash, hashes_per_tick - 1, vec![]);
            entries_to_test_shreds(
                vec![too_few_hashes_tick],
                slot,
                slot.saturating_sub(1),
                false,
                0,
            )
        });

        if let Err(BlockstoreProcessorError::InvalidBlock(block_error)) = res {
            assert_eq!(block_error, BlockError::InvalidTickHashCount);
        } else {
            panic!();
        }
    }

    #[test]
    fn test_dead_fork_invalid_slot_tick_count() {
        solana_logger::setup();
        // Too many ticks per slot
        let res = check_dead_fork(|_keypair, bank| {
            let blockhash = bank.last_blockhash();
            let slot = bank.slot();
            let hashes_per_tick = bank.hashes_per_tick().unwrap_or(0);
            entries_to_test_shreds(
                entry::create_ticks(bank.ticks_per_slot() + 1, hashes_per_tick, blockhash),
                slot,
                slot.saturating_sub(1),
                false,
                0,
            )
        });

        if let Err(BlockstoreProcessorError::InvalidBlock(block_error)) = res {
            assert_eq!(block_error, BlockError::TooManyTicks);
        } else {
            panic!();
        }

        // Too few ticks per slot
        let res = check_dead_fork(|_keypair, bank| {
            let blockhash = bank.last_blockhash();
            let slot = bank.slot();
            let hashes_per_tick = bank.hashes_per_tick().unwrap_or(0);
            entries_to_test_shreds(
                entry::create_ticks(bank.ticks_per_slot() - 1, hashes_per_tick, blockhash),
                slot,
                slot.saturating_sub(1),
                true,
                0,
            )
        });

        if let Err(BlockstoreProcessorError::InvalidBlock(block_error)) = res {
            assert_eq!(block_error, BlockError::TooFewTicks);
        } else {
            panic!();
        }
    }

    #[test]
    fn test_dead_fork_invalid_last_tick() {
        let res = check_dead_fork(|_keypair, bank| {
            let blockhash = bank.last_blockhash();
            let slot = bank.slot();
            let hashes_per_tick = bank.hashes_per_tick().unwrap_or(0);
            entries_to_test_shreds(
                entry::create_ticks(bank.ticks_per_slot(), hashes_per_tick, blockhash),
                slot,
                slot.saturating_sub(1),
                false,
                0,
            )
        });

        if let Err(BlockstoreProcessorError::InvalidBlock(block_error)) = res {
            assert_eq!(block_error, BlockError::InvalidLastTick);
        } else {
            panic!();
        }
    }

    #[test]
    fn test_dead_fork_trailing_entry() {
        let keypair = Keypair::new();
        let res = check_dead_fork(|genesis_keypair, bank| {
            let blockhash = bank.last_blockhash();
            let slot = bank.slot();
            let hashes_per_tick = bank.hashes_per_tick().unwrap_or(0);
            let mut entries =
                entry::create_ticks(bank.ticks_per_slot(), hashes_per_tick, blockhash);
            let last_entry_hash = entries.last().unwrap().hash;
            let tx =
                system_transaction::transfer(&genesis_keypair, &keypair.pubkey(), 2, blockhash);
            let trailing_entry = entry::next_entry(&last_entry_hash, 1, vec![tx]);
            entries.push(trailing_entry);
            entries_to_test_shreds(entries, slot, slot.saturating_sub(1), true, 0)
        });

        if let Err(BlockstoreProcessorError::InvalidBlock(block_error)) = res {
            assert_eq!(block_error, BlockError::TrailingEntry);
        } else {
            panic!();
        }
    }

    #[test]
    fn test_dead_fork_entry_deserialize_failure() {
        // Insert entry that causes deserialization failure
        let res = check_dead_fork(|_, _| {
            let payload_len = SIZE_OF_DATA_SHRED_PAYLOAD;
            let gibberish = [0xa5u8; PACKET_DATA_SIZE];
            let mut data_header = DataShredHeader::default();
            data_header.flags |= DATA_COMPLETE_SHRED;
            let mut shred = Shred::new_empty_from_header(
                ShredCommonHeader::default(),
                data_header,
                CodingShredHeader::default(),
            );
            bincode::serialize_into(
                &mut shred.payload[SIZE_OF_COMMON_SHRED_HEADER + SIZE_OF_DATA_SHRED_HEADER..],
                &gibberish[..payload_len],
            )
            .unwrap();
            vec![shred]
        });

        assert_matches!(
            res,
            Err(BlockstoreProcessorError::FailedToLoadEntries(
                BlockstoreError::InvalidShredData(_)
            ),)
        );
    }

    // Given a shred and a fatal expected error, check that replaying that shred causes causes the fork to be
    // marked as dead. Returns the error for caller to verify.
    fn check_dead_fork<F>(shred_to_insert: F) -> result::Result<(), BlockstoreProcessorError>
    where
        F: Fn(&Keypair, Arc<Bank>) -> Vec<Shred>,
    {
        let ledger_path = get_tmp_ledger_path!();
        let (replay_vote_sender, _replay_vote_receiver) = unbounded();
        let res = {
            let blockstore = Arc::new(
                Blockstore::open(&ledger_path)
                    .expect("Expected to be able to open database ledger"),
            );
            let GenesisConfigInfo {
                mut genesis_config,
                mint_keypair,
                ..
            } = create_genesis_config(1000);
            genesis_config.poh_config.hashes_per_tick = Some(2);
            let bank_forks = BankForks::new(Bank::new(&genesis_config));
            let bank0 = bank_forks.working_bank();
            let mut progress = ProgressMap::default();
            let last_blockhash = bank0.last_blockhash();
            let mut bank0_progress = progress
                .entry(bank0.slot())
                .or_insert_with(|| ForkProgress::new(last_blockhash, None, None, 0, 0));
            let shreds = shred_to_insert(&mint_keypair, bank0.clone());
            blockstore.insert_shreds(shreds, None, false).unwrap();
            let block_commitment_cache = Arc::new(RwLock::new(BlockCommitmentCache::default()));
            let bank_forks = Arc::new(RwLock::new(bank_forks));
            let exit = Arc::new(AtomicBool::new(false));
            let res = ReplayStage::replay_blockstore_into_bank(
                &bank0,
                &blockstore,
                &mut bank0_progress,
                None,
                &replay_vote_sender,
                &&VerifyRecyclers::default(),
                &Arc::new(RpcSubscriptions::new(
                    &exit,
                    bank_forks.clone(),
                    block_commitment_cache,
                    OptimisticallyConfirmedBank::locked_from_bank_forks_root(&bank_forks),
                )),
            );

            // Check that the erroring bank was marked as dead in the progress map
            assert!(progress
                .get(&bank0.slot())
                .map(|b| b.is_dead)
                .unwrap_or(false));

            // Check that the erroring bank was marked as dead in blockstore
            assert!(blockstore.is_dead(bank0.slot()));
            res.map(|_| ())
        };
        let _ignored = remove_dir_all(&ledger_path);
        res
    }

    #[test]
    fn test_replay_commitment_cache() {
        fn leader_vote(vote_slot: Slot, bank: &Arc<Bank>, pubkey: &Pubkey) {
            let mut leader_vote_account = bank.get_account(&pubkey).unwrap();
            let mut vote_state = VoteState::from(&leader_vote_account).unwrap();
            vote_state.process_slot_vote_unchecked(vote_slot);
            let versioned = VoteStateVersions::new_current(vote_state);
            VoteState::to(&versioned, &mut leader_vote_account).unwrap();
            bank.store_account(&pubkey, &leader_vote_account);
        }

        let leader_pubkey = solana_sdk::pubkey::new_rand();
        let leader_lamports = 3;
        let genesis_config_info =
            create_genesis_config_with_leader(50, &leader_pubkey, leader_lamports);
        let mut genesis_config = genesis_config_info.genesis_config;
        let leader_voting_pubkey = genesis_config_info.voting_keypair.pubkey();
        genesis_config.epoch_schedule.warmup = false;
        genesis_config.ticks_per_slot = 4;
        let bank0 = Bank::new(&genesis_config);
        for _ in 0..genesis_config.ticks_per_slot {
            bank0.register_tick(&Hash::default());
        }
        bank0.freeze();
        let arc_bank0 = Arc::new(bank0);
        let bank_forks = Arc::new(RwLock::new(BankForks::new_from_banks(&[arc_bank0], 0)));

        let exit = Arc::new(AtomicBool::new(false));
        let block_commitment_cache = Arc::new(RwLock::new(BlockCommitmentCache::default()));
        let subscriptions = Arc::new(RpcSubscriptions::new(
            &exit,
            bank_forks.clone(),
            block_commitment_cache.clone(),
            OptimisticallyConfirmedBank::locked_from_bank_forks_root(&bank_forks),
        ));
        let (lockouts_sender, _) =
            AggregateCommitmentService::new(&exit, block_commitment_cache.clone(), subscriptions);

        assert!(block_commitment_cache
            .read()
            .unwrap()
            .get_block_commitment(0)
            .is_none());
        assert!(block_commitment_cache
            .read()
            .unwrap()
            .get_block_commitment(1)
            .is_none());

        for i in 1..=3 {
            let prev_bank = bank_forks.read().unwrap().get(i - 1).unwrap().clone();
            let bank = Bank::new_from_parent(&prev_bank, &Pubkey::default(), prev_bank.slot() + 1);
            let _res = bank.transfer(
                10,
                &genesis_config_info.mint_keypair,
                &solana_sdk::pubkey::new_rand(),
            );
            for _ in 0..genesis_config.ticks_per_slot {
                bank.register_tick(&Hash::default());
            }
            bank_forks.write().unwrap().insert(bank);
            let arc_bank = bank_forks.read().unwrap().get(i).unwrap().clone();
            leader_vote(i - 1, &arc_bank, &leader_voting_pubkey);
            ReplayStage::update_commitment_cache(
                arc_bank.clone(),
                0,
                leader_lamports,
                &lockouts_sender,
            );
            arc_bank.freeze();
        }

        thread::sleep(Duration::from_millis(200));

        let mut expected0 = BlockCommitment::default();
        expected0.increase_confirmation_stake(3, leader_lamports);
        assert_eq!(
            block_commitment_cache
                .read()
                .unwrap()
                .get_block_commitment(0)
                .unwrap(),
            &expected0,
        );
        let mut expected1 = BlockCommitment::default();
        expected1.increase_confirmation_stake(2, leader_lamports);
        assert_eq!(
            block_commitment_cache
                .read()
                .unwrap()
                .get_block_commitment(1)
                .unwrap(),
            &expected1
        );
        let mut expected2 = BlockCommitment::default();
        expected2.increase_confirmation_stake(1, leader_lamports);
        assert_eq!(
            block_commitment_cache
                .read()
                .unwrap()
                .get_block_commitment(2)
                .unwrap(),
            &expected2
        );
    }

    pub fn create_test_transactions_and_populate_blockstore(
        keypairs: Vec<&Keypair>,
        previous_slot: Slot,
        bank: Arc<Bank>,
        blockstore: Arc<Blockstore>,
        max_complete_transaction_status_slot: Arc<AtomicU64>,
    ) -> Vec<Signature> {
        let mint_keypair = keypairs[0];
        let keypair1 = keypairs[1];
        let keypair2 = keypairs[2];
        let keypair3 = keypairs[3];
        let slot = bank.slot();
        let blockhash = bank.confirmed_last_blockhash().0;

        // Generate transactions for processing
        // Successful transaction
        let success_tx =
            system_transaction::transfer(&mint_keypair, &keypair1.pubkey(), 2, blockhash);
        let success_signature = success_tx.signatures[0];
        let entry_1 = next_entry(&blockhash, 1, vec![success_tx]);
        // Failed transaction, InstructionError
        let ix_error_tx =
            system_transaction::transfer(&keypair2, &keypair3.pubkey(), 10, blockhash);
        let ix_error_signature = ix_error_tx.signatures[0];
        let entry_2 = next_entry(&entry_1.hash, 1, vec![ix_error_tx]);
        // Failed transaction
        let fail_tx =
            system_transaction::transfer(&mint_keypair, &keypair2.pubkey(), 2, Hash::default());
        let entry_3 = next_entry(&entry_2.hash, 1, vec![fail_tx]);
        let entries = vec![entry_1, entry_2, entry_3];

        let shreds = entries_to_test_shreds(entries.clone(), slot, previous_slot, true, 0);
        blockstore.insert_shreds(shreds, None, false).unwrap();
        blockstore.set_roots(&[slot]).unwrap();

        let (transaction_status_sender, transaction_status_receiver) = unbounded();
        let (replay_vote_sender, _replay_vote_receiver) = unbounded();
        let transaction_status_service = TransactionStatusService::new(
            transaction_status_receiver,
            max_complete_transaction_status_slot,
            blockstore,
            &Arc::new(AtomicBool::new(false)),
        );

        // Check that process_entries successfully writes can_commit transactions statuses, and
        // that they are matched properly by get_rooted_block
        let _result = blockstore_processor::process_entries(
            &bank,
            &entries,
            true,
            Some(TransactionStatusSender {
                sender: transaction_status_sender,
                enable_cpi_and_log_storage: false,
            }),
            Some(&replay_vote_sender),
        );

        transaction_status_service.join().unwrap();

        vec![success_signature, ix_error_signature]
    }

    #[test]
    fn test_write_persist_transaction_status() {
        let GenesisConfigInfo {
            genesis_config,
            mint_keypair,
            ..
        } = create_genesis_config(1000);
        let (ledger_path, _) = create_new_tmp_ledger!(&genesis_config);
        {
            let blockstore = Blockstore::open(&ledger_path)
                .expect("Expected to successfully open database ledger");
            let blockstore = Arc::new(blockstore);

            let keypair1 = Keypair::new();
            let keypair2 = Keypair::new();
            let keypair3 = Keypair::new();

            let bank0 = Arc::new(Bank::new(&genesis_config));
            bank0
                .transfer(4, &mint_keypair, &keypair2.pubkey())
                .unwrap();

            let bank1 = Arc::new(Bank::new_from_parent(&bank0, &Pubkey::default(), 1));
            let slot = bank1.slot();

            let signatures = create_test_transactions_and_populate_blockstore(
                vec![&mint_keypair, &keypair1, &keypair2, &keypair3],
                bank0.slot(),
                bank1,
                blockstore.clone(),
                Arc::new(AtomicU64::default()),
            );

            let confirmed_block = blockstore.get_rooted_block(slot, false).unwrap();
            assert_eq!(confirmed_block.transactions.len(), 3);

            for TransactionWithStatusMeta { transaction, meta } in
                confirmed_block.transactions.into_iter()
            {
                if transaction.signatures[0] == signatures[0] {
                    let meta = meta.unwrap();
                    assert_eq!(meta.status, Ok(()));
                } else if transaction.signatures[0] == signatures[1] {
                    let meta = meta.unwrap();
                    assert_eq!(
                        meta.status,
                        Err(TransactionError::InstructionError(
                            0,
                            InstructionError::Custom(1)
                        ))
                    );
                } else {
                    assert_eq!(meta, None);
                }
            }
        }
        Blockstore::destroy(&ledger_path).unwrap();
    }

    #[test]
    fn test_compute_bank_stats_confirmed() {
        let vote_keypairs = ValidatorVoteKeypairs::new_rand();
        let node_pubkey = vote_keypairs.node_keypair.pubkey();
        let keypairs: HashMap<_, _> = vec![(node_pubkey, vote_keypairs)].into_iter().collect();

        let (bank_forks, mut progress, mut heaviest_subtree_fork_choice) =
            initialize_state(&keypairs, 10_000);
        let bank0 = bank_forks.get(0).unwrap().clone();
        let my_keypairs = keypairs.get(&node_pubkey).unwrap();
        let vote_tx = vote_transaction::new_vote_transaction(
            vec![0],
            bank0.hash(),
            bank0.last_blockhash(),
            &my_keypairs.node_keypair,
            &my_keypairs.vote_keypair,
            &my_keypairs.vote_keypair,
            None,
        );

        let bank_forks = RwLock::new(bank_forks);
        let bank1 = Bank::new_from_parent(&bank0, &node_pubkey, 1);
        bank1.process_transaction(&vote_tx).unwrap();
        bank1.freeze();

        // Test confirmations
        let ancestors = bank_forks.read().unwrap().ancestors();
        let mut frozen_banks: Vec<_> = bank_forks
            .read()
            .unwrap()
            .frozen_banks()
            .values()
            .cloned()
            .collect();
        let tower = Tower::new_for_tests(0, 0.67);
        let newly_computed = ReplayStage::compute_bank_stats(
            &node_pubkey,
            &ancestors,
            &mut frozen_banks,
            &tower,
            &mut progress,
            &VoteTracker::default(),
            &ClusterSlots::default(),
            &bank_forks,
            &mut heaviest_subtree_fork_choice,
        );

        // bank 0 has no votes, should not send any votes on the channel
        assert_eq!(newly_computed, vec![0]);

        // The only vote is in bank 1, and bank_forks does not currently contain
        // bank 1, so no slot should be confirmed.
        {
            let fork_progress = progress.get(&0).unwrap();
            let confirmed_forks = ReplayStage::confirm_forks(
                &tower,
                &fork_progress.fork_stats.voted_stakes,
                fork_progress.fork_stats.total_stake,
                &progress,
                &bank_forks,
            );

            assert!(confirmed_forks.is_empty())
        }

        // Insert the bank that contains a vote for slot 0, which confirms slot 0
        bank_forks.write().unwrap().insert(bank1);
        progress.insert(
            1,
            ForkProgress::new(bank0.last_blockhash(), None, None, 0, 0),
        );
        let ancestors = bank_forks.read().unwrap().ancestors();
        let mut frozen_banks: Vec<_> = bank_forks
            .read()
            .unwrap()
            .frozen_banks()
            .values()
            .cloned()
            .collect();
        let newly_computed = ReplayStage::compute_bank_stats(
            &node_pubkey,
            &ancestors,
            &mut frozen_banks,
            &tower,
            &mut progress,
            &VoteTracker::default(),
            &ClusterSlots::default(),
            &bank_forks,
            &mut heaviest_subtree_fork_choice,
        );

        // Bank 1 had one vote
        assert_eq!(newly_computed, vec![1]);
        {
            let fork_progress = progress.get(&1).unwrap();
            let confirmed_forks = ReplayStage::confirm_forks(
                &tower,
                &fork_progress.fork_stats.voted_stakes,
                fork_progress.fork_stats.total_stake,
                &progress,
                &bank_forks,
            );
            assert_eq!(confirmed_forks, vec![0]);
        }

        let ancestors = bank_forks.read().unwrap().ancestors();
        let mut frozen_banks: Vec<_> = bank_forks
            .read()
            .unwrap()
            .frozen_banks()
            .values()
            .cloned()
            .collect();
        let newly_computed = ReplayStage::compute_bank_stats(
            &node_pubkey,
            &ancestors,
            &mut frozen_banks,
            &tower,
            &mut progress,
            &VoteTracker::default(),
            &ClusterSlots::default(),
            &bank_forks,
            &mut heaviest_subtree_fork_choice,
        );
        // No new stats should have been computed
        assert!(newly_computed.is_empty());
    }

    #[test]
    fn test_same_weight_select_lower_slot() {
        // Init state
        let mut vote_simulator = VoteSimulator::new(1);
        let node_pubkey = vote_simulator.node_pubkeys[0];
        let tower = Tower::new_with_key(&node_pubkey);

        // Create the tree of banks in a BankForks object
        let forks = tr(0) / (tr(1)) / (tr(2));
        vote_simulator.fill_bank_forks(forks.clone(), &HashMap::new());
        let mut heaviest_subtree_fork_choice = HeaviestSubtreeForkChoice::new_from_tree(forks);
        let mut frozen_banks: Vec<_> = vote_simulator
            .bank_forks
            .read()
            .unwrap()
            .frozen_banks()
            .values()
            .cloned()
            .collect();

        let ancestors = vote_simulator.bank_forks.read().unwrap().ancestors();
        ReplayStage::compute_bank_stats(
            &node_pubkey,
            &ancestors,
            &mut frozen_banks,
            &tower,
            &mut vote_simulator.progress,
            &VoteTracker::default(),
            &ClusterSlots::default(),
            &vote_simulator.bank_forks,
            &mut heaviest_subtree_fork_choice,
        );

        assert_eq!(
            heaviest_subtree_fork_choice.stake_voted_subtree(1).unwrap(),
            heaviest_subtree_fork_choice.stake_voted_subtree(2).unwrap()
        );

        let (heaviest_bank, _) = heaviest_subtree_fork_choice.select_forks(
            &frozen_banks,
            &tower,
            &vote_simulator.progress,
            &ancestors,
            &vote_simulator.bank_forks,
        );

        // Should pick the lower of the two equally weighted banks
        assert_eq!(heaviest_bank.slot(), 1);
    }

    #[test]
    fn test_child_bank_heavier() {
        // Init state
        let mut vote_simulator = VoteSimulator::new(1);
        let node_pubkey = vote_simulator.node_pubkeys[0];
        let mut tower = Tower::new_with_key(&node_pubkey);

        // Create the tree of banks in a BankForks object
        let forks = tr(0) / (tr(1) / (tr(2) / (tr(3))));

        // Set the voting behavior
        let mut cluster_votes = HashMap::new();
        let votes = vec![0, 2];
        cluster_votes.insert(node_pubkey, votes.clone());
        vote_simulator.fill_bank_forks(forks, &cluster_votes);

        // Fill banks with votes
        for vote in votes {
            assert!(vote_simulator
                .simulate_vote(vote, &node_pubkey, &mut tower,)
                .is_empty());
        }

        let mut frozen_banks: Vec<_> = vote_simulator
            .bank_forks
            .read()
            .unwrap()
            .frozen_banks()
            .values()
            .cloned()
            .collect();

        ReplayStage::compute_bank_stats(
            &node_pubkey,
            &vote_simulator.bank_forks.read().unwrap().ancestors(),
            &mut frozen_banks,
            &tower,
            &mut vote_simulator.progress,
            &VoteTracker::default(),
            &ClusterSlots::default(),
            &vote_simulator.bank_forks,
            &mut vote_simulator.heaviest_subtree_fork_choice,
        );

        frozen_banks.sort_by_key(|bank| bank.slot());
        for pair in frozen_banks.windows(2) {
            let first = vote_simulator
                .progress
                .get_fork_stats(pair[0].slot())
                .unwrap()
                .fork_weight;
            let second = vote_simulator
                .progress
                .get_fork_stats(pair[1].slot())
                .unwrap()
                .fork_weight;
            assert!(second >= first);
        }
        for bank in frozen_banks {
            // The only leaf should always be chosen over parents
            assert_eq!(
                vote_simulator
                    .heaviest_subtree_fork_choice
                    .best_slot(bank.slot())
                    .unwrap(),
                3
            );
        }
    }

    #[test]
    fn test_should_retransmit() {
        let poh_slot = 4;
        let mut last_retransmit_slot = 4;
        // We retransmitted already at slot 4, shouldn't retransmit until
        // >= 4 + NUM_CONSECUTIVE_LEADER_SLOTS, or if we reset to < 4
        assert!(!ReplayStage::should_retransmit(
            poh_slot,
            &mut last_retransmit_slot
        ));
        assert_eq!(last_retransmit_slot, 4);

        for poh_slot in 4..4 + NUM_CONSECUTIVE_LEADER_SLOTS {
            assert!(!ReplayStage::should_retransmit(
                poh_slot,
                &mut last_retransmit_slot
            ));
            assert_eq!(last_retransmit_slot, 4);
        }

        let poh_slot = 4 + NUM_CONSECUTIVE_LEADER_SLOTS;
        last_retransmit_slot = 4;
        assert!(ReplayStage::should_retransmit(
            poh_slot,
            &mut last_retransmit_slot
        ));
        assert_eq!(last_retransmit_slot, poh_slot);

        let poh_slot = 3;
        last_retransmit_slot = 4;
        assert!(ReplayStage::should_retransmit(
            poh_slot,
            &mut last_retransmit_slot
        ));
        assert_eq!(last_retransmit_slot, poh_slot);
    }

    #[test]
    fn test_update_slot_propagated_threshold_from_votes() {
        let keypairs: HashMap<_, _> = iter::repeat_with(|| {
            let vote_keypairs = ValidatorVoteKeypairs::new_rand();
            (vote_keypairs.node_keypair.pubkey(), vote_keypairs)
        })
        .take(10)
        .collect();

        let new_vote_pubkeys: Vec<_> = keypairs
            .values()
            .map(|keys| keys.vote_keypair.pubkey())
            .collect();
        let new_node_pubkeys: Vec<_> = keypairs
            .values()
            .map(|keys| keys.node_keypair.pubkey())
            .collect();

        // Once 4/10 validators have voted, we have hit threshold
        run_test_update_slot_propagated_threshold_from_votes(&keypairs, &new_vote_pubkeys, &[], 4);
        // Adding the same node pubkey's instead of the corresponding
        // vote pubkeys should be equivalent
        run_test_update_slot_propagated_threshold_from_votes(&keypairs, &[], &new_node_pubkeys, 4);
        // Adding the same node pubkey's in the same order as their
        // corresponding vote accounts is redundant, so we don't
        // reach the threshold any sooner.
        run_test_update_slot_propagated_threshold_from_votes(
            &keypairs,
            &new_vote_pubkeys,
            &new_node_pubkeys,
            4,
        );
        // However, if we add different node pubkey's than the
        // vote accounts, we should hit threshold much faster
        // because now we are getting 2 new pubkeys on each
        // iteration instead of 1, so by the 2nd iteration
        // we should have 4/10 validators voting
        run_test_update_slot_propagated_threshold_from_votes(
            &keypairs,
            &new_vote_pubkeys[0..5],
            &new_node_pubkeys[5..],
            2,
        );
    }

    fn run_test_update_slot_propagated_threshold_from_votes(
        all_keypairs: &HashMap<Pubkey, ValidatorVoteKeypairs>,
        new_vote_pubkeys: &[Pubkey],
        new_node_pubkeys: &[Pubkey],
        success_index: usize,
    ) {
        let stake = 10_000;
        let (bank_forks, _, _) = initialize_state(&all_keypairs, stake);
        let root_bank = bank_forks.root_bank();
        let mut propagated_stats = PropagatedStats {
            total_epoch_stake: stake * all_keypairs.len() as u64,
            ..PropagatedStats::default()
        };

        let child_reached_threshold = false;
        for i in 0..std::cmp::max(new_vote_pubkeys.len(), new_node_pubkeys.len()) {
            propagated_stats.is_propagated = false;
            let len = std::cmp::min(i, new_vote_pubkeys.len());
            let mut voted_pubkeys = new_vote_pubkeys[..len].iter().copied().collect();
            let len = std::cmp::min(i, new_node_pubkeys.len());
            let mut node_pubkeys = new_node_pubkeys[..len].iter().copied().collect();
            let did_newly_reach_threshold =
                ReplayStage::update_slot_propagated_threshold_from_votes(
                    &mut voted_pubkeys,
                    &mut node_pubkeys,
                    &root_bank,
                    &mut propagated_stats,
                    child_reached_threshold,
                );

            // Only the i'th voted pubkey should be new (everything else was
            // inserted in previous iteration of the loop), so those redundant
            // pubkeys should have been filtered out
            let remaining_vote_pubkeys = {
                if i == 0 || i >= new_vote_pubkeys.len() {
                    vec![]
                } else {
                    vec![new_vote_pubkeys[i - 1]]
                }
            };
            let remaining_node_pubkeys = {
                if i == 0 || i >= new_node_pubkeys.len() {
                    vec![]
                } else {
                    vec![new_node_pubkeys[i - 1]]
                }
            };
            assert_eq!(voted_pubkeys, remaining_vote_pubkeys);
            assert_eq!(node_pubkeys, remaining_node_pubkeys);

            // If we crossed the superminority threshold, then
            // `did_newly_reach_threshold == true`, otherwise the
            // threshold has not been reached
            if i >= success_index {
                assert!(propagated_stats.is_propagated);
                assert!(did_newly_reach_threshold);
            } else {
                assert!(!propagated_stats.is_propagated);
                assert!(!did_newly_reach_threshold);
            }
        }
    }

    #[test]
    fn test_update_slot_propagated_threshold_from_votes2() {
        let mut empty: Vec<Pubkey> = vec![];
        let genesis_config = create_genesis_config(100_000_000).genesis_config;
        let root_bank = Bank::new(&genesis_config);
        let stake = 10_000;
        // Simulate a child slot seeing threshold (`child_reached_threshold` = true),
        // then the parent should also be marked as having reached threshold,
        // even if there are no new pubkeys to add (`newly_voted_pubkeys.is_empty()`)
        let mut propagated_stats = PropagatedStats {
            total_epoch_stake: stake * 10,
            ..PropagatedStats::default()
        };
        propagated_stats.total_epoch_stake = stake * 10;
        let child_reached_threshold = true;
        let mut newly_voted_pubkeys: Vec<Pubkey> = vec![];

        assert!(ReplayStage::update_slot_propagated_threshold_from_votes(
            &mut newly_voted_pubkeys,
            &mut empty,
            &root_bank,
            &mut propagated_stats,
            child_reached_threshold,
        ));

        // If propagation already happened (propagated_stats.is_propagated = true),
        // always returns false
        propagated_stats = PropagatedStats {
            total_epoch_stake: stake * 10,
            ..PropagatedStats::default()
        };
        propagated_stats.is_propagated = true;
        newly_voted_pubkeys = vec![];
        assert!(!ReplayStage::update_slot_propagated_threshold_from_votes(
            &mut newly_voted_pubkeys,
            &mut empty,
            &root_bank,
            &mut propagated_stats,
            child_reached_threshold,
        ));

        let child_reached_threshold = false;
        assert!(!ReplayStage::update_slot_propagated_threshold_from_votes(
            &mut newly_voted_pubkeys,
            &mut empty,
            &root_bank,
            &mut propagated_stats,
            child_reached_threshold,
        ));
    }

    #[test]
    fn test_update_propagation_status() {
        // Create genesis stakers
        let vote_keypairs = ValidatorVoteKeypairs::new_rand();
        let node_pubkey = vote_keypairs.node_keypair.pubkey();
        let vote_pubkey = vote_keypairs.vote_keypair.pubkey();
        let keypairs: HashMap<_, _> = vec![(node_pubkey, vote_keypairs)].into_iter().collect();
        let stake = 10_000;
        let (mut bank_forks, mut progress_map, _) = initialize_state(&keypairs, stake);

        let bank0 = bank_forks.get(0).unwrap().clone();
        bank_forks.insert(Bank::new_from_parent(&bank0, &Pubkey::default(), 9));
        let bank9 = bank_forks.get(9).unwrap().clone();
        bank_forks.insert(Bank::new_from_parent(&bank9, &Pubkey::default(), 10));
        bank_forks.set_root(9, &AbsRequestSender::default(), None);
        let total_epoch_stake = bank0.total_epoch_stake();

        // Insert new ForkProgress for slot 10 and its
        // previous leader slot 9
        progress_map.insert(
            10,
            ForkProgress::new(
                Hash::default(),
                Some(9),
                Some(ValidatorStakeInfo {
                    total_epoch_stake,
                    ..ValidatorStakeInfo::default()
                }),
                0,
                0,
            ),
        );
        progress_map.insert(
            9,
            ForkProgress::new(
                Hash::default(),
                Some(8),
                Some(ValidatorStakeInfo {
                    total_epoch_stake,
                    ..ValidatorStakeInfo::default()
                }),
                0,
                0,
            ),
        );

        // Make sure is_propagated == false so that the propagation logic
        // runs in `update_propagation_status`
        assert!(!progress_map.is_propagated(10));

        let vote_tracker = VoteTracker::new(&bank_forks.root_bank());
        vote_tracker.insert_vote(10, vote_pubkey);
        ReplayStage::update_propagation_status(
            &mut progress_map,
            10,
            &RwLock::new(bank_forks),
            &vote_tracker,
            &ClusterSlots::default(),
        );

        let propagated_stats = &progress_map.get(&10).unwrap().propagated_stats;

        // There should now be a cached reference to the VoteTracker for
        // slot 10
        assert!(propagated_stats.slot_vote_tracker.is_some());

        // Updates should have been consumed
        assert!(propagated_stats
            .slot_vote_tracker
            .as_ref()
            .unwrap()
            .write()
            .unwrap()
            .get_updates()
            .is_none());

        // The voter should be recorded
        assert!(propagated_stats
            .propagated_validators
            .contains(&vote_pubkey));

        assert_eq!(propagated_stats.propagated_validators_stake, stake);
    }

    #[test]
    fn test_chain_update_propagation_status() {
        let keypairs: HashMap<_, _> = iter::repeat_with(|| {
            let vote_keypairs = ValidatorVoteKeypairs::new_rand();
            (vote_keypairs.node_keypair.pubkey(), vote_keypairs)
        })
        .take(10)
        .collect();

        let vote_pubkeys: Vec<_> = keypairs
            .values()
            .map(|keys| keys.vote_keypair.pubkey())
            .collect();

        let stake_per_validator = 10_000;
        let (mut bank_forks, mut progress_map, _) =
            initialize_state(&keypairs, stake_per_validator);
        progress_map
            .get_propagated_stats_mut(0)
            .unwrap()
            .is_leader_slot = true;
        bank_forks.set_root(0, &AbsRequestSender::default(), None);
        let total_epoch_stake = bank_forks.root_bank().total_epoch_stake();

        // Insert new ForkProgress representing a slot for all slots 1..=num_banks. Only
        // make even numbered ones leader slots
        for i in 1..=10 {
            let parent_bank = bank_forks.get(i - 1).unwrap().clone();
            let prev_leader_slot = ((i - 1) / 2) * 2;
            bank_forks.insert(Bank::new_from_parent(&parent_bank, &Pubkey::default(), i));
            progress_map.insert(
                i,
                ForkProgress::new(
                    Hash::default(),
                    Some(prev_leader_slot),
                    {
                        if i % 2 == 0 {
                            Some(ValidatorStakeInfo {
                                total_epoch_stake,
                                ..ValidatorStakeInfo::default()
                            })
                        } else {
                            None
                        }
                    },
                    0,
                    0,
                ),
            );
        }

        let vote_tracker = VoteTracker::new(&bank_forks.root_bank());
        for vote_pubkey in &vote_pubkeys {
            // Insert a vote for the last bank for each voter
            vote_tracker.insert_vote(10, *vote_pubkey);
        }

        // The last bank should reach propagation threshold, and propagate it all
        // the way back through earlier leader banks
        ReplayStage::update_propagation_status(
            &mut progress_map,
            10,
            &RwLock::new(bank_forks),
            &vote_tracker,
            &ClusterSlots::default(),
        );

        for i in 1..=10 {
            let propagated_stats = &progress_map.get(&i).unwrap().propagated_stats;
            // Only the even numbered ones were leader banks, so only
            // those should have been updated
            if i % 2 == 0 {
                assert!(propagated_stats.is_propagated);
            } else {
                assert!(!propagated_stats.is_propagated);
            }
        }
    }

    #[test]
    fn test_chain_update_propagation_status2() {
        let num_validators = 6;
        let keypairs: HashMap<_, _> = iter::repeat_with(|| {
            let vote_keypairs = ValidatorVoteKeypairs::new_rand();
            (vote_keypairs.node_keypair.pubkey(), vote_keypairs)
        })
        .take(num_validators)
        .collect();

        let vote_pubkeys: Vec<_> = keypairs
            .values()
            .map(|keys| keys.vote_keypair.pubkey())
            .collect();

        let stake_per_validator = 10_000;
        let (mut bank_forks, mut progress_map, _) =
            initialize_state(&keypairs, stake_per_validator);
        progress_map
            .get_propagated_stats_mut(0)
            .unwrap()
            .is_leader_slot = true;
        bank_forks.set_root(0, &AbsRequestSender::default(), None);

        let total_epoch_stake = num_validators as u64 * stake_per_validator;

        // Insert new ForkProgress representing a slot for all slots 1..=num_banks. Only
        // make even numbered ones leader slots
        for i in 1..=10 {
            let parent_bank = bank_forks.get(i - 1).unwrap().clone();
            let prev_leader_slot = i - 1;
            bank_forks.insert(Bank::new_from_parent(&parent_bank, &Pubkey::default(), i));
            let mut fork_progress = ForkProgress::new(
                Hash::default(),
                Some(prev_leader_slot),
                Some(ValidatorStakeInfo {
                    total_epoch_stake,
                    ..ValidatorStakeInfo::default()
                }),
                0,
                0,
            );

            let end_range = {
                // The earlier slots are one pubkey away from reaching confirmation
                if i < 5 {
                    2
                } else {
                    // The later slots are two pubkeys away from reaching confirmation
                    1
                }
            };
            fork_progress.propagated_stats.propagated_validators =
                vote_pubkeys[0..end_range].iter().copied().collect();
            fork_progress.propagated_stats.propagated_validators_stake =
                end_range as u64 * stake_per_validator;
            progress_map.insert(i, fork_progress);
        }

        let vote_tracker = VoteTracker::new(&bank_forks.root_bank());
        // Insert a new vote
        vote_tracker.insert_vote(10, vote_pubkeys[2]);

        // The last bank should reach propagation threshold, and propagate it all
        // the way back through earlier leader banks
        ReplayStage::update_propagation_status(
            &mut progress_map,
            10,
            &RwLock::new(bank_forks),
            &vote_tracker,
            &ClusterSlots::default(),
        );

        // Only the first 5 banks should have reached the threshold
        for i in 1..=10 {
            let propagated_stats = &progress_map.get(&i).unwrap().propagated_stats;
            if i < 5 {
                assert!(propagated_stats.is_propagated);
            } else {
                assert!(!propagated_stats.is_propagated);
            }
        }
    }

    #[test]
    fn test_check_propagation_for_start_leader() {
        let mut progress_map = ProgressMap::default();
        let poh_slot = 5;
        let parent_slot = poh_slot - NUM_CONSECUTIVE_LEADER_SLOTS;

        // If there is no previous leader slot (previous leader slot is None),
        // should succeed
        progress_map.insert(
            parent_slot,
            ForkProgress::new(Hash::default(), None, None, 0, 0),
        );
        assert!(ReplayStage::check_propagation_for_start_leader(
            poh_slot,
            parent_slot,
            &progress_map,
        ));

        // Now if we make the parent was itself the leader, then requires propagation
        // confirmation check because the parent is at least NUM_CONSECUTIVE_LEADER_SLOTS
        // slots from the `poh_slot`
        progress_map.insert(
            parent_slot,
            ForkProgress::new(
                Hash::default(),
                None,
                Some(ValidatorStakeInfo::default()),
                0,
                0,
            ),
        );
        assert!(!ReplayStage::check_propagation_for_start_leader(
            poh_slot,
            parent_slot,
            &progress_map,
        ));
        progress_map
            .get_mut(&parent_slot)
            .unwrap()
            .propagated_stats
            .is_propagated = true;
        assert!(ReplayStage::check_propagation_for_start_leader(
            poh_slot,
            parent_slot,
            &progress_map,
        ));
        // Now, set up the progress map to show that the `previous_leader_slot` of 5 is
        // `parent_slot - 1` (not equal to the actual parent!), so `parent_slot - 1` needs
        // to see propagation confirmation before we can start a leader for block 5
        let previous_leader_slot = parent_slot - 1;
        progress_map.insert(
            parent_slot,
            ForkProgress::new(Hash::default(), Some(previous_leader_slot), None, 0, 0),
        );
        progress_map.insert(
            previous_leader_slot,
            ForkProgress::new(
                Hash::default(),
                None,
                Some(ValidatorStakeInfo::default()),
                0,
                0,
            ),
        );

        // `previous_leader_slot` has not seen propagation threshold, so should fail
        assert!(!ReplayStage::check_propagation_for_start_leader(
            poh_slot,
            parent_slot,
            &progress_map,
        ));

        // If we set the is_propagated = true for the `previous_leader_slot`, should
        // allow the block to be generated
        progress_map
            .get_mut(&previous_leader_slot)
            .unwrap()
            .propagated_stats
            .is_propagated = true;
        assert!(ReplayStage::check_propagation_for_start_leader(
            poh_slot,
            parent_slot,
            &progress_map,
        ));

        // If the root is now set to `parent_slot`, this filters out `previous_leader_slot` from the progress map,
        // which implies confirmation
        let bank0 = Bank::new(&genesis_config::create_genesis_config(10000).0);
        let parent_slot_bank =
            Bank::new_from_parent(&Arc::new(bank0), &Pubkey::default(), parent_slot);
        let mut bank_forks = BankForks::new(parent_slot_bank);
        let bank5 =
            Bank::new_from_parent(bank_forks.get(parent_slot).unwrap(), &Pubkey::default(), 5);
        bank_forks.insert(bank5);

        // Should purge only `previous_leader_slot` from the progress map
        progress_map.handle_new_root(&bank_forks);

        // Should succeed
        assert!(ReplayStage::check_propagation_for_start_leader(
            poh_slot,
            parent_slot,
            &progress_map,
        ));
    }

    #[test]
    fn test_check_propagation_skip_propagation_check() {
        let mut progress_map = ProgressMap::default();
        let poh_slot = 4;
        let mut parent_slot = poh_slot - 1;

        // Set up the progress map to show that the last leader slot of 4 is 3,
        // which means 3 and 4 are consecutive leader slots
        progress_map.insert(
            3,
            ForkProgress::new(
                Hash::default(),
                None,
                Some(ValidatorStakeInfo::default()),
                0,
                0,
            ),
        );

        // If the previous leader slot has not seen propagation threshold, but
        // was the direct parent (implying consecutive leader slots), create
        // the block regardless
        assert!(ReplayStage::check_propagation_for_start_leader(
            poh_slot,
            parent_slot,
            &progress_map,
        ));

        // If propagation threshold was achieved on parent, block should
        // also be created
        progress_map
            .get_mut(&3)
            .unwrap()
            .propagated_stats
            .is_propagated = true;
        assert!(ReplayStage::check_propagation_for_start_leader(
            poh_slot,
            parent_slot,
            &progress_map,
        ));

        // Now insert another parent slot 2 for which this validator is also the leader
        parent_slot = poh_slot - NUM_CONSECUTIVE_LEADER_SLOTS + 1;
        progress_map.insert(
            parent_slot,
            ForkProgress::new(
                Hash::default(),
                None,
                Some(ValidatorStakeInfo::default()),
                0,
                0,
            ),
        );

        // Even though `parent_slot` and `poh_slot` are separated by another block,
        // because they're within `NUM_CONSECUTIVE` blocks of each other, the propagation
        // check is still skipped
        assert!(ReplayStage::check_propagation_for_start_leader(
            poh_slot,
            parent_slot,
            &progress_map,
        ));

        // Once the distance becomes >= NUM_CONSECUTIVE_LEADER_SLOTS, then we need to
        // enforce the propagation check
        parent_slot = poh_slot - NUM_CONSECUTIVE_LEADER_SLOTS;
        progress_map.insert(
            parent_slot,
            ForkProgress::new(
                Hash::default(),
                None,
                Some(ValidatorStakeInfo::default()),
                0,
                0,
            ),
        );
        assert!(!ReplayStage::check_propagation_for_start_leader(
            poh_slot,
            parent_slot,
            &progress_map,
        ));
    }

    #[test]
    fn test_purge_unconfirmed_duplicate_slot() {
        let (bank_forks, mut progress) = setup_forks();
        let mut descendants = bank_forks.read().unwrap().descendants().clone();
        let mut ancestors = bank_forks.read().unwrap().ancestors();

        // Purging slot 5 should purge only slots 5 and its descendant 6
        ReplayStage::purge_unconfirmed_duplicate_slot(
            5,
            &mut ancestors,
            &mut descendants,
            &mut progress,
            &bank_forks,
        );
        for i in 5..=6 {
            assert!(bank_forks.read().unwrap().get(i).is_none());
            assert!(progress.get(&i).is_none());
        }
        for i in 0..=4 {
            assert!(bank_forks.read().unwrap().get(i).is_some());
            assert!(progress.get(&i).is_some());
        }

        // Purging slot 4 should purge only slot 4
        let mut descendants = bank_forks.read().unwrap().descendants().clone();
        let mut ancestors = bank_forks.read().unwrap().ancestors();
        ReplayStage::purge_unconfirmed_duplicate_slot(
            4,
            &mut ancestors,
            &mut descendants,
            &mut progress,
            &bank_forks,
        );
        for i in 4..=6 {
            assert!(bank_forks.read().unwrap().get(i).is_none());
            assert!(progress.get(&i).is_none());
        }
        for i in 0..=3 {
            assert!(bank_forks.read().unwrap().get(i).is_some());
            assert!(progress.get(&i).is_some());
        }

        // Purging slot 1 should purge both forks 2 and 3
        let mut descendants = bank_forks.read().unwrap().descendants().clone();
        let mut ancestors = bank_forks.read().unwrap().ancestors();
        ReplayStage::purge_unconfirmed_duplicate_slot(
            1,
            &mut ancestors,
            &mut descendants,
            &mut progress,
            &bank_forks,
        );
        for i in 1..=6 {
            assert!(bank_forks.read().unwrap().get(i).is_none());
            assert!(progress.get(&i).is_none());
        }
        assert!(bank_forks.read().unwrap().get(0).is_some());
        assert!(progress.get(&0).is_some());
    }

    #[test]
    fn test_purge_ancestors_descendants() {
        let (bank_forks, _) = setup_forks();

        // Purge branch rooted at slot 2
        let mut descendants = bank_forks.read().unwrap().descendants().clone();
        let mut ancestors = bank_forks.read().unwrap().ancestors();
        let slot_2_descendants = descendants.get(&2).unwrap().clone();
        ReplayStage::purge_ancestors_descendants(
            2,
            &slot_2_descendants,
            &mut ancestors,
            &mut descendants,
        );

        // Result should be equivalent to removing slot from BankForks
        // and regenerating the `ancestor` `descendant` maps
        for d in slot_2_descendants {
            bank_forks.write().unwrap().remove(d);
        }
        bank_forks.write().unwrap().remove(2);
        assert!(check_map_eq(
            &ancestors,
            &bank_forks.read().unwrap().ancestors()
        ));
        assert!(check_map_eq(
            &descendants,
            &bank_forks.read().unwrap().descendants()
        ));

        // Try to purge the root
        bank_forks
            .write()
            .unwrap()
            .set_root(3, &AbsRequestSender::default(), None);
        let mut descendants = bank_forks.read().unwrap().descendants().clone();
        let mut ancestors = bank_forks.read().unwrap().ancestors();
        let slot_3_descendants = descendants.get(&3).unwrap().clone();
        ReplayStage::purge_ancestors_descendants(
            3,
            &slot_3_descendants,
            &mut ancestors,
            &mut descendants,
        );

        assert!(ancestors.is_empty());
        // Only remaining keys should be ones < root
        for k in descendants.keys() {
            assert!(*k < 3);
        }
    }

    #[test]
    fn test_leader_snapshot_restart_propagation() {
        let ReplayBlockstoreComponents {
            validator_voting_keys,
            mut progress,
            bank_forks,
            leader_schedule_cache,
            ..
        } = replay_blockstore_components();

        let root_bank = bank_forks.read().unwrap().root_bank();
        let my_pubkey = leader_schedule_cache
            .slot_leader_at(root_bank.slot(), Some(&root_bank))
            .unwrap();

        // Check that we are the leader of the root bank
        assert!(
            progress
                .get_propagated_stats(root_bank.slot())
                .unwrap()
                .is_leader_slot
        );
        let ancestors = bank_forks.read().unwrap().ancestors();

        // Freeze bank so it shows up in frozen banks
        root_bank.freeze();
        let mut frozen_banks: Vec<_> = bank_forks
            .read()
            .unwrap()
            .frozen_banks()
            .values()
            .cloned()
            .collect();

        // Compute bank stats, make sure vote is propagated back to starting root bank
        let vote_tracker = VoteTracker::default();

        // Add votes
        for vote_key in validator_voting_keys.values() {
            vote_tracker.insert_vote(root_bank.slot(), *vote_key);
        }

        assert!(!progress.is_propagated(root_bank.slot()));

        // Update propagation status
        let tower = Tower::new_for_tests(0, 0.67);
        ReplayStage::compute_bank_stats(
            &my_pubkey,
            &ancestors,
            &mut frozen_banks,
            &tower,
            &mut progress,
            &vote_tracker,
            &ClusterSlots::default(),
            &bank_forks,
            &mut HeaviestSubtreeForkChoice::new_from_bank_forks(&bank_forks.read().unwrap()),
        );

        // Check status is true
        assert!(progress.is_propagated(root_bank.slot()));
    }

    fn setup_forks() -> (RwLock<BankForks>, ProgressMap) {
        /*
            Build fork structure:
                 slot 0
                   |
                 slot 1
                 /    \
            slot 2    |
               |    slot 3
            slot 4    |
                    slot 5
                      |
                    slot 6
        */
        let forks = tr(0) / (tr(1) / (tr(2) / (tr(4))) / (tr(3) / (tr(5) / (tr(6)))));

        let mut vote_simulator = VoteSimulator::new(1);
        vote_simulator.fill_bank_forks(forks, &HashMap::new());

        (vote_simulator.bank_forks, vote_simulator.progress)
    }

    fn check_map_eq<K: Eq + std::hash::Hash + std::fmt::Debug, T: PartialEq + std::fmt::Debug>(
        map1: &HashMap<K, T>,
        map2: &HashMap<K, T>,
    ) -> bool {
        map1.len() == map2.len() && map1.iter().all(|(k, v)| map2.get(k).unwrap() == v)
    }
}<|MERGE_RESOLUTION|>--- conflicted
+++ resolved
@@ -335,10 +335,7 @@
                         &bank_notification_sender,
                         &rewards_recorder_sender,
                         &subscriptions,
-<<<<<<< HEAD
                         &evm_block_recorder_sender,
-=======
->>>>>>> 7e480df9
                     );
                     replay_active_banks_time.stop();
                     Self::report_memory(&allocated, "replay_active_banks", start);
@@ -1337,10 +1334,7 @@
         bank_notification_sender: &Option<BankNotificationSender>,
         rewards_recorder_sender: &Option<RewardsRecorderSender>,
         subscriptions: &Arc<RpcSubscriptions>,
-<<<<<<< HEAD
         evm_block_recorder_sender: &Option<EvmRecorderSender>,
-=======
->>>>>>> 7e480df9
     ) -> bool {
         let mut did_complete_bank = false;
         let mut tx_count = 0;
