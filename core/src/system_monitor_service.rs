#[cfg(target_os = "linux")]
use std::{fs::File, io::BufReader, path::Path};
use {
    solana_sdk::timing::AtomicInterval,
    std::{
        collections::HashMap,
        io::BufRead,
        sync::{
            atomic::{AtomicBool, Ordering},
            Arc,
        },
        thread::{self, sleep, Builder, JoinHandle},
        time::Duration,
    },
    sys_info::{Error, LoadAvg},
};

const MS_PER_S: u64 = 1_000;
<<<<<<< HEAD
const SAMPLE_INTERVAL_UDP_MS: u64 = 2 * MS_PER_S;
=======
const MS_PER_M: u64 = MS_PER_S * 60;
const MS_PER_H: u64 = MS_PER_M * 60;
const SAMPLE_INTERVAL_UDP_MS: u64 = 2 * MS_PER_S;
const SAMPLE_INTERVAL_OS_NETWORK_LIMITS_MS: u64 = MS_PER_H;
>>>>>>> 55438c03
const SAMPLE_INTERVAL_MEM_MS: u64 = MS_PER_S;
const SAMPLE_INTERVAL_CPU_MS: u64 = MS_PER_S;
const SLEEP_INTERVAL: Duration = Duration::from_millis(500);

#[cfg(target_os = "linux")]
const PROC_NET_SNMP_PATH: &str = "/proc/net/snmp";

pub struct SystemMonitorService {
    thread_hdl: JoinHandle<()>,
}

#[cfg_attr(not(target_os = "linux"), allow(dead_code))]
struct UdpStats {
    in_datagrams: usize,
    no_ports: usize,
    in_errors: usize,
    out_datagrams: usize,
    rcvbuf_errors: usize,
    sndbuf_errors: usize,
    in_csum_errors: usize,
    ignored_multi: usize,
}

struct CpuInfo {
    cpu_num: u32,
    cpu_freq_mhz: u64,
    load_avg: LoadAvg,
    num_threads: u64,
}

impl UdpStats {
    fn from_map(udp_stats: &HashMap<String, usize>) -> Self {
        Self {
            in_datagrams: *udp_stats.get("InDatagrams").unwrap_or(&0),
            no_ports: *udp_stats.get("NoPorts").unwrap_or(&0),
            in_errors: *udp_stats.get("InErrors").unwrap_or(&0),
            out_datagrams: *udp_stats.get("OutDatagrams").unwrap_or(&0),
            rcvbuf_errors: *udp_stats.get("RcvbufErrors").unwrap_or(&0),
            sndbuf_errors: *udp_stats.get("SndbufErrors").unwrap_or(&0),
            in_csum_errors: *udp_stats.get("InCsumErrors").unwrap_or(&0),
            ignored_multi: *udp_stats.get("IgnoredMulti").unwrap_or(&0),
        }
    }
}

fn platform_id() -> String {
    format!(
        "{}/{}/{}",
        std::env::consts::FAMILY,
        std::env::consts::OS,
        std::env::consts::ARCH
    )
}

#[cfg(target_os = "linux")]
fn read_udp_stats(file_path: impl AsRef<Path>) -> Result<UdpStats, String> {
    let file = File::open(file_path).map_err(|e| e.to_string())?;
    let mut reader = BufReader::new(file);
    parse_udp_stats(&mut reader)
}

#[cfg_attr(not(target_os = "linux"), allow(dead_code))]
fn parse_udp_stats(reader: &mut impl BufRead) -> Result<UdpStats, String> {
    let mut udp_lines = Vec::default();
    for line in reader.lines() {
        let line = line.map_err(|e| e.to_string())?;
        if line.starts_with("Udp:") {
            udp_lines.push(line);
            if udp_lines.len() == 2 {
                break;
            }
        }
    }
    if udp_lines.len() != 2 {
        return Err(format!(
            "parse error, expected 2 lines, num lines: {}",
            udp_lines.len()
        ));
    }

    let pairs: Vec<_> = udp_lines[0]
        .split_ascii_whitespace()
        .zip(udp_lines[1].split_ascii_whitespace())
        .collect();
    let udp_stats: HashMap<String, usize> = pairs[1..]
        .iter()
        .map(|(label, val)| (label.to_string(), val.parse::<usize>().unwrap()))
        .collect();

    let stats = UdpStats::from_map(&udp_stats);

    Ok(stats)
}

#[cfg(target_os = "linux")]
pub fn verify_udp_stats_access() -> Result<(), String> {
    read_udp_stats(PROC_NET_SNMP_PATH)?;
    Ok(())
}

#[cfg(not(target_os = "linux"))]
pub fn verify_udp_stats_access() -> Result<(), String> {
    Ok(())
}

impl SystemMonitorService {
    pub fn new(
        exit: Arc<AtomicBool>,
        report_os_memory_stats: bool,
        report_os_network_stats: bool,
        report_os_cpu_stats: bool,
    ) -> Self {
        info!("Starting SystemMonitorService");
        let thread_hdl = Builder::new()
            .name("system-monitor".to_string())
            .spawn(move || {
                Self::run(
                    exit,
                    report_os_memory_stats,
                    report_os_network_stats,
                    report_os_cpu_stats,
                );
            })
            .unwrap();

        Self { thread_hdl }
    }

    #[cfg_attr(not(target_os = "linux"), allow(dead_code))]
    fn linux_get_recommended_network_limits() -> HashMap<&'static str, i64> {
        // Reference: https://medium.com/@CameronSparr/increase-os-udp-buffers-to-improve-performance-51d167bb1360
        let mut recommended_limits: HashMap<&str, i64> = HashMap::default();
        recommended_limits.insert("net.core.rmem_max", 134217728);
        recommended_limits.insert("net.core.rmem_default", 134217728);
        recommended_limits.insert("net.core.wmem_max", 134217728);
        recommended_limits.insert("net.core.wmem_default", 134217728);
        recommended_limits.insert("vm.max_map_count", 1000000);

        // Additionally collect the following limits
        recommended_limits.insert("net.core.optmem_max", 0);
        recommended_limits.insert("net.core.netdev_max_backlog", 0);

        recommended_limits
    }

    #[cfg(target_os = "linux")]
    fn linux_get_current_network_limits(
        recommended_limits: &HashMap<&'static str, i64>,
    ) -> HashMap<&'static str, i64> {
        use sysctl::Sysctl;

        fn sysctl_read(name: &str) -> Result<String, sysctl::SysctlError> {
            let ctl = sysctl::Ctl::new(name)?;
            let val = ctl.value_string()?;
            Ok(val)
        }

        let mut current_limits: HashMap<&str, i64> = HashMap::default();
        for (key, _) in recommended_limits.iter() {
            let current_val = match sysctl_read(key) {
                Ok(val) => val.parse::<i64>().unwrap(),
                Err(e) => {
                    error!("Failed to query value for {}: {}", key, e);
                    -1
                }
            };
            current_limits.insert(key, current_val);
        }
        current_limits
    }

    #[cfg_attr(not(target_os = "linux"), allow(dead_code))]
    fn linux_report_network_limits(
        current_limits: &HashMap<&str, i64>,
        recommended_limits: &HashMap<&'static str, i64>,
    ) -> bool {
        let mut check_failed = false;
        for (key, recommended_val) in recommended_limits.iter() {
            let current_val = *current_limits.get(key).unwrap_or(&-1);
            if current_val < *recommended_val {
                datapoint_warn!("os-config", (key, current_val, i64));
                warn!(
                    "  {}: recommended={} current={}, too small",
                    key, recommended_val, current_val
                );
                check_failed = true;
            } else {
                datapoint_info!("os-config", (key, current_val, i64));
                info!(
                    "  {}: recommended={} current={}",
                    key, recommended_val, current_val
                );
            }
        }
        if check_failed {
            datapoint_warn!("os-config", ("network_limit_test_failed", 1, i64));
        }
        !check_failed
    }

    #[cfg(not(target_os = "linux"))]
    pub fn check_os_network_limits() -> bool {
        datapoint_info!("os-config", ("platform", platform_id(), String));
        true
    }

    #[cfg(target_os = "linux")]
    pub fn check_os_network_limits() -> bool {
        datapoint_info!("os-config", ("platform", platform_id(), String));
        let recommended_limits = Self::linux_get_recommended_network_limits();
        let current_limits = Self::linux_get_current_network_limits(&recommended_limits);
        Self::linux_report_network_limits(&current_limits, &recommended_limits)
    }

    #[cfg(target_os = "linux")]
    fn process_udp_stats(udp_stats: &mut Option<UdpStats>) {
        match read_udp_stats(PROC_NET_SNMP_PATH) {
            Ok(new_stats) => {
                if let Some(old_stats) = udp_stats {
                    Self::report_udp_stats(old_stats, &new_stats);
                }
                *udp_stats = Some(new_stats);
            }
            Err(e) => warn!("read_udp_stats: {}", e),
        }
    }

    #[cfg(not(target_os = "linux"))]
    fn process_udp_stats(_udp_stats: &mut Option<UdpStats>) {}

    #[cfg(target_os = "linux")]
    fn report_udp_stats(old_stats: &UdpStats, new_stats: &UdpStats) {
        datapoint_info!(
            "net-stats-validator",
            (
                "in_datagrams_delta",
                new_stats.in_datagrams - old_stats.in_datagrams,
                i64
            ),
            (
                "no_ports_delta",
                new_stats.no_ports - old_stats.no_ports,
                i64
            ),
            (
                "in_errors_delta",
                new_stats.in_errors - old_stats.in_errors,
                i64
            ),
            (
                "out_datagrams_delta",
                new_stats.out_datagrams - old_stats.out_datagrams,
                i64
            ),
            (
                "rcvbuf_errors_delta",
                new_stats.rcvbuf_errors - old_stats.rcvbuf_errors,
                i64
            ),
            (
                "sndbuf_errors_delta",
                new_stats.sndbuf_errors - old_stats.sndbuf_errors,
                i64
            ),
            (
                "in_csum_errors_delta",
                new_stats.in_csum_errors - old_stats.in_csum_errors,
                i64
            ),
            (
                "ignored_multi_delta",
                new_stats.ignored_multi - old_stats.ignored_multi,
                i64
            ),
            ("in_errors", new_stats.in_errors, i64),
            ("rcvbuf_errors", new_stats.rcvbuf_errors, i64),
            ("sndbuf_errors", new_stats.sndbuf_errors, i64),
        );
    }

    fn calc_percent(numerator: u64, denom: u64) -> f64 {
        if denom == 0 {
            0.0
        } else {
            (numerator as f64 / denom as f64) * 100.0
        }
    }

    fn report_mem_stats() {
        if let Ok(info) = sys_info::mem_info() {
            // stats are returned in kb.
            const KB: u64 = 1_024;
            datapoint_info!(
                "memory-stats",
                ("total", info.total * KB, i64),
                ("swap_total", info.swap_total, i64),
                (
                    "free_percent",
                    Self::calc_percent(info.free, info.total),
                    f64
                ),
                (
                    "used_bytes",
                    info.total.saturating_sub(info.avail) * KB,
                    i64
                ),
                (
                    "avail_percent",
                    Self::calc_percent(info.avail, info.total),
                    f64
                ),
                (
                    "buffers_percent",
                    Self::calc_percent(info.buffers, info.total),
                    f64
                ),
                (
                    "cached_percent",
                    Self::calc_percent(info.cached, info.total),
                    f64
                ),
                (
                    "swap_free_percent",
                    Self::calc_percent(info.swap_free, info.swap_total),
                    f64
                ),
            )
        }
    }

    fn cpu_info() -> Result<CpuInfo, Error> {
        let cpu_num = sys_info::cpu_num()?;
        let cpu_freq_mhz = sys_info::cpu_speed()?;
        let load_avg = sys_info::loadavg()?;
        let num_threads = sys_info::proc_total()?;

        Ok(CpuInfo {
            cpu_num,
            cpu_freq_mhz,
            load_avg,
            num_threads,
        })
    }

    fn report_cpu_stats() {
        if let Ok(info) = Self::cpu_info() {
            datapoint_info!(
                "cpu-stats",
                ("cpu_num", info.cpu_num as i64, i64),
                ("cpu0_freq_mhz", info.cpu_freq_mhz as i64, i64),
                ("average_load_one_minute", info.load_avg.one, f64),
                ("average_load_five_minutes", info.load_avg.five, f64),
                ("average_load_fifteen_minutes", info.load_avg.fifteen, f64),
                ("total_num_threads", info.num_threads as i64, i64),
            )
        }
    }

    pub fn run(
        exit: Arc<AtomicBool>,
        report_os_memory_stats: bool,
        report_os_network_stats: bool,
        report_os_cpu_stats: bool,
    ) {
        let mut udp_stats = None;
        let network_limits_timer = AtomicInterval::default();
        let udp_timer = AtomicInterval::default();
        let mem_timer = AtomicInterval::default();
        let cpu_timer = AtomicInterval::default();

        loop {
            if exit.load(Ordering::Relaxed) {
                break;
            }
            if report_os_network_stats {
                if network_limits_timer.should_update(SAMPLE_INTERVAL_OS_NETWORK_LIMITS_MS) {
                    Self::check_os_network_limits();
                }
                if udp_timer.should_update(SAMPLE_INTERVAL_UDP_MS) {
                    Self::process_udp_stats(&mut udp_stats);
                }
            }
            if report_os_memory_stats && mem_timer.should_update(SAMPLE_INTERVAL_MEM_MS) {
                Self::report_mem_stats();
            }
            if report_os_cpu_stats && cpu_timer.should_update(SAMPLE_INTERVAL_CPU_MS) {
                Self::report_cpu_stats();
            }
            sleep(SLEEP_INTERVAL);
        }
    }

    pub fn join(self) -> thread::Result<()> {
        self.thread_hdl.join()
    }
}

#[cfg(test)]
mod tests {
    use super::*;

    #[test]
    fn test_parse_udp_stats() {
        let mut mock_snmp =
b"Ip: Forwarding DefaultTTL InReceives InHdrErrors InAddrErrors ForwDatagrams InUnknownProtos InDiscards InDelivers OutRequests OutDiscards OutNoRoutes ReasmTimeout ReasmReqds ReasmOKs ReasmFails FragOKs FragFails FragCreates
Ip: 1 64 357 0 2 0 0 0 355 315 0 6 0 0 0 0 0 0 0
Icmp: InMsgs InErrors InCsumErrors InDestUnreachs InTimeExcds InParmProbs InSrcQuenchs InRedirects InEchos InEchoReps InTimestamps InTimestampReps InAddrMasks InAddrMaskReps OutMsgs OutErrors OutDestUnreachs OutTimeExcds OutParmProbs OutSrcQuenchs OutRedirects OutEchos OutEchoReps OutTimestamps OutTimestampReps OutAddrMasks OutAddrMaskReps
Icmp: 3 0 0 3 0 0 0 0 0 0 0 0 0 0 7 0 7 0 0 0 0 0 0 0 0 0 0
IcmpMsg: InType3 OutType3
IcmpMsg: 3 7
Tcp: RtoAlgorithm RtoMin RtoMax MaxConn ActiveOpens PassiveOpens AttemptFails EstabResets CurrEstab InSegs OutSegs RetransSegs InErrs OutRsts InCsumErrors
Tcp: 1 200 120000 -1 29 1 0 0 5 318 279 0 0 4 0
Udp: InDatagrams NoPorts InErrors OutDatagrams RcvbufErrors SndbufErrors InCsumErrors IgnoredMulti
Udp: 27 7 0 30 0 0 0 0
UdpLite: InDatagrams NoPorts InErrors OutDatagrams RcvbufErrors SndbufErrors InCsumErrors IgnoredMulti
UdpLite: 0 0 0 0 0 0 0 0" as &[u8];
        let stats = parse_udp_stats(&mut mock_snmp).unwrap();
        assert_eq!(stats.out_datagrams, 30);
        assert_eq!(stats.no_ports, 7);

        let mut mock_snmp = b"unexpected data" as &[u8];
        let stats = parse_udp_stats(&mut mock_snmp);
        assert!(stats.is_err());
    }

    #[test]
    fn test_calc_percent() {
        assert!(SystemMonitorService::calc_percent(99, 100) < 100.0);
        let one_tb_as_kb = (1u64 << 40) >> 10;
        assert!(SystemMonitorService::calc_percent(one_tb_as_kb - 1, one_tb_as_kb) < 100.0);
    }
}<|MERGE_RESOLUTION|>--- conflicted
+++ resolved
@@ -16,14 +16,10 @@
 };
 
 const MS_PER_S: u64 = 1_000;
-<<<<<<< HEAD
-const SAMPLE_INTERVAL_UDP_MS: u64 = 2 * MS_PER_S;
-=======
 const MS_PER_M: u64 = MS_PER_S * 60;
 const MS_PER_H: u64 = MS_PER_M * 60;
 const SAMPLE_INTERVAL_UDP_MS: u64 = 2 * MS_PER_S;
 const SAMPLE_INTERVAL_OS_NETWORK_LIMITS_MS: u64 = MS_PER_H;
->>>>>>> 55438c03
 const SAMPLE_INTERVAL_MEM_MS: u64 = MS_PER_S;
 const SAMPLE_INTERVAL_CPU_MS: u64 = MS_PER_S;
 const SLEEP_INTERVAL: Duration = Duration::from_millis(500);
