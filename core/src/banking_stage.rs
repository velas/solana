--- conflicted
+++ resolved
@@ -4,11 +4,7 @@
 use crate::{
     cluster_info::ClusterInfo,
     packet_hasher::PacketHasher,
-<<<<<<< HEAD
-    poh_recorder::{PohRecorder, PohRecorderError, WorkingBankEntry},
-=======
     poh_recorder::{PohRecorder, PohRecorderError, TransactionRecorder, WorkingBankEntry},
->>>>>>> 7759210f
     poh_service::{self, PohService},
 };
 use crossbeam_channel::{Receiver as CrossbeamReceiver, RecvTimeoutError};
@@ -45,11 +41,7 @@
     message::Message,
     poh_config::PohConfig,
     pubkey::Pubkey,
-<<<<<<< HEAD
-    short_vec,
-=======
     short_vec::decode_shortu16_len,
->>>>>>> 7759210f
     signature::Signature,
     timing::{duration_as_ms, timestamp},
     transaction::{self, Transaction, TransactionError},
@@ -356,10 +348,7 @@
         gossip_vote_sender: &ReplayVoteSender,
         test_fn: Option<impl Fn()>,
         banking_stage_stats: &BankingStageStats,
-<<<<<<< HEAD
-=======
         recorder: &TransactionRecorder,
->>>>>>> 7759210f
     ) {
         let mut rebuffered_packets_len = 0;
         let mut new_tx_count = 0;
@@ -389,11 +378,7 @@
                         Self::process_packets_transactions(
                             &bank,
                             &bank_creation_time,
-<<<<<<< HEAD
-                            &poh_recorder,
-=======
                             &recorder,
->>>>>>> 7759210f
                             &msgs,
                             original_unprocessed_indexes.to_owned(),
                             transaction_status_sender.clone(),
@@ -500,10 +485,7 @@
         transaction_status_sender: Option<TransactionStatusSender>,
         gossip_vote_sender: &ReplayVoteSender,
         banking_stage_stats: &BankingStageStats,
-<<<<<<< HEAD
-=======
         recorder: &TransactionRecorder,
->>>>>>> 7759210f
     ) -> BufferedPacketsDecision {
         let bank_start;
         let (
@@ -543,10 +525,7 @@
                     gossip_vote_sender,
                     None::<Box<dyn Fn()>>,
                     banking_stage_stats,
-<<<<<<< HEAD
-=======
                     recorder,
->>>>>>> 7759210f
                 );
             }
             BufferedPacketsDecision::Forward => {
@@ -582,31 +561,6 @@
         socket: &UdpSocket,
         hold: bool,
     ) {
-<<<<<<< HEAD
-        if enable_forwarding {
-            let next_leader = poh_recorder
-                .lock()
-                .unwrap()
-                .leader_after_n_slots(FORWARD_TRANSACTIONS_TO_LEADER_AT_SLOT_OFFSET);
-            next_leader.map_or((), |leader_pubkey| {
-                let leader_addr = {
-                    cluster_info.lookup_contact_info(&leader_pubkey, |leader| leader.tpu_forwards)
-                };
-
-                leader_addr.map_or((), |leader_addr| {
-                    let _ =
-                        Self::forward_buffered_packets(&socket, &leader_addr, &buffered_packets);
-                    if hold {
-                        buffered_packets.retain(|b| b.1.is_empty());
-                        for b in buffered_packets.iter_mut() {
-                            b.2 = true;
-                        }
-                    } else {
-                        buffered_packets.clear();
-                    }
-                })
-            })
-=======
         if !enable_forwarding {
             if !hold {
                 buffered_packets.clear();
@@ -624,7 +578,6 @@
             for (_, _, forwarded) in buffered_packets.iter_mut() {
                 *forwarded = true;
             }
->>>>>>> 7759210f
         } else {
             buffered_packets.clear();
         }
@@ -660,10 +613,7 @@
                     transaction_status_sender.clone(),
                     &gossip_vote_sender,
                     &banking_stage_stats,
-<<<<<<< HEAD
-=======
                     &recorder,
->>>>>>> 7759210f
                 );
                 if matches!(decision, BufferedPacketsDecision::Hold)
                     || matches!(decision, BufferedPacketsDecision::ForwardAndHold)
@@ -697,10 +647,7 @@
                 &mut buffered_packets,
                 &banking_stage_stats,
                 duplicates,
-<<<<<<< HEAD
-=======
                 &recorder,
->>>>>>> 7759210f
             ) {
                 Ok(()) | Err(RecvTimeoutError::Timeout) => (),
                 Err(RecvTimeoutError::Disconnected) => break,
@@ -756,14 +703,7 @@
 
             let mut poh_record = Measure::start("record::poh_record");
             // record and unlock will unlock all the successful transactions
-<<<<<<< HEAD
-            let res = poh
-                .lock()
-                .unwrap()
-                .record(bank_slot, hash, processed_transactions);
-=======
             let res = recorder.record(bank_slot, hash, processed_transactions);
->>>>>>> 7759210f
             match res {
                 Ok(()) => (),
                 Err(PohRecorderError::MaxHeightReached) => {
@@ -798,14 +738,11 @@
         // the likelihood of any single thread getting starved and processing old ids.
         // TODO: Banking stage threads should be prioritized to complete faster then this queue
         // expires.
-<<<<<<< HEAD
-=======
         let pre_balances = if transaction_status_sender.is_some() {
             bank.collect_balances(batch)
         } else {
             vec![]
         };
->>>>>>> 7759210f
 
         let mut mint_decimals: HashMap<Pubkey, u8> = HashMap::new();
 
@@ -833,10 +770,7 @@
             transaction_status_sender.is_some(),
             transaction_status_sender.is_some(),
             &mut execute_timings,
-<<<<<<< HEAD
             Bank::take_evm_state_cloned,
-=======
->>>>>>> 7759210f
         );
 
         load_execute_time.stop();
@@ -871,10 +805,7 @@
                 tx_count,
                 signature_count,
                 &mut execute_timings,
-<<<<<<< HEAD
                 patch,
-=======
->>>>>>> 7759210f
             );
 
             bank_utils::find_and_send_votes(hashed_txs, &tx_results, Some(gossip_vote_sender));
@@ -890,10 +821,7 @@
                     TransactionTokenBalancesSet::new(pre_token_balances, post_token_balances),
                     inner_instructions,
                     transaction_logs,
-<<<<<<< HEAD
-=======
                     tx_results.rent_debits,
->>>>>>> 7759210f
                 );
             }
         }
@@ -908,14 +836,11 @@
             record_time.as_us(),
             commit_time.as_us(),
             hashed_txs.len(),
-<<<<<<< HEAD
-=======
         );
 
         debug!(
             "process_and_record_transactions_locked: {:?}",
             execute_timings
->>>>>>> 7759210f
         );
 
         (Ok(num_to_commit), retryable_txs)
@@ -924,11 +849,7 @@
     pub fn process_and_record_transactions(
         bank: &Arc<Bank>,
         txs: &[HashedTransaction],
-<<<<<<< HEAD
-        poh: &Arc<Mutex<PohRecorder>>,
-=======
         poh: &TransactionRecorder,
->>>>>>> 7759210f
         chunk_offset: usize,
         transaction_status_sender: Option<TransactionStatusSender>,
         gossip_vote_sender: &ReplayVoteSender,
@@ -972,11 +893,7 @@
         bank: &Arc<Bank>,
         bank_creation_time: &Instant,
         transactions: &[HashedTransaction],
-<<<<<<< HEAD
-        poh: &Arc<Mutex<PohRecorder>>,
-=======
         poh: &TransactionRecorder,
->>>>>>> 7759210f
         transaction_status_sender: Option<TransactionStatusSender>,
         gossip_vote_sender: &ReplayVoteSender,
     ) -> (usize, Vec<usize>) {
@@ -1059,11 +976,7 @@
 
     /// Read the transaction message from packet data
     fn packet_message(packet: &Packet) -> Option<&[u8]> {
-<<<<<<< HEAD
-        let (sig_len, sig_size) = short_vec::decode_shortu16_len(&packet.data).ok()?;
-=======
         let (sig_len, sig_size) = decode_shortu16_len(&packet.data).ok()?;
->>>>>>> 7759210f
         let msg_start = sig_len
             .checked_mul(size_of::<Signature>())
             .and_then(|v| v.checked_add(sig_size))?;
@@ -1139,11 +1052,7 @@
     fn process_packets_transactions(
         bank: &Arc<Bank>,
         bank_creation_time: &Instant,
-<<<<<<< HEAD
-        poh: &Arc<Mutex<PohRecorder>>,
-=======
         poh: &TransactionRecorder,
->>>>>>> 7759210f
         msgs: &Packets,
         packet_indexes: Vec<usize>,
         transaction_status_sender: Option<TransactionStatusSender>,
@@ -1276,10 +1185,7 @@
         buffered_packets: &mut UnprocessedPackets,
         banking_stage_stats: &BankingStageStats,
         duplicates: &Arc<Mutex<(LruCache<u64, ()>, PacketHasher)>>,
-<<<<<<< HEAD
-=======
         recorder: &TransactionRecorder,
->>>>>>> 7759210f
     ) -> Result<(), RecvTimeoutError> {
         let mut recv_time = Measure::start("process_packets_recv");
         let mms = verified_receiver.recv_timeout(recv_timeout)?;
@@ -1323,11 +1229,7 @@
                 Self::process_packets_transactions(
                     &bank,
                     &bank_creation_time,
-<<<<<<< HEAD
-                    &poh,
-=======
                     recorder,
->>>>>>> 7759210f
                     &msgs,
                     packet_indexes,
                     transaction_status_sender.clone(),
@@ -1530,10 +1432,7 @@
         bank.ticks_per_slot(),
         poh_service::DEFAULT_PINNED_CPU_CORE,
         poh_service::DEFAULT_HASHES_PER_BATCH,
-<<<<<<< HEAD
-=======
         record_receiver,
->>>>>>> 7759210f
     );
 
     (exit, poh_recorder, poh_service, entry_receiver)
@@ -1564,16 +1463,12 @@
         transaction::TransactionError,
     };
     use solana_transaction_status::TransactionWithStatusMeta;
-<<<<<<< HEAD
-    use std::{net::SocketAddr, path::Path, sync::atomic::Ordering, thread::sleep};
-=======
     use std::{
         net::SocketAddr,
         path::Path,
         sync::atomic::{AtomicBool, Ordering},
         thread::sleep,
     };
->>>>>>> 7759210f
 
     #[test]
     fn test_banking_stage_shutdown1() {
@@ -1683,11 +1578,7 @@
             genesis_config,
             mint_keypair,
             ..
-<<<<<<< HEAD
-        } = create_genesis_config(10);
-=======
         } = create_slow_genesis_config(10);
->>>>>>> 7759210f
         let bank = Arc::new(Bank::new_no_wallclock_throttle(&genesis_config));
         let start_hash = bank.last_blockhash();
         let (verified_sender, verified_receiver) = unbounded();
@@ -2172,11 +2063,7 @@
             genesis_config,
             mint_keypair,
             ..
-<<<<<<< HEAD
-        } = create_genesis_config(10_000);
-=======
         } = create_slow_genesis_config(10_000);
->>>>>>> 7759210f
         let bank = Arc::new(Bank::new_no_wallclock_throttle(&genesis_config));
         let pubkey = solana_sdk::pubkey::new_rand();
 
@@ -2307,11 +2194,7 @@
             genesis_config,
             mint_keypair,
             ..
-<<<<<<< HEAD
-        } = create_genesis_config(10_000);
-=======
         } = create_slow_genesis_config(10_000);
->>>>>>> 7759210f
         let bank = Arc::new(Bank::new_no_wallclock_throttle(&genesis_config));
         let pubkey = solana_sdk::pubkey::new_rand();
         let pubkey1 = solana_sdk::pubkey::new_rand();
@@ -2423,11 +2306,7 @@
             genesis_config,
             mint_keypair,
             ..
-<<<<<<< HEAD
-        } = create_genesis_config(10_000);
-=======
         } = create_slow_genesis_config(10_000);
->>>>>>> 7759210f
         let bank = Arc::new(Bank::new_no_wallclock_throttle(&genesis_config));
 
         let pubkey = solana_sdk::pubkey::new_rand();
@@ -2493,11 +2372,7 @@
             genesis_config,
             mint_keypair,
             ..
-<<<<<<< HEAD
-        } = create_genesis_config(10_000);
-=======
         } = create_slow_genesis_config(10_000);
->>>>>>> 7759210f
         let bank = Arc::new(Bank::new_no_wallclock_throttle(&genesis_config));
         let pubkey = solana_sdk::pubkey::new_rand();
         let pubkey1 = solana_sdk::pubkey::new_rand();
@@ -2611,10 +2486,7 @@
         Blockstore::destroy(&ledger_path).unwrap();
     }
 
-<<<<<<< HEAD
-=======
     #[allow(clippy::type_complexity)]
->>>>>>> 7759210f
     fn setup_conflicting_transactions(
         ledger_path: &Path,
     ) -> (
@@ -2622,16 +2494,10 @@
         Arc<Bank>,
         Arc<Mutex<PohRecorder>>,
         Receiver<WorkingBankEntry>,
-<<<<<<< HEAD
-    ) {
-        Blockstore::destroy(&ledger_path).unwrap();
-        let genesis_config_info = create_genesis_config(10_000);
-=======
         JoinHandle<()>,
     ) {
         Blockstore::destroy(&ledger_path).unwrap();
         let genesis_config_info = create_slow_genesis_config(10_000);
->>>>>>> 7759210f
         let GenesisConfigInfo {
             genesis_config,
             mint_keypair,
@@ -2640,12 +2506,8 @@
         let blockstore =
             Blockstore::open(&ledger_path).expect("Expected to be able to open database ledger");
         let bank = Arc::new(Bank::new_no_wallclock_throttle(&genesis_config));
-<<<<<<< HEAD
-        let (poh_recorder, entry_receiver) = PohRecorder::new(
-=======
         let exit = Arc::new(AtomicBool::default());
         let (poh_recorder, entry_receiver, record_receiver) = PohRecorder::new(
->>>>>>> 7759210f
             bank.tick_height(),
             bank.last_blockhash(),
             bank.slot(),
@@ -2655,10 +2517,7 @@
             &Arc::new(blockstore),
             &Arc::new(LeaderScheduleCache::new_from_bank(&bank)),
             &Arc::new(PohConfig::default()),
-<<<<<<< HEAD
-=======
             exit,
->>>>>>> 7759210f
         );
         let poh_recorder = Arc::new(Mutex::new(poh_recorder));
 
@@ -2671,9 +2530,6 @@
             system_transaction::transfer(&mint_keypair, &pubkey1, 1, genesis_config.hash()),
             system_transaction::transfer(&mint_keypair, &pubkey2, 1, genesis_config.hash()),
         ];
-<<<<<<< HEAD
-        (transactions, bank, poh_recorder, entry_receiver)
-=======
         let poh_simulator = simulate_poh(record_receiver, &poh_recorder);
 
         (
@@ -2683,21 +2539,15 @@
             entry_receiver,
             poh_simulator,
         )
->>>>>>> 7759210f
     }
 
     #[test]
     fn test_consume_buffered_packets() {
         let ledger_path = get_tmp_ledger_path!();
         {
-<<<<<<< HEAD
-            let (transactions, bank, poh_recorder, _entry_receiver) =
-                setup_conflicting_transactions(&ledger_path);
-=======
             let (transactions, bank, poh_recorder, _entry_receiver, poh_simulator) =
                 setup_conflicting_transactions(&ledger_path);
             let recorder = poh_recorder.lock().unwrap().recorder();
->>>>>>> 7759210f
             let num_conflicting_transactions = transactions.len();
             let mut packets_vec = to_packets_chunked(&transactions, num_conflicting_transactions);
             assert_eq!(packets_vec.len(), 1);
@@ -2725,10 +2575,7 @@
                 &gossip_vote_sender,
                 None::<Box<dyn Fn()>>,
                 &BankingStageStats::default(),
-<<<<<<< HEAD
-=======
                 &recorder,
->>>>>>> 7759210f
             );
             assert_eq!(buffered_packets[0].1.len(), num_conflicting_transactions);
             // When the poh recorder has a bank, should process all non conflicting buffered packets.
@@ -2744,10 +2591,7 @@
                     &gossip_vote_sender,
                     None::<Box<dyn Fn()>>,
                     &BankingStageStats::default(),
-<<<<<<< HEAD
-=======
                     &recorder,
->>>>>>> 7759210f
                 );
                 if num_expected_unprocessed == 0 {
                     assert!(buffered_packets.is_empty())
@@ -2755,15 +2599,12 @@
                     assert_eq!(buffered_packets[0].1.len(), num_expected_unprocessed);
                 }
             }
-<<<<<<< HEAD
-=======
             poh_recorder
                 .lock()
                 .unwrap()
                 .is_exited
                 .store(true, Ordering::Relaxed);
             let _ = poh_simulator.join();
->>>>>>> 7759210f
         }
         Blockstore::destroy(&ledger_path).unwrap();
     }
@@ -2772,11 +2613,7 @@
     fn test_consume_buffered_packets_interrupted() {
         let ledger_path = get_tmp_ledger_path!();
         {
-<<<<<<< HEAD
-            let (transactions, bank, poh_recorder, _entry_receiver) =
-=======
             let (transactions, bank, poh_recorder, _entry_receiver, poh_simulator) =
->>>>>>> 7759210f
                 setup_conflicting_transactions(&ledger_path);
             let num_conflicting_transactions = transactions.len();
             let packets_vec = to_packets_chunked(&transactions, 1);
@@ -2804,10 +2641,7 @@
             let interrupted_iteration = 1;
             poh_recorder.lock().unwrap().set_bank(&bank);
             let poh_recorder_ = poh_recorder.clone();
-<<<<<<< HEAD
-=======
             let recorder = poh_recorder_.lock().unwrap().recorder();
->>>>>>> 7759210f
             let (gossip_vote_sender, _gossip_vote_receiver) = unbounded();
             // Start up thread to process the banks
             let t_consume = Builder::new()
@@ -2822,10 +2656,7 @@
                         &gossip_vote_sender,
                         test_fn,
                         &BankingStageStats::default(),
-<<<<<<< HEAD
-=======
                         &recorder,
->>>>>>> 7759210f
                     );
 
                     // Check everything is correct. All indexes after `interrupted_iteration`
@@ -2859,15 +2690,12 @@
             }
 
             t_consume.join().unwrap();
-<<<<<<< HEAD
-=======
             poh_recorder
                 .lock()
                 .unwrap()
                 .is_exited
                 .store(true, Ordering::Relaxed);
             let _ = poh_simulator.join();
->>>>>>> 7759210f
         }
         Blockstore::destroy(&ledger_path).unwrap();
     }
