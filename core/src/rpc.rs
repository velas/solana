--- conflicted
+++ resolved
@@ -774,31 +774,8 @@
                     .read()
                     .unwrap()
                     .highest_confirmed_root()
-<<<<<<< HEAD
-        {
-            let result = self.blockstore.get_confirmed_block(slot, true);
-            if result.is_err() {
-                if let Some(bigtable_ledger_storage) = &self.bigtable_ledger_storage {
-                    let bigtable_result = self
-                        .runtime_handle
-                        .block_on(bigtable_ledger_storage.get_confirmed_block(slot));
-                    self.check_bigtable_result(&bigtable_result)?;
-                    return Ok(bigtable_result
-                        .ok()
-                        .map(|confirmed_block| confirmed_block.encode(encoding)));
-                }
-            }
-            self.check_blockstore_root(&result, slot)?;
-            self.check_slot_cleaned_up(&result, slot)?;
-            Ok(result
-                .ok()
-                .map(|confirmed_block| confirmed_block.encode(encoding)))
-        } else {
-            Err(RpcCustomError::BlockNotAvailable { slot }.into())
-=======
             {
                 let result = self.blockstore.get_rooted_block(slot, true);
-                self.check_blockstore_root(&result, slot)?;
                 if result.is_err() {
                     if let Some(bigtable_ledger_storage) = &self.bigtable_ledger_storage {
                         let bigtable_result = self
@@ -810,6 +787,7 @@
                         }));
                     }
                 }
+                self.check_blockstore_root(&result, slot)?;
                 self.check_slot_cleaned_up(&result, slot)?;
                 return Ok(result.ok().map(|confirmed_block| {
                     confirmed_block.configure(encoding, transaction_details, show_rewards)
@@ -829,7 +807,6 @@
                     }));
                 }
             }
->>>>>>> 7e480df9
         }
         Err(RpcCustomError::BlockNotAvailable { slot }.into())
     }
