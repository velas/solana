--- conflicted
+++ resolved
@@ -3,11 +3,7 @@
 edition = "2021"
 name = "solana-cli-config"
 description = "Blockchain, Rebuilt for Scale"
-<<<<<<< HEAD
-version = "1.9.29"
-=======
 version = "1.10.41"
->>>>>>> 55438c03
 repository = "https://github.com/solana-labs/solana"
 license = "Apache-2.0"
 homepage = "https://solana.com/"
