#![allow(clippy::integer_arithmetic)]
use {
    clap::{crate_description, crate_name, value_t, value_t_or_exit, App, Arg},
    log::*,
    rand::{thread_rng, Rng},
    solana_client::rpc_client::RpcClient,
    solana_core::serve_repair::RepairProtocol,
    solana_gossip::{contact_info::ContactInfo, gossip_service::discover},
    solana_sdk::pubkey::Pubkey,
    solana_streamer::socket::SocketAddrSpace,
    std::{
        net::{SocketAddr, UdpSocket},
        process::exit,
        str::FromStr,
        time::{Duration, Instant},
    },
};
<<<<<<< HEAD
use solana_sdk::pubkey::Pubkey;
use std::net::{SocketAddr, UdpSocket};
use std::process::exit;
use std::str::FromStr;
use std::time::{Duration, Instant};
=======

fn get_repair_contact(nodes: &[ContactInfo]) -> ContactInfo {
    let source = thread_rng().gen_range(0, nodes.len());
    let mut contact = nodes[source].clone();
    contact.id = solana_sdk::pubkey::new_rand();
    contact
}
>>>>>>> 3ac7e043

fn run_dos(
    nodes: &[ContactInfo],
    iterations: usize,
    entrypoint_addr: SocketAddr,
    data_type: String,
    data_size: usize,
    mode: String,
    data_input: Option<String>,
) {
    let mut target = None;
    let mut rpc_client = None;
    if nodes.is_empty() {
        if mode == "rpc" {
            rpc_client = Some(RpcClient::new_socket(entrypoint_addr));
        }
        target = Some(entrypoint_addr);
    } else {
        for node in nodes {
            if node.gossip == entrypoint_addr {
                target = match mode.as_str() {
                    "gossip" => Some(node.gossip),
                    "tvu" => Some(node.tvu),
                    "tvu_forwards" => Some(node.tvu_forwards),
                    "tpu" => Some(node.tpu),
                    "tpu_forwards" => Some(node.tpu_forwards),
                    "repair" => Some(node.repair),
                    "serve_repair" => Some(node.serve_repair),
                    "rpc" => {
                        rpc_client = Some(RpcClient::new_socket(node.rpc));
                        None
                    }
                    &_ => panic!("Unknown mode"),
                };
                break;
            }
        }
    }
    let target = target.expect("should have target");

    info!("Targetting {}", target);
    let socket = UdpSocket::bind("0.0.0.0:0").unwrap();

    let mut data = Vec::new();

    match data_type.as_str() {
        "repair_highest" => {
            let slot = 100;
            let req = RepairProtocol::WindowIndexWithNonce(get_repair_contact(nodes), slot, 0, 0);
            data = bincode::serialize(&req).unwrap();
        }
        "repair_shred" => {
            let slot = 100;
            let req =
                RepairProtocol::HighestWindowIndexWithNonce(get_repair_contact(nodes), slot, 0, 0);
            data = bincode::serialize(&req).unwrap();
        }
        "repair_orphan" => {
            let slot = 100;
            let req = RepairProtocol::OrphanWithNonce(get_repair_contact(nodes), slot, 0);
            data = bincode::serialize(&req).unwrap();
        }
        "random" => {
            data.resize(data_size, 0);
        }
        "transaction" => {
            let tx = solana_perf::test_tx::test_tx();
            info!("{:?}", tx);
            data = bincode::serialize(&tx).unwrap();
        }
        "get_account_info" => {}
        "get_program_accounts" => {}
        &_ => {
            panic!("unknown data type");
        }
    }

    let mut last_log = Instant::now();
    let mut count = 0;
    let mut error_count = 0;
    loop {
        if mode == "rpc" {
            match data_type.as_str() {
                "get_account_info" => {
                    let res = rpc_client
                        .as_ref()
                        .unwrap()
                        .get_account(&Pubkey::from_str(data_input.as_ref().unwrap()).unwrap());
                    if res.is_err() {
                        error_count += 1;
                    }
                }
                "get_program_accounts" => {
                    let res = rpc_client.as_ref().unwrap().get_program_accounts(
                        &Pubkey::from_str(data_input.as_ref().unwrap()).unwrap(),
                    );
                    if res.is_err() {
                        error_count += 1;
                    }
                }
                &_ => {
                    panic!("unsupported data type");
                }
            }
        } else {
            if data_type == "random" {
                thread_rng().fill(&mut data[..]);
            }
            let res = socket.send_to(&data, target);
            if res.is_err() {
                error_count += 1;
            }
        }
        count += 1;
        if last_log.elapsed().as_secs() > 5 {
            info!("count: {} errors: {}", count, error_count);
            last_log = Instant::now();
            count = 0;
        }
        if iterations != 0 && count >= iterations {
            break;
        }
    }
}

fn main() {
    solana_logger::setup_with_default("solana=info");
    let matches = App::new(crate_name!())
        .about(crate_description!())
        .version(solana_version::version!())
        .arg(
            Arg::with_name("entrypoint")
                .long("entrypoint")
                .takes_value(true)
                .value_name("HOST:PORT")
                .help("Gossip entrypoint address. Usually <ip>:8001"),
        )
        .arg(
            Arg::with_name("mode")
                .long("mode")
                .takes_value(true)
                .value_name("MODE")
                .possible_values(&[
                    "gossip",
                    "tvu",
                    "tvu_forwards",
                    "tpu",
                    "tpu_forwards",
                    "repair",
                    "serve_repair",
                    "rpc",
                ])
                .help("Interface to DoS"),
        )
        .arg(
            Arg::with_name("data_size")
                .long("data-size")
                .takes_value(true)
                .value_name("BYTES")
                .help("Size of packet to DoS with"),
        )
        .arg(
            Arg::with_name("data_type")
                .long("data-type")
                .takes_value(true)
                .value_name("TYPE")
                .possible_values(&[
                    "repair_highest",
                    "repair_shred",
                    "repair_orphan",
                    "random",
                    "get_account_info",
                    "get_program_accounts",
                    "transaction",
                ])
                .help("Type of data to send"),
        )
        .arg(
            Arg::with_name("data_input")
                .long("data-input")
                .takes_value(true)
                .value_name("TYPE")
                .help("Data to send"),
        )
        .arg(
            Arg::with_name("skip_gossip")
                .long("skip-gossip")
                .help("Just use entrypoint address directly"),
        )
        .arg(
            Arg::with_name("allow_private_addr")
                .long("allow-private-addr")
                .takes_value(false)
                .help("Allow contacting private ip addresses")
                .hidden(true),
        )
        .get_matches();

    let mut entrypoint_addr = SocketAddr::from(([127, 0, 0, 1], 8001));
    if let Some(addr) = matches.value_of("entrypoint") {
        entrypoint_addr = solana_net_utils::parse_host_port(addr).unwrap_or_else(|e| {
            eprintln!("failed to parse entrypoint address: {}", e);
            exit(1)
        });
    }
    let data_size = value_t!(matches, "data_size", usize).unwrap_or(128);
    let skip_gossip = matches.is_present("skip_gossip");

    let mode = value_t_or_exit!(matches, "mode", String);
    let data_type = value_t_or_exit!(matches, "data_type", String);
    let data_input = value_t!(matches, "data_input", String).ok();

    let mut nodes = vec![];
    if !skip_gossip {
        info!("Finding cluster entry: {:?}", entrypoint_addr);
        let socket_addr_space = SocketAddrSpace::new(matches.is_present("allow_private_addr"));
        let (gossip_nodes, _validators) = discover(
            None, // keypair
            Some(&entrypoint_addr),
            None,                    // num_nodes
            Duration::from_secs(60), // timeout
            None,                    // find_node_by_pubkey
            Some(&entrypoint_addr),  // find_node_by_gossip_addr
            None,                    // my_gossip_addr
            0,                       // my_shred_version
<<<<<<< HEAD
=======
            socket_addr_space,
>>>>>>> 3ac7e043
        )
        .unwrap_or_else(|err| {
            eprintln!("Failed to discover {} node: {:?}", entrypoint_addr, err);
            exit(1);
        });
        nodes = gossip_nodes;
    }

    info!("done found {} nodes", nodes.len());

    run_dos(
        &nodes,
        0,
        entrypoint_addr,
        data_type,
        data_size,
        mode,
        data_input,
    );
}

#[cfg(test)]
pub mod test {
    use {super::*, solana_sdk::timing::timestamp};

    #[test]
    fn test_dos() {
        let nodes = [ContactInfo::new_localhost(
            &solana_sdk::pubkey::new_rand(),
            timestamp(),
        )];
        let entrypoint_addr = nodes[0].gossip;
        run_dos(
            &nodes,
            1,
            entrypoint_addr,
            "random".to_string(),
            10,
            "tvu".to_string(),
            None,
        );

        run_dos(
            &nodes,
            1,
            entrypoint_addr,
            "repair_highest".to_string(),
            10,
            "repair".to_string(),
            None,
        );

        run_dos(
            &nodes,
            1,
            entrypoint_addr,
            "repair_shred".to_string(),
            10,
            "serve_repair".to_string(),
            None,
        );
    }
}<|MERGE_RESOLUTION|>--- conflicted
+++ resolved
@@ -15,13 +15,6 @@
         time::{Duration, Instant},
     },
 };
-<<<<<<< HEAD
-use solana_sdk::pubkey::Pubkey;
-use std::net::{SocketAddr, UdpSocket};
-use std::process::exit;
-use std::str::FromStr;
-use std::time::{Duration, Instant};
-=======
 
 fn get_repair_contact(nodes: &[ContactInfo]) -> ContactInfo {
     let source = thread_rng().gen_range(0, nodes.len());
@@ -29,7 +22,6 @@
     contact.id = solana_sdk::pubkey::new_rand();
     contact
 }
->>>>>>> 3ac7e043
 
 fn run_dos(
     nodes: &[ContactInfo],
@@ -255,10 +247,7 @@
             Some(&entrypoint_addr),  // find_node_by_gossip_addr
             None,                    // my_gossip_addr
             0,                       // my_shred_version
-<<<<<<< HEAD
-=======
             socket_addr_space,
->>>>>>> 3ac7e043
         )
         .unwrap_or_else(|err| {
             eprintln!("Failed to discover {} node: {:?}", entrypoint_addr, err);
