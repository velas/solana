[package]
authors = ["Solana Maintainers <maintainers@solana.foundation>"]
edition = "2021"
name = "solana-dos"
<<<<<<< HEAD
version = "1.9.29"
=======
version = "1.10.41"
>>>>>>> 55438c03
repository = "https://github.com/solana-labs/solana"
license = "Apache-2.0"
homepage = "https://solana.com/"
publish = false
description = "Tool to send various requests to cluster in order to evaluate the effect on performance"

[dependencies]
bincode = "1.3.3"
clap = {version = "3.1.5", features = ["derive", "cargo"]}
log = "0.4.14"
rand = "0.7.0"
<<<<<<< HEAD
solana-core = { path = "../core", version = "=1.9.29" }
solana-gossip = { path = "../gossip", version = "=1.9.29" }
solana-logger = { path = "../logger", version = "=1.9.29" }
solana-net-utils = { path = "../net-utils", version = "=1.9.29" }
solana-perf = { path = "../perf", version = "=1.9.29" }
solana-sdk = { path = "../sdk", version = "=1.9.29" }
solana-streamer = { path = "../streamer", version = "=1.9.29" }
solana-version = { path = "../version", version = "=0.6.3" }
solana-client = { path = "../client", version = "=1.9.29" }
=======
serde = "1.0.136"
solana-client = { path = "../client", version = "=1.10.41" }
solana-core = { path = "../core", version = "=1.10.41" }
solana-gossip = { path = "../gossip", version = "=1.10.41" }
solana-logger = { path = "../logger", version = "=1.10.41" }
solana-net-utils = { path = "../net-utils", version = "=1.10.41" }
solana-perf = { path = "../perf", version = "=1.10.41" }
solana-sdk = { path = "../sdk", version = "=1.10.41" }
solana-streamer = { path = "../streamer", version = "=1.10.41" }
solana-version = { path = "../version", version = "=1.10.41" }
>>>>>>> 55438c03

[package.metadata.docs.rs]
targets = ["x86_64-unknown-linux-gnu"]

[dev-dependencies]
solana-local-cluster = { path = "../local-cluster", version = "=1.10.41" }<|MERGE_RESOLUTION|>--- conflicted
+++ resolved
@@ -2,11 +2,7 @@
 authors = ["Solana Maintainers <maintainers@solana.foundation>"]
 edition = "2021"
 name = "solana-dos"
-<<<<<<< HEAD
-version = "1.9.29"
-=======
 version = "1.10.41"
->>>>>>> 55438c03
 repository = "https://github.com/solana-labs/solana"
 license = "Apache-2.0"
 homepage = "https://solana.com/"
@@ -18,17 +14,6 @@
 clap = {version = "3.1.5", features = ["derive", "cargo"]}
 log = "0.4.14"
 rand = "0.7.0"
-<<<<<<< HEAD
-solana-core = { path = "../core", version = "=1.9.29" }
-solana-gossip = { path = "../gossip", version = "=1.9.29" }
-solana-logger = { path = "../logger", version = "=1.9.29" }
-solana-net-utils = { path = "../net-utils", version = "=1.9.29" }
-solana-perf = { path = "../perf", version = "=1.9.29" }
-solana-sdk = { path = "../sdk", version = "=1.9.29" }
-solana-streamer = { path = "../streamer", version = "=1.9.29" }
-solana-version = { path = "../version", version = "=0.6.3" }
-solana-client = { path = "../client", version = "=1.9.29" }
-=======
 serde = "1.0.136"
 solana-client = { path = "../client", version = "=1.10.41" }
 solana-core = { path = "../core", version = "=1.10.41" }
@@ -38,8 +23,7 @@
 solana-perf = { path = "../perf", version = "=1.10.41" }
 solana-sdk = { path = "../sdk", version = "=1.10.41" }
 solana-streamer = { path = "../streamer", version = "=1.10.41" }
-solana-version = { path = "../version", version = "=1.10.41" }
->>>>>>> 55438c03
+solana-version = { path = "../version", version = "=0.6.3" }
 
 [package.metadata.docs.rs]
 targets = ["x86_64-unknown-linux-gnu"]
