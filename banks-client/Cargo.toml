[package]
name = "solana-banks-client"
<<<<<<< HEAD
version = "1.13.4"
=======
version = "1.13.7"
>>>>>>> 88aeaa82
description = "Solana banks client"
authors = ["Solana Maintainers <maintainers@solana.foundation>"]
repository = "https://github.com/solana-labs/solana"
license = "Apache-2.0"
homepage = "https://solana.com/"
documentation = "https://docs.rs/solana-banks-client"
edition = "2021"

[dependencies]
borsh = "0.9.3"
futures = "0.3"
<<<<<<< HEAD
solana-banks-interface = { path = "../banks-interface", version = "=1.13.4" }
solana-program = { path = "../sdk/program", version = "=1.13.4" }
solana-sdk = { path = "../sdk", version = "=1.13.4" }
=======
solana-banks-interface = { path = "../banks-interface", version = "=1.13.7" }
solana-program = { path = "../sdk/program", version = "=1.13.7" }
solana-sdk = { path = "../sdk", version = "=1.13.7" }
>>>>>>> 88aeaa82
tarpc = { version = "0.27.2", features = ["full"] }
thiserror = "1.0"
tokio = { version = "~1.14.1", features = ["full"] }
tokio-serde = { version = "0.8", features = ["bincode"] }

[dev-dependencies]
<<<<<<< HEAD
solana-banks-server = { path = "../banks-server", version = "=1.13.4" }
solana-runtime = { path = "../runtime", version = "=1.13.4" }
=======
solana-banks-server = { path = "../banks-server", version = "=1.13.7" }
solana-runtime = { path = "../runtime", version = "=1.13.7" }
>>>>>>> 88aeaa82

[lib]
crate-type = ["lib"]
name = "solana_banks_client"

[package.metadata.docs.rs]
targets = ["x86_64-unknown-linux-gnu"]<|MERGE_RESOLUTION|>--- conflicted
+++ resolved
@@ -1,10 +1,6 @@
 [package]
 name = "solana-banks-client"
-<<<<<<< HEAD
-version = "1.13.4"
-=======
 version = "1.13.7"
->>>>>>> 88aeaa82
 description = "Solana banks client"
 authors = ["Solana Maintainers <maintainers@solana.foundation>"]
 repository = "https://github.com/solana-labs/solana"
@@ -16,28 +12,17 @@
 [dependencies]
 borsh = "0.9.3"
 futures = "0.3"
-<<<<<<< HEAD
-solana-banks-interface = { path = "../banks-interface", version = "=1.13.4" }
-solana-program = { path = "../sdk/program", version = "=1.13.4" }
-solana-sdk = { path = "../sdk", version = "=1.13.4" }
-=======
 solana-banks-interface = { path = "../banks-interface", version = "=1.13.7" }
 solana-program = { path = "../sdk/program", version = "=1.13.7" }
 solana-sdk = { path = "../sdk", version = "=1.13.7" }
->>>>>>> 88aeaa82
 tarpc = { version = "0.27.2", features = ["full"] }
 thiserror = "1.0"
 tokio = { version = "~1.14.1", features = ["full"] }
 tokio-serde = { version = "0.8", features = ["bincode"] }
 
 [dev-dependencies]
-<<<<<<< HEAD
-solana-banks-server = { path = "../banks-server", version = "=1.13.4" }
-solana-runtime = { path = "../runtime", version = "=1.13.4" }
-=======
 solana-banks-server = { path = "../banks-server", version = "=1.13.7" }
 solana-runtime = { path = "../runtime", version = "=1.13.7" }
->>>>>>> 88aeaa82
 
 [lib]
 crate-type = ["lib"]
