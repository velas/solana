--- conflicted
+++ resolved
@@ -5,15 +5,10 @@
 //! but they are undocumented, may change over time, and are generally more
 //! cumbersome to use.
 
-<<<<<<< HEAD
-pub use crate::error::BanksClientError;
-pub use solana_banks_interface::{BanksClient as TarpcClient, TransactionStatus};
-=======
 pub use {
     crate::error::BanksClientError,
     solana_banks_interface::{BanksClient as TarpcClient, TransactionStatus},
 };
->>>>>>> 55438c03
 use {
     borsh::BorshDeserialize,
     futures::{future::join_all, Future, FutureExt, TryFutureExt},
@@ -29,10 +24,6 @@
         signature::Signature,
         transaction::{self, Transaction},
     },
-<<<<<<< HEAD
-    std::io,
-=======
->>>>>>> 55438c03
     tarpc::{
         client::{self, NewClient, RequestDispatch},
         context::{self, Context},
@@ -69,16 +60,9 @@
         &mut self,
         ctx: Context,
         transaction: Transaction,
-<<<<<<< HEAD
-    ) -> impl Future<Output = io::Result<()>> + '_ {
+    ) -> impl Future<Output = Result<(), BanksClientError>> + '_ {
         self.inner
             .send_transaction_with_context(ctx, transaction)
-            .map_err(BanksClientError::from) // Remove this when return Err type updated to BanksClientError
-=======
-    ) -> impl Future<Output = Result<(), BanksClientError>> + '_ {
-        self.inner
-            .send_transaction_with_context(ctx, transaction)
->>>>>>> 55438c03
             .map_err(Into::into)
     }
 
@@ -94,10 +78,6 @@
         #[allow(deprecated)]
         self.inner
             .get_fees_with_commitment_and_context(ctx, commitment)
-<<<<<<< HEAD
-            .map_err(BanksClientError::from) // Remove this when return Err type updated to BanksClientError
-=======
->>>>>>> 55438c03
             .map_err(Into::into)
     }
 
@@ -108,10 +88,6 @@
     ) -> impl Future<Output = Result<Option<TransactionStatus>, BanksClientError>> + '_ {
         self.inner
             .get_transaction_status_with_context(ctx, signature)
-<<<<<<< HEAD
-            .map_err(BanksClientError::from) // Remove this when return Err type updated to BanksClientError
-=======
->>>>>>> 55438c03
             .map_err(Into::into)
     }
 
@@ -119,33 +95,19 @@
         &mut self,
         ctx: Context,
         commitment: CommitmentLevel,
-<<<<<<< HEAD
-    ) -> impl Future<Output = io::Result<Slot>> + '_ {
+    ) -> impl Future<Output = Result<Slot, BanksClientError>> + '_ {
         self.inner
             .get_slot_with_context(ctx, commitment)
-            .map_err(BanksClientError::from) // Remove this when return Err type updated to BanksClientError
-=======
+            .map_err(Into::into)
+    }
+
+    pub fn get_block_height_with_context(
+        &mut self,
+        ctx: Context,
+        commitment: CommitmentLevel,
     ) -> impl Future<Output = Result<Slot, BanksClientError>> + '_ {
         self.inner
-            .get_slot_with_context(ctx, commitment)
->>>>>>> 55438c03
-            .map_err(Into::into)
-    }
-
-    pub fn get_block_height_with_context(
-        &mut self,
-        ctx: Context,
-        commitment: CommitmentLevel,
-<<<<<<< HEAD
-    ) -> impl Future<Output = io::Result<Slot>> + '_ {
-        self.inner
             .get_block_height_with_context(ctx, commitment)
-            .map_err(BanksClientError::from) // Remove this when return Err type updated to BanksClientError
-=======
-    ) -> impl Future<Output = Result<Slot, BanksClientError>> + '_ {
-        self.inner
-            .get_block_height_with_context(ctx, commitment)
->>>>>>> 55438c03
             .map_err(Into::into)
     }
 
@@ -157,10 +119,6 @@
     ) -> impl Future<Output = Result<Option<transaction::Result<()>>, BanksClientError>> + '_ {
         self.inner
             .process_transaction_with_commitment_and_context(ctx, transaction, commitment)
-<<<<<<< HEAD
-            .map_err(BanksClientError::from) // Remove this when return Err type updated to BanksClientError
-=======
->>>>>>> 55438c03
             .map_err(Into::into)
     }
 
@@ -188,10 +146,6 @@
     ) -> impl Future<Output = Result<Option<Account>, BanksClientError>> + '_ {
         self.inner
             .get_account_with_commitment_and_context(ctx, address, commitment)
-<<<<<<< HEAD
-            .map_err(BanksClientError::from) // Remove this when return Err type updated to BanksClientError
-=======
->>>>>>> 55438c03
             .map_err(Into::into)
     }
 
@@ -224,21 +178,10 @@
         &mut self,
     ) -> impl Future<Output = Result<T, BanksClientError>> + '_ {
         self.get_account(T::id()).map(|result| {
-<<<<<<< HEAD
-            let sysvar = result?
-                .ok_or(BanksClientError::ClientError("Sysvar not present"))
-                .map_err(io::Error::from)?; // Remove this map when return Err type updated to BanksClientError
-            from_account::<T, _>(&sysvar)
-                .ok_or(BanksClientError::ClientError(
-                    "Failed to deserialize sysvar",
-                ))
-                .map_err(Into::into) // Remove this when return Err type updated to BanksClientError
-=======
             let sysvar = result?.ok_or(BanksClientError::ClientError("Sysvar not present"))?;
             from_account::<T, _>(&sysvar).ok_or(BanksClientError::ClientError(
                 "Failed to deserialize sysvar",
             ))
->>>>>>> 55438c03
         })
     }
 
@@ -251,13 +194,9 @@
     /// transactions with a blockhash that has not yet expired. Use the `get_fees`
     /// method to get both a blockhash and the blockhash's last valid slot.
     #[deprecated(since = "1.9.0", note = "Please use `get_latest_blockhash` instead")]
-<<<<<<< HEAD
-    pub fn get_recent_blockhash(&mut self) -> impl Future<Output = io::Result<Hash>> + '_ {
-=======
     pub fn get_recent_blockhash(
         &mut self,
     ) -> impl Future<Output = Result<Hash, BanksClientError>> + '_ {
->>>>>>> 55438c03
         #[allow(deprecated)]
         self.get_fees().map(|result| Ok(result?.1))
     }
@@ -278,7 +217,6 @@
                 )),
                 Some(transaction_result) => Ok(transaction_result?),
             })
-            .map_err(Into::into) // Remove this when return Err type updated to BanksClientError
     }
 
     /// Send a transaction and return any preflight (sanitization or simulation) errors, or return
@@ -329,54 +267,6 @@
         )
     }
 
-    /// Send a transaction and return any preflight (sanitization or simulation) errors, or return
-    /// after the transaction has been rejected or reached the given level of commitment.
-    pub fn process_transaction_with_preflight_and_commitment(
-        &mut self,
-        transaction: Transaction,
-        commitment: CommitmentLevel,
-    ) -> impl Future<Output = Result<(), BanksClientError>> + '_ {
-        let mut ctx = context::current();
-        ctx.deadline += Duration::from_secs(50);
-        self.process_transaction_with_preflight_and_commitment_and_context(
-            ctx,
-            transaction,
-            commitment,
-        )
-        .map(|result| match result? {
-            BanksTransactionResultWithSimulation {
-                result: None,
-                simulation_details: _,
-            } => Err(BanksClientError::ClientError(
-                "invalid blockhash or fee-payer",
-            )),
-            BanksTransactionResultWithSimulation {
-                result: Some(Err(err)),
-                simulation_details: Some(simulation_details),
-            } => Err(BanksClientError::SimulationError {
-                err,
-                logs: simulation_details.logs,
-                units_consumed: simulation_details.units_consumed,
-            }),
-            BanksTransactionResultWithSimulation {
-                result: Some(result),
-                simulation_details: _,
-            } => result.map_err(Into::into),
-        })
-    }
-
-    /// Send a transaction and return any preflight (sanitization or simulation) errors, or return
-    /// after the transaction has been finalized or rejected.
-    pub fn process_transaction_with_preflight(
-        &mut self,
-        transaction: Transaction,
-    ) -> impl Future<Output = Result<(), BanksClientError>> + '_ {
-        self.process_transaction_with_preflight_and_commitment(
-            transaction,
-            CommitmentLevel::default(),
-        )
-    }
-
     /// Send a transaction and return until the transaction has been finalized or rejected.
     pub fn process_transaction(
         &mut self,
@@ -449,18 +339,9 @@
         address: Pubkey,
     ) -> impl Future<Output = Result<T, BanksClientError>> + '_ {
         self.get_account(address).map(|result| {
-<<<<<<< HEAD
-            let account = result?
-                .ok_or(BanksClientError::ClientError("Account not found"))
-                .map_err(io::Error::from)?; // Remove this map when return Err type updated to BanksClientError
-            T::unpack_from_slice(&account.data)
-                .map_err(|_| BanksClientError::ClientError("Failed to deserialize account"))
-                .map_err(Into::into) // Remove this when return Err type updated to BanksClientError
-=======
             let account = result?.ok_or(BanksClientError::ClientError("Account not found"))?;
             T::unpack_from_slice(&account.data)
                 .map_err(|_| BanksClientError::ClientError("Failed to deserialize account"))
->>>>>>> 55438c03
         })
     }
 
@@ -555,10 +436,6 @@
     ) -> impl Future<Output = Result<Option<(Hash, u64)>, BanksClientError>> + '_ {
         self.inner
             .get_latest_blockhash_with_commitment_and_context(ctx, commitment)
-<<<<<<< HEAD
-            .map_err(BanksClientError::from) // Remove this when return Err type updated to BanksClientError
-=======
->>>>>>> 55438c03
             .map_err(Into::into)
     }
 
@@ -570,10 +447,6 @@
     ) -> impl Future<Output = Result<Option<u64>, BanksClientError>> + '_ {
         self.inner
             .get_fee_for_message_with_commitment_and_context(ctx, commitment, message)
-<<<<<<< HEAD
-            .map_err(BanksClientError::from) // Remove this when return Err type updated to BanksClientError
-=======
->>>>>>> 55438c03
             .map_err(Into::into)
     }
 }
