--- conflicted
+++ resolved
@@ -1,33 +1,9 @@
-<<<<<<< HEAD
-use crate::{
-    parse_associated_token::{parse_associated_token, spl_associated_token_id_v1_0},
-    parse_bpf_loader::{parse_bpf_loader, parse_bpf_upgradeable_loader},
-    parse_evm::parse_evm,
-    parse_stake::parse_stake,
-    parse_system::parse_system,
-    parse_token::parse_token,
-    parse_vote::parse_vote,
-};
-use inflector::Inflector;
-use serde_json::Value;
-use solana_account_decoder::parse_token::spl_token_id_v2_0;
-use solana_sdk::{instruction::CompiledInstruction, pubkey::Pubkey, system_program};
-use std::{collections::HashMap, str::from_utf8};
-use thiserror::Error;
-
-lazy_static! {
-    static ref ASSOCIATED_TOKEN_PROGRAM_ID: Pubkey = spl_associated_token_id_v1_0();
-    static ref BPF_LOADER_PROGRAM_ID: Pubkey = solana_sdk::bpf_loader::id();
-    static ref BPF_UPGRADEABLE_LOADER_PROGRAM_ID: Pubkey = solana_sdk::bpf_loader_upgradeable::id();
-    static ref MEMO_V1_PROGRAM_ID: Pubkey = Pubkey::new_from_array(spl_memo::v1::id().to_bytes());
-    static ref MEMO_V3_PROGRAM_ID: Pubkey = Pubkey::new_from_array(spl_memo::id().to_bytes());
-    static ref STAKE_PROGRAM_ID: Pubkey = solana_stake_program::id();
-=======
 use {
     crate::{
         extract_memos::{spl_memo_id_v1, spl_memo_id_v3},
         parse_associated_token::{parse_associated_token, spl_associated_token_id},
         parse_bpf_loader::{parse_bpf_loader, parse_bpf_upgradeable_loader},
+        parse_evm::parse_evm,
         parse_stake::parse_stake,
         parse_system::parse_system,
         parse_token::parse_token,
@@ -51,7 +27,6 @@
     static ref MEMO_V1_PROGRAM_ID: Pubkey = spl_memo_id_v1();
     static ref MEMO_V3_PROGRAM_ID: Pubkey = spl_memo_id_v3();
     static ref STAKE_PROGRAM_ID: Pubkey = stake::program::id();
->>>>>>> 3ac7e043
     static ref SYSTEM_PROGRAM_ID: Pubkey = system_program::id();
     static ref VOTE_PROGRAM_ID: Pubkey = solana_vote_program::id();
     static ref EVM_PROGRAM_ID: Pubkey = solana_evm_loader_program::ID;
@@ -137,11 +112,7 @@
         ParsableProgram::SplAssociatedTokenAccount => {
             serde_json::to_value(parse_associated_token(instruction, account_keys)?)?
         }
-<<<<<<< HEAD
-        ParsableProgram::SplMemo => parse_memo(instruction),
-=======
         ParsableProgram::SplMemo => parse_memo(instruction)?,
->>>>>>> 3ac7e043
         ParsableProgram::SplToken => serde_json::to_value(parse_token(instruction, account_keys)?)?,
         ParsableProgram::BpfLoader => {
             serde_json::to_value(parse_bpf_loader(instruction, account_keys)?)?
