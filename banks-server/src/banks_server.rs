use {
    bincode::{deserialize, serialize},
    crossbeam_channel::{unbounded, Receiver, Sender},
    futures::{future, prelude::stream::StreamExt},
    solana_banks_interface::{
        Banks, BanksRequest, BanksResponse, BanksTransactionResultWithSimulation,
        TransactionConfirmationStatus, TransactionSimulationDetails, TransactionStatus,
    },
<<<<<<< HEAD
=======
    solana_client::connection_cache::ConnectionCache,
>>>>>>> 55438c03
    solana_runtime::{
        bank::{Bank, TransactionSimulationResult},
        bank_forks::BankForks,
        commitment::BlockCommitmentCache,
    },
    solana_sdk::{
        account::Account,
        clock::Slot,
        commitment_config::CommitmentLevel,
        feature_set::FeatureSet,
        fee_calculator::FeeCalculator,
        hash::Hash,
        message::{Message, SanitizedMessage},
        pubkey::Pubkey,
        signature::Signature,
        transaction::{self, SanitizedTransaction, Transaction},
    },
    solana_send_transaction_service::{
        send_transaction_service::{SendTransactionService, TransactionInfo},
        tpu_info::NullTpuInfo,
    },
    std::{
        convert::TryFrom,
        io,
        net::{Ipv4Addr, SocketAddr},
        sync::{Arc, RwLock},
        thread::Builder,
        time::Duration,
    },
    tarpc::{
        context::Context,
        serde_transport::tcp,
        server::{self, incoming::Incoming, Channel},
        transport::{self, channel::UnboundedChannel},
        ClientMessage, Response,
    },
    tokio::time::sleep,
    tokio_serde::formats::Bincode,
};

#[derive(Clone)]
struct BanksServer {
    bank_forks: Arc<RwLock<BankForks>>,
    block_commitment_cache: Arc<RwLock<BlockCommitmentCache>>,
    transaction_sender: Sender<TransactionInfo>,
    poll_signature_status_sleep_duration: Duration,
}

impl BanksServer {
    /// Return a BanksServer that forwards transactions to the
    /// given sender. If unit-testing, those transactions can go to
    /// a bank in the given BankForks. Otherwise, the receiver should
    /// forward them to a validator in the leader schedule.
    fn new(
        bank_forks: Arc<RwLock<BankForks>>,
        block_commitment_cache: Arc<RwLock<BlockCommitmentCache>>,
        transaction_sender: Sender<TransactionInfo>,
        poll_signature_status_sleep_duration: Duration,
    ) -> Self {
        Self {
            bank_forks,
            block_commitment_cache,
            transaction_sender,
            poll_signature_status_sleep_duration,
        }
    }

    fn run(bank_forks: Arc<RwLock<BankForks>>, transaction_receiver: Receiver<TransactionInfo>) {
        while let Ok(info) = transaction_receiver.recv() {
            let mut transaction_infos = vec![info];
            while let Ok(info) = transaction_receiver.try_recv() {
                transaction_infos.push(info);
            }
            let transactions: Vec<_> = transaction_infos
                .into_iter()
                .map(|info| deserialize(&info.wire_transaction).unwrap())
                .collect();
            let bank = bank_forks.read().unwrap().working_bank();
            let _ = bank.try_process_transactions(transactions.iter());
        }
    }

    /// Useful for unit-testing
    fn new_loopback(
        bank_forks: Arc<RwLock<BankForks>>,
        block_commitment_cache: Arc<RwLock<BlockCommitmentCache>>,
        poll_signature_status_sleep_duration: Duration,
    ) -> Self {
        let (transaction_sender, transaction_receiver) = unbounded();
        let bank = bank_forks.read().unwrap().working_bank();
        let slot = bank.slot();
        {
            // ensure that the commitment cache and bank are synced
            let mut w_block_commitment_cache = block_commitment_cache.write().unwrap();
            w_block_commitment_cache.set_all_slots(slot, slot);
        }
        let server_bank_forks = bank_forks.clone();
        Builder::new()
            .name("solana-bank-forks-client".to_string())
            .spawn(move || Self::run(server_bank_forks, transaction_receiver))
            .unwrap();
        Self::new(
            bank_forks,
            block_commitment_cache,
            transaction_sender,
            poll_signature_status_sleep_duration,
        )
    }

    fn slot(&self, commitment: CommitmentLevel) -> Slot {
        self.block_commitment_cache
            .read()
            .unwrap()
            .slot_with_commitment(commitment)
    }

    fn bank(&self, commitment: CommitmentLevel) -> Arc<Bank> {
        self.bank_forks.read().unwrap()[self.slot(commitment)].clone()
    }

    async fn poll_signature_status(
        self,
        signature: &Signature,
        blockhash: &Hash,
        last_valid_block_height: u64,
        commitment: CommitmentLevel,
    ) -> Option<transaction::Result<()>> {
        let mut status = self
            .bank(commitment)
            .get_signature_status_with_blockhash(signature, blockhash);
        while status.is_none() {
            sleep(self.poll_signature_status_sleep_duration).await;
            let bank = self.bank(commitment);
            if bank.block_height() > last_valid_block_height {
                break;
            }
            status = bank.get_signature_status_with_blockhash(signature, blockhash);
        }
        status
    }
}

fn verify_transaction(
    transaction: &Transaction,
    feature_set: &Arc<FeatureSet>,
) -> transaction::Result<()> {
    transaction.verify()?;
    transaction.verify_precompiles(feature_set)?;
    Ok(())
}

#[tarpc::server]
impl Banks for BanksServer {
    async fn send_transaction_with_context(self, _: Context, transaction: Transaction) {
        let blockhash = &transaction.message.recent_blockhash;
        let last_valid_block_height = self
            .bank_forks
            .read()
            .unwrap()
            .root_bank()
            .get_blockhash_last_valid_block_height(blockhash)
            .unwrap();
        let signature = transaction.signatures.get(0).cloned().unwrap_or_default();
        let info = TransactionInfo::new(
            signature,
            serialize(&transaction).unwrap(),
            last_valid_block_height,
            None,
            None,
            None,
        );
        self.transaction_sender.send(info).unwrap();
    }

    async fn get_fees_with_commitment_and_context(
        self,
        _: Context,
        commitment: CommitmentLevel,
    ) -> (FeeCalculator, Hash, u64) {
        let bank = self.bank(commitment);
        let blockhash = bank.last_blockhash();
        let lamports_per_signature = bank.get_lamports_per_signature();
        let last_valid_block_height = bank
            .get_blockhash_last_valid_block_height(&blockhash)
            .unwrap();
        (
            FeeCalculator::new(lamports_per_signature),
            blockhash,
            last_valid_block_height,
        )
    }

    async fn get_transaction_status_with_context(
        self,
        _: Context,
        signature: Signature,
    ) -> Option<TransactionStatus> {
        let bank = self.bank(CommitmentLevel::Processed);
        let (slot, status) = bank.get_signature_status_slot(&signature)?;
        let r_block_commitment_cache = self.block_commitment_cache.read().unwrap();

        let optimistically_confirmed_bank = self.bank(CommitmentLevel::Confirmed);
        let optimistically_confirmed =
            optimistically_confirmed_bank.get_signature_status_slot(&signature);

        let confirmations = if r_block_commitment_cache.root() >= slot
            && r_block_commitment_cache.highest_confirmed_root() >= slot
        {
            None
        } else {
            r_block_commitment_cache
                .get_confirmation_count(slot)
                .or(Some(0))
        };
        Some(TransactionStatus {
            slot,
            confirmations,
            err: status.err(),
            confirmation_status: if confirmations.is_none() {
                Some(TransactionConfirmationStatus::Finalized)
            } else if optimistically_confirmed.is_some() {
                Some(TransactionConfirmationStatus::Confirmed)
            } else {
                Some(TransactionConfirmationStatus::Processed)
            },
        })
    }

    async fn get_slot_with_context(self, _: Context, commitment: CommitmentLevel) -> Slot {
        self.slot(commitment)
    }

    async fn get_block_height_with_context(self, _: Context, commitment: CommitmentLevel) -> u64 {
        self.bank(commitment).block_height()
    }

    async fn process_transaction_with_preflight_and_commitment_and_context(
        self,
        ctx: Context,
        transaction: Transaction,
        commitment: CommitmentLevel,
    ) -> BanksTransactionResultWithSimulation {
        let sanitized_transaction =
            match SanitizedTransaction::try_from_legacy_transaction(transaction.clone()) {
                Err(err) => {
                    return BanksTransactionResultWithSimulation {
                        result: Some(Err(err)),
                        simulation_details: None,
                    };
                }
                Ok(tx) => tx,
            };
        if let TransactionSimulationResult {
            result: Err(err),
            logs,
            post_simulation_accounts: _,
            units_consumed,
        } = self
            .bank(commitment)
            .simulate_transaction_unchecked(sanitized_transaction)
        {
            return BanksTransactionResultWithSimulation {
                result: Some(Err(err)),
                simulation_details: Some(TransactionSimulationDetails {
                    logs,
                    units_consumed,
                }),
            };
        }
        BanksTransactionResultWithSimulation {
            result: self
                .process_transaction_with_commitment_and_context(ctx, transaction, commitment)
                .await,
            simulation_details: None,
        }
    }

    async fn process_transaction_with_commitment_and_context(
        self,
        _: Context,
        transaction: Transaction,
        commitment: CommitmentLevel,
    ) -> Option<transaction::Result<()>> {
        if let Err(err) = verify_transaction(&transaction, &self.bank(commitment).feature_set) {
            return Some(Err(err));
        }

        let blockhash = &transaction.message.recent_blockhash;
        let last_valid_block_height = self
            .bank(commitment)
            .get_blockhash_last_valid_block_height(blockhash)
            .unwrap();
        let signature = transaction.signatures.get(0).cloned().unwrap_or_default();
        let info = TransactionInfo::new(
            signature,
            serialize(&transaction).unwrap(),
            last_valid_block_height,
            None,
            None,
            None,
        );
        self.transaction_sender.send(info).unwrap();
        self.poll_signature_status(&signature, blockhash, last_valid_block_height, commitment)
            .await
    }

    async fn get_account_with_commitment_and_context(
        self,
        _: Context,
        address: Pubkey,
        commitment: CommitmentLevel,
    ) -> Option<Account> {
        let bank = self.bank(commitment);
        bank.get_account(&address).map(Account::from)
    }

    async fn get_latest_blockhash_with_context(self, _: Context) -> Hash {
        let bank = self.bank(CommitmentLevel::default());
        bank.last_blockhash()
    }

    async fn get_latest_blockhash_with_commitment_and_context(
        self,
        _: Context,
        commitment: CommitmentLevel,
    ) -> Option<(Hash, u64)> {
        let bank = self.bank(commitment);
        let blockhash = bank.last_blockhash();
        let last_valid_block_height = bank.get_blockhash_last_valid_block_height(&blockhash)?;
        Some((blockhash, last_valid_block_height))
    }

    async fn get_fee_for_message_with_commitment_and_context(
        self,
        _: Context,
        commitment: CommitmentLevel,
        message: Message,
    ) -> Option<u64> {
        let bank = self.bank(commitment);
        let sanitized_message = SanitizedMessage::try_from(message).ok()?;
        bank.get_fee_for_message(&sanitized_message)
    }
}

pub async fn start_local_server(
    bank_forks: Arc<RwLock<BankForks>>,
    block_commitment_cache: Arc<RwLock<BlockCommitmentCache>>,
    poll_signature_status_sleep_duration: Duration,
) -> UnboundedChannel<Response<BanksResponse>, ClientMessage<BanksRequest>> {
    let banks_server = BanksServer::new_loopback(
        bank_forks,
        block_commitment_cache,
        poll_signature_status_sleep_duration,
    );
    let (client_transport, server_transport) = transport::channel::unbounded();
    let server = server::BaseChannel::with_defaults(server_transport).execute(banks_server.serve());
    tokio::spawn(server);
    client_transport
}

pub async fn start_tcp_server(
    listen_addr: SocketAddr,
    tpu_addr: SocketAddr,
    bank_forks: Arc<RwLock<BankForks>>,
    block_commitment_cache: Arc<RwLock<BlockCommitmentCache>>,
    connection_cache: Arc<ConnectionCache>,
) -> io::Result<()> {
    // Note: These settings are copied straight from the tarpc example.
    let server = tcp::listen(listen_addr, Bincode::default)
        .await?
        // Ignore accept errors.
        .filter_map(|r| future::ready(r.ok()))
        .map(server::BaseChannel::with_defaults)
        // Limit channels to 1 per IP.
        .max_channels_per_key(1, |t| {
            t.as_ref()
                .peer_addr()
                .map(|x| x.ip())
                .unwrap_or_else(|_| Ipv4Addr::new(0, 0, 0, 0).into())
        })
        // serve is generated by the service attribute. It takes as input any type implementing
        // the generated Banks trait.
        .map(move |chan| {
            let (sender, receiver) = unbounded();

            SendTransactionService::new::<NullTpuInfo>(
                tpu_addr,
                &bank_forks,
                None,
                receiver,
                &connection_cache,
                5_000,
                0,
            );

            let server = BanksServer::new(
                bank_forks.clone(),
                block_commitment_cache.clone(),
                sender,
                Duration::from_millis(200),
            );
            chan.execute(server.serve())
        })
        // Max 10 channels.
        .buffer_unordered(10)
        .for_each(|_| async {});

    server.await;
    Ok(())
}<|MERGE_RESOLUTION|>--- conflicted
+++ resolved
@@ -6,10 +6,7 @@
         Banks, BanksRequest, BanksResponse, BanksTransactionResultWithSimulation,
         TransactionConfirmationStatus, TransactionSimulationDetails, TransactionStatus,
     },
-<<<<<<< HEAD
-=======
     solana_client::connection_cache::ConnectionCache,
->>>>>>> 55438c03
     solana_runtime::{
         bank::{Bank, TransactionSimulationResult},
         bank_forks::BankForks,
