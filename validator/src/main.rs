#![allow(clippy::integer_arithmetic)]
#[cfg(not(target_env = "msvc"))]
use jemallocator::Jemalloc;
use {
    clap::{
        crate_description, crate_name, value_t, value_t_or_exit, values_t, values_t_or_exit, App,
        AppSettings, Arg, ArgMatches, SubCommand,
    },
    console::style,
    log::*,
    rand::{seq::SliceRandom, thread_rng},
    solana_clap_utils::{
        input_parsers::{keypair_of, keypairs_of, pubkey_of, value_of},
        input_validators::{
            is_keypair, is_keypair_or_ask_keyword, is_niceness_adjustment_valid, is_parsable,
            is_pow2, is_pubkey, is_pubkey_or_keypair, is_slot, is_valid_percentage,
        },
        keypair::SKIP_SEED_PHRASE_VALIDATION_ARG,
    },
    solana_client::{
        rpc_client::RpcClient, rpc_config::RpcLeaderScheduleConfig,
        rpc_request::MAX_MULTIPLE_ACCOUNTS,
    },
    solana_core::{
        ledger_cleanup_service::{DEFAULT_MAX_LEDGER_SHREDS, DEFAULT_MIN_MAX_LEDGER_SHREDS},
        tower_storage,
        tpu::DEFAULT_TPU_COALESCE_MS,
        validator::{is_snapshot_config_valid, Validator, ValidatorConfig, ValidatorStartProgress},
    },
    solana_gossip::{
        cluster_info::{Node, VALIDATOR_PORT_RANGE},
        contact_info::ContactInfo,
    },
    solana_ledger::blockstore_db::BlockstoreRecoveryMode,
    solana_metrics::datapoint_info,
    solana_perf::recycler::enable_recycler_warming,
    solana_poh::poh_service,
    solana_replica_lib::accountsdb_repl_server::AccountsDbReplServiceConfig,
    solana_rpc::{rpc::JsonRpcConfig, rpc_pubsub_service::PubSubConfig},
    solana_runtime::{
        accounts_db::{
            AccountShrinkThreshold, AccountsDbConfig, DEFAULT_ACCOUNTS_SHRINK_OPTIMIZE_TOTAL_SPACE,
            DEFAULT_ACCOUNTS_SHRINK_RATIO,
        },
        accounts_index::{
            AccountIndex, AccountSecondaryIndexes, AccountSecondaryIndexesIncludeExclude,
            AccountsIndexConfig,
        },
        hardened_unpack::MAX_GENESIS_ARCHIVE_UNPACKED_SIZE,
        snapshot_config::SnapshotConfig,
        snapshot_utils::{
            self, ArchiveFormat, SnapshotVersion, DEFAULT_FULL_SNAPSHOT_ARCHIVE_INTERVAL_SLOTS,
            DEFAULT_INCREMENTAL_SNAPSHOT_ARCHIVE_INTERVAL_SLOTS,
            DEFAULT_MAX_FULL_SNAPSHOT_ARCHIVES_TO_RETAIN,
            DEFAULT_MAX_INCREMENTAL_SNAPSHOT_ARCHIVES_TO_RETAIN,
        },
    },
    solana_sdk::{
        clock::{Slot, DEFAULT_S_PER_SLOT},
        commitment_config::CommitmentConfig,
        hash::Hash,
        pubkey::Pubkey,
        signature::{Keypair, Signer},
    },
    solana_send_transaction_service::send_transaction_service,
    solana_streamer::socket::SocketAddrSpace,
    velas_validator::{
        admin_rpc_service, bootstrap, dashboard::Dashboard, ledger_lockfile, lock_ledger,
        new_spinner_progress_bar, println_name_value, redirect_stderr_to_file,
    },
    std::{
        collections::{HashSet, VecDeque},
        env,
        fs::{self, File},
        net::{IpAddr, SocketAddr},
        path::{Path, PathBuf},
        process::exit,
        str::FromStr,
        sync::{Arc, RwLock},
        time::{Duration, SystemTime},
    },
};

#[cfg(not(target_env = "msvc"))]
#[global_allocator]
static GLOBAL: Jemalloc = Jemalloc;

#[derive(Debug, PartialEq)]
enum Operation {
    Initialize,
    Run,
}

const EXCLUDE_KEY: &str = "account-index-exclude-key";
const INCLUDE_KEY: &str = "account-index-include-key";
// The default minimal snapshot download speed (bytes/second)
const DEFAULT_MIN_SNAPSHOT_DOWNLOAD_SPEED: u64 = 10485760;
// The maximum times of snapshot download abort and retry
const MAX_SNAPSHOT_DOWNLOAD_ABORT: u32 = 5;

fn monitor_validator(ledger_path: &Path) {
    let dashboard = Dashboard::new(ledger_path, None, None).unwrap_or_else(|err| {
        println!(
            "Error: Unable to connect to validator at {}: {:?}",
            ledger_path.display(),
            err,
        );
        exit(1);
    });
    dashboard.run(Duration::from_secs(2));
}

fn wait_for_restart_window(
    ledger_path: &Path,
    identity: Option<Pubkey>,
    min_idle_time_in_minutes: usize,
    max_delinquency_percentage: u8,
    skip_new_snapshot_check: bool,
) -> Result<(), Box<dyn std::error::Error>> {
    let sleep_interval = Duration::from_secs(5);

    let min_idle_slots = (min_idle_time_in_minutes as f64 * 60. / DEFAULT_S_PER_SLOT) as Slot;

    let admin_client = admin_rpc_service::connect(ledger_path);
    let rpc_addr = admin_rpc_service::runtime()
        .block_on(async move { admin_client.await?.rpc_addr().await })
        .map_err(|err| format!("Unable to get validator RPC address: {}", err))?;

    let rpc_client = match rpc_addr {
        None => return Err("RPC not available".into()),
        Some(rpc_addr) => RpcClient::new_socket(rpc_addr),
    };

    let my_identity = rpc_client.get_identity()?;
    let identity = identity.unwrap_or(my_identity);
    let monitoring_another_validator = identity != my_identity;
    println_name_value("Identity:", &identity.to_string());
    println_name_value(
        "Minimum Idle Time:",
        &format!(
            "{} slots (~{} minutes)",
            min_idle_slots, min_idle_time_in_minutes
        ),
    );

    println!(
        "Maximum permitted delinquency: {}%",
        max_delinquency_percentage
    );

    let mut current_epoch = None;
    let mut leader_schedule = VecDeque::new();
    let mut restart_snapshot = None;
    let mut upcoming_idle_windows = vec![]; // Vec<(starting slot, idle window length in slots)>

    let progress_bar = new_spinner_progress_bar();
    let monitor_start_time = SystemTime::now();
    loop {
        let snapshot_slot_info = rpc_client.get_highest_snapshot_slot().ok();
        let epoch_info = rpc_client.get_epoch_info_with_commitment(CommitmentConfig::processed())?;
        let healthy = rpc_client.get_health().ok().is_some();
        let delinquent_stake_percentage = {
            let vote_accounts = rpc_client.get_vote_accounts()?;
            let current_stake: u64 = vote_accounts
                .current
                .iter()
                .map(|va| va.activated_stake)
                .sum();
            let delinquent_stake: u64 = vote_accounts
                .delinquent
                .iter()
                .map(|va| va.activated_stake)
                .sum();
            let total_stake = current_stake + delinquent_stake;
            delinquent_stake as f64 / total_stake as f64
        };

        if match current_epoch {
            None => true,
            Some(current_epoch) => current_epoch != epoch_info.epoch,
        } {
            progress_bar.set_message(format!(
                "Fetching leader schedule for epoch {}...",
                epoch_info.epoch
            ));
            let first_slot_in_epoch = epoch_info.absolute_slot - epoch_info.slot_index;
            leader_schedule = rpc_client
                .get_leader_schedule_with_config(
                    Some(first_slot_in_epoch),
                    RpcLeaderScheduleConfig {
                        identity: Some(identity.to_string()),
                        ..RpcLeaderScheduleConfig::default()
                    },
                )?
                .ok_or_else(|| {
                    format!(
                        "Unable to get leader schedule from slot {}",
                        first_slot_in_epoch
                    )
                })?
                .get(&identity.to_string())
                .cloned()
                .unwrap_or_default()
                .into_iter()
                .map(|slot_index| first_slot_in_epoch.saturating_add(slot_index as u64))
                .filter(|slot| *slot > epoch_info.absolute_slot)
                .collect::<VecDeque<_>>();

            upcoming_idle_windows.clear();
            {
                let mut leader_schedule = leader_schedule.clone();
                let mut max_idle_window = 0;

                let mut idle_window_start_slot = epoch_info.absolute_slot;
                while let Some(next_leader_slot) = leader_schedule.pop_front() {
                    let idle_window = next_leader_slot - idle_window_start_slot;
                    max_idle_window = max_idle_window.max(idle_window);
                    if idle_window > min_idle_slots {
                        upcoming_idle_windows.push((idle_window_start_slot, idle_window));
                    }
                    idle_window_start_slot = next_leader_slot;
                }
                if !leader_schedule.is_empty() && upcoming_idle_windows.is_empty() {
                    return Err(format!(
                        "Validator has no idle window of at least {} slots. Largest idle window for epoch {} is {} slots",
                        min_idle_slots, epoch_info.epoch, max_idle_window
                    )
                    .into());
                }
            }

            current_epoch = Some(epoch_info.epoch);
        }

        let status = {
            if !healthy {
                style("Node is unhealthy").red().to_string()
            } else {
                // Wait until a hole in the leader schedule before restarting the node
                let in_leader_schedule_hole = if epoch_info.slot_index + min_idle_slots as u64
                    > epoch_info.slots_in_epoch
                {
                    Err("Current epoch is almost complete".to_string())
                } else {
                    while leader_schedule
                        .get(0)
                        .map(|slot| *slot < epoch_info.absolute_slot)
                        .unwrap_or(false)
                    {
                        leader_schedule.pop_front();
                    }
                    while upcoming_idle_windows
                        .get(0)
                        .map(|(slot, _)| *slot < epoch_info.absolute_slot)
                        .unwrap_or(false)
                    {
                        upcoming_idle_windows.pop();
                    }

                    match leader_schedule.get(0) {
                        None => {
                            Ok(()) // Validator has no leader slots
                        }
                        Some(next_leader_slot) => {
                            let idle_slots =
                                next_leader_slot.saturating_sub(epoch_info.absolute_slot);
                            if idle_slots >= min_idle_slots {
                                Ok(())
                            } else {
                                Err(match upcoming_idle_windows.get(0) {
                                    Some((starting_slot, length_in_slots)) => {
                                        format!(
                                            "Next idle window in {} slots, for {} slots",
                                            starting_slot.saturating_sub(epoch_info.absolute_slot),
                                            length_in_slots
                                        )
                                    }
                                    None => format!(
                                        "Validator will be leader soon. Next leader slot is {}",
                                        next_leader_slot
                                    ),
                                })
                            }
                        }
                    }
                };

                let snapshot_slot = snapshot_slot_info.map(|snapshot_slot_info| {
                    snapshot_slot_info
                        .incremental
                        .unwrap_or(snapshot_slot_info.full)
                });
                match in_leader_schedule_hole {
                    Ok(_) => {
                        if skip_new_snapshot_check {
                            break; // Restart!
                        }
                        if restart_snapshot == None {
                            restart_snapshot = snapshot_slot;
                        }
                        if restart_snapshot == snapshot_slot && !monitoring_another_validator {
                            "Waiting for a new snapshot".to_string()
                        } else if delinquent_stake_percentage
                            >= (max_delinquency_percentage as f64 / 100.)
                        {
                            style("Delinquency too high").red().to_string()
                        } else {
                            break; // Restart!
                        }
                    }
                    Err(why) => style(why).yellow().to_string(),
                }
            }
        };

        progress_bar.set_message(format!(
            "{} | Processed Slot: {} {} | {:.2}% delinquent stake | {}",
            {
                let elapsed =
                    chrono::Duration::from_std(monitor_start_time.elapsed().unwrap()).unwrap();

                format!(
                    "{:02}:{:02}:{:02}",
                    elapsed.num_hours(),
                    elapsed.num_minutes() % 60,
                    elapsed.num_seconds() % 60
                )
            },
            epoch_info.absolute_slot,
            if monitoring_another_validator {
                "".to_string()
            } else {
                format!(
                    "| Full Snapshot Slot: {} | Incremental Snapshot Slot: {}",
                    snapshot_slot_info
                        .as_ref()
                        .map(|snapshot_slot_info| snapshot_slot_info.full.to_string())
                        .unwrap_or_else(|| '-'.to_string()),
                    snapshot_slot_info
                        .as_ref()
                        .map(|snapshot_slot_info| snapshot_slot_info
                            .incremental
                            .map(|incremental| incremental.to_string()))
                        .flatten()
                        .unwrap_or_else(|| '-'.to_string()),
                )
            },
            delinquent_stake_percentage * 100.,
            status
        ));
        std::thread::sleep(sleep_interval);
    }
    drop(progress_bar);
    println!("{}", style("Ready to restart").green());
    Ok(())
}

fn hash_validator(hash: String) -> Result<(), String> {
    Hash::from_str(&hash)
        .map(|_| ())
        .map_err(|e| format!("{:?}", e))
}

// This function is duplicated in ledger-tool/src/main.rs...
fn hardforks_of(matches: &ArgMatches<'_>, name: &str) -> Option<Vec<Slot>> {
    if matches.is_present(name) {
        Some(values_t_or_exit!(matches, name, Slot))
    } else {
        None
    }
}

fn validators_set(
    identity_pubkey: &Pubkey,
    matches: &ArgMatches<'_>,
    matches_name: &str,
    arg_name: &str,
) -> Option<HashSet<Pubkey>> {
    if matches.is_present(matches_name) {
        let validators_set: HashSet<_> = values_t_or_exit!(matches, matches_name, Pubkey)
            .into_iter()
            .collect();
        if validators_set.contains(identity_pubkey) {
            eprintln!(
                "The validator's identity pubkey cannot be a {}: {}",
                arg_name, identity_pubkey
            );
            exit(1);
        }
        Some(validators_set)
    } else {
        None
    }
}

fn get_cluster_shred_version(entrypoints: &[SocketAddr]) -> Option<u16> {
    let entrypoints = {
        let mut index: Vec<_> = (0..entrypoints.len()).collect();
        index.shuffle(&mut rand::thread_rng());
        index.into_iter().map(|i| &entrypoints[i])
    };
    for entrypoint in entrypoints {
        match solana_net_utils::get_cluster_shred_version(entrypoint) {
            Err(err) => eprintln!("get_cluster_shred_version failed: {}, {}", entrypoint, err),
            Ok(0) => eprintln!("zero sherd-version from entrypoint: {}", entrypoint),
            Ok(shred_version) => {
                info!(
                    "obtained shred-version {} from {}",
                    shred_version, entrypoint
                );
                return Some(shred_version);
            }
        }
    }
    None
}

fn platform_id() -> String {
    format!(
        "{}/{}/{}",
        std::env::consts::FAMILY,
        std::env::consts::OS,
        std::env::consts::ARCH
    )
}

#[cfg(target_os = "linux")]
fn check_os_network_limits() {
    use {solana_metrics::datapoint_warn, std::collections::HashMap, sysctl::Sysctl};

    fn sysctl_read(name: &str) -> Result<String, sysctl::SysctlError> {
        let ctl = sysctl::Ctl::new(name)?;
        let val = ctl.value_string()?;
        Ok(val)
    }
    let mut check_failed = false;

    info!("Testing OS network limits:");

    // Reference: https://medium.com/@CameronSparr/increase-os-udp-buffers-to-improve-performance-51d167bb1360
    let mut recommended_limits: HashMap<&str, i64> = HashMap::default();
    recommended_limits.insert("net.core.rmem_max", 134217728);
    recommended_limits.insert("net.core.rmem_default", 134217728);
    recommended_limits.insert("net.core.wmem_max", 134217728);
    recommended_limits.insert("net.core.wmem_default", 134217728);
    recommended_limits.insert("vm.max_map_count", 1000000);

    // Additionally collect the following limits
    recommended_limits.insert("net.core.optmem_max", 0);
    recommended_limits.insert("net.core.netdev_max_backlog", 0);

    let mut current_limits: HashMap<&str, i64> = HashMap::default();
    for (key, _) in recommended_limits.iter() {
        let current_val = match sysctl_read(key) {
            Ok(val) => val.parse::<i64>().unwrap(),
            Err(e) => {
                error!("Failed to query value for {}: {}", key, e);
                check_failed = true;
                -1
            }
        };
        current_limits.insert(key, current_val);
    }

    for (key, recommended_val) in recommended_limits.iter() {
        let current_val = *current_limits.get(key).unwrap();
        if current_val < *recommended_val {
            datapoint_warn!("os-config", (key, current_val, i64));
            warn!(
                "  {}: recommended={} current={}, too small",
                key, recommended_val, current_val
            );
            check_failed = true;
        } else {
            datapoint_info!("os-config", (key, current_val, i64));
            info!(
                "  {}: recommended={} current={}",
                key, recommended_val, current_val
            );
        }
    }
    datapoint_info!("os-config", ("platform", platform_id(), String));

    if check_failed {
        datapoint_warn!("os-config", ("network_limit_test_failed", 1, i64));
        warn!("OS network limit test failed. solana-sys-tuner may be used to configure OS network limits. Bypass check with --no-os-network-limits-test.");
    } else {
        info!("OS network limits test passed.");
    }
}

#[cfg(not(target_os = "linux"))]
fn check_os_network_limits() {
    datapoint_info!("os-config", ("platform", platform_id(), String));
}

pub fn main() {
    let default_dynamic_port_range =
        &format!("{}-{}", VALIDATOR_PORT_RANGE.0, VALIDATOR_PORT_RANGE.1);
    let default_genesis_archive_unpacked_size = &MAX_GENESIS_ARCHIVE_UNPACKED_SIZE.to_string();
    let default_rpc_max_multiple_accounts = &MAX_MULTIPLE_ACCOUNTS.to_string();

    let default_rpc_pubsub_max_active_subscriptions =
        PubSubConfig::default().max_active_subscriptions.to_string();
    let default_rpc_pubsub_queue_capacity_items =
        PubSubConfig::default().queue_capacity_items.to_string();
    let default_rpc_pubsub_queue_capacity_bytes =
        PubSubConfig::default().queue_capacity_bytes.to_string();
    let default_send_transaction_service_config = send_transaction_service::Config::default();
    let default_rpc_send_transaction_retry_ms = default_send_transaction_service_config
        .retry_rate_ms
        .to_string();
    let default_rpc_send_transaction_leader_forward_count = default_send_transaction_service_config
        .leader_forward_count
        .to_string();
    let default_rpc_send_transaction_service_max_retries = default_send_transaction_service_config
        .service_max_retries
        .to_string();
    let default_rpc_threads = num_cpus::get().to_string();
    let default_accountsdb_repl_threads = num_cpus::get().to_string();
    let default_maximum_full_snapshot_archives_to_retain =
        &DEFAULT_MAX_FULL_SNAPSHOT_ARCHIVES_TO_RETAIN.to_string();
    let default_maximum_incremental_snapshot_archives_to_retain =
        &DEFAULT_MAX_INCREMENTAL_SNAPSHOT_ARCHIVES_TO_RETAIN.to_string();
    let default_full_snapshot_archive_interval_slots =
        &DEFAULT_FULL_SNAPSHOT_ARCHIVE_INTERVAL_SLOTS.to_string();
    let default_incremental_snapshot_archive_interval_slots =
        &DEFAULT_INCREMENTAL_SNAPSHOT_ARCHIVE_INTERVAL_SLOTS.to_string();
    let default_min_snapshot_download_speed = &DEFAULT_MIN_SNAPSHOT_DOWNLOAD_SPEED.to_string();
    let default_max_snapshot_download_abort = &MAX_SNAPSHOT_DOWNLOAD_ABORT.to_string();
    let default_accounts_shrink_optimize_total_space =
        &DEFAULT_ACCOUNTS_SHRINK_OPTIMIZE_TOTAL_SPACE.to_string();
    let default_accounts_shrink_ratio = &DEFAULT_ACCOUNTS_SHRINK_RATIO.to_string();

    let matches = App::new(crate_name!()).about(crate_description!())
        .version(solana_version::version!())
        .setting(AppSettings::VersionlessSubcommands)
        .setting(AppSettings::InferSubcommands)
        .arg(
            Arg::with_name(SKIP_SEED_PHRASE_VALIDATION_ARG.name)
                .long(SKIP_SEED_PHRASE_VALIDATION_ARG.long)
                .help(SKIP_SEED_PHRASE_VALIDATION_ARG.help),
        )
        .arg(
            Arg::with_name("identity")
                .short("i")
                .long("identity")
                .value_name("KEYPAIR")
                .takes_value(true)
                .validator(is_keypair_or_ask_keyword)
                .help("Validator identity keypair"),
        )
        .arg(
            Arg::with_name("authorized_voter_keypairs")
                .long("authorized-voter")
                .value_name("KEYPAIR")
                .takes_value(true)
                .validator(is_keypair_or_ask_keyword)
                .requires("vote_account")
                .multiple(true)
                .help("Include an additional authorized voter keypair. \
                       May be specified multiple times. \
                       [default: the --identity keypair]"),
        )
        .arg(
            Arg::with_name("vote_account")
                .long("vote-account")
                .value_name("ADDRESS")
                .takes_value(true)
                .validator(is_pubkey_or_keypair)
                .requires("identity")
                .help("Validator vote account public key.  \
                       If unspecified voting will be disabled. \
                       The authorized voter for the account must either be the \
                       --identity keypair or with the --authorized-voter argument")
        )
        .arg(
            Arg::with_name("init_complete_file")
                .long("init-complete-file")
                .value_name("FILE")
                .takes_value(true)
                .help("Create this file if it doesn't already exist \
                       once validator initialization is complete"),
        )
        .arg(
            Arg::with_name("ledger_path")
                .short("l")
                .long("ledger")
                .value_name("DIR")
                .takes_value(true)
                .required(true)
                .default_value("ledger")
                .help("Use DIR as ledger location"),
        )
        .arg(
            Arg::with_name("evm_state_archive_path")
                .long("evm-state-archive")
                .value_name("DIR")
                .takes_value(true)
                .help("Use DIR as evm-state archive location"),
        ) 
        .arg(
            Arg::with_name("jaeger_collector_url")
                .long("jaeger-collector")
                .value_name("URL")
                .takes_value(true)
                .help("Use URL as location to jaegere collector /api/traces endpoint."),
        )
        .arg(
            Arg::with_name("entrypoint")
                .short("n")
                .long("entrypoint")
                .value_name("HOST:PORT")
                .takes_value(true)
                .multiple(true)
                .validator(solana_net_utils::is_host_port)
                .help("Rendezvous with the cluster at this gossip entrypoint"),
        )
        .arg(
            Arg::with_name("no_snapshot_fetch")
                .long("no-snapshot-fetch")
                .takes_value(false)
                .help("Do not attempt to fetch a snapshot from the cluster, \
                      start from a local snapshot if present"),
        )
        .arg(
            Arg::with_name("no_genesis_fetch")
                .long("no-genesis-fetch")
                .takes_value(false)
                .help("Do not fetch genesis from the cluster"),
        )
        .arg(
            Arg::with_name("no_voting")
                .long("no-voting")
                .takes_value(false)
                .help("Launch validator without voting"),
        )
        .arg(
            Arg::with_name("no_check_vote_account")
                .long("no-check-vote-account")
                .takes_value(false)
                .conflicts_with("no_voting")
                .requires("entrypoint")
                .hidden(true)
                .help("Skip the RPC vote account sanity check")
        )
        .arg(
            Arg::with_name("check_vote_account")
                .long("check-vote-account")
                .takes_value(true)
                .value_name("RPC_URL")
                .requires("entrypoint")
                .conflicts_with_all(&["no_check_vote_account", "no_voting"])
                .help("Sanity check vote account state at startup. The JSON RPC endpoint at RPC_URL must expose `--full-rpc-api`")
        )
        .arg(
            Arg::with_name("restricted_repair_only_mode")
                .long("restricted-repair-only-mode")
                .takes_value(false)
                .help("Do not publish the Gossip, TPU, TVU or Repair Service ports causing \
                       the validator to operate in a limited capacity that reduces its \
                       exposure to the rest of the cluster. \
                       \
                       The --no-voting flag is implicit when this flag is enabled \
                      "),
        )
        .arg(
            Arg::with_name("dev_halt_at_slot")
                .long("dev-halt-at-slot")
                .value_name("SLOT")
                .validator(is_slot)
                .takes_value(true)
                .help("Halt the validator when it reaches the given slot"),
        )
        .arg(
            Arg::with_name("rpc_port")
                .long("rpc-port")
                .value_name("PORT")
                .takes_value(true)
                .validator(velas_validator::port_validator)
                .help("Enable JSON RPC on this port, and the next port for the RPC websocket"),
        )
        .arg(
            Arg::with_name("minimal_rpc_api")
                .long("--minimal-rpc-api")
                .takes_value(false)
                .hidden(true)
                .help("Only expose the RPC methods required to serve snapshots to other nodes"),
        )
        .arg(
            Arg::with_name("full_rpc_api")
                .long("--full-rpc-api")
                .conflicts_with("minimal_rpc_api")
                .takes_value(false)
                .help("Expose RPC methods for querying chain state and transaction history"),
        )
        .arg(
            Arg::with_name("obsolete_v1_7_rpc_api")
                .long("--enable-rpc-obsolete_v1_7")
                .takes_value(false)
                .help("Enable the obsolete RPC methods removed in v1.7"),
        )
        .arg(
            Arg::with_name("private_rpc")
                .long("--private-rpc")
                .takes_value(false)
                .help("Do not publish the RPC port for use by others")
        )
        .arg(
            Arg::with_name("no_port_check")
                .long("--no-port-check")
                .takes_value(false)
                .help("Do not perform TCP/UDP reachable port checks at start-up")
        )
        .arg(
            Arg::with_name("enable_rpc_transaction_history")
                .long("enable-rpc-transaction-history")
                .takes_value(false)
                .help("Enable historical transaction info over JSON RPC, \
                       including the 'getConfirmedBlock' API.  \
                       This will cause an increase in disk usage and IOPS"),
        )
        .arg(
            Arg::with_name("enable_rpc_bigtable_ledger_storage")
                .long("enable-rpc-bigtable-ledger-storage")
                .requires("enable_rpc_transaction_history")
                .takes_value(false)
                .help("Fetch historical transaction info from a BigTable instance \
                       as a fallback to local ledger data"),
        )
        .arg(
            Arg::with_name("enable_bigtable_ledger_upload")
                .long("enable-bigtable-ledger-upload")
                .requires("enable_rpc_transaction_history")
                .takes_value(false)
                .help("Upload new confirmed blocks into a BigTable instance"),
        )
        .arg(
            Arg::with_name("enable_cpi_and_log_storage")
                .long("enable-cpi-and-log-storage")
                .requires("enable_rpc_transaction_history")
                .takes_value(false)
                .help("Include CPI inner instructions and logs in the \
                        historical transaction info stored"),
        )
        .arg(
            Arg::with_name("rpc_max_multiple_accounts")
                .long("rpc-max-multiple-accounts")
                .value_name("MAX ACCOUNTS")
                .takes_value(true)
                .default_value(default_rpc_max_multiple_accounts)
                .help("Override the default maximum accounts accepted by \
                       the getMultipleAccounts JSON RPC method")
        )
        .arg(
            Arg::with_name("health_check_slot_distance")
                .long("health-check-slot-distance")
                .value_name("SLOT_DISTANCE")
                .takes_value(true)
                .default_value("150")
                .help("If --known-validators are specified, report this validator healthy \
                       if its latest account hash is no further behind than this number of \
                       slots from the latest known validator account hash. \
                       If no --known-validators are specified, the validator will always \
                       report itself to be healthy")
        )
        .arg(
            Arg::with_name("rpc_faucet_addr")
                .long("rpc-faucet-address")
                .value_name("HOST:PORT")
                .takes_value(true)
                .validator(solana_net_utils::is_host_port)
                .help("Enable the JSON RPC 'requestAirdrop' API with this faucet address."),
        )
        .arg(
            Arg::with_name("account_paths")
                .long("accounts")
                .value_name("PATHS")
                .takes_value(true)
                .multiple(true)
                .help("Comma separated persistent accounts location"),
        )
        .arg(
            Arg::with_name("account_shrink_path")
                .long("account-shrink-path")
                .value_name("PATH")
                .takes_value(true)
                .multiple(true)
                .help("Path to accounts shrink path which can hold a compacted account set."),
        )
        .arg(
            Arg::with_name("snapshots")
                .long("snapshots")
                .value_name("DIR")
                .takes_value(true)
                .help("Use DIR as snapshot location [default: --ledger value]"),
        )
        .arg(
            Arg::with_name("tower")
                .long("tower")
                .value_name("DIR")
                .takes_value(true)
                .help("Use DIR as file tower storage location [default: --ledger value]"),
        )
        .arg(
            Arg::with_name("tower_storage")
                .long("tower-storage")
                .possible_values(&["file", "etcd"])
                .default_value("file")
                .takes_value(true)
                .help("Where to store the tower"),
        )
        .arg(
            Arg::with_name("etcd_endpoint")
                .long("etcd-endpoint")
                .required_if("tower_storage", "etcd")
                .value_name("HOST:PORT")
                .takes_value(true)
                .multiple(true)
                .validator(solana_net_utils::is_host_port)
                .help("etcd gRPC endpoint to connect with")
        )
        .arg(
            Arg::with_name("etcd_domain_name")
                .long("etcd-domain-name")
                .required_if("tower_storage", "etcd")
                .value_name("DOMAIN")
                .default_value("localhost")
                .takes_value(true)
                .help("domain name against which to verify the etcd server’s TLS certificate")
        )
        .arg(
            Arg::with_name("etcd_cacert_file")
                .long("etcd-cacert-file")
                .required_if("tower_storage", "etcd")
                .value_name("FILE")
                .takes_value(true)
                .help("verify the TLS certificate of the etcd endpoint using this CA bundle")
        )
        .arg(
            Arg::with_name("etcd_key_file")
                .long("etcd-key-file")
                .required_if("tower_storage", "etcd")
                .value_name("FILE")
                .takes_value(true)
                .help("TLS key file to use when establishing a connection to the etcd endpoint")
        )
        .arg(
            Arg::with_name("etcd_cert_file")
                .long("etcd-cert-file")
                .required_if("tower_storage", "etcd")
                .value_name("FILE")
                .takes_value(true)
                .help("TLS certificate to use when establishing a connection to the etcd endpoint")
        )
        .arg(
            Arg::with_name("gossip_port")
                .long("gossip-port")
                .value_name("PORT")
                .takes_value(true)
                .help("Gossip port number for the validator"),
        )
        .arg(
            Arg::with_name("gossip_host")
                .long("gossip-host")
                .value_name("HOST")
                .takes_value(true)
                .validator(solana_net_utils::is_host)
                .help("Gossip DNS name or IP address for the validator to advertise in gossip \
                       [default: ask --entrypoint, or 127.0.0.1 when --entrypoint is not provided]"),
        )
        .arg(
            Arg::with_name("public_rpc_addr")
                .long("public-rpc-address")
                .value_name("HOST:PORT")
                .takes_value(true)
                .conflicts_with("private_rpc")
                .validator(solana_net_utils::is_host_port)
                .help("RPC address for the validator to advertise publicly in gossip. \
                      Useful for validators running behind a load balancer or proxy \
                      [default: use --rpc-bind-address / --rpc-port]"),
        )
        .arg(
            Arg::with_name("dynamic_port_range")
                .long("dynamic-port-range")
                .value_name("MIN_PORT-MAX_PORT")
                .takes_value(true)
                .default_value(default_dynamic_port_range)
                .validator(velas_validator::port_range_validator)
                .help("Range to use for dynamically assigned ports"),
        )
        .arg(
            Arg::with_name("maximum_local_snapshot_age")
                .long("maximum-local-snapshot-age")
                .value_name("NUMBER_OF_SLOTS")
                .takes_value(true)
                .default_value("2500")
                .help("Reuse a local snapshot if it's less than this many \
                       slots behind the highest snapshot available for \
                       download from other validators"),
        )
        .arg(
            // NOP arg for forward compatibility with ISS on-by-default in v1.10
            Arg::with_name("no_incremental_snapshots")
                .long("no-incremental-snapshots")
                .hidden(true)
                .conflicts_with("incremental_snapshots")
        )
        .arg(
            Arg::with_name("incremental_snapshots")
                .long("incremental-snapshots")
                .takes_value(false)
                .long_help("Enable incremental snapshots by setting this flag. \
                   When enabled, --snapshot-interval-slots will set the \
                   incremental snapshot interval. To set the full snapshot \
                   interval, use --full-snapshot-interval-slots.")
         )
        .arg(
            Arg::with_name("incremental_snapshot_interval_slots")
                .long("incremental-snapshot-interval-slots")
                .alias("snapshot-interval-slots")
                .value_name("NUMBER")
                .takes_value(true)
                .default_value(default_incremental_snapshot_archive_interval_slots)
                .help("Number of slots between generating snapshots, \
                      0 to disable snapshots"),
        )
        .arg(
            Arg::with_name("full_snapshot_interval_slots")
                .long("full-snapshot-interval-slots")
                .value_name("NUMBER")
                .takes_value(true)
                .default_value(default_full_snapshot_archive_interval_slots)
                .help("Number of slots between generating full snapshots")
        )
        .arg(
            Arg::with_name("maximum_full_snapshots_to_retain")
                .long("maximum-full-snapshots-to-retain")
                .alias("maximum-snapshots-to-retain")
                .value_name("NUMBER")
                .takes_value(true)
                .default_value(default_maximum_full_snapshot_archives_to_retain)
                .help("The maximum number of full snapshot archives to hold on to when purging older snapshots.")
        )
        .arg(
            Arg::with_name("maximum_incremental_snapshots_to_retain")
                .long("maximum-incremental-snapshots-to-retain")
                .value_name("NUMBER")
                .takes_value(true)
                .default_value(default_maximum_incremental_snapshot_archives_to_retain)
                .help("The maximum number of incremental snapshot archives to hold on to when purging older snapshots.")
        )
        .arg(
            Arg::with_name("snapshot_packager_niceness_adj")
                .long("snapshot-packager-niceness-adjustment")
                .value_name("ADJUSTMENT")
                .takes_value(true)
                .validator(is_niceness_adjustment_valid)
                .default_value("0")
                .help("Add this value to niceness of snapshot packager thread. Negative value \
                      increases priority, positive value decreases priority.")
        )
        .arg(
            Arg::with_name("minimal_snapshot_download_speed")
                .long("minimal-snapshot-download-speed")
                .value_name("MINIMAL_SNAPSHOT_DOWNLOAD_SPEED")
                .takes_value(true)
                .default_value(default_min_snapshot_download_speed)
                .help("The minimal speed of snapshot downloads measured in bytes/second. \
                      If the initial download speed falls below this threshold, the system will \
                      retry the download against a different rpc node."),
        )
        .arg(
            Arg::with_name("maximum_snapshot_download_abort")
                .long("maximum-snapshot-download-abort")
                .value_name("MAXIMUM_SNAPSHOT_DOWNLOAD_ABORT")
                .takes_value(true)
                .default_value(default_max_snapshot_download_abort)
                .help("The maximum number of times to abort and retry when encountering a \
                      slow snapshot download."),
        )
        .arg(
            Arg::with_name("contact_debug_interval")
                .long("contact-debug-interval")
                .value_name("CONTACT_DEBUG_INTERVAL")
                .takes_value(true)
                .default_value("10000")
                .help("Milliseconds between printing contact debug from gossip."),
        )
        .arg(
            Arg::with_name("no_poh_speed_test")
                .long("no-poh-speed-test")
                .help("Skip the check for PoH speed."),
        )
        .arg(
            Arg::with_name("no_os_network_limits_test")
                .hidden(true)
                .long("no-os-network-limits-test")
                .help("Skip checks for OS network limits.")
        )
        .arg(
            Arg::with_name("no_os_network_stats_reporting")
                .long("no-os-network-stats-reporting")
                .help("Disable reporting of OS network statistics.")
        )
        .arg(
            Arg::with_name("accounts-hash-interval-slots")
                .long("accounts-hash-interval-slots")
                .value_name("NUMBER")
                .takes_value(true)
                .default_value("100")
                .help("Number of slots between generating accounts hash.")
                .validator(|val| {
                    if val.eq("0") {
                        Err(String::from("Accounts hash interval cannot be zero"))
                    }
                    else {
                        Ok(())
                    }
                }),
        )
        .arg(
            Arg::with_name("snapshot_version")
                .long("snapshot-version")
                .value_name("SNAPSHOT_VERSION")
                .validator(is_parsable::<SnapshotVersion>)
                .takes_value(true)
                .default_value(SnapshotVersion::default().into())
                .help("Output snapshot version"),
        )
        .arg(
            Arg::with_name("limit_ledger_size")
                .long("limit-ledger-size")
                .value_name("SHRED_COUNT")
                .takes_value(true)
                .min_values(0)
                .max_values(1)
                /* .default_value() intentionally not used here! */
                .help("Keep this amount of shreds in root slots."),
        )
        .arg(
            Arg::with_name("skip_poh_verify")
                .long("skip-poh-verify")
                .takes_value(false)
                .help("Skip ledger verification at validator bootup"),
        )
        .arg(
            Arg::with_name("cuda")
                .long("cuda")
                .takes_value(false)
                .help("Use CUDA"),
        )
        .arg(
            clap::Arg::with_name("require_tower")
                .long("require-tower")
                .takes_value(false)
                .help("Refuse to start if saved tower state is not found"),
        )
        .arg(
            Arg::with_name("expected_genesis_hash")
                .long("expected-genesis-hash")
                .value_name("HASH")
                .takes_value(true)
                .validator(hash_validator)
                .help("Require the genesis have this hash"),
        )
        .arg(
            Arg::with_name("expected_bank_hash")
                .long("expected-bank-hash")
                .value_name("HASH")
                .takes_value(true)
                .validator(hash_validator)
                .help("When wait-for-supermajority <x>, require the bank at <x> to have this hash"),
        )
        .arg(
            Arg::with_name("expected_shred_version")
                .long("expected-shred-version")
                .value_name("VERSION")
                .takes_value(true)
                .validator(is_parsable::<u16>)
                .help("Require the shred version be this value"),
        )
        .arg(
            Arg::with_name("logfile")
                .short("o")
                .long("log")
                .value_name("FILE")
                .takes_value(true)
                .help("Redirect logging to the specified file, '-' for standard error. \
                       Sending the SIGUSR1 signal to the validator process will cause it \
                       to re-open the log file"),
        )
        .arg(
            Arg::with_name("wait_for_supermajority")
                .long("wait-for-supermajority")
                .requires("expected_bank_hash")
                .value_name("SLOT")
                .validator(is_slot)
                .help("After processing the ledger and the next slot is SLOT, wait until a \
                       supermajority of stake is visible on gossip before starting PoH"),
        )
        .arg(
            Arg::with_name("no_wait_for_vote_to_start_leader")
                .hidden(true)
                .long("no-wait-for-vote-to-start-leader")
                .help("If the validator starts up with no ledger, it will wait to start block
                      production until it sees a vote land in a rooted slot. This prevents
                      double signing. Turn off to risk double signing a block."),
        )
        .arg(
            Arg::with_name("hard_forks")
                .long("hard-fork")
                .value_name("SLOT")
                .validator(is_slot)
                .multiple(true)
                .takes_value(true)
                .help("Add a hard fork at this slot"),
        )
        .arg(
            Arg::with_name("known_validators")
                .alias("trusted-validator")
                .long("known-validator")
                .validator(is_pubkey)
                .value_name("VALIDATOR IDENTITY")
                .multiple(true)
                .takes_value(true)
                .help("A snapshot hash must be published in gossip by this validator to be accepted. \
                       May be specified multiple times. If unspecified any snapshot hash will be accepted"),
        )
        .arg(
            Arg::with_name("debug_key")
                .long("debug-key")
                .validator(is_pubkey)
                .value_name("ADDRESS")
                .multiple(true)
                .takes_value(true)
                .help("Log when transactions are processed which reference a given key."),
        )
        .arg(
            Arg::with_name("only_known_rpc")
                .alias("no-untrusted-rpc")
                .long("only-known-rpc")
                .takes_value(false)
                .requires("known_validators")
                .help("Use the RPC service of known validators only")
        )
        .arg(
            Arg::with_name("repair_validators")
                .long("repair-validator")
                .validator(is_pubkey)
                .value_name("VALIDATOR IDENTITY")
                .multiple(true)
                .takes_value(true)
                .help("A list of validators to request repairs from. If specified, repair will not \
                       request from validators outside this set [default: all validators]")
        )
        .arg(
            Arg::with_name("gossip_validators")
                .long("gossip-validator")
                .validator(is_pubkey)
                .value_name("VALIDATOR IDENTITY")
                .multiple(true)
                .takes_value(true)
                .help("A list of validators to gossip with.  If specified, gossip \
                      will not pull/pull from from validators outside this set. \
                      [default: all validators]")
        )
        .arg(
            Arg::with_name("no_rocksdb_compaction")
                .long("no-rocksdb-compaction")
                .takes_value(false)
                .help("Disable manual compaction of the ledger database (this is ignored).")
        )
        .arg(
            Arg::with_name("rocksdb_compaction_interval")
                .long("rocksdb-compaction-interval-slots")
                .value_name("ROCKSDB_COMPACTION_INTERVAL_SLOTS")
                .takes_value(true)
                .help("Number of slots between compacting ledger"),
        )
        .arg(
            Arg::with_name("tpu_coalesce_ms")
                .long("tpu-coalesce-ms")
                .value_name("MILLISECS")
                .takes_value(true)
                .validator(is_parsable::<u64>)
                .help("Milliseconds to wait in the TPU receiver for packet coalescing."),
        )
        .arg(
            Arg::with_name("rocksdb_max_compaction_jitter")
                .long("rocksdb-max-compaction-jitter-slots")
                .value_name("ROCKSDB_MAX_COMPACTION_JITTER_SLOTS")
                .takes_value(true)
                .help("Introduce jitter into the compaction to offset compaction operation"),
        )
        .arg(
            Arg::with_name("bind_address")
                .long("bind-address")
                .value_name("HOST")
                .takes_value(true)
                .validator(solana_net_utils::is_host)
                .default_value("0.0.0.0")
                .help("IP address to bind the validator ports"),
        )
        .arg(
            Arg::with_name("rpc_bind_address")
                .long("rpc-bind-address")
                .value_name("HOST")
                .takes_value(true)
                .validator(solana_net_utils::is_host)
                .help("IP address to bind the RPC port [default: 127.0.0.1 if --private-rpc is present, otherwise use --bind-address]"),
        )
        .arg(
            Arg::with_name("rpc_threads")
                .long("rpc-threads")
                .value_name("NUMBER")
                .validator(is_parsable::<usize>)
                .takes_value(true)
                .default_value(&default_rpc_threads)
                .help("Number of threads to use for servicing RPC requests"),
        )
        .arg(
            Arg::with_name("rpc_niceness_adj")
                .long("rpc-niceness-adjustment")
                .value_name("ADJUSTMENT")
                .takes_value(true)
                .validator(is_niceness_adjustment_valid)
                .default_value("0")
                .help("Add this value to niceness of RPC threads. Negative value \
                      increases priority, positive value decreases priority.")
        )
        .arg(
            Arg::with_name("rpc_bigtable_timeout")
                .long("rpc-bigtable-timeout")
                .value_name("SECONDS")
                .validator(is_parsable::<u64>)
                .takes_value(true)
                .default_value("30")
                .help("Number of seconds before timing out RPC requests backed by BigTable"),
        )
        .arg(
            Arg::with_name("rpc_pubsub_worker_threads")
                .long("rpc-pubsub-worker-threads")
                .takes_value(true)
                .value_name("NUMBER")
                .validator(is_parsable::<usize>)
                .default_value("4")
                .help("PubSub worker threads"),
        )
        .arg(
            Arg::with_name("rpc_pubsub_enable_block_subscription")
                .long("rpc-pubsub-enable-block-subscription")
                .requires("enable_rpc_transaction_history")
                .takes_value(false)
                .help("Enable the unstable RPC PubSub `blockSubscribe` subscription"),
        )
        .arg(
            Arg::with_name("rpc_pubsub_enable_vote_subscription")
                .long("rpc-pubsub-enable-vote-subscription")
                .takes_value(false)
                .help("Enable the unstable RPC PubSub `voteSubscribe` subscription"),
        )
        .arg(
            Arg::with_name("rpc_pubsub_max_connections")
                .long("rpc-pubsub-max-connections")
                .value_name("NUMBER")
                .takes_value(true)
                .validator(is_parsable::<usize>)
                .hidden(true)
                .help("The maximum number of connections that RPC PubSub will support. \
                       This is a hard limit and no new connections beyond this limit can \
                       be made until an old connection is dropped. (Obsolete)"),
        )
        .arg(
            Arg::with_name("rpc_pubsub_max_fragment_size")
                .long("rpc-pubsub-max-fragment-size")
                .value_name("BYTES")
                .takes_value(true)
                .validator(is_parsable::<usize>)
                .hidden(true)
                .help("The maximum length in bytes of acceptable incoming frames. Messages longer \
                       than this will be rejected. (Obsolete)"),
        )
        .arg(
            Arg::with_name("rpc_pubsub_max_in_buffer_capacity")
                .long("rpc-pubsub-max-in-buffer-capacity")
                .value_name("BYTES")
                .takes_value(true)
                .validator(is_parsable::<usize>)
                .hidden(true)
                .help("The maximum size in bytes to which the incoming websocket buffer can grow. \
                      (Obsolete)"),
        )
        .arg(
            Arg::with_name("rpc_pubsub_max_out_buffer_capacity")
                .long("rpc-pubsub-max-out-buffer-capacity")
                .value_name("BYTES")
                .takes_value(true)
                .validator(is_parsable::<usize>)
                .hidden(true)
                .help("The maximum size in bytes to which the outgoing websocket buffer can grow. \
                       (Obsolete)"),
        )
        .arg(
            Arg::with_name("rpc_pubsub_max_active_subscriptions")
                .long("rpc-pubsub-max-active-subscriptions")
                .takes_value(true)
                .value_name("NUMBER")
                .validator(is_parsable::<usize>)
                .default_value(&default_rpc_pubsub_max_active_subscriptions)
                .help("The maximum number of active subscriptions that RPC PubSub will accept \
                       across all connections."),
        )
        .arg(
            Arg::with_name("rpc_pubsub_queue_capacity_items")
                .long("rpc-pubsub-queue-capacity-items")
                .takes_value(true)
                .value_name("NUMBER")
                .validator(is_parsable::<usize>)
                .default_value(&default_rpc_pubsub_queue_capacity_items)
                .help("The maximum number of notifications that RPC PubSub will store \
                       across all connections."),
        )
        .arg(
            Arg::with_name("rpc_pubsub_queue_capacity_bytes")
                .long("rpc-pubsub-queue-capacity-bytes")
                .takes_value(true)
                .value_name("BYTES")
                .validator(is_parsable::<usize>)
                .default_value(&default_rpc_pubsub_queue_capacity_bytes)
                .help("The maximum total size of notifications that RPC PubSub will store \
                       across all connections."),
        )
        .arg(
            Arg::with_name("rpc_pubsub_notification_threads")
                .long("rpc-pubsub-notification-threads")
                .takes_value(true)
                .value_name("NUM_THREADS")
                .validator(is_parsable::<usize>)
                .help("The maximum number of threads that RPC PubSub will use \
                       for generating notifications."),
        )
        .arg(
            Arg::with_name("rpc_send_transaction_retry_ms")
                .long("rpc-send-retry-ms")
                .value_name("MILLISECS")
                .takes_value(true)
                .validator(is_parsable::<u64>)
                .default_value(&default_rpc_send_transaction_retry_ms)
                .help("The rate at which transactions sent via rpc service are retried."),
        )
        .arg(
            Arg::with_name("rpc_send_transaction_leader_forward_count")
                .long("rpc-send-leader-count")
                .value_name("NUMBER")
                .takes_value(true)
                .validator(is_parsable::<u64>)
                .default_value(&default_rpc_send_transaction_leader_forward_count)
                .help("The number of upcoming leaders to which to forward transactions sent via rpc service."),
        )
        .arg(
            Arg::with_name("rpc_send_transaction_default_max_retries")
                .long("rpc-send-default-max-retries")
                .value_name("NUMBER")
                .takes_value(true)
                .validator(is_parsable::<usize>)
                .help("The maximum number of transaction broadcast retries when unspecified by the request, otherwise retried until expiration."),
        )
        .arg(
            Arg::with_name("rpc_send_transaction_service_max_retries")
                .long("rpc-send-service-max-retries")
                .value_name("NUMBER")
                .takes_value(true)
                .validator(is_parsable::<usize>)
                .default_value(&default_rpc_send_transaction_service_max_retries)
                .help("The maximum number of transaction broadcast retries, regardless of requested value."),
        )
        .arg(
            Arg::with_name("rpc_scan_and_fix_roots")
                .long("rpc-scan-and-fix-roots")
                .takes_value(false)
                .requires("enable_rpc_transaction_history")
                .help("Verifies blockstore roots on boot and fixes any gaps"),
        )
        .arg(
            Arg::with_name("enable_accountsdb_repl")
                .long("enable-accountsdb-repl")
                .takes_value(false)
                .hidden(true)
                .help("Enable AccountsDb Replication"),
        )
        .arg(
            Arg::with_name("accountsdb_repl_bind_address")
                .long("accountsdb-repl-bind-address")
                .value_name("HOST")
                .takes_value(true)
                .validator(solana_net_utils::is_host)
                .hidden(true)
                .help("IP address to bind the AccountsDb Replication port [default: use --bind-address]"),
        )
        .arg(
            Arg::with_name("accountsdb_repl_port")
                .long("accountsdb-repl-port")
                .value_name("PORT")
                .takes_value(true)
                .validator(velas_validator::port_validator)
                .hidden(true)
                .help("Enable AccountsDb Replication Service on this port"),
        )
        .arg(
            Arg::with_name("accountsdb_repl_threads")
                .long("accountsdb-repl-threads")
                .value_name("NUMBER")
                .validator(is_parsable::<usize>)
                .takes_value(true)
                .default_value(&default_accountsdb_repl_threads)
                .hidden(true)
                .help("Number of threads to use for servicing AccountsDb Replication requests"),
        )
        .arg(
            Arg::with_name("geyser_plugin_config")
                .long("geyser-plugin-config")
                .alias("accountsdb-plugin-config")
                .value_name("FILE")
                .takes_value(true)
                .multiple(true)
                .hidden(true)
                .help("Specify the configuration file for the Geyser plugin."),
        )
        .arg(
            Arg::with_name("halt_on_known_validators_accounts_hash_mismatch")
                .alias("halt-on-trusted-validators-accounts-hash-mismatch")
                .long("halt-on-known-validators-accounts-hash-mismatch")
                .requires("known_validators")
                .takes_value(false)
                .help("Abort the validator if a bank hash mismatch is detected within known validator set"),
        )
        .arg(
            Arg::with_name("snapshot_archive_format")
                .long("snapshot-archive-format")
                .alias("snapshot-compression") // Legacy name used by Solana v1.5.x and older
                .possible_values(&["bz2", "gzip", "zstd", "tar", "none"])
                .default_value("zstd")
                .value_name("ARCHIVE_TYPE")
                .takes_value(true)
                .help("Snapshot archive format to use."),
        )
        .arg(
            Arg::with_name("max_genesis_archive_unpacked_size")
                .long("max-genesis-archive-unpacked-size")
                .value_name("NUMBER")
                .takes_value(true)
                .default_value(default_genesis_archive_unpacked_size)
                .help(
                    "maximum total uncompressed file size of downloaded genesis archive",
                ),
        )
        .arg(
            Arg::with_name("wal_recovery_mode")
                .long("wal-recovery-mode")
                .value_name("MODE")
                .takes_value(true)
                .possible_values(&[
                    "tolerate_corrupted_tail_records",
                    "absolute_consistency",
                    "point_in_time",
                    "skip_any_corrupted_record"])
                .help(
                    "Mode to recovery the ledger db write ahead log."
                ),
        )
        .arg(
            Arg::with_name("no_bpf_jit")
                .long("no-bpf-jit")
                .takes_value(false)
                .help("Disable the just-in-time compiler and instead use the interpreter for BPF"),
        )
        .arg(
            // legacy nop argument
            Arg::with_name("bpf_jit")
                .long("bpf-jit")
                .hidden(true)
                .takes_value(false)
                .conflicts_with("no_bpf_jit")
        )
        .arg(
            Arg::with_name("poh_pinned_cpu_core")
                .hidden(true)
                .long("experimental-poh-pinned-cpu-core")
                .takes_value(true)
                .value_name("CPU_CORE_INDEX")
                .validator(|s| {
                    let core_index = usize::from_str(&s).map_err(|e| e.to_string())?;
                    let max_index = core_affinity::get_core_ids().map(|cids| cids.len() - 1).unwrap_or(0);
                    if core_index > max_index {
                        return Err(format!("core index must be in the range [0, {}]", max_index));
                    }
                    Ok(())
                })
                .help("EXPERIMENTAL: Specify which CPU core PoH is pinned to"),
        )
        .arg(
            Arg::with_name("poh_hashes_per_batch")
                .hidden(true)
                .long("poh-hashes-per-batch")
                .takes_value(true)
                .value_name("NUM")
                .help("Specify hashes per batch in PoH service"),
        )
        .arg(
            Arg::with_name("account_indexes")
                .long("account-index")
                .takes_value(true)
                .multiple(true)
                .possible_values(&[
                    "program-id",
                    "spl-token-owner",
                    "spl-token-mint",
                    "velas-accounts-storages",
                    "velas-accounts-owners",
                    "velas-accounts-operationals",
                    "velas-relying-party-owners",
                ])
                .value_name("INDEX")
                .help("Enable an accounts index, indexed by the selected account field"),
        )
        .arg(
            Arg::with_name("account_index_exclude_key")
                .long(EXCLUDE_KEY)
                .takes_value(true)
                .validator(is_pubkey)
                .multiple(true)
                .value_name("KEY")
                .help("When account indexes are enabled, exclude this key from the index."),
        )
        .arg(
            Arg::with_name("account_index_include_key")
                .long(INCLUDE_KEY)
                .takes_value(true)
                .validator(is_pubkey)
                .conflicts_with("account_index_exclude_key")
                .multiple(true)
                .value_name("KEY")
                .help("When account indexes are enabled, only include specific keys in the index. This overrides --account-index-exclude-key."),
        )
        .arg(
            Arg::with_name("no_accounts_db_caching")
                .long("no-accounts-db-caching")
                .help("Disables accounts caching"),
        )
        .arg(
            Arg::with_name("accounts_db_skip_shrink")
                .long("accounts-db-skip-shrink")
                .help("Enables faster starting of validators by skipping shrink. \
                      This option is for use during testing."),
        )
        .arg(
            Arg::with_name("accounts_db_cache_limit_mb")
                .long("accounts-db-cache-limit-mb")
                .value_name("MEGABYTES")
                .validator(is_parsable::<u64>)
                .takes_value(true)
                .help("How large the write cache for account data can become. If this is exceeded, the cache is flushed more aggressively."),
        )
        .arg(
            Arg::with_name("accounts_index_scan_results_limit_mb")
                .long("accounts-index-scan-results-limit-mb")
                .value_name("MEGABYTES")
                .validator(is_parsable::<usize>)
                .takes_value(true)
                .help("How large accumulated results from an accounts index scan can become. If this is exceeded, the scan aborts."),
        )
        .arg(
            Arg::with_name("accounts_index_memory_limit_mb")
                .long("accounts-index-memory-limit-mb")
                .value_name("MEGABYTES")
                .validator(is_parsable::<usize>)
                .takes_value(true)
                .help("How much memory the accounts index can consume. If this is exceeded, some account index entries will be stored on disk. If missing, the entire index is stored in memory."),
        )
        .arg(
            Arg::with_name("accounts_index_bins")
                .long("accounts-index-bins")
                .value_name("BINS")
                .validator(is_pow2)
                .takes_value(true)
                .help("Number of bins to divide the accounts index into"),
        )
        .arg(
            Arg::with_name("accounts_hash_num_passes")
                .long("accounts-hash-num-passes")
                .value_name("PASSES")
                .validator(is_pow2)
                .takes_value(true)
                .help("Number of passes to calculate the hash of all accounts"),
        )
        .arg(
            Arg::with_name("accounts_index_path")
                .long("accounts-index-path")
                .value_name("PATH")
                .takes_value(true)
                .multiple(true)
                .help("Persistent accounts-index location. \
                       May be specified multiple times. \
                       [default: [ledger]/accounts_index]"),
         )
         .arg(Arg::with_name("accounts_filler_count")
            .long("accounts-filler-count")
            .value_name("COUNT")
            .validator(is_parsable::<usize>)
            .takes_value(true)
            .help("How many accounts to add to stress the system. Accounts are ignored in operations related to correctness."))
         .arg(
            Arg::with_name("accounts_db_test_hash_calculation")
                .long("accounts-db-test-hash-calculation")
                .help("Enables testing of hash calculation using stores in \
                      AccountsHashVerifier. This has a computational cost."),
        )
        .arg(
            Arg::with_name("accounts_db_index_hashing")
                .long("accounts-db-index-hashing")
                .help("Enables the use of the index in hash calculation in \
                       AccountsHashVerifier/Accounts Background Service."),
        )
        .arg(
            Arg::with_name("no_accounts_db_index_hashing")
                .long("no-accounts-db-index-hashing")
                .help("This is obsolete. See --accounts-db-index-hashing. \
                       Disables the use of the index in hash calculation in \
                       AccountsHashVerifier/Accounts Background Service."),
        )
        .arg(
            // legacy nop argument
            Arg::with_name("accounts_db_caching_enabled")
                .long("accounts-db-caching-enabled")
                .conflicts_with("no_accounts_db_caching")
                .hidden(true)
        )
        .arg(
            Arg::with_name("accounts_shrink_optimize_total_space")
                .long("accounts-shrink-optimize-total-space")
                .takes_value(true)
                .value_name("BOOLEAN")
                .default_value(default_accounts_shrink_optimize_total_space)
                .help("When this is set to true, the system will shrink the most \
                       sparse accounts and when the overall shrink ratio is above \
                       the specified accounts-shrink-ratio, the shrink will stop and \
                       it will skip all other less sparse accounts."),
        )
        .arg(
            Arg::with_name("accounts_shrink_ratio")
                .long("accounts-shrink-ratio")
                .takes_value(true)
                .value_name("RATIO")
                .default_value(default_accounts_shrink_ratio)
                .help("Specifies the shrink ratio for the accounts to be shrunk. \
                       The shrink ratio is defined as the ratio of the bytes alive over the  \
                       total bytes used. If the account's shrink ratio is less than this ratio \
                       it becomes a candidate for shrinking. The value must between 0. and 1.0 \
                       inclusive."),
        )
        .arg(
            Arg::with_name("no_duplicate_instance_check")
                .long("no-duplicate-instance-check")
                .takes_value(false)
                .help("Disables duplicate instance check")
                .hidden(true),
        )
        .arg(
            Arg::with_name("no_verify_evm_state")
                .long("no-verify-evm-state")
                .takes_value(false)
                .help("Disable EVM snapshot verification")
        )
        .arg(
            Arg::with_name("allow_private_addr")
                .long("allow-private-addr")
                .takes_value(false)
                .help("Allow contacting private ip addresses")
                .hidden(true),
        )
        .after_help("The default subcommand is run")
        .subcommand(
            SubCommand::with_name("exit")
            .about("Send an exit request to the validator")
            .arg(
                Arg::with_name("force")
                    .short("f")
                    .long("force")
                    .takes_value(false)
                    .help("Request the validator exit immediately instead of waiting for a restart window")
            )
            .arg(
                Arg::with_name("monitor")
                    .short("m")
                    .long("monitor")
                    .takes_value(false)
                    .help("Monitor the validator after sending the exit request")
            )
            .arg(
                Arg::with_name("min_idle_time")
                    .long("min-idle-time")
                    .takes_value(true)
                    .validator(is_parsable::<usize>)
                    .value_name("MINUTES")
                    .default_value("10")
                    .help("Minimum time that the validator should not be leader before restarting")
            )
            .arg(
                Arg::with_name("max_delinquent_stake")
                    .long("max-delinquent-stake")
                    .takes_value(true)
                    .validator(is_valid_percentage)
                    .default_value("5")
                    .value_name("PERCENT")
                    .help("The maximum delinquent stake % permitted for an exit")
            )
            .arg(
                Arg::with_name("skip_new_snapshot_check")
                    .long("skip-new-snapshot-check")
                    .help("Skip check for a new snapshot")
            )
        )
        .subcommand(
            SubCommand::with_name("merge-evm-state-subarchive")
            .about("Merge one archive to another")
            .arg(
                Arg::with_name("evm-state-path")
                    .takes_value(true)
                    .index(1)
                    .value_name("PATH")
                    .help("Path to evm-state database that should be merged into archive")
            )
            .arg(
                Arg::with_name("restore_backup")
                    .takes_value(false)
                    .long("restore-backup")
                    .help("Notify that evm-state-path is actually path to rocksdb backup")
            )
        )
        .subcommand(
            SubCommand::with_name("authorized-voter")
            .about("Adjust the validator authorized voters")
            .setting(AppSettings::SubcommandRequiredElseHelp)
            .setting(AppSettings::InferSubcommands)
            .subcommand(
                SubCommand::with_name("add")
                .about("Add an authorized voter")
                .arg(
                    Arg::with_name("authorized_voter_keypair")
                        .index(1)
                        .value_name("KEYPAIR")
                        .takes_value(true)
                        .validator(is_keypair)
                        .help("Keypair of the authorized voter to add"),
                )
                .after_help("Note: the new authorized voter only applies to the \
                             currently running validator instance")
            )
            .subcommand(
                SubCommand::with_name("remove-all")
                .about("Remove all authorized voters")
                .after_help("Note: the removal only applies to the \
                             currently running validator instance")
            )
        )
        .subcommand(
            SubCommand::with_name("init")
            .about("Initialize the ledger directory then exit")
        )
        .subcommand(
            SubCommand::with_name("monitor")
            .about("Monitor the validator")
        )
        .subcommand(
            SubCommand::with_name("run")
            .about("Run the validator")
        )
        .subcommand(
            SubCommand::with_name("set-identity")
            .about("Set the validator identity")
            .arg(
                Arg::with_name("identity")
                    .index(1)
                    .value_name("KEYPAIR")
                    .takes_value(true)
                    .validator(is_keypair)
                    .help("Validator identity keypair")
            )
            .arg(
                clap::Arg::with_name("require_tower")
                    .long("require-tower")
                    .takes_value(false)
                    .help("Refuse to set the validator identity if saved tower state is not found"),
            )
            .after_help("Note: the new identity only applies to the \
                         currently running validator instance")
        )
        .subcommand(
            SubCommand::with_name("set-log-filter")
            .about("Adjust the validator log filter")
            .arg(
                Arg::with_name("filter")
                    .takes_value(true)
                    .index(1)
                    .help("New filter using the same format as the RUST_LOG environment variable")
            )
            .after_help("Note: the new filter only applies to the currently running validator instance")
        )
        .subcommand(
            SubCommand::with_name("wait-for-restart-window")
            .about("Monitor the validator for a good time to restart")
            .arg(
                Arg::with_name("min_idle_time")
                    .long("min-idle-time")
                    .takes_value(true)
                    .validator(is_parsable::<usize>)
                    .value_name("MINUTES")
                    .default_value("10")
                    .help("Minimum time that the validator should not be leader before restarting")
            )
            .arg(
                Arg::with_name("identity")
                    .long("identity")
                    .value_name("ADDRESS")
                    .takes_value(true)
                    .validator(is_pubkey_or_keypair)
                    .help("Validator identity to monitor [default: your validator]")
            )
            .arg(
                Arg::with_name("max_delinquent_stake")
                    .long("max-delinquent-stake")
                    .takes_value(true)
                    .validator(is_valid_percentage)
                    .default_value("5")
                    .value_name("PERCENT")
                    .help("The maximum delinquent stake % permitted for a restart")
            )
            .arg(
                Arg::with_name("skip_new_snapshot_check")
                    .long("skip-new-snapshot-check")
                    .help("Skip check for a new snapshot")
            )
            .after_help("Note: If this command exits with a non-zero status \
                         then this not a good time for a restart")
        )
        .get_matches();

    let socket_addr_space = SocketAddrSpace::new(matches.is_present("allow_private_addr"));
    let ledger_path = PathBuf::from(matches.value_of("ledger_path").unwrap());

    let operation = match matches.subcommand() {
        ("", _) | ("run", _) => Operation::Run,
        ("authorized-voter", Some(authorized_voter_subcommand_matches)) => {
            match authorized_voter_subcommand_matches.subcommand() {
                ("add", Some(subcommand_matches)) => {
                    let authorized_voter_keypair =
                        value_t_or_exit!(subcommand_matches, "authorized_voter_keypair", String);

                    let authorized_voter_keypair = fs::canonicalize(&authorized_voter_keypair)
                        .unwrap_or_else(|err| {
                            println!(
                                "Unable to access path: {}: {:?}",
                                authorized_voter_keypair, err
                            );
                            exit(1);
                        });
                    println!(
                        "Adding authorized voter: {}",
                        authorized_voter_keypair.display()
                    );

                    let admin_client = admin_rpc_service::connect(&ledger_path);
                    admin_rpc_service::runtime()
                        .block_on(async move {
                            admin_client
                                .await?
                                .add_authorized_voter(
                                    authorized_voter_keypair.display().to_string(),
                                )
                                .await
                        })
                        .unwrap_or_else(|err| {
                            println!("addAuthorizedVoter request failed: {}", err);
                            exit(1);
                        });
                    return;
                }
                ("remove-all", _) => {
                    let admin_client = admin_rpc_service::connect(&ledger_path);
                    admin_rpc_service::runtime()
                        .block_on(async move {
                            admin_client.await?.remove_all_authorized_voters().await
                        })
                        .unwrap_or_else(|err| {
                            println!("removeAllAuthorizedVoters request failed: {}", err);
                            exit(1);
                        });
                    println!("All authorized voters removed");
                    return;
                }
                _ => unreachable!(),
            }
        }
        ("init", _) => Operation::Initialize,
        ("exit", Some(subcommand_matches)) => {
            let min_idle_time = value_t_or_exit!(subcommand_matches, "min_idle_time", usize);
            let force = subcommand_matches.is_present("force");
            let monitor = subcommand_matches.is_present("monitor");
            let skip_new_snapshot_check = subcommand_matches.is_present("skip_new_snapshot_check");
            let max_delinquent_stake =
                value_t_or_exit!(subcommand_matches, "max_delinquent_stake", u8);

            if !force {
                wait_for_restart_window(
                    &ledger_path,
                    None,
                    min_idle_time,
                    max_delinquent_stake,
                    skip_new_snapshot_check,
                )
                .unwrap_or_else(|err| {
                    println!("{}", err);
                    exit(1);
                });
            }

            let admin_client = admin_rpc_service::connect(&ledger_path);
            admin_rpc_service::runtime()
                .block_on(async move { admin_client.await?.exit().await })
                .unwrap_or_else(|err| {
                    println!("exit request failed: {}", err);
                    exit(1);
                });
            println!("Exit request sent");

            if monitor {
                monitor_validator(&ledger_path);
            }
            return;
        }
        ("merge-evm-state-subarchive", Some(subcommand_matches)) => {
            let evm_state_path = value_t_or_exit!(subcommand_matches, "evm-state-path", String);
            let restore_backup = subcommand_matches.is_present("restore_backup");

            let admin_client = admin_rpc_service::connect(&ledger_path);
            admin_rpc_service::runtime()
                .block_on(async move {
                    admin_client
                        .await?
                        .merge_evm_state(evm_state_path, restore_backup)
                        .await
                })
                .unwrap_or_else(|err| {
                    println!("set log filter failed: {}", err);
                    exit(1);
                });
            return;
        }
        ("monitor", _) => {
            monitor_validator(&ledger_path);
            return;
        }
        ("set-identity", Some(subcommand_matches)) => {
            let require_tower = subcommand_matches.is_present("require_tower");
            let identity_keypair = value_t_or_exit!(subcommand_matches, "identity", String);

            let identity_keypair = fs::canonicalize(&identity_keypair).unwrap_or_else(|err| {
                println!("Unable to access path: {}: {:?}", identity_keypair, err);
                exit(1);
            });
            println!("Validator identity: {}", identity_keypair.display());

            let admin_client = admin_rpc_service::connect(&ledger_path);
            admin_rpc_service::runtime()
                .block_on(async move {
                    admin_client
                        .await?
                        .set_identity(identity_keypair.display().to_string(), require_tower)
                        .await
                })
                .unwrap_or_else(|err| {
                    println!("setIdentity request failed: {}", err);
                    exit(1);
                });
            return;
        }
        ("set-log-filter", Some(subcommand_matches)) => {
            let filter = value_t_or_exit!(subcommand_matches, "filter", String);
            let admin_client = admin_rpc_service::connect(&ledger_path);
            admin_rpc_service::runtime()
                .block_on(async move { admin_client.await?.set_log_filter(filter).await })
                .unwrap_or_else(|err| {
                    println!("set log filter failed: {}", err);
                    exit(1);
                });
            return;
        }
        ("wait-for-restart-window", Some(subcommand_matches)) => {
            let min_idle_time = value_t_or_exit!(subcommand_matches, "min_idle_time", usize);
            let identity = pubkey_of(subcommand_matches, "identity");
            let max_delinquent_stake =
                value_t_or_exit!(subcommand_matches, "max_delinquent_stake", u8);
            let skip_new_snapshot_check = subcommand_matches.is_present("skip_new_snapshot_check");

            wait_for_restart_window(
                &ledger_path,
                identity,
                min_idle_time,
                max_delinquent_stake,
                skip_new_snapshot_check,
            )
            .unwrap_or_else(|err| {
                println!("{}", err);
                exit(1);
            });
            return;
        }
        _ => unreachable!(),
    };

    let identity_keypair = Arc::new(keypair_of(&matches, "identity").unwrap_or_else(Keypair::new));

    let logfile = {
        let logfile = matches
            .value_of("logfile")
            .map(|s| s.into())
            .unwrap_or_else(|| format!("velas-validator-{}.log", identity_keypair.pubkey()));

        if logfile == "-" {
            None
        } else {
            println!("log file: {}", logfile);
            Some(logfile)
        }
    };
    let use_progress_bar = logfile.is_none();
    let _logger_thread = redirect_stderr_to_file(logfile);

    info!("{} {}", crate_name!(), solana_version::version!());
    info!("Starting validator with: {:#?}", std::env::args_os());

    let cuda = matches.is_present("cuda");
    if cuda {
        solana_perf::perf_libs::init_cuda();
        enable_recycler_warming();
    }

    solana_core::validator::report_target_features();

    let evm_state_archive = matches.value_of("evm_state_archive_path").map(|path| {
        info!("Opening evm archive storage");
        evm_state::Storage::open_persistent(
            path, false, // gc disabled
        )
        .expect("Cannot open evm archive folder")
    });

    let authorized_voter_keypairs = keypairs_of(&matches, "authorized_voter_keypairs")
        .map(|keypairs| keypairs.into_iter().map(Arc::new).collect())
        .unwrap_or_else(|| {
            vec![
                identity_keypair.clone(),
            ]
        });
    let authorized_voter_keypairs = Arc::new(RwLock::new(authorized_voter_keypairs));

    let init_complete_file = matches.value_of("init_complete_file");

    if matches.is_present("no_check_vote_account") {
        info!("vote account sanity checks are no longer performed by default. --no-check-vote-account is deprecated and can be removed from the command line");
    }
    let rpc_bootstrap_config = bootstrap::RpcBootstrapConfig {
        no_genesis_fetch: matches.is_present("no_genesis_fetch"),
        no_snapshot_fetch: matches.is_present("no_snapshot_fetch"),
        check_vote_account: matches
            .value_of("check_vote_account")
            .map(|url| url.to_string()),
        only_known_rpc: matches.is_present("only_known_rpc"),
        max_genesis_archive_unpacked_size: value_t_or_exit!(
            matches,
            "max_genesis_archive_unpacked_size",
            u64
        ),
        incremental_snapshot_fetch: matches.is_present("incremental_snapshots"),
    };

    let private_rpc = matches.is_present("private_rpc");
    let do_port_check = !matches.is_present("no_port_check");
    let no_rocksdb_compaction = true;
    let rocksdb_compaction_interval = value_t!(matches, "rocksdb_compaction_interval", u64).ok();
    let rocksdb_max_compaction_jitter =
        value_t!(matches, "rocksdb_max_compaction_jitter", u64).ok();
    let tpu_coalesce_ms =
        value_t!(matches, "tpu_coalesce_ms", u64).unwrap_or(DEFAULT_TPU_COALESCE_MS);
    let wal_recovery_mode = matches
        .value_of("wal_recovery_mode")
        .map(BlockstoreRecoveryMode::from);

    // Canonicalize ledger path to avoid issues with symlink creation
    let _ = fs::create_dir_all(&ledger_path);
    let ledger_path = fs::canonicalize(&ledger_path).unwrap_or_else(|err| {
        eprintln!("Unable to access ledger path: {:?}", err);
        exit(1);
    });

    let debug_keys: Option<Arc<HashSet<_>>> = if matches.is_present("debug_key") {
        Some(Arc::new(
            values_t_or_exit!(matches, "debug_key", Pubkey)
                .into_iter()
                .collect(),
        ))
    } else {
        None
    };

    let known_validators = validators_set(
        &identity_keypair.pubkey(),
        &matches,
        "known_validators",
        "--known-validator",
    );
    let repair_validators = validators_set(
        &identity_keypair.pubkey(),
        &matches,
        "repair_validators",
        "--repair-validator",
    );
    let gossip_validators = validators_set(
        &identity_keypair.pubkey(),
        &matches,
        "gossip_validators",
        "--gossip-validator",
    );

    let bind_address = solana_net_utils::parse_host(matches.value_of("bind_address").unwrap())
        .expect("invalid bind_address");
    let rpc_bind_address = if matches.is_present("rpc_bind_address") {
        solana_net_utils::parse_host(matches.value_of("rpc_bind_address").unwrap())
            .expect("invalid rpc_bind_address")
    } else if private_rpc {
        solana_net_utils::parse_host("127.0.0.1").unwrap()
    } else {
        bind_address
    };

    let contact_debug_interval = value_t_or_exit!(matches, "contact_debug_interval", u64);

    let account_indexes = process_account_indexes(&matches);

    let restricted_repair_only_mode = matches.is_present("restricted_repair_only_mode");
    let accounts_shrink_optimize_total_space =
        value_t_or_exit!(matches, "accounts_shrink_optimize_total_space", bool);
    let shrink_ratio = value_t_or_exit!(matches, "accounts_shrink_ratio", f64);
    if !(0.0..=1.0).contains(&shrink_ratio) {
        eprintln!(
            "The specified account-shrink-ratio is invalid, it must be between 0. and 1.0 inclusive: {}",
            shrink_ratio
        );
        exit(1);
    }

    let accounts_shrink_ratio = if accounts_shrink_optimize_total_space {
        AccountShrinkThreshold::TotalSpace { shrink_ratio }
    } else {
        AccountShrinkThreshold::IndividalStore { shrink_ratio }
    };
    let entrypoint_addrs = values_t!(matches, "entrypoint", String)
        .unwrap_or_default()
        .into_iter()
        .map(|entrypoint| {
            solana_net_utils::parse_host_port(&entrypoint).unwrap_or_else(|e| {
                eprintln!("failed to parse entrypoint address: {}", e);
                exit(1);
            })
        })
        .collect::<HashSet<_>>()
        .into_iter()
        .collect::<Vec<_>>();
    // TODO: Once entrypoints are updated to return shred-version, this should
    // abort if it fails to obtain a shred-version, so that nodes always join
    // gossip with a valid shred-version. The code to adopt entrypoint shred
    // version can then be deleted from gossip and get_rpc_node above.
    let expected_shred_version = value_t!(matches, "expected_shred_version", u16)
        .ok()
        .or_else(|| get_cluster_shred_version(&entrypoint_addrs));

    let tower_storage: Arc<dyn solana_core::tower_storage::TowerStorage> =
        match value_t_or_exit!(matches, "tower_storage", String).as_str() {
            "file" => {
                let tower_path = value_t!(matches, "tower", PathBuf)
                    .ok()
                    .unwrap_or_else(|| ledger_path.clone());

                Arc::new(tower_storage::FileTowerStorage::new(tower_path))
            }
            "etcd" => {
                let endpoints = values_t_or_exit!(matches, "etcd_endpoint", String);
                let domain_name = value_t_or_exit!(matches, "etcd_domain_name", String);
                let ca_certificate_file = value_t_or_exit!(matches, "etcd_cacert_file", String);
                let identity_certificate_file = value_t_or_exit!(matches, "etcd_cert_file", String);
                let identity_private_key_file = value_t_or_exit!(matches, "etcd_key_file", String);

                let read = |file| {
                    fs::read(&file).unwrap_or_else(|err| {
                        eprintln!("Unable to read {}: {}", file, err);
                        exit(1)
                    })
                };

                let tls_config = tower_storage::EtcdTlsConfig {
                    domain_name,
                    ca_certificate: read(ca_certificate_file),
                    identity_certificate: read(identity_certificate_file),
                    identity_private_key: read(identity_private_key_file),
                };

                Arc::new(
                    tower_storage::EtcdTowerStorage::new(endpoints, Some(tls_config))
                        .unwrap_or_else(|err| {
                            eprintln!("Failed to connect to etcd: {}", err);
                            exit(1);
                        }),
                )
            }
            _ => unreachable!(),
        };

    let mut accounts_index_config = AccountsIndexConfig::default();
    if let Some(bins) = value_t!(matches, "accounts_index_bins", usize).ok() {
        accounts_index_config.bins = Some(bins);
    }

    if let Some(limit) = value_t!(matches, "accounts_index_memory_limit_mb", usize).ok() {
        accounts_index_config.index_limit_mb = Some(limit);
    }

    {
        let mut accounts_index_paths: Vec<PathBuf> = if matches.is_present("accounts_index_path") {
            values_t_or_exit!(matches, "accounts_index_path", String)
                .into_iter()
                .map(PathBuf::from)
                .collect()
        } else {
            vec![]
        };
        if accounts_index_paths.is_empty() {
            accounts_index_paths = vec![ledger_path.join("accounts_index")];
        }
        accounts_index_config.drives = Some(accounts_index_paths);
    }

    const MB: usize = 1_024 * 1_024;
    accounts_index_config.scan_results_limit_bytes =
        value_t!(matches, "accounts_index_scan_results_limit_mb", usize)
            .ok()
            .map(|mb| mb * MB);

    let filler_account_count = value_t!(matches, "accounts_filler_count", usize).ok();
    let mut accounts_db_config = AccountsDbConfig {
        index: Some(accounts_index_config),
        accounts_hash_cache_path: Some(ledger_path.clone()),
        filler_account_count,
        write_cache_limit_bytes: value_t!(matches, "accounts_db_cache_limit_mb", u64)
            .ok()
            .map(|mb| mb * MB as u64),
        ..AccountsDbConfig::default()
    };

    if let Some(passes) = value_t!(matches, "accounts_hash_num_passes", usize).ok() {
        accounts_db_config.hash_calc_num_passes = Some(passes);
    }
    let accounts_db_config = Some(accounts_db_config);

    let accountsdb_repl_service_config = if matches.is_present("enable_accountsdb_repl") {
        let accountsdb_repl_bind_address = if matches.is_present("accountsdb_repl_bind_address") {
            solana_net_utils::parse_host(matches.value_of("accountsdb_repl_bind_address").unwrap())
                .expect("invalid accountsdb_repl_bind_address")
        } else {
            bind_address
        };
        let accountsdb_repl_port = value_t_or_exit!(matches, "accountsdb_repl_port", u16);

        Some(AccountsDbReplServiceConfig {
            worker_threads: value_t_or_exit!(matches, "accountsdb_repl_threads", usize),
            replica_server_addr: SocketAddr::new(
                accountsdb_repl_bind_address,
                accountsdb_repl_port,
            ),
        })
    } else {
        None
    };

    let geyser_plugin_config_files = if matches.is_present("geyser_plugin_config") {
        Some(
            values_t_or_exit!(matches, "geyser_plugin_config", String)
                .into_iter()
                .map(PathBuf::from)
                .collect(),
        )
    } else {
        None
    };

    if matches.is_present("minimal_rpc_api") {
        warn!("--minimal-rpc-api is now the default behavior. This flag is deprecated and can be removed from the launch args")
    }

    let mut validator_config = ValidatorConfig {
        require_tower: matches.is_present("require_tower"),
        tower_storage,
        dev_halt_at_slot: value_t!(matches, "dev_halt_at_slot", Slot).ok(),
        expected_genesis_hash: matches
            .value_of("expected_genesis_hash")
            .map(|s| Hash::from_str(s).unwrap()),
        expected_bank_hash: matches
            .value_of("expected_bank_hash")
            .map(|s| Hash::from_str(s).unwrap()),
        expected_shred_version,
        new_hard_forks: hardforks_of(&matches, "hard_forks"),
        rpc_config: JsonRpcConfig {
            enable_rpc_transaction_history: matches.is_present("enable_rpc_transaction_history"),
            enable_cpi_and_log_storage: matches.is_present("enable_cpi_and_log_storage"),
            enable_bigtable_ledger_storage: matches
                .is_present("enable_rpc_bigtable_ledger_storage"),
            enable_bigtable_ledger_upload: matches.is_present("enable_bigtable_ledger_upload"),
            faucet_addr: matches.value_of("rpc_faucet_addr").map(|address| {
                solana_net_utils::parse_host_port(address).expect("failed to parse faucet address")
            }),
            full_api: matches.is_present("full_rpc_api"),
            obsolete_v1_7_api: matches.is_present("obsolete_v1_7_rpc_api"),
            max_multiple_accounts: Some(value_t_or_exit!(
                matches,
                "rpc_max_multiple_accounts",
                usize
            )),
            health_check_slot_distance: value_t_or_exit!(
                matches,
                "health_check_slot_distance",
                u64
            ),
            rpc_threads: value_t_or_exit!(matches, "rpc_threads", usize),
            rpc_niceness_adj: value_t_or_exit!(matches, "rpc_niceness_adj", i8),
            rpc_bigtable_timeout: value_t!(matches, "rpc_bigtable_timeout", u64)
                .ok()
                .map(Duration::from_secs),
            account_indexes: account_indexes.clone(),
            rpc_scan_and_fix_roots: matches.is_present("rpc_scan_and_fix_roots"),
        },
        accountsdb_repl_service_config,
        geyser_plugin_config_files,
        rpc_addrs: value_t!(matches, "rpc_port", u16).ok().map(|rpc_port| {
            (
                SocketAddr::new(rpc_bind_address, rpc_port),
                SocketAddr::new(rpc_bind_address, rpc_port + 1),
                // If additional ports are added, +2 needs to be skipped to avoid a conflict with
                // the websocket port (which is +2) in web3.js This odd port shifting is tracked at
                // https://github.com/solana-labs/solana/issues/12250
            )
        }),
        pubsub_config: PubSubConfig {
            enable_block_subscription: matches.is_present("rpc_pubsub_enable_block_subscription"),
            enable_vote_subscription: matches.is_present("rpc_pubsub_enable_vote_subscription"),
            max_active_subscriptions: value_t_or_exit!(
                matches,
                "rpc_pubsub_max_active_subscriptions",
                usize
            ),
            queue_capacity_items: value_t_or_exit!(
                matches,
                "rpc_pubsub_queue_capacity_items",
                usize
            ),
            queue_capacity_bytes: value_t_or_exit!(
                matches,
                "rpc_pubsub_queue_capacity_bytes",
                usize
            ),
            worker_threads: value_t_or_exit!(matches, "rpc_pubsub_worker_threads", usize),
            notification_threads: value_of(&matches, "rpc_pubsub_notification_threads"),
        },
        voting_disabled: matches.is_present("no_voting") || restricted_repair_only_mode,
        wait_for_supermajority: value_t!(matches, "wait_for_supermajority", Slot).ok(),
        known_validators,
        repair_validators,
        gossip_validators,
        no_rocksdb_compaction,
        rocksdb_compaction_interval,
        rocksdb_max_compaction_jitter,
        wal_recovery_mode,
        poh_verify: !matches.is_present("skip_poh_verify"),
        debug_keys,
        contact_debug_interval,
        bpf_jit: !matches.is_present("no_bpf_jit"),
        send_transaction_service_config: send_transaction_service::Config {
            retry_rate_ms: value_t_or_exit!(matches, "rpc_send_transaction_retry_ms", u64),
            leader_forward_count: value_t_or_exit!(
                matches,
                "rpc_send_transaction_leader_forward_count",
                u64
            ),
            default_max_retries: value_t!(
                matches,
                "rpc_send_transaction_default_max_retries",
                usize
            )
            .ok(),
            service_max_retries: value_t_or_exit!(
                matches,
                "rpc_send_transaction_service_max_retries",
                usize
            ),
        },
        no_poh_speed_test: matches.is_present("no_poh_speed_test"),
        no_os_network_stats_reporting: matches.is_present("no_os_network_stats_reporting"),
        poh_pinned_cpu_core: value_of(&matches, "poh_pinned_cpu_core")
            .unwrap_or(poh_service::DEFAULT_PINNED_CPU_CORE),
        poh_hashes_per_batch: value_of(&matches, "poh_hashes_per_batch")
            .unwrap_or(poh_service::DEFAULT_HASHES_PER_BATCH),
        account_indexes,
        accounts_db_caching_enabled: !matches.is_present("no_accounts_db_caching"),
        accounts_db_test_hash_calculation: matches.is_present("accounts_db_test_hash_calculation"),
        accounts_db_config,
        accounts_db_skip_shrink: matches.is_present("accounts_db_skip_shrink"),
        accounts_db_use_index_hash_calculation: matches.is_present("accounts_db_index_hashing"),
        tpu_coalesce_ms,
        no_wait_for_vote_to_start_leader: matches.is_present("no_wait_for_vote_to_start_leader"),
<<<<<<< HEAD
        accounts_shrink_ratio,
        verify_evm_state: !matches.is_present("no_verify_evm_state"),
=======
        verify_evm_state: matches.is_present("verify_evm_state"),
        jaeger_collector_url: value_of(&matches, "jaeger_collector_url"),

>>>>>>> 4d98c3fd
        ..ValidatorConfig::default()
    };

    let vote_account = pubkey_of(&matches, "vote_account").unwrap_or_else(|| {
        if !validator_config.voting_disabled {
            warn!("--vote-account not specified, validator will not vote");
            validator_config.voting_disabled = true;
        }
        Keypair::new().pubkey()
    });

    let dynamic_port_range =
        solana_net_utils::parse_port_range(matches.value_of("dynamic_port_range").unwrap())
            .expect("invalid dynamic_port_range");

    let account_paths: Vec<PathBuf> =
        if let Ok(account_paths) = values_t!(matches, "account_paths", String) {
            account_paths
                .join(",")
                .split(',')
                .map(PathBuf::from)
                .collect()
        } else {
            vec![ledger_path.join("accounts")]
        };
    let account_shrink_paths: Option<Vec<PathBuf>> =
        values_t!(matches, "account_shrink_path", String)
            .map(|shrink_paths| shrink_paths.into_iter().map(PathBuf::from).collect())
            .ok();

    // Create and canonicalize account paths to avoid issues with symlink creation
    validator_config.account_paths = account_paths
        .into_iter()
        .map(|account_path| {
            match fs::create_dir_all(&account_path).and_then(|_| fs::canonicalize(&account_path)) {
                Ok(account_path) => account_path,
                Err(err) => {
                    eprintln!(
                        "Unable to access account path: {:?}, err: {:?}",
                        account_path, err
                    );
                    exit(1);
                }
            }
        })
        .collect();

    validator_config.account_shrink_paths = account_shrink_paths.map(|paths| {
        paths
            .into_iter()
            .map(|account_path| {
                match fs::create_dir_all(&account_path)
                    .and_then(|_| fs::canonicalize(&account_path))
                {
                    Ok(account_path) => account_path,
                    Err(err) => {
                        eprintln!(
                            "Unable to access account path: {:?}, err: {:?}",
                            account_path, err
                        );
                        exit(1);
                    }
                }
            })
            .collect()
    });

    let maximum_local_snapshot_age = value_t_or_exit!(matches, "maximum_local_snapshot_age", u64);
    let maximum_full_snapshot_archives_to_retain =
        value_t_or_exit!(matches, "maximum_full_snapshots_to_retain", usize);
    let maximum_incremental_snapshot_archives_to_retain =
        value_t_or_exit!(matches, "maximum_incremental_snapshots_to_retain", usize);
    let snapshot_packager_niceness_adj =
        value_t_or_exit!(matches, "snapshot_packager_niceness_adj", i8);
    let minimal_snapshot_download_speed =
        value_t_or_exit!(matches, "minimal_snapshot_download_speed", f32);
    let maximum_snapshot_download_abort =
        value_t_or_exit!(matches, "maximum_snapshot_download_abort", u64);

    let snapshot_archives_dir = if matches.is_present("snapshots") {
        PathBuf::from(matches.value_of("snapshots").unwrap())
    } else {
        ledger_path.clone()
    };
    let bank_snapshots_dir = snapshot_archives_dir.join("snapshot");
    fs::create_dir_all(&bank_snapshots_dir).unwrap_or_else(|err| {
        eprintln!(
            "Failed to create snapshots directory {:?}: {}",
            bank_snapshots_dir, err
        );
        exit(1);
    });

    let archive_format = {
        let archive_format_str = value_t_or_exit!(matches, "snapshot_archive_format", String);
        match archive_format_str.as_str() {
            "bz2" => ArchiveFormat::TarBzip2,
            "gzip" => ArchiveFormat::TarGzip,
            "zstd" => ArchiveFormat::TarZstd,
            "tar" | "none" => ArchiveFormat::Tar,
            _ => panic!("Archive format not recognized: {}", archive_format_str),
        }
    };

    let snapshot_version =
        matches
            .value_of("snapshot_version")
            .map_or(SnapshotVersion::default(), |s| {
                s.parse::<SnapshotVersion>().unwrap_or_else(|err| {
                    eprintln!("Error: {}", err);
                    exit(1)
                })
            });
    match snapshot_version {
        SnapshotVersion::V1_5_0 => {}
        v => {
            eprintln!("This snapshot version is not valid, version: {:?}", v);
            exit(1)
        }
    }

    let incremental_snapshot_interval_slots =
        value_t_or_exit!(matches, "incremental_snapshot_interval_slots", u64);
    let (full_snapshot_archive_interval_slots, incremental_snapshot_archive_interval_slots) =
        if incremental_snapshot_interval_slots > 0 {
            if matches.is_present("incremental_snapshots") {
                (
                    value_t_or_exit!(matches, "full_snapshot_interval_slots", u64),
                    incremental_snapshot_interval_slots,
                )
            } else {
                (incremental_snapshot_interval_slots, Slot::MAX)
            }
        } else {
            (Slot::MAX, Slot::MAX)
        };

    validator_config.snapshot_config = Some(SnapshotConfig {
        full_snapshot_archive_interval_slots,
        incremental_snapshot_archive_interval_slots,
        bank_snapshots_dir,
        snapshot_archives_dir: snapshot_archives_dir.clone(),
        archive_format,
        snapshot_version,
        maximum_full_snapshot_archives_to_retain,
        maximum_incremental_snapshot_archives_to_retain,
        accounts_hash_use_index: validator_config.accounts_db_use_index_hash_calculation,
        accounts_hash_debug_verify: validator_config.accounts_db_test_hash_calculation,
        packager_thread_niceness_adj: snapshot_packager_niceness_adj,
    });

    validator_config.accounts_hash_interval_slots =
        value_t_or_exit!(matches, "accounts-hash-interval-slots", u64);
    if !is_snapshot_config_valid(
        full_snapshot_archive_interval_slots,
        incremental_snapshot_archive_interval_slots,
        validator_config.accounts_hash_interval_slots,
    ) {
        eprintln!("Invalid snapshot configuration provided: snapshot intervals are incompatible. \
            \n\t- full snapshot interval MUST be a multiple of accounts hash interval (if enabled) \
            \n\t- incremental snapshot interval MUST be a multiple of accounts hash interval (if enabled) \
            \n\t- full snapshot interval MUST be larger than incremental snapshot interval (if enabled) \
            \nSnapshot configuration values: \
            \n\tfull snapshot interval: {} \
            \n\tincremental snapshot interval: {} \
            \n\taccounts hash interval: {}",
            if full_snapshot_archive_interval_slots == Slot::MAX { "disabled".to_string() } else { full_snapshot_archive_interval_slots.to_string() },
            if incremental_snapshot_archive_interval_slots == Slot::MAX { "disabled".to_string() } else { incremental_snapshot_archive_interval_slots.to_string() },
            validator_config.accounts_hash_interval_slots);

        exit(1);
    }

    if matches.is_present("limit_ledger_size") {
        let limit_ledger_size = match matches.value_of("limit_ledger_size") {
            Some(_) => value_t_or_exit!(matches, "limit_ledger_size", u64),
            None => DEFAULT_MAX_LEDGER_SHREDS,
        };
        if limit_ledger_size < DEFAULT_MIN_MAX_LEDGER_SHREDS {
            eprintln!(
                "The provided --limit-ledger-size value was too small, the minimum value is {}",
                DEFAULT_MIN_MAX_LEDGER_SHREDS
            );
            exit(1);
        }
        validator_config.max_ledger_shreds = Some(limit_ledger_size);
    }

    if matches.is_present("halt_on_known_validators_accounts_hash_mismatch") {
        validator_config.halt_on_known_validators_accounts_hash_mismatch = true;
    }

    let public_rpc_addr = matches.value_of("public_rpc_addr").map(|addr| {
        solana_net_utils::parse_host_port(addr).unwrap_or_else(|e| {
            eprintln!("failed to parse public rpc address: {}", e);
            exit(1);
        })
    });

    if !matches.is_present("no_os_network_limits_test") {
        check_os_network_limits();
    }

    let mut ledger_lock = ledger_lockfile(&ledger_path);
    let _ledger_write_guard = lock_ledger(&ledger_path, &mut ledger_lock);

    let start_progress = Arc::new(RwLock::new(ValidatorStartProgress::default()));
    let admin_service_post_init = Arc::new(RwLock::new(None));
    admin_rpc_service::run(
        &ledger_path,
        admin_rpc_service::AdminRpcRequestMetadata {
            rpc_addr: validator_config.rpc_addrs.map(|(rpc_addr, _)| rpc_addr),
            start_time: std::time::SystemTime::now(),
            validator_exit: validator_config.validator_exit.clone(),
            start_progress: start_progress.clone(),
            authorized_voter_keypairs: authorized_voter_keypairs.clone(),
            post_init: admin_service_post_init.clone(),
            tower_storage: validator_config.tower_storage.clone(),
            archive_evm_state: evm_state_archive.clone(),
        },
    );

    let gossip_host: IpAddr = matches
        .value_of("gossip_host")
        .map(|gossip_host| {
            solana_net_utils::parse_host(gossip_host).unwrap_or_else(|err| {
                eprintln!("Failed to parse --gossip-host: {}", err);
                exit(1);
            })
        })
        .unwrap_or_else(|| {
            if !entrypoint_addrs.is_empty() {
                let mut order: Vec<_> = (0..entrypoint_addrs.len()).collect();
                order.shuffle(&mut thread_rng());

                let gossip_host = order.into_iter().find_map(|i| {
                    let entrypoint_addr = &entrypoint_addrs[i];
                    info!(
                        "Contacting {} to determine the validator's public IP address",
                        entrypoint_addr
                    );
                    solana_net_utils::get_public_ip_addr(entrypoint_addr).map_or_else(
                        |err| {
                            eprintln!(
                                "Failed to contact cluster entrypoint {}: {}",
                                entrypoint_addr, err
                            );
                            None
                        },
                        Some,
                    )
                });

                gossip_host.unwrap_or_else(|| {
                    eprintln!("Unable to determine the validator's public IP address");
                    exit(1);
                })
            } else {
                std::net::IpAddr::V4(std::net::Ipv4Addr::new(127, 0, 0, 1))
            }
        });

    let gossip_addr = SocketAddr::new(
        gossip_host,
        value_t!(matches, "gossip_port", u16).unwrap_or_else(|_| {
            solana_net_utils::find_available_port_in_range(bind_address, (0, 1)).unwrap_or_else(
                |err| {
                    eprintln!("Unable to find an available gossip port: {}", err);
                    exit(1);
                },
            )
        }),
    );

    let cluster_entrypoints = entrypoint_addrs
        .iter()
        .map(ContactInfo::new_gossip_entry_point)
        .collect::<Vec<_>>();

    let mut node = Node::new_with_external_ip(
        &identity_keypair.pubkey(),
        &gossip_addr,
        dynamic_port_range,
        bind_address,
    );

    if restricted_repair_only_mode {
        let any = SocketAddr::new(std::net::IpAddr::V4(std::net::Ipv4Addr::new(0, 0, 0, 0)), 0);
        // When in --restricted_repair_only_mode is enabled only the gossip and repair ports
        // need to be reachable by the entrypoint to respond to gossip pull requests and repair
        // requests initiated by the node.  All other ports are unused.
        node.info.tpu = any;
        node.info.tpu_forwards = any;
        node.info.tvu = any;
        node.info.tvu_forwards = any;
        node.info.serve_repair = any;

        // A node in this configuration shouldn't be an entrypoint to other nodes
        node.sockets.ip_echo = None;
    }

    if !private_rpc {
        if let Some(public_rpc_addr) = public_rpc_addr {
            node.info.rpc = public_rpc_addr;
            node.info.rpc_pubsub = public_rpc_addr;
        } else if let Some((rpc_addr, rpc_pubsub_addr)) = validator_config.rpc_addrs {
            node.info.rpc = SocketAddr::new(node.info.gossip.ip(), rpc_addr.port());
            node.info.rpc_pubsub = SocketAddr::new(node.info.gossip.ip(), rpc_pubsub_addr.port());
        }
    }

    solana_metrics::set_host_id(identity_keypair.pubkey().to_string());
    solana_metrics::set_panic_hook("validator", {
        let version = format!("{:?}", solana_version::version!());
        Some(version)
    });
    solana_entry::entry::init_poh();
    snapshot_utils::remove_tmp_snapshot_archives(&snapshot_archives_dir);

    let identity_keypair = identity_keypair;

    let should_check_duplicate_instance = !matches.is_present("no_duplicate_instance_check");
    if !cluster_entrypoints.is_empty() {
        bootstrap::rpc_bootstrap(
            &node,
            &identity_keypair,
            &ledger_path,
            &snapshot_archives_dir,
            &vote_account,
            authorized_voter_keypairs.clone(),
            &cluster_entrypoints,
            &mut validator_config,
            rpc_bootstrap_config,
            do_port_check,
            use_progress_bar,
            maximum_local_snapshot_age,
            should_check_duplicate_instance,
            &start_progress,
            minimal_snapshot_download_speed,
            maximum_snapshot_download_abort,
            socket_addr_space,
        );
        *start_progress.write().unwrap() = ValidatorStartProgress::Initializing;
    }

    if operation == Operation::Initialize {
        info!("Validator ledger initialization complete");
        return;
    }

    let validator = Validator::new(
        node,
        identity_keypair,
        &ledger_path,
        &vote_account,
        authorized_voter_keypairs,
        cluster_entrypoints,
        &validator_config,
        should_check_duplicate_instance,
        start_progress,
        evm_state_archive,
        socket_addr_space,
    );
    *admin_service_post_init.write().unwrap() =
        Some(admin_rpc_service::AdminRpcRequestMetadataPostInit {
            bank_forks: validator.bank_forks.clone(),
            cluster_info: validator.cluster_info.clone(),
            vote_account,
        });

    if let Some(filename) = init_complete_file {
        File::create(filename).unwrap_or_else(|_| {
            error!("Unable to create: {}", filename);
            exit(1);
        });
    }
    info!("Validator initialized");
    validator.join();
    info!("Validator exiting..");
}

fn process_account_indexes(matches: &ArgMatches) -> AccountSecondaryIndexes {
    let account_indexes: HashSet<AccountIndex> = matches
        .values_of("account_indexes")
        .unwrap_or_default()
        .map(|value| match value {
            "program-id" => AccountIndex::ProgramId,
            "spl-token-mint" => AccountIndex::SplTokenMint,
            "spl-token-owner" => AccountIndex::SplTokenOwner,
            "velas-accounts-storages" => AccountIndex::VelasAccountStorage,
            "velas-accounts-owners" => AccountIndex::VelasAccountOwner,
            "velas-accounts-operationals" => AccountIndex::VelasAccountOperational,
            "velas-relying-party-owners" => AccountIndex::VelasRelyingOwner,
            unexpected => panic!("Unable to handle account_index {}", unexpected),
        })
        .collect();

    let account_indexes_include_keys: HashSet<Pubkey> =
        values_t!(matches, "account_index_include_key", Pubkey)
            .unwrap_or_default()
            .iter()
            .cloned()
            .collect();

    let account_indexes_exclude_keys: HashSet<Pubkey> =
        values_t!(matches, "account_index_exclude_key", Pubkey)
            .unwrap_or_default()
            .iter()
            .cloned()
            .collect();

    let exclude_keys = !account_indexes_exclude_keys.is_empty();
    let include_keys = !account_indexes_include_keys.is_empty();

    let keys = if !account_indexes.is_empty() && (exclude_keys || include_keys) {
        let account_indexes_keys = AccountSecondaryIndexesIncludeExclude {
            exclude: exclude_keys,
            keys: if exclude_keys {
                account_indexes_exclude_keys
            } else {
                account_indexes_include_keys
            },
        };
        Some(account_indexes_keys)
    } else {
        None
    };

    AccountSecondaryIndexes {
        keys,
        indexes: account_indexes,
    }
}<|MERGE_RESOLUTION|>--- conflicted
+++ resolved
@@ -2426,14 +2426,9 @@
         accounts_db_use_index_hash_calculation: matches.is_present("accounts_db_index_hashing"),
         tpu_coalesce_ms,
         no_wait_for_vote_to_start_leader: matches.is_present("no_wait_for_vote_to_start_leader"),
-<<<<<<< HEAD
         accounts_shrink_ratio,
         verify_evm_state: !matches.is_present("no_verify_evm_state"),
-=======
-        verify_evm_state: matches.is_present("verify_evm_state"),
         jaeger_collector_url: value_of(&matches, "jaeger_collector_url"),
-
->>>>>>> 4d98c3fd
         ..ValidatorConfig::default()
     };
 
