--- conflicted
+++ resolved
@@ -12,37 +12,18 @@
     solana_clap_utils::{
         input_parsers::{keypair_of, keypairs_of, pubkey_of, value_of},
         input_validators::{
-<<<<<<< HEAD
-            is_keypair, is_keypair_or_ask_keyword, is_parsable, is_pubkey, is_pubkey_or_keypair,
-            is_slot,
-=======
             is_keypair, is_keypair_or_ask_keyword, is_niceness_adjustment_valid, is_parsable,
             is_pow2, is_pubkey, is_pubkey_or_keypair, is_slot, is_valid_percentage,
->>>>>>> 3ac7e043
         },
         keypair::SKIP_SEED_PHRASE_VALIDATION_ARG,
     },
     solana_client::{
         rpc_client::RpcClient, rpc_config::RpcLeaderScheduleConfig,
         rpc_request::MAX_MULTIPLE_ACCOUNTS,
-<<<<<<< HEAD
-    },
-    solana_core::ledger_cleanup_service::{
-        DEFAULT_MAX_LEDGER_SHREDS, DEFAULT_MIN_MAX_LEDGER_SHREDS,
-    },
-    solana_core::{
-        cluster_info::{ClusterInfo, Node, VALIDATOR_PORT_RANGE},
-        contact_info::ContactInfo,
-        gossip_service::GossipService,
-        poh_service,
-        rpc::JsonRpcConfig,
-        rpc_pubsub_service::PubSubConfig,
-=======
     },
     solana_core::{
         ledger_cleanup_service::{DEFAULT_MAX_LEDGER_SHREDS, DEFAULT_MIN_MAX_LEDGER_SHREDS},
         tower_storage,
->>>>>>> 3ac7e043
         tpu::DEFAULT_TPU_COALESCE_MS,
         validator::{is_snapshot_config_valid, Validator, ValidatorConfig, ValidatorStartProgress},
     },
@@ -57,14 +38,6 @@
     solana_replica_lib::accountsdb_repl_server::AccountsDbReplServiceConfig,
     solana_rpc::{rpc::JsonRpcConfig, rpc_pubsub_service::PubSubConfig},
     solana_runtime::{
-<<<<<<< HEAD
-        accounts_index::{
-            AccountIndex, AccountSecondaryIndexes, AccountSecondaryIndexesIncludeExclude,
-        },
-        bank_forks::{ArchiveFormat, SnapshotConfig, SnapshotVersion},
-        hardened_unpack::{unpack_genesis_archive, MAX_GENESIS_ARCHIVE_UNPACKED_SIZE},
-        snapshot_utils::get_highest_snapshot_archive_path,
-=======
         accounts_db::{
             AccountShrinkThreshold, AccountsDbConfig, DEFAULT_ACCOUNTS_SHRINK_OPTIMIZE_TOTAL_SPACE,
             DEFAULT_ACCOUNTS_SHRINK_RATIO,
@@ -81,7 +54,6 @@
             DEFAULT_MAX_FULL_SNAPSHOT_ARCHIVES_TO_RETAIN,
             DEFAULT_MAX_INCREMENTAL_SNAPSHOT_ARCHIVES_TO_RETAIN,
         },
->>>>>>> 3ac7e043
     },
     solana_sdk::{
         clock::{Slot, DEFAULT_S_PER_SLOT},
@@ -90,15 +62,12 @@
         pubkey::Pubkey,
         signature::{Keypair, Signer},
     },
-<<<<<<< HEAD
-=======
     solana_send_transaction_service::send_transaction_service,
     solana_streamer::socket::SocketAddrSpace,
-    solana_validator::{
+    velas_validator::{
         admin_rpc_service, bootstrap, dashboard::Dashboard, ledger_lockfile, lock_ledger,
         new_spinner_progress_bar, println_name_value, redirect_stderr_to_file,
     },
->>>>>>> 3ac7e043
     std::{
         collections::{HashSet, VecDeque},
         env,
@@ -110,10 +79,6 @@
         sync::{Arc, RwLock},
         time::{Duration, SystemTime},
     },
-    velas_validator::{
-        admin_rpc_service, dashboard::Dashboard, new_spinner_progress_bar, println_name_value,
-        redirect_stderr_to_file,
-    },
 };
 
 #[cfg(not(target_env = "msvc"))]
@@ -128,13 +93,10 @@
 
 const EXCLUDE_KEY: &str = "account-index-exclude-key";
 const INCLUDE_KEY: &str = "account-index-include-key";
-<<<<<<< HEAD
-=======
 // The default minimal snapshot download speed (bytes/second)
 const DEFAULT_MIN_SNAPSHOT_DOWNLOAD_SPEED: u64 = 10485760;
 // The maximum times of snapshot download abort and retry
 const MAX_SNAPSHOT_DOWNLOAD_ABORT: u32 = 5;
->>>>>>> 3ac7e043
 
 fn monitor_validator(ledger_path: &Path) {
     let dashboard = Dashboard::new(ledger_path, None, None).unwrap_or_else(|err| {
@@ -365,11 +327,6 @@
                 )
             },
             epoch_info.absolute_slot,
-<<<<<<< HEAD
-            snapshot_slot
-                .map(|s| s.to_string())
-                .unwrap_or_else(|| "-".to_string()),
-=======
             if monitoring_another_validator {
                 "".to_string()
             } else {
@@ -388,7 +345,6 @@
                         .unwrap_or_else(|| '-'.to_string()),
                 )
             },
->>>>>>> 3ac7e043
             delinquent_stake_percentage * 100.,
             status
         ));
@@ -405,311 +361,6 @@
         .map_err(|e| format!("{:?}", e))
 }
 
-<<<<<<< HEAD
-fn is_trusted_validator(id: &Pubkey, trusted_validators: &Option<HashSet<Pubkey>>) -> bool {
-    if let Some(trusted_validators) = trusted_validators {
-        trusted_validators.contains(id)
-    } else {
-        false
-    }
-}
-
-fn get_trusted_snapshot_hashes(
-    cluster_info: &ClusterInfo,
-    trusted_validators: &Option<HashSet<Pubkey>>,
-) -> Option<HashSet<(Slot, Hash)>> {
-    if let Some(trusted_validators) = trusted_validators {
-        let mut trusted_snapshot_hashes = HashSet::new();
-        for trusted_validator in trusted_validators {
-            cluster_info.get_snapshot_hash_for_node(trusted_validator, |snapshot_hashes| {
-                for snapshot_hash in snapshot_hashes {
-                    trusted_snapshot_hashes.insert(*snapshot_hash);
-                }
-            });
-        }
-        Some(trusted_snapshot_hashes)
-    } else {
-        None
-    }
-}
-
-fn start_gossip_node(
-    identity_keypair: &Arc<Keypair>,
-    cluster_entrypoints: &[ContactInfo],
-    ledger_path: &Path,
-    gossip_addr: &SocketAddr,
-    gossip_socket: UdpSocket,
-    expected_shred_version: Option<u16>,
-    gossip_validators: Option<HashSet<Pubkey>>,
-    should_check_duplicate_instance: bool,
-) -> (Arc<ClusterInfo>, Arc<AtomicBool>, GossipService) {
-    let mut cluster_info = ClusterInfo::new(
-        ClusterInfo::gossip_contact_info(
-            &identity_keypair.pubkey(),
-            *gossip_addr,
-            expected_shred_version.unwrap_or(0),
-        ),
-        identity_keypair.clone(),
-    );
-    cluster_info.set_entrypoints(cluster_entrypoints.to_vec());
-    cluster_info.restore_contact_info(ledger_path, 0);
-    let cluster_info = Arc::new(cluster_info);
-
-    let gossip_exit_flag = Arc::new(AtomicBool::new(false));
-    let gossip_service = GossipService::new(
-        &cluster_info,
-        None,
-        gossip_socket,
-        gossip_validators,
-        should_check_duplicate_instance,
-        &gossip_exit_flag,
-    );
-    (cluster_info, gossip_exit_flag, gossip_service)
-}
-
-fn get_rpc_node(
-    cluster_info: &ClusterInfo,
-    cluster_entrypoints: &[ContactInfo],
-    validator_config: &ValidatorConfig,
-    blacklisted_rpc_nodes: &mut HashSet<Pubkey>,
-    snapshot_not_required: bool,
-    no_untrusted_rpc: bool,
-    snapshot_output_dir: &Path,
-) -> Option<(ContactInfo, Option<(Slot, Hash)>)> {
-    let mut blacklist_timeout = Instant::now();
-    let mut newer_cluster_snapshot_timeout = None;
-    let mut retry_reason = None;
-    loop {
-        sleep(Duration::from_secs(1));
-        info!("\n{}", cluster_info.rpc_info_trace());
-
-        let shred_version = validator_config
-            .expected_shred_version
-            .unwrap_or_else(|| cluster_info.my_shred_version());
-        if shred_version == 0 {
-            let all_zero_shred_versions = cluster_entrypoints.iter().all(|cluster_entrypoint| {
-                cluster_info
-                    .lookup_contact_info_by_gossip_addr(&cluster_entrypoint.gossip)
-                    .map_or(false, |entrypoint| entrypoint.shred_version == 0)
-            });
-
-            if all_zero_shred_versions {
-                eprintln!(
-                    "Entrypoint shred version is zero.  Restart with --expected-shred-version"
-                );
-                exit(1);
-            }
-            info!("Waiting to adopt entrypoint shred version...");
-            continue;
-        }
-
-        info!(
-            "Searching for an RPC service with shred version {}{}...",
-            shred_version,
-            retry_reason
-                .as_ref()
-                .map(|s| format!(" (Retrying: {})", s))
-                .unwrap_or_default()
-        );
-
-        let rpc_peers = cluster_info
-            .all_rpc_peers()
-            .into_iter()
-            .filter(|contact_info| contact_info.shred_version == shred_version)
-            .collect::<Vec<_>>();
-        let rpc_peers_total = rpc_peers.len();
-
-        // Filter out blacklisted nodes
-        let rpc_peers: Vec<_> = rpc_peers
-            .into_iter()
-            .filter(|rpc_peer| !blacklisted_rpc_nodes.contains(&rpc_peer.id))
-            .collect();
-        let rpc_peers_blacklisted = rpc_peers_total - rpc_peers.len();
-        let rpc_peers_trusted = rpc_peers
-            .iter()
-            .filter(|rpc_peer| {
-                is_trusted_validator(&rpc_peer.id, &validator_config.trusted_validators)
-            })
-            .count();
-
-        info!(
-            "Total {} RPC nodes found. {} trusted, {} blacklisted ",
-            rpc_peers_total, rpc_peers_trusted, rpc_peers_blacklisted
-        );
-
-        if rpc_peers_blacklisted == rpc_peers_total {
-            retry_reason = if !blacklisted_rpc_nodes.is_empty()
-                && blacklist_timeout.elapsed().as_secs() > 60
-            {
-                // If all nodes are blacklisted and no additional nodes are discovered after 60 seconds,
-                // remove the blacklist and try them all again
-                blacklisted_rpc_nodes.clear();
-                Some("Blacklist timeout expired".to_owned())
-            } else {
-                Some("Wait for trusted rpc peers".to_owned())
-            };
-            continue;
-        }
-        blacklist_timeout = Instant::now();
-
-        let mut highest_snapshot_hash: Option<(Slot, Hash)> =
-            get_highest_snapshot_archive_path(snapshot_output_dir)
-                .map(|(_path, (slot, hash, _compression))| (slot, hash));
-        let eligible_rpc_peers = if snapshot_not_required {
-            rpc_peers
-        } else {
-            let trusted_snapshot_hashes =
-                get_trusted_snapshot_hashes(cluster_info, &validator_config.trusted_validators);
-
-            let mut eligible_rpc_peers = vec![];
-
-            for rpc_peer in rpc_peers.iter() {
-                if no_untrusted_rpc
-                    && !is_trusted_validator(&rpc_peer.id, &validator_config.trusted_validators)
-                {
-                    continue;
-                }
-                cluster_info.get_snapshot_hash_for_node(&rpc_peer.id, |snapshot_hashes| {
-                    for snapshot_hash in snapshot_hashes {
-                        if let Some(ref trusted_snapshot_hashes) = trusted_snapshot_hashes {
-                            if !trusted_snapshot_hashes.contains(snapshot_hash) {
-                                // Ignore all untrusted snapshot hashes
-                                continue;
-                            }
-                        }
-
-                        if highest_snapshot_hash.is_none()
-                            || snapshot_hash.0 > highest_snapshot_hash.unwrap().0
-                        {
-                            // Found a higher snapshot, remove all nodes with a lower snapshot
-                            eligible_rpc_peers.clear();
-                            highest_snapshot_hash = Some(*snapshot_hash)
-                        }
-
-                        if Some(*snapshot_hash) == highest_snapshot_hash {
-                            eligible_rpc_peers.push(rpc_peer.clone());
-                        }
-                    }
-                });
-            }
-
-            match highest_snapshot_hash {
-                None => {
-                    assert!(eligible_rpc_peers.is_empty());
-                }
-                Some(highest_snapshot_hash) => {
-                    if eligible_rpc_peers.is_empty() {
-                        match newer_cluster_snapshot_timeout {
-                            None => newer_cluster_snapshot_timeout = Some(Instant::now()),
-                            Some(newer_cluster_snapshot_timeout) => {
-                                if newer_cluster_snapshot_timeout.elapsed().as_secs() > 180 {
-                                    warn!("giving up newer snapshot from the cluster");
-                                    return None;
-                                }
-                            }
-                        }
-                        retry_reason = Some(format!(
-                            "Wait for newer snapshot than local: {:?}",
-                            highest_snapshot_hash
-                        ));
-                        continue;
-                    }
-
-                    info!(
-                        "Highest available snapshot slot is {}, available from {} node{}: {:?}",
-                        highest_snapshot_hash.0,
-                        eligible_rpc_peers.len(),
-                        if eligible_rpc_peers.len() > 1 {
-                            "s"
-                        } else {
-                            ""
-                        },
-                        eligible_rpc_peers
-                            .iter()
-                            .map(|contact_info| contact_info.id)
-                            .collect::<Vec<_>>()
-                    );
-                }
-            }
-            eligible_rpc_peers
-        };
-
-        if !eligible_rpc_peers.is_empty() {
-            let contact_info =
-                &eligible_rpc_peers[thread_rng().gen_range(0, eligible_rpc_peers.len())];
-            return Some((contact_info.clone(), highest_snapshot_hash));
-        } else {
-            retry_reason = Some("No snapshots available".to_owned());
-        }
-    }
-}
-
-fn check_vote_account(
-    rpc_client: &RpcClient,
-    identity_pubkey: &Pubkey,
-    vote_account_address: &Pubkey,
-    authorized_voter_pubkeys: &[Pubkey],
-) -> Result<(), String> {
-    let vote_account = rpc_client
-        .get_account_with_commitment(vote_account_address, CommitmentConfig::confirmed())
-        .map_err(|err| format!("failed to fetch vote account: {}", err.to_string()))?
-        .value
-        .ok_or_else(|| format!("vote account does not exist: {}", vote_account_address))?;
-
-    if vote_account.owner != solana_vote_program::id() {
-        return Err(format!(
-            "not a vote account (owned by {}): {}",
-            vote_account.owner, vote_account_address
-        ));
-    }
-
-    let identity_account = rpc_client
-        .get_account_with_commitment(identity_pubkey, CommitmentConfig::confirmed())
-        .map_err(|err| format!("failed to fetch identity account: {}", err.to_string()))?
-        .value
-        .ok_or_else(|| format!("identity account does not exist: {}", identity_pubkey))?;
-
-    let vote_state = solana_vote_program::vote_state::VoteState::from(&vote_account);
-    if let Some(vote_state) = vote_state {
-        if vote_state.authorized_voters().is_empty() {
-            return Err("Vote account not yet initialized".to_string());
-        }
-
-        if vote_state.node_pubkey != *identity_pubkey {
-            return Err(format!(
-                "vote account's identity ({}) does not match the validator's identity {}).",
-                vote_state.node_pubkey, identity_pubkey
-            ));
-        }
-
-        for (_, vote_account_authorized_voter_pubkey) in vote_state.authorized_voters().iter() {
-            if !authorized_voter_pubkeys.contains(vote_account_authorized_voter_pubkey) {
-                return Err(format!(
-                    "authorized voter {} not available",
-                    vote_account_authorized_voter_pubkey
-                ));
-            }
-        }
-    } else {
-        return Err(format!(
-            "invalid vote account data for {}",
-            vote_account_address
-        ));
-    }
-
-    // Maybe we can calculate minimum voting fee; rather than 1 lamport
-    if identity_account.lamports <= 1 {
-        return Err(format!(
-            "underfunded identity account ({}): only {} lamports available",
-            identity_pubkey, identity_account.lamports
-        ));
-    }
-
-    Ok(())
-}
-
-=======
->>>>>>> 3ac7e043
 // This function is duplicated in ledger-tool/src/main.rs...
 fn hardforks_of(matches: &ArgMatches<'_>, name: &str) -> Option<Vec<Slot>> {
     if matches.is_present(name) {
@@ -742,118 +393,6 @@
     }
 }
 
-<<<<<<< HEAD
-fn check_genesis_hash(
-    genesis_config: &GenesisConfig,
-    expected_genesis_hash: Option<Hash>,
-) -> Result<(), String> {
-    let genesis_hash = genesis_config.hash();
-
-    if let Some(expected_genesis_hash) = expected_genesis_hash {
-        if expected_genesis_hash != genesis_hash {
-            return Err(format!(
-                "Genesis hash mismatch: expected {} but downloaded genesis hash is {}",
-                expected_genesis_hash, genesis_hash,
-            ));
-        }
-    }
-
-    Ok(())
-}
-
-fn load_local_genesis(
-    ledger_path: &std::path::Path,
-    expected_genesis_hash: Option<Hash>,
-) -> Result<GenesisConfig, String> {
-    let existing_genesis = GenesisConfig::load(ledger_path)
-        .map_err(|err| format!("Failed to load genesis config: {}", err))?;
-    check_genesis_hash(&existing_genesis, expected_genesis_hash)?;
-
-    Ok(existing_genesis)
-}
-
-fn download_then_check_genesis_hash(
-    rpc_addr: &SocketAddr,
-    ledger_path: &std::path::Path,
-    expected_genesis_hash: Option<Hash>,
-    max_genesis_archive_unpacked_size: u64,
-    no_genesis_fetch: bool,
-    use_progress_bar: bool,
-) -> Result<Hash, String> {
-    if no_genesis_fetch {
-        let genesis_config = load_local_genesis(ledger_path, expected_genesis_hash)?;
-        return Ok(genesis_config.hash());
-    }
-
-    let genesis_package = ledger_path.join("genesis.tar.bz2");
-    let genesis_config = if let Ok(tmp_genesis_package) =
-        download_genesis_if_missing(rpc_addr, &genesis_package, use_progress_bar)
-    {
-        unpack_genesis_archive(
-            &tmp_genesis_package,
-            ledger_path,
-            max_genesis_archive_unpacked_size,
-        )
-        .map_err(|err| format!("Failed to unpack downloaded genesis config: {}", err))?;
-
-        let downloaded_genesis = GenesisConfig::load(ledger_path)
-            .map_err(|err| format!("Failed to load downloaded genesis config: {}", err))?;
-
-        check_genesis_hash(&downloaded_genesis, expected_genesis_hash)?;
-        std::fs::rename(tmp_genesis_package, genesis_package)
-            .map_err(|err| format!("Unable to rename: {:?}", err))?;
-
-        downloaded_genesis
-    } else {
-        load_local_genesis(ledger_path, expected_genesis_hash)?
-    };
-
-    Ok(genesis_config.hash())
-}
-
-fn verify_reachable_ports(
-    node: &Node,
-    cluster_entrypoint: &ContactInfo,
-    validator_config: &ValidatorConfig,
-) -> bool {
-    let mut udp_sockets = vec![&node.sockets.gossip, &node.sockets.repair];
-
-    if ContactInfo::is_valid_address(&node.info.serve_repair) {
-        udp_sockets.push(&node.sockets.serve_repair);
-    }
-    if ContactInfo::is_valid_address(&node.info.tpu) {
-        udp_sockets.extend(node.sockets.tpu.iter());
-    }
-    if ContactInfo::is_valid_address(&node.info.tpu_forwards) {
-        udp_sockets.extend(node.sockets.tpu_forwards.iter());
-    }
-    if ContactInfo::is_valid_address(&node.info.tvu) {
-        udp_sockets.extend(node.sockets.tvu.iter());
-        udp_sockets.extend(node.sockets.broadcast.iter());
-        udp_sockets.extend(node.sockets.retransmit_sockets.iter());
-    }
-    if ContactInfo::is_valid_address(&node.info.tvu_forwards) {
-        udp_sockets.extend(node.sockets.tvu_forwards.iter());
-    }
-
-    let mut tcp_listeners = vec![];
-    if let Some((rpc_addr, rpc_pubsub_addr)) = validator_config.rpc_addrs {
-        for (purpose, bind_addr, public_addr) in &[
-            ("RPC", rpc_addr, &node.info.rpc),
-            ("RPC pubsub", rpc_pubsub_addr, &node.info.rpc_pubsub),
-        ] {
-            if ContactInfo::is_valid_address(public_addr) {
-                tcp_listeners.push((
-                    bind_addr.port(),
-                    TcpListener::bind(bind_addr).unwrap_or_else(|err| {
-                        error!(
-                            "Unable to bind to tcp {:?} for {}: {}",
-                            bind_addr, purpose, err
-                        );
-                        exit(1);
-                    }),
-                ));
-=======
 fn get_cluster_shred_version(entrypoints: &[SocketAddr]) -> Option<u16> {
     let entrypoints = {
         let mut index: Vec<_> = (0..entrypoints.len()).collect();
@@ -870,7 +409,6 @@
                     shred_version, entrypoint
                 );
                 return Some(shred_version);
->>>>>>> 3ac7e043
             }
         }
     }
@@ -895,221 +433,6 @@
         let val = ctl.value_string()?;
         Ok(val)
     }
-<<<<<<< HEAD
-}
-
-#[allow(clippy::too_many_arguments)]
-fn rpc_bootstrap(
-    node: &Node,
-    identity_keypair: &Arc<Keypair>,
-    ledger_path: &Path,
-    snapshot_output_dir: &Path,
-    vote_account: &Pubkey,
-    authorized_voter_keypairs: Arc<RwLock<Vec<Arc<Keypair>>>>,
-    cluster_entrypoints: &[ContactInfo],
-    validator_config: &mut ValidatorConfig,
-    bootstrap_config: RpcBootstrapConfig,
-    no_port_check: bool,
-    use_progress_bar: bool,
-    maximum_local_snapshot_age: Slot,
-    should_check_duplicate_instance: bool,
-    start_progress: &Arc<RwLock<ValidatorStartProgress>>,
-) {
-    if !no_port_check {
-        let mut order: Vec<_> = (0..cluster_entrypoints.len()).collect();
-        order.shuffle(&mut thread_rng());
-        if order
-            .into_iter()
-            .all(|i| !verify_reachable_ports(node, &cluster_entrypoints[i], validator_config))
-        {
-            exit(1);
-        }
-    }
-
-    if bootstrap_config.no_genesis_fetch && bootstrap_config.no_snapshot_fetch {
-        return;
-    }
-
-    let mut blacklisted_rpc_nodes = HashSet::new();
-    let mut gossip = None;
-    let mut retry = 0;
-    const RETRY_RPC_REQUEST_COUNT: usize = 10;
-    loop {
-        if gossip.is_none() {
-            *start_progress.write().unwrap() = ValidatorStartProgress::SearchingForRpcService;
-
-            gossip = Some(start_gossip_node(
-                identity_keypair,
-                cluster_entrypoints,
-                ledger_path,
-                &node.info.gossip,
-                node.sockets.gossip.try_clone().unwrap(),
-                validator_config.expected_shred_version,
-                validator_config.gossip_validators.clone(),
-                should_check_duplicate_instance,
-            ));
-        }
-
-        let rpc_node_details = get_rpc_node(
-            &gossip.as_ref().unwrap().0,
-            cluster_entrypoints,
-            validator_config,
-            &mut blacklisted_rpc_nodes,
-            bootstrap_config.no_snapshot_fetch,
-            bootstrap_config.no_untrusted_rpc,
-            snapshot_output_dir,
-        );
-        if rpc_node_details.is_none() {
-            if retry == RETRY_RPC_REQUEST_COUNT {
-                error!("Cannot find rpc node with active snapshot.");
-                return;
-            }
-            retry += 1;
-
-            warn!("No rpc found retring.");
-            continue;
-        }
-        let (rpc_contact_info, snapshot_hash) = rpc_node_details.unwrap();
-
-        info!(
-            "Using RPC service from node {}: {:?}",
-            rpc_contact_info.id, rpc_contact_info.rpc
-        );
-        let rpc_client = RpcClient::new_socket(rpc_contact_info.rpc);
-
-        let result = match rpc_client.get_version() {
-            Ok(rpc_version) => {
-                info!("RPC node version: {}", rpc_version.solana_core);
-                Ok(())
-            }
-            Err(err) => Err(format!("Failed to get RPC node version: {}", err)),
-        }
-        .and_then(|_| {
-            if let Some(expected_genesis_hash) = validator_config.expected_genesis_hash {
-                // Sanity check that the RPC node is using the expected genesis hash before
-                // downloading a snapshot from it
-                let rpc_genesis_hash = rpc_client
-                    .get_genesis_hash()
-                    .map_err(|err| format!("Failed to get genesis hash: {}", err))?;
-
-                if expected_genesis_hash != rpc_genesis_hash {
-                    return Err(format!(
-                        "Genesis hash mismatch: expected {} but RPC node genesis hash is {}",
-                        expected_genesis_hash, rpc_genesis_hash
-                    ));
-                }
-            }
-            let genesis_hash = download_then_check_genesis_hash(
-                &rpc_contact_info.rpc,
-                ledger_path,
-                validator_config.expected_genesis_hash,
-                bootstrap_config.max_genesis_archive_unpacked_size,
-                bootstrap_config.no_genesis_fetch,
-                use_progress_bar,
-            );
-
-            match genesis_hash {
-                Ok(genesis_hash) => {
-                    if validator_config.expected_genesis_hash.is_none() {
-                        info!("Expected genesis hash set to {}", genesis_hash);
-                        validator_config.expected_genesis_hash = Some(genesis_hash);
-                    }
-                }
-                Err(err) => return Err(format!("Cannot download or open genesis: {}", err)),
-            }
-
-            if let Some(snapshot_hash) = snapshot_hash {
-                let mut use_local_snapshot = false;
-
-                if let Some(highest_local_snapshot_slot) =
-                    get_highest_snapshot_archive_path(snapshot_output_dir)
-                        .map(|(_path, (slot, _hash, _compression))| slot)
-                {
-                    if highest_local_snapshot_slot
-                        > snapshot_hash.0.saturating_sub(maximum_local_snapshot_age)
-                    {
-                        info!(
-                            "Reusing local snapshot at slot {} instead \
-                               of downloading a snapshot for slot {}",
-                            highest_local_snapshot_slot, snapshot_hash.0
-                        );
-                        use_local_snapshot = true;
-                    } else {
-                        info!(
-                            "Local snapshot from slot {} is too old. \
-                              Downloading a newer snapshot for slot {}",
-                            highest_local_snapshot_slot, snapshot_hash.0
-                        );
-                    }
-                }
-
-                if use_local_snapshot {
-                    Ok(())
-                } else {
-                    rpc_client
-                        .get_slot_with_commitment(CommitmentConfig::finalized())
-                        .map_err(|err| format!("Failed to get RPC node slot: {}", err))
-                        .and_then(|slot| {
-                            *start_progress.write().unwrap() =
-                                ValidatorStartProgress::DownloadingSnapshot {
-                                    slot: snapshot_hash.0,
-                                    rpc_addr: rpc_contact_info.rpc,
-                                };
-                            info!("RPC node root slot: {}", slot);
-                            let (cluster_info, gossip_exit_flag, gossip_service) =
-                                gossip.take().unwrap();
-                            cluster_info.save_contact_info();
-                            gossip_exit_flag.store(true, Ordering::Relaxed);
-                            let ret = download_snapshot(
-                                &rpc_contact_info.rpc,
-                                snapshot_output_dir,
-                                snapshot_hash,
-                                use_progress_bar,
-                            );
-                            gossip_service.join().unwrap();
-                            ret
-                        })
-                }
-            } else {
-                Ok(())
-            }
-        })
-        .map(|_| {
-            if !validator_config.voting_disabled && !bootstrap_config.no_check_vote_account {
-                check_vote_account(
-                    &rpc_client,
-                    &identity_keypair.pubkey(),
-                    vote_account,
-                    &authorized_voter_keypairs
-                        .read()
-                        .unwrap()
-                        .iter()
-                        .map(|k| k.pubkey())
-                        .collect::<Vec<_>>(),
-                )
-                .unwrap_or_else(|err| {
-                    // Consider failures here to be more likely due to user error (eg,
-                    // incorrect `velas-validator` command-line arguments) rather than the
-                    // RPC node failing.
-                    //
-                    // Power users can always use the `--no-check-vote-account` option to
-                    // bypass this check entirely
-                    error!("{}", err);
-                    exit(1);
-                });
-            }
-        });
-
-        if result.is_ok() {
-            break;
-        }
-        warn!("{}", result.unwrap_err());
-
-        if let Some(ref trusted_validators) = validator_config.trusted_validators {
-            if trusted_validators.contains(&rpc_contact_info.id) {
-                continue; // Never blacklist a trusted node
-            }
-=======
     let mut check_failed = false;
 
     info!("Testing OS network limits:");
@@ -1154,7 +477,6 @@
                 "  {}: recommended={} current={}",
                 key, recommended_val, current_val
             );
->>>>>>> 3ac7e043
         }
     }
     datapoint_info!("os-config", ("platform", platform_id(), String));
@@ -1177,19 +499,6 @@
         &format!("{}-{}", VALIDATOR_PORT_RANGE.0, VALIDATOR_PORT_RANGE.1);
     let default_genesis_archive_unpacked_size = &MAX_GENESIS_ARCHIVE_UNPACKED_SIZE.to_string();
     let default_rpc_max_multiple_accounts = &MAX_MULTIPLE_ACCOUNTS.to_string();
-<<<<<<< HEAD
-    let default_rpc_pubsub_max_connections = PubSubConfig::default().max_connections.to_string();
-    let default_rpc_pubsub_max_fragment_size =
-        PubSubConfig::default().max_fragment_size.to_string();
-    let default_rpc_pubsub_max_in_buffer_capacity =
-        PubSubConfig::default().max_in_buffer_capacity.to_string();
-    let default_rpc_pubsub_max_out_buffer_capacity =
-        PubSubConfig::default().max_out_buffer_capacity.to_string();
-    let default_rpc_pubsub_max_active_subscriptions =
-        PubSubConfig::default().max_active_subscriptions.to_string();
-    let default_rpc_send_transaction_retry_ms = ValidatorConfig::default()
-        .send_transaction_retry_ms
-=======
 
     let default_rpc_pubsub_max_active_subscriptions =
         PubSubConfig::default().max_active_subscriptions.to_string();
@@ -1203,7 +512,6 @@
         .to_string();
     let default_rpc_send_transaction_leader_forward_count = default_send_transaction_service_config
         .leader_forward_count
->>>>>>> 3ac7e043
         .to_string();
     let default_rpc_send_transaction_service_max_retries = default_send_transaction_service_config
         .service_max_retries
@@ -1290,7 +598,7 @@
                 .value_name("DIR")
                 .takes_value(true)
                 .help("Use DIR as evm-state archive location"),
-        )
+        ) 
         .arg(
             Arg::with_name("entrypoint")
                 .short("n")
@@ -1485,9 +793,6 @@
                 .long("tower")
                 .value_name("DIR")
                 .takes_value(true)
-<<<<<<< HEAD
-                .help("Use DIR as tower location [default: --ledger value]"),
-=======
                 .help("Use DIR as file tower storage location [default: --ledger value]"),
         )
         .arg(
@@ -1540,7 +845,6 @@
                 .value_name("FILE")
                 .takes_value(true)
                 .help("TLS certificate to use when establishing a connection to the etcd endpoint")
->>>>>>> 3ac7e043
         )
         .arg(
             Arg::with_name("gossip_port")
@@ -1575,11 +879,7 @@
                 .value_name("MIN_PORT-MAX_PORT")
                 .takes_value(true)
                 .default_value(default_dynamic_port_range)
-<<<<<<< HEAD
                 .validator(velas_validator::port_range_validator)
-=======
-                .validator(solana_validator::port_range_validator)
->>>>>>> 3ac7e043
                 .help("Range to use for dynamically assigned ports"),
         )
         .arg(
@@ -2026,16 +1326,6 @@
                        for generating notifications."),
         )
         .arg(
-            Arg::with_name("rpc_pubsub_max_active_subscriptions")
-                .long("rpc-pubsub-max-active-subscriptions")
-                .takes_value(true)
-                .value_name("NUMBER")
-                .validator(is_parsable::<usize>)
-                .default_value(&default_rpc_pubsub_max_active_subscriptions)
-                .help("The maximum number of active subscriptions that RPC PubSub will accept \
-                       across all connections."),
-        )
-        .arg(
             Arg::with_name("rpc_send_transaction_retry_ms")
                 .long("rpc-send-retry-ms")
                 .value_name("MILLISECS")
@@ -2054,18 +1344,6 @@
                 .help("The number of upcoming leaders to which to forward transactions sent via rpc service."),
         )
         .arg(
-<<<<<<< HEAD
-            Arg::with_name("rpc_scan_and_fix_roots")
-                .long("rpc-scan-and-fix-roots")
-                .takes_value(false)
-                .requires("enable_rpc_transaction_history")
-                .help("Verifies blockstore roots on boot and fixes any gaps"),
-        )
-        .arg(
-            Arg::with_name("halt_on_trusted_validators_accounts_hash_mismatch")
-                .long("halt-on-trusted-validators-accounts-hash-mismatch")
-                .requires("trusted_validators")
-=======
             Arg::with_name("rpc_send_transaction_default_max_retries")
                 .long("rpc-send-default-max-retries")
                 .value_name("NUMBER")
@@ -2085,7 +1363,6 @@
         .arg(
             Arg::with_name("rpc_scan_and_fix_roots")
                 .long("rpc-scan-and-fix-roots")
->>>>>>> 3ac7e043
                 .takes_value(false)
                 .requires("enable_rpc_transaction_history")
                 .help("Verifies blockstore roots on boot and fixes any gaps"),
@@ -2111,7 +1388,7 @@
                 .long("accountsdb-repl-port")
                 .value_name("PORT")
                 .takes_value(true)
-                .validator(solana_validator::port_validator)
+                .validator(velas_validator::port_validator)
                 .hidden(true)
                 .help("Enable AccountsDb Replication Service on this port"),
         )
@@ -2179,15 +1456,15 @@
         )
         .arg(
             Arg::with_name("no_bpf_jit")
-                .hidden(true)
                 .long("no-bpf-jit")
                 .takes_value(false)
                 .help("Disable the just-in-time compiler and instead use the interpreter for BPF"),
         )
         .arg(
-            // return back argument doe to lack of jit tests
+            // legacy nop argument
             Arg::with_name("bpf_jit")
                 .long("bpf-jit")
+                .hidden(true)
                 .takes_value(false)
                 .conflicts_with("no_bpf_jit")
         )
@@ -2375,17 +1652,17 @@
                 .hidden(true),
         )
         .arg(
+            Arg::with_name("no_verify_evm_state")
+                .long("no-verify-evm-state")
+                .takes_value(false)
+                .help("Disable EVM snapshot verification")
+        )
+        .arg(
             Arg::with_name("allow_private_addr")
                 .long("allow-private-addr")
                 .takes_value(false)
                 .help("Allow contacting private ip addresses")
                 .hidden(true),
-        )
-        .arg(
-            Arg::with_name("verify_evm_state")
-                .long("verify-evm-state")
-                .takes_value(false)
-                .help("Verify EVM state from snapshot")
         )
         .after_help("The default subcommand is run")
         .subcommand(
@@ -2407,96 +1684,6 @@
             )
             .arg(
                 Arg::with_name("min_idle_time")
-<<<<<<< HEAD
-                    .takes_value(true)
-                    .long("min-idle-time")
-                    .value_name("MINUTES")
-                    .validator(is_parsable::<usize>)
-                    .default_value("10")
-                    .help("Minimum time that the validator should not be leader before restarting")
-            )
-        )
-        .subcommand(
-            SubCommand::with_name("authorized-voter")
-            .about("Adjust the validator authorized voters")
-            .setting(AppSettings::SubcommandRequiredElseHelp)
-            .setting(AppSettings::InferSubcommands)
-            .subcommand(
-                SubCommand::with_name("add")
-                .about("Add an authorized voter")
-                .arg(
-                    Arg::with_name("authorized_voter_keypair")
-                        .index(1)
-                        .value_name("KEYPAIR")
-                        .takes_value(true)
-                        .validator(is_keypair)
-                        .help("Keypair of the authorized voter to add"),
-                )
-                .after_help("Note: the new authorized voter only applies to the \
-                             currently running validator instance")
-            )
-            .subcommand(
-                SubCommand::with_name("remove-all")
-                .about("Remove all authorized voters")
-                .after_help("Note: the removal only applies to the \
-                             currently running validator instance")
-            )
-        )
-        .subcommand(
-            SubCommand::with_name("init")
-            .about("Initialize the ledger directory then exit")
-        )
-        .subcommand(
-            SubCommand::with_name("monitor")
-            .about("Monitor the validator")
-        )
-        .subcommand(
-            SubCommand::with_name("run")
-            .about("Run the validator")
-        )
-        .subcommand(
-            SubCommand::with_name("set-log-filter")
-            .about("Adjust the validator log filter")
-            .arg(
-                Arg::with_name("filter")
-                    .takes_value(true)
-                    .index(1)
-                    .help("New filter using the same format as the RUST_LOG environment variable")
-            )
-            .after_help("Note: the new filter only applies to the currently running validator instance")
-        )
-        .subcommand(
-            SubCommand::with_name("wait-for-restart-window")
-            .about("Monitor the validator for a good time to restart")
-            .arg(
-                Arg::with_name("min_idle_time")
-                    .takes_value(true)
-                    .index(1)
-                    .validator(is_parsable::<usize>)
-                    .value_name("MINUTES")
-                    .default_value("10")
-                    .help("Minimum time that the validator should not be leader before restarting")
-            )
-            .after_help("Note: If this command exits with a non-zero status \
-                         then this not a good time for a restart")
-        )
-        .subcommand(
-            SubCommand::with_name("merge-evm-state-subarchive")
-            .about("Merge one archive to another")
-            .arg(
-                Arg::with_name("evm-state-path")
-                    .takes_value(true)
-                    .index(1)
-                    .value_name("PATH")
-                    .help("Path to evm-state database that should be merged into archive")
-            )
-            .arg(
-                Arg::with_name("restore_backup")
-                    .takes_value(false)
-                    .long("restore-backup")
-                    .help("Notify that evm-state-path is actually path to rocksdb backup")
-            )
-=======
                     .long("min-idle-time")
                     .takes_value(true)
                     .validator(is_parsable::<usize>)
@@ -2517,6 +1704,23 @@
                 Arg::with_name("skip_new_snapshot_check")
                     .long("skip-new-snapshot-check")
                     .help("Skip check for a new snapshot")
+            )
+        )
+        .subcommand(
+            SubCommand::with_name("merge-evm-state-subarchive")
+            .about("Merge one archive to another")
+            .arg(
+                Arg::with_name("evm-state-path")
+                    .takes_value(true)
+                    .index(1)
+                    .value_name("PATH")
+                    .help("Path to evm-state database that should be merged into archive")
+            )
+            .arg(
+                Arg::with_name("restore_backup")
+                    .takes_value(false)
+                    .long("restore-backup")
+                    .help("Notify that evm-state-path is actually path to rocksdb backup")
             )
         )
         .subcommand(
@@ -2624,7 +1828,6 @@
             )
             .after_help("Note: If this command exits with a non-zero status \
                          then this not a good time for a restart")
->>>>>>> 3ac7e043
         )
         .get_matches();
 
@@ -2721,6 +1924,24 @@
             }
             return;
         }
+        ("merge-evm-state-subarchive", Some(subcommand_matches)) => {
+            let evm_state_path = value_t_or_exit!(subcommand_matches, "evm-state-path", String);
+            let restore_backup = subcommand_matches.is_present("restore_backup");
+
+            let admin_client = admin_rpc_service::connect(&ledger_path);
+            admin_rpc_service::runtime()
+                .block_on(async move {
+                    admin_client
+                        .await?
+                        .merge_evm_state(evm_state_path, restore_backup)
+                        .await
+                })
+                .unwrap_or_else(|err| {
+                    println!("set log filter failed: {}", err);
+                    exit(1);
+                });
+            return;
+        }
         ("monitor", _) => {
             monitor_validator(&ledger_path);
             return;
@@ -2780,48 +2001,16 @@
             });
             return;
         }
-        ("merge-evm-state-subarchive", Some(subcommand_matches)) => {
-            let evm_state_path = value_t_or_exit!(subcommand_matches, "evm-state-path", String);
-            let restore_backup = subcommand_matches.is_present("restore_backup");
-
-            let admin_client = admin_rpc_service::connect(&ledger_path);
-            admin_rpc_service::runtime()
-                .block_on(async move {
-                    admin_client
-                        .await?
-                        .merge_evm_state(evm_state_path, restore_backup)
-                        .await
-                })
-                .unwrap_or_else(|err| {
-                    println!("set log filter failed: {}", err);
-                    exit(1);
-                });
-            return;
-        }
-
         _ => unreachable!(),
     };
 
-<<<<<<< HEAD
     let identity_keypair = Arc::new(keypair_of(&matches, "identity").unwrap_or_else(Keypair::new));
-
-    let authorized_voter_keypairs = keypairs_of(&matches, "authorized_voter_keypairs")
-        .map(|keypairs| keypairs.into_iter().map(Arc::new).collect())
-        .unwrap_or_else(|| vec![identity_keypair.clone()]);
-=======
-    let identity_keypair = keypair_of(&matches, "identity").unwrap_or_else(|| {
-        clap::Error::with_description(
-            "The --identity <KEYPAIR> argument is required",
-            clap::ErrorKind::ArgumentNotFound,
-        )
-        .exit();
-    });
 
     let logfile = {
         let logfile = matches
             .value_of("logfile")
             .map(|s| s.into())
-            .unwrap_or_else(|| format!("solana-validator-{}.log", identity_keypair.pubkey()));
+            .unwrap_or_else(|| format!("velas-validator-{}.log", identity_keypair.pubkey()));
 
         if logfile == "-" {
             None
@@ -2844,14 +2033,21 @@
 
     solana_core::validator::report_target_features();
 
+    let evm_state_archive = matches.value_of("evm_state_archive_path").map(|path| {
+        info!("Opening evm archive storage");
+        evm_state::Storage::open_persistent(
+            path, false, // gc disabled
+        )
+        .expect("Cannot open evm archive folder")
+    });
+
     let authorized_voter_keypairs = keypairs_of(&matches, "authorized_voter_keypairs")
         .map(|keypairs| keypairs.into_iter().map(Arc::new).collect())
         .unwrap_or_else(|| {
-            vec![Arc::new(
-                keypair_of(&matches, "identity").expect("identity"),
-            )]
+            vec![
+                identity_keypair.clone(),
+            ]
         });
->>>>>>> 3ac7e043
     let authorized_voter_keypairs = Arc::new(RwLock::new(authorized_voter_keypairs));
 
     let init_complete_file = matches.value_of("init_complete_file");
@@ -2936,8 +2132,6 @@
     let contact_debug_interval = value_t_or_exit!(matches, "contact_debug_interval", u64);
 
     let account_indexes = process_account_indexes(&matches);
-<<<<<<< HEAD
-=======
 
     let restricted_repair_only_mode = matches.is_present("restricted_repair_only_mode");
     let accounts_shrink_optimize_total_space =
@@ -3097,15 +2291,10 @@
     if matches.is_present("minimal_rpc_api") {
         warn!("--minimal-rpc-api is now the default behavior. This flag is deprecated and can be removed from the launch args")
     }
->>>>>>> 3ac7e043
 
     let mut validator_config = ValidatorConfig {
         require_tower: matches.is_present("require_tower"),
-<<<<<<< HEAD
-        tower_path: value_t!(matches, "tower", PathBuf).ok(),
-=======
         tower_storage,
->>>>>>> 3ac7e043
         dev_halt_at_slot: value_t!(matches, "dev_halt_at_slot", Slot).ok(),
         expected_genesis_hash: matches
             .value_of("expected_genesis_hash")
@@ -3113,11 +2302,7 @@
         expected_bank_hash: matches
             .value_of("expected_bank_hash")
             .map(|s| Hash::from_str(s).unwrap()),
-<<<<<<< HEAD
-        expected_shred_version: value_t!(matches, "expected_shred_version", u16).ok(),
-=======
         expected_shred_version,
->>>>>>> 3ac7e043
         new_hard_forks: hardforks_of(&matches, "hard_forks"),
         rpc_config: JsonRpcConfig {
             enable_rpc_transaction_history: matches.is_present("enable_rpc_transaction_history"),
@@ -3177,16 +2362,8 @@
                 "rpc_pubsub_queue_capacity_bytes",
                 usize
             ),
-<<<<<<< HEAD
-            max_active_subscriptions: value_t_or_exit!(
-                matches,
-                "rpc_pubsub_max_active_subscriptions",
-                usize
-            ),
-=======
             worker_threads: value_t_or_exit!(matches, "rpc_pubsub_worker_threads", usize),
             notification_threads: value_of(&matches, "rpc_pubsub_notification_threads"),
->>>>>>> 3ac7e043
         },
         voting_disabled: matches.is_present("no_voting") || restricted_repair_only_mode,
         wait_for_supermajority: value_t!(matches, "wait_for_supermajority", Slot).ok(),
@@ -3200,15 +2377,6 @@
         poh_verify: !matches.is_present("skip_poh_verify"),
         debug_keys,
         contact_debug_interval,
-<<<<<<< HEAD
-        bpf_jit: matches.is_present("bpf_jit"),
-        send_transaction_retry_ms: value_t_or_exit!(matches, "rpc_send_transaction_retry_ms", u64),
-        send_transaction_leader_forward_count: value_t_or_exit!(
-            matches,
-            "rpc_send_transaction_leader_forward_count",
-            u64
-        ),
-=======
         bpf_jit: !matches.is_present("no_bpf_jit"),
         send_transaction_service_config: send_transaction_service::Config {
             retry_rate_ms: value_t_or_exit!(matches, "rpc_send_transaction_retry_ms", u64),
@@ -3229,7 +2397,6 @@
                 usize
             ),
         },
->>>>>>> 3ac7e043
         no_poh_speed_test: matches.is_present("no_poh_speed_test"),
         no_os_network_stats_reporting: matches.is_present("no_os_network_stats_reporting"),
         poh_pinned_cpu_core: value_of(&matches, "poh_pinned_cpu_core")
@@ -3244,12 +2411,8 @@
         accounts_db_use_index_hash_calculation: matches.is_present("accounts_db_index_hashing"),
         tpu_coalesce_ms,
         no_wait_for_vote_to_start_leader: matches.is_present("no_wait_for_vote_to_start_leader"),
-<<<<<<< HEAD
-        verify_evm_state: matches.is_present("verify_evm_state"),
-
-=======
         accounts_shrink_ratio,
->>>>>>> 3ac7e043
+        verify_evm_state: !matches.is_present("no_verify_evm_state"),
         ..ValidatorConfig::default()
     };
 
@@ -3318,9 +2481,6 @@
     });
 
     let maximum_local_snapshot_age = value_t_or_exit!(matches, "maximum_local_snapshot_age", u64);
-<<<<<<< HEAD
-    let snapshot_output_dir = if matches.is_present("snapshots") {
-=======
     let maximum_full_snapshot_archives_to_retain =
         value_t_or_exit!(matches, "maximum_full_snapshots_to_retain", usize);
     let maximum_incremental_snapshot_archives_to_retain =
@@ -3333,18 +2493,12 @@
         value_t_or_exit!(matches, "maximum_snapshot_download_abort", u64);
 
     let snapshot_archives_dir = if matches.is_present("snapshots") {
->>>>>>> 3ac7e043
         PathBuf::from(matches.value_of("snapshots").unwrap())
     } else {
         ledger_path.clone()
     };
-<<<<<<< HEAD
-    let snapshot_path = snapshot_output_dir.join("snapshot");
-    fs::create_dir_all(&snapshot_path).unwrap_or_else(|err| {
-=======
     let bank_snapshots_dir = snapshot_archives_dir.join("snapshot");
     fs::create_dir_all(&bank_snapshots_dir).unwrap_or_else(|err| {
->>>>>>> 3ac7e043
         eprintln!(
             "Failed to create snapshots directory {:?}: {}",
             bank_snapshots_dir, err
@@ -3372,7 +2526,6 @@
                     exit(1)
                 })
             });
-<<<<<<< HEAD
     match snapshot_version {
         SnapshotVersion::V1_5_0 => {}
         v => {
@@ -3380,15 +2533,6 @@
             exit(1)
         }
     }
-    validator_config.snapshot_config = Some(SnapshotConfig {
-        snapshot_interval_slots: if snapshot_interval_slots > 0 {
-            snapshot_interval_slots
-        } else {
-            std::u64::MAX
-        },
-        snapshot_path,
-        snapshot_package_output_path: snapshot_output_dir.clone(),
-=======
 
     let incremental_snapshot_interval_slots =
         value_t_or_exit!(matches, "incremental_snapshot_interval_slots", u64);
@@ -3411,7 +2555,6 @@
         incremental_snapshot_archive_interval_slots,
         bank_snapshots_dir,
         snapshot_archives_dir: snapshot_archives_dir.clone(),
->>>>>>> 3ac7e043
         archive_format,
         snapshot_version,
         maximum_full_snapshot_archives_to_retain,
@@ -3469,51 +2612,12 @@
         })
     });
 
-<<<<<<< HEAD
-    let mut ledger_fd_lock = FdLock::new(fs::File::open(&ledger_path).unwrap());
-    let _ledger_lock = ledger_fd_lock.try_lock().unwrap_or_else(|_| {
-        println!(
-            "Error: Unable to lock {} directory. Check if another validator is running",
-            ledger_path.display()
-        );
-        exit(1);
-    });
-
-    let logfile = {
-        let logfile = matches
-            .value_of("logfile")
-            .map(|s| s.into())
-            .unwrap_or_else(|| format!("velas-validator-{}.log", identity_keypair.pubkey()));
-
-        if logfile == "-" {
-            None
-        } else {
-            println!("log file: {}", logfile);
-            Some(logfile)
-        }
-    };
-    let use_progress_bar = logfile.is_none();
-    let _logger_thread = redirect_stderr_to_file(logfile);
-
-    info!("{} {}", crate_name!(), solana_version::version!());
-
-    let evm_state_archive = matches.value_of("evm_state_archive_path").map(|path| {
-        info!("Opening evm archive storage");
-        evm_state::Storage::open_persistent(
-            path, false, // gc disabled
-        )
-        .expect("Cannot open evm archive folder")
-    });
-
-    info!("Starting validator with: {:#?}", std::env::args_os());
-=======
     if !matches.is_present("no_os_network_limits_test") {
         check_os_network_limits();
     }
 
     let mut ledger_lock = ledger_lockfile(&ledger_path);
     let _ledger_write_guard = lock_ledger(&ledger_path, &mut ledger_lock);
->>>>>>> 3ac7e043
 
     let start_progress = Arc::new(RwLock::new(ValidatorStartProgress::default()));
     let admin_service_post_init = Arc::new(RwLock::new(None));
@@ -3525,12 +2629,9 @@
             validator_exit: validator_config.validator_exit.clone(),
             start_progress: start_progress.clone(),
             authorized_voter_keypairs: authorized_voter_keypairs.clone(),
-<<<<<<< HEAD
-            archive_evm_state: evm_state_archive.clone(),
-=======
             post_init: admin_service_post_init.clone(),
             tower_storage: validator_config.tower_storage.clone(),
->>>>>>> 3ac7e043
+            archive_evm_state: evm_state_archive.clone(),
         },
     );
 
@@ -3631,16 +2732,7 @@
     solana_entry::entry::init_poh();
     snapshot_utils::remove_tmp_snapshot_archives(&snapshot_archives_dir);
 
-<<<<<<< HEAD
-    if validator_config.cuda {
-        solana_perf::perf_libs::init_cuda();
-        enable_recycler_warming();
-    }
-    solana_ledger::entry::init_poh();
-    solana_runtime::snapshot_utils::remove_tmp_snapshot_archives(&snapshot_output_dir);
-=======
-    let identity_keypair = Arc::new(identity_keypair);
->>>>>>> 3ac7e043
+    let identity_keypair = identity_keypair;
 
     let should_check_duplicate_instance = !matches.is_present("no_duplicate_instance_check");
     if !cluster_entrypoints.is_empty() {
@@ -3648,11 +2740,7 @@
             &node,
             &identity_keypair,
             &ledger_path,
-<<<<<<< HEAD
-            &snapshot_output_dir,
-=======
             &snapshot_archives_dir,
->>>>>>> 3ac7e043
             &vote_account,
             authorized_voter_keypairs.clone(),
             &cluster_entrypoints,
@@ -3685,11 +2773,8 @@
         &validator_config,
         should_check_duplicate_instance,
         start_progress,
-<<<<<<< HEAD
         evm_state_archive,
-=======
         socket_addr_space,
->>>>>>> 3ac7e043
     );
     *admin_service_post_init.write().unwrap() =
         Some(admin_rpc_service::AdminRpcRequestMetadataPostInit {
@@ -3717,15 +2802,11 @@
             "program-id" => AccountIndex::ProgramId,
             "spl-token-mint" => AccountIndex::SplTokenMint,
             "spl-token-owner" => AccountIndex::SplTokenOwner,
-<<<<<<< HEAD
             "velas-accounts-storages" => AccountIndex::VelasAccountStorage,
             "velas-accounts-owners" => AccountIndex::VelasAccountOwner,
             "velas-accounts-operationals" => AccountIndex::VelasAccountOperational,
             "velas-relying-party-owners" => AccountIndex::VelasRelyingOwner,
-            unexpected => panic!("Unable to handle 'account_indexes' flag {}", unexpected),
-=======
-            _ => unreachable!(),
->>>>>>> 3ac7e043
+            unexpected => panic!("Unable to handle account_index {}", unexpected),
         })
         .collect();
 
