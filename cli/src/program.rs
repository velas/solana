--- conflicted
+++ resolved
@@ -1900,9 +1900,6 @@
     }
 
     if !skip_fee_check {
-<<<<<<< HEAD
-        check_payer(&rpc_client, config, balance_needed, &messages)?;
-=======
         check_payer(
             &rpc_client,
             config,
@@ -1911,7 +1908,6 @@
             &write_messages,
             &final_message,
         )?;
->>>>>>> 55438c03
     }
 
     send_deploy_messages(
@@ -2058,13 +2054,6 @@
         )?;
     }
 
-<<<<<<< HEAD
-    if !skip_fee_check {
-        check_payer(&rpc_client, config, balance_needed, &messages)?;
-    }
-
-=======
->>>>>>> 55438c03
     send_deploy_messages(
         rpc_client,
         config,
