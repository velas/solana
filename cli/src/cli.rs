--- conflicted
+++ resolved
@@ -485,109 +485,6 @@
 }
 
 impl CliConfig<'_> {
-<<<<<<< HEAD
-    fn default_keypair_path() -> String {
-        solana_cli_config::Config::default().keypair_path
-    }
-
-    fn default_json_rpc_url() -> String {
-        solana_cli_config::Config::default().json_rpc_url
-    }
-
-    fn default_websocket_url() -> String {
-        solana_cli_config::Config::default().websocket_url
-    }
-
-    fn default_commitment() -> CommitmentConfig {
-        CommitmentConfig::confirmed()
-    }
-
-    fn first_nonempty_setting(
-        settings: std::vec::Vec<(SettingType, String)>,
-    ) -> (SettingType, String) {
-        settings
-            .into_iter()
-            .find(|(_, value)| !value.is_empty())
-            .expect("no nonempty setting")
-    }
-
-    fn first_setting_is_some<T>(
-        settings: std::vec::Vec<(SettingType, Option<T>)>,
-    ) -> (SettingType, T) {
-        let (setting_type, setting_option) = settings
-            .into_iter()
-            .find(|(_, value)| value.is_some())
-            .expect("all settings none");
-        (setting_type, setting_option.unwrap())
-    }
-
-    pub fn compute_websocket_url_setting(
-        websocket_cmd_url: &str,
-        websocket_cfg_url: &str,
-        json_rpc_cmd_url: &str,
-        json_rpc_cfg_url: &str,
-    ) -> (SettingType, String) {
-        Self::first_nonempty_setting(vec![
-            (SettingType::Explicit, websocket_cmd_url.to_string()),
-            (SettingType::Explicit, websocket_cfg_url.to_string()),
-            (
-                SettingType::Computed,
-                solana_cli_config::Config::compute_websocket_url(&normalize_to_url_if_moniker(
-                    json_rpc_cmd_url,
-                )),
-            ),
-            (
-                SettingType::Computed,
-                solana_cli_config::Config::compute_websocket_url(&normalize_to_url_if_moniker(
-                    json_rpc_cfg_url,
-                )),
-            ),
-            (SettingType::SystemDefault, Self::default_websocket_url()),
-        ])
-    }
-
-    pub fn compute_json_rpc_url_setting(
-        json_rpc_cmd_url: &str,
-        json_rpc_cfg_url: &str,
-    ) -> (SettingType, String) {
-        let (setting_type, url_or_moniker) = Self::first_nonempty_setting(vec![
-            (SettingType::Explicit, json_rpc_cmd_url.to_string()),
-            (SettingType::Explicit, json_rpc_cfg_url.to_string()),
-            (SettingType::SystemDefault, Self::default_json_rpc_url()),
-        ]);
-        (setting_type, normalize_to_url_if_moniker(url_or_moniker))
-    }
-
-    pub fn compute_keypair_path_setting(
-        keypair_cmd_path: &str,
-        keypair_cfg_path: &str,
-    ) -> (SettingType, String) {
-        Self::first_nonempty_setting(vec![
-            (SettingType::Explicit, keypair_cmd_path.to_string()),
-            (SettingType::Explicit, keypair_cfg_path.to_string()),
-            (SettingType::SystemDefault, Self::default_keypair_path()),
-        ])
-    }
-
-    pub fn compute_commitment_config(
-        commitment_cmd: &str,
-        commitment_cfg: &str,
-    ) -> (SettingType, CommitmentConfig) {
-        Self::first_setting_is_some(vec![
-            (
-                SettingType::Explicit,
-                CommitmentConfig::from_str(commitment_cmd).ok(),
-            ),
-            (
-                SettingType::Explicit,
-                CommitmentConfig::from_str(commitment_cfg).ok(),
-            ),
-            (SettingType::SystemDefault, Some(Self::default_commitment())),
-        ])
-    }
-
-=======
->>>>>>> 55438c03
     pub(crate) fn pubkey(&self) -> Result<Pubkey, SignerError> {
         if !self.signers.is_empty() {
             self.signers[0].try_pubkey()
