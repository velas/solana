use {
    crate::{
        cli::{
            log_instruction_custom_error, request_and_confirm_airdrop, CliCommand, CliCommandInfo,
            CliConfig, CliError, ProcessResult,
        },
        memo::WithMemo,
        nonce::check_nonce_account,
        spend_utils::{resolve_spend_tx_and_check_account_balances, SpendAmount},
    },
    clap::{value_t_or_exit, App, Arg, ArgMatches, SubCommand},
    solana_account_decoder::{UiAccount, UiAccountEncoding},
    solana_clap_utils::{
        fee_payer::*,
        input_parsers::*,
        input_validators::*,
        keypair::{DefaultSigner, SignerIndex},
        memo::*,
        nonce::*,
        offline::*,
    },
    solana_cli_output::{
        display::build_balance_message, return_signers_with_config, CliAccount,
        CliSignatureVerificationStatus, CliTransaction, CliTransactionConfirmation, OutputFormat,
        ReturnSignersConfig,
    },
    solana_client::{
        blockhash_query::BlockhashQuery, nonce_utils, rpc_client::RpcClient,
        rpc_config::RpcTransactionConfig, rpc_response::RpcKeyedAccount,
    },
    solana_remote_wallet::remote_wallet::RemoteWalletManager,
    solana_sdk::{
        commitment_config::CommitmentConfig,
        message::Message,
        pubkey::Pubkey,
        signature::Signature,
        stake,
        system_instruction::{self, SystemError},
        system_program,
        transaction::{Transaction, VersionedTransaction},
    },
    solana_transaction_status::{
        EncodableWithMeta, EncodedConfirmedTransactionWithStatusMeta, EncodedTransaction,
        TransactionBinaryEncoding, UiTransactionEncoding,
    },
    std::{fmt::Write as FmtWrite, fs::File, io::Write, sync::Arc},
};

pub trait WalletSubCommands {
    fn wallet_subcommands(self) -> Self;
}

impl WalletSubCommands for App<'_, '_> {
    fn wallet_subcommands(self) -> Self {
        self.subcommand(
            SubCommand::with_name("account")
                .about("Show the contents of an account")
                .alias("account")
                .arg(
                    pubkey!(Arg::with_name("account_pubkey")
                        .index(1)
                        .value_name("ACCOUNT_ADDRESS")
                        .required(true),
                        "Account key URI. ")
                )
                .arg(
                    Arg::with_name("output_file")
                        .long("output-file")
                        .short("o")
                        .value_name("FILEPATH")
                        .takes_value(true)
                        .help("Write the account data to this file"),
                )
                .arg(
                    Arg::with_name("lamports")
                        .long("lamports")
                        .takes_value(false)
                        .help("Display balance in lamports instead of SOL"),
                ),
        )
        .subcommand(
            SubCommand::with_name("address")
                .about("Get your public key")
                .arg(
                    Arg::with_name("confirm_key")
                        .long("confirm-key")
                        .takes_value(false)
                        .help("Confirm key on device; only relevant if using remote wallet"),
                ),
        )
        .subcommand(
            SubCommand::with_name("airdrop")
                .about("Request SOL from a faucet")
                .arg(
                    Arg::with_name("amount")
                        .index(1)
                        .value_name("AMOUNT")
                        .takes_value(true)
                        .validator(is_amount)
                        .required(true)
                        .help("The airdrop amount to request, in SOL"),
                )
                .arg(
                    pubkey!(Arg::with_name("to")
                        .index(2)
                        .value_name("RECIPIENT_ADDRESS"),
                        "The account address of airdrop recipient. "),
                ),
        )
        .subcommand(
            SubCommand::with_name("balance")
                .about("Get your balance")
                .arg(
                    pubkey!(Arg::with_name("pubkey")
                        .index(1)
                        .value_name("ACCOUNT_ADDRESS"),
                        "The account address of the balance to check. ")
                )
                .arg(
                    Arg::with_name("lamports")
                        .long("lamports")
                        .takes_value(false)
                        .help("Display balance in lamports instead of SOL"),
                ),
        )
        .subcommand(
            SubCommand::with_name("confirm")
                .about("Confirm transaction by signature")
                .arg(
                    Arg::with_name("signature")
                        .index(1)
                        .value_name("TRANSACTION_SIGNATURE")
                        .takes_value(true)
                        .required(true)
                        .help("The transaction signature to confirm"),
                )
                .after_help(// Formatted specifically for the manually-indented heredoc string
                   "Note: This will show more detailed information for finalized transactions with verbose mode (-v/--verbose).\
                  \n\
                  \nAccount modes:\
                  \n  |srwx|\
                  \n    s: signed\
                  \n    r: readable (always true)\
                  \n    w: writable\
                  \n    x: program account (inner instructions excluded)\
                   "
                ),
        )
        .subcommand(
            SubCommand::with_name("create-address-with-seed")
                .about("Generate a derived account address with a seed")
                .arg(
                    Arg::with_name("seed")
                        .index(1)
                        .value_name("SEED_STRING")
                        .takes_value(true)
                        .required(true)
                        .validator(is_derived_address_seed)
                        .help("The seed.  Must not take more than 32 bytes to encode as utf-8"),
                )
                .arg(
                    Arg::with_name("program_id")
                        .index(2)
                        .value_name("PROGRAM_ID")
                        .takes_value(true)
                        .required(true)
                        .help(
                            "The program_id that the address will ultimately be used for, \n\
                             or one of NONCE, STAKE, and VOTE keywords",
                        ),
                )
                .arg(
                    pubkey!(Arg::with_name("from")
                        .long("from")
                        .value_name("FROM_PUBKEY")
                        .required(false),
                        "From (base) key, [default: cli config keypair]. "),
                ),
        )
        .subcommand(
            SubCommand::with_name("decode-transaction")
                .about("Decode a serialized transaction")
                .arg(
                    Arg::with_name("transaction")
                        .index(1)
                        .value_name("TRANSACTION")
                        .takes_value(true)
                        .required(true)
                        .help("transaction to decode"),
                )
                .arg(
                    Arg::with_name("encoding")
                        .index(2)
                        .value_name("ENCODING")
                        .possible_values(&["base58", "base64"]) // Variants of `TransactionBinaryEncoding` enum
                        .default_value("base58")
                        .takes_value(true)
                        .required(true)
                        .help("transaction encoding"),
                ),
        )
        .subcommand(
            SubCommand::with_name("resolve-signer")
                .about("Checks that a signer is valid, and returns its specific path; useful for signers that may be specified generally, eg. usb://ledger")
                .arg(
                    Arg::with_name("signer")
                        .index(1)
                        .value_name("SIGNER_KEYPAIR")
                        .takes_value(true)
                        .required(true)
                        .validator(is_valid_signer)
                        .help("The signer path to resolve")
                )
        )
        .subcommand(
            SubCommand::with_name("transfer")
                .about("Transfer funds between system accounts")
                .alias("pay")
                .arg(
                    pubkey!(Arg::with_name("to")
                        .index(1)
                        .value_name("RECIPIENT_ADDRESS")
                        .required(true),
                        "The account address of recipient. "),
                )
                .arg(
                    Arg::with_name("amount")
                        .index(2)
                        .value_name("AMOUNT")
                        .takes_value(true)
                        .validator(is_amount_or_all)
                        .required(true)
                        .help("The amount to send, in SOL; accepts keyword ALL"),
                )
                .arg(
                    pubkey!(Arg::with_name("from")
                        .long("from")
                        .value_name("FROM_ADDRESS"),
                        "Source account of funds (if different from client local account). "),
                )
                .arg(
                    Arg::with_name("no_wait")
                        .long("no-wait")
                        .takes_value(false)
                        .help("Return signature immediately after submitting the transaction, instead of waiting for confirmations"),
                )
                .arg(
                    Arg::with_name("derived_address_seed")
                        .long("derived-address-seed")
                        .takes_value(true)
                        .value_name("SEED_STRING")
                        .requires("derived_address_program_id")
                        .validator(is_derived_address_seed)
                        .hidden(true)
                )
                .arg(
                    Arg::with_name("derived_address_program_id")
                        .long("derived-address-program-id")
                        .takes_value(true)
                        .value_name("PROGRAM_ID")
                        .requires("derived_address_seed")
                        .hidden(true)
                )
                .arg(
                    Arg::with_name("allow_unfunded_recipient")
                        .long("allow-unfunded-recipient")
                        .takes_value(false)
                        .help("Complete the transfer even if the recipient address is not funded")
                )
                .offline_args()
                .nonce_args(false)
                .arg(memo_arg())
                .arg(fee_payer_arg()),
        )
    }
}

fn resolve_derived_address_program_id(matches: &ArgMatches<'_>, arg_name: &str) -> Option<Pubkey> {
    matches.value_of(arg_name).and_then(|v| {
        let upper = v.to_ascii_uppercase();
        match upper.as_str() {
            "NONCE" | "SYSTEM" => Some(system_program::id()),
            "STAKE" => Some(stake::program::id()),
            "VOTE" => Some(solana_vote_program::id()),
            _ => pubkey_of(matches, arg_name),
        }
    })
}

pub fn parse_account(
    matches: &ArgMatches<'_>,
    wallet_manager: &mut Option<Arc<RemoteWalletManager>>,
) -> Result<CliCommandInfo, CliError> {
    let account_pubkey = pubkey_of_signer(matches, "account_pubkey", wallet_manager)?.unwrap();
    let output_file = matches.value_of("output_file");
    let use_lamports_unit = matches.is_present("lamports");
    Ok(CliCommandInfo {
        command: CliCommand::ShowAccount {
            pubkey: account_pubkey,
            output_file: output_file.map(ToString::to_string),
            use_lamports_unit,
        },
        signers: vec![],
    })
}

pub fn parse_airdrop(
    matches: &ArgMatches<'_>,
    default_signer: &DefaultSigner,
    wallet_manager: &mut Option<Arc<RemoteWalletManager>>,
) -> Result<CliCommandInfo, CliError> {
    let pubkey = pubkey_of_signer(matches, "to", wallet_manager)?;
    let signers = if pubkey.is_some() {
        vec![]
    } else {
        vec![default_signer.signer_from_path(matches, wallet_manager)?]
    };
    let lamports = lamports_of_sol(matches, "amount").unwrap();
    Ok(CliCommandInfo {
        command: CliCommand::Airdrop { pubkey, lamports },
        signers,
    })
}

pub fn parse_balance(
    matches: &ArgMatches<'_>,
    default_signer: &DefaultSigner,
    wallet_manager: &mut Option<Arc<RemoteWalletManager>>,
) -> Result<CliCommandInfo, CliError> {
    let pubkey = pubkey_of_signer(matches, "pubkey", wallet_manager)?;
    let signers = if pubkey.is_some() {
        vec![]
    } else {
        vec![default_signer.signer_from_path(matches, wallet_manager)?]
    };
    Ok(CliCommandInfo {
        command: CliCommand::Balance {
            pubkey,
            use_lamports_unit: matches.is_present("lamports"),
        },
        signers,
    })
}

pub fn parse_decode_transaction(matches: &ArgMatches<'_>) -> Result<CliCommandInfo, CliError> {
    let blob = value_t_or_exit!(matches, "transaction", String);
    let binary_encoding = match matches.value_of("encoding").unwrap() {
        "base58" => TransactionBinaryEncoding::Base58,
        "base64" => TransactionBinaryEncoding::Base64,
        _ => unreachable!(),
    };

    let encoded_transaction = EncodedTransaction::Binary(blob, binary_encoding);
    if let Some(transaction) = encoded_transaction.decode() {
        Ok(CliCommandInfo {
            command: CliCommand::DecodeTransaction(transaction),
            signers: vec![],
        })
    } else {
        Err(CliError::BadParameter(
            "Unable to decode transaction".to_string(),
        ))
    }
}

pub fn parse_create_address_with_seed(
    matches: &ArgMatches<'_>,
    default_signer: &DefaultSigner,
    wallet_manager: &mut Option<Arc<RemoteWalletManager>>,
) -> Result<CliCommandInfo, CliError> {
    let from_pubkey = pubkey_of_signer(matches, "from", wallet_manager)?;
    let signers = if from_pubkey.is_some() {
        vec![]
    } else {
        vec![default_signer.signer_from_path(matches, wallet_manager)?]
    };

    let program_id = resolve_derived_address_program_id(matches, "program_id").unwrap();

    let seed = matches.value_of("seed").unwrap().to_string();

    Ok(CliCommandInfo {
        command: CliCommand::CreateAddressWithSeed {
            from_pubkey,
            seed,
            program_id,
        },
        signers,
    })
}

pub fn parse_transfer(
    matches: &ArgMatches<'_>,
    default_signer: &DefaultSigner,
    wallet_manager: &mut Option<Arc<RemoteWalletManager>>,
) -> Result<CliCommandInfo, CliError> {
    let amount = SpendAmount::new_from_matches(matches, "amount");
    let to = pubkey_of_signer(matches, "to", wallet_manager)?.unwrap();
    let sign_only = matches.is_present(SIGN_ONLY_ARG.name);
    let dump_transaction_message = matches.is_present(DUMP_TRANSACTION_MESSAGE.name);
    let no_wait = matches.is_present("no_wait");
    let blockhash_query = BlockhashQuery::new_from_matches(matches);
    let nonce_account = pubkey_of_signer(matches, NONCE_ARG.name, wallet_manager)?;
    let (nonce_authority, nonce_authority_pubkey) =
        signer_of(matches, NONCE_AUTHORITY_ARG.name, wallet_manager)?;
    let memo = matches.value_of(MEMO_ARG.name).map(String::from);
    let (fee_payer, fee_payer_pubkey) = signer_of(matches, FEE_PAYER_ARG.name, wallet_manager)?;
    let (from, from_pubkey) = signer_of(matches, "from", wallet_manager)?;
    let allow_unfunded_recipient = matches.is_present("allow_unfunded_recipient");

    let mut bulk_signers = vec![fee_payer, from];
    if nonce_account.is_some() {
        bulk_signers.push(nonce_authority);
    }

    let signer_info =
        default_signer.generate_unique_signers(bulk_signers, matches, wallet_manager)?;

    let derived_address_seed = matches
        .value_of("derived_address_seed")
        .map(|s| s.to_string());
    let derived_address_program_id =
        resolve_derived_address_program_id(matches, "derived_address_program_id");

    Ok(CliCommandInfo {
        command: CliCommand::Transfer {
            amount,
            to,
            sign_only,
            dump_transaction_message,
            allow_unfunded_recipient,
            no_wait,
            blockhash_query,
            nonce_account,
            nonce_authority: signer_info.index_of(nonce_authority_pubkey).unwrap(),
            memo,
            fee_payer: signer_info.index_of(fee_payer_pubkey).unwrap(),
            from: signer_info.index_of(from_pubkey).unwrap(),
            derived_address_seed,
            derived_address_program_id,
        },
        signers: signer_info.signers,
    })
}

pub fn process_show_account(
    rpc_client: &RpcClient,
    config: &CliConfig,
    account_pubkey: &Pubkey,
    output_file: &Option<String>,
    use_lamports_unit: bool,
) -> ProcessResult {
    let account = rpc_client.get_account(account_pubkey)?;
    let data = account.data.clone();
    let cli_account = CliAccount {
        keyed_account: RpcKeyedAccount {
            pubkey: account_pubkey.to_string(),
            account: UiAccount::encode(
                account_pubkey,
                &account,
                UiAccountEncoding::Base64,
                None,
                None,
            ),
        },
        use_lamports_unit,
    };

    let mut account_string = config.output_format.formatted_string(&cli_account);

    match config.output_format {
        OutputFormat::Json | OutputFormat::JsonCompact => {
            if let Some(output_file) = output_file {
                let mut f = File::create(output_file)?;
                f.write_all(account_string.as_bytes())?;
                writeln!(&mut account_string)?;
                writeln!(&mut account_string, "Wrote account to {}", output_file)?;
            }
<<<<<<< HEAD
        }
        OutputFormat::Display | OutputFormat::DisplayVerbose => {
            if let Some(output_file) = output_file {
                let mut f = File::create(output_file)?;
                f.write_all(&data)?;
                writeln!(&mut account_string)?;
                writeln!(&mut account_string, "Wrote account data to {}", output_file)?;
            } else if !data.is_empty() {
                use pretty_hex::*;
                writeln!(&mut account_string, "{:?}", data.hex_dump())?;
            }
        }
=======
        }
        OutputFormat::Display | OutputFormat::DisplayVerbose => {
            if let Some(output_file) = output_file {
                let mut f = File::create(output_file)?;
                f.write_all(&data)?;
                writeln!(&mut account_string)?;
                writeln!(&mut account_string, "Wrote account data to {}", output_file)?;
            } else if !data.is_empty() {
                use pretty_hex::*;
                writeln!(&mut account_string, "{:?}", data.hex_dump())?;
            }
        }
>>>>>>> 55438c03
        OutputFormat::DisplayQuiet => (),
    }

    Ok(account_string)
}

pub fn process_airdrop(
    rpc_client: &RpcClient,
    config: &CliConfig,
    pubkey: &Option<Pubkey>,
    lamports: u64,
) -> ProcessResult {
    let pubkey = if let Some(pubkey) = pubkey {
        *pubkey
    } else {
        config.pubkey()?
    };
    println!(
        "Requesting airdrop of {}",
        build_balance_message(lamports, false, true),
    );

    let pre_balance = rpc_client.get_balance(&pubkey)?;

    let result = request_and_confirm_airdrop(rpc_client, config, &pubkey, lamports);
    if let Ok(signature) = result {
        let signature_cli_message = log_instruction_custom_error::<SystemError>(result, config)?;
        println!("{}", signature_cli_message);

        let current_balance = rpc_client.get_balance(&pubkey)?;

        if current_balance < pre_balance.saturating_add(lamports) {
            println!("Balance unchanged");
            println!("Run `solana confirm -v {:?}` for more info", signature);
            Ok("".to_string())
        } else {
            Ok(build_balance_message(current_balance, false, true))
        }
    } else {
        log_instruction_custom_error::<SystemError>(result, config)
    }
}

pub fn process_balance(
    rpc_client: &RpcClient,
    config: &CliConfig,
    pubkey: &Option<Pubkey>,
    use_lamports_unit: bool,
) -> ProcessResult {
    let pubkey = if let Some(pubkey) = pubkey {
        *pubkey
    } else {
        config.pubkey()?
    };
    let balance = rpc_client.get_balance(&pubkey)?;
    Ok(build_balance_message(balance, use_lamports_unit, true))
}

pub fn process_confirm(
    rpc_client: &RpcClient,
    config: &CliConfig,
    signature: &Signature,
) -> ProcessResult {
    match rpc_client.get_signature_statuses_with_history(&[*signature]) {
        Ok(status) => {
            let cli_transaction = if let Some(transaction_status) = &status.value[0] {
                let mut transaction = None;
                let mut get_transaction_error = None;
                if config.verbose {
                    match rpc_client.get_transaction_with_config(
                        signature,
                        RpcTransactionConfig {
                            encoding: Some(UiTransactionEncoding::Base64),
                            commitment: Some(CommitmentConfig::confirmed()),
                            max_supported_transaction_version: Some(0),
                        },
                    ) {
                        Ok(confirmed_transaction) => {
                            let EncodedConfirmedTransactionWithStatusMeta {
                                block_time,
                                slot,
                                transaction: transaction_with_meta,
                            } = confirmed_transaction;

                            let decoded_transaction =
                                transaction_with_meta.transaction.decode().unwrap();
                            let json_transaction = decoded_transaction.json_encode();

                            transaction = Some(CliTransaction {
                                transaction: json_transaction,
                                meta: transaction_with_meta.meta,
                                block_time,
                                slot: Some(slot),
                                decoded_transaction,
                                prefix: "  ".to_string(),
                                sigverify_status: vec![],
                            });
                        }
                        Err(err) => {
                            get_transaction_error = Some(format!("{:?}", err));
                        }
                    }
                }
                CliTransactionConfirmation {
                    confirmation_status: Some(transaction_status.confirmation_status()),
                    transaction,
                    get_transaction_error,
                    err: transaction_status.err.clone(),
                }
            } else {
                CliTransactionConfirmation {
                    confirmation_status: None,
                    transaction: None,
                    get_transaction_error: None,
                    err: None,
                }
            };
            Ok(config.output_format.formatted_string(&cli_transaction))
        }
        Err(err) => Err(CliError::RpcRequestError(format!("Unable to confirm: {}", err)).into()),
    }
}

#[allow(clippy::unnecessary_wraps)]
pub fn process_decode_transaction(
    config: &CliConfig,
    transaction: &VersionedTransaction,
) -> ProcessResult {
    let sigverify_status = CliSignatureVerificationStatus::verify_transaction(transaction);
    let decode_transaction = CliTransaction {
        decoded_transaction: transaction.clone(),
        transaction: transaction.json_encode(),
        meta: None,
        block_time: None,
        slot: None,
        prefix: "".to_string(),
        sigverify_status,
    };
    Ok(config.output_format.formatted_string(&decode_transaction))
}

pub fn process_create_address_with_seed(
    config: &CliConfig,
    from_pubkey: Option<&Pubkey>,
    seed: &str,
    program_id: &Pubkey,
) -> ProcessResult {
    let from_pubkey = if let Some(pubkey) = from_pubkey {
        *pubkey
    } else {
        config.pubkey()?
    };
    let address = Pubkey::create_with_seed(&from_pubkey, seed, program_id)?;
    Ok(address.to_string())
}

#[allow(clippy::too_many_arguments)]
pub fn process_transfer(
    rpc_client: &RpcClient,
    config: &CliConfig,
    amount: SpendAmount,
    to: &Pubkey,
    from: SignerIndex,
    sign_only: bool,
    dump_transaction_message: bool,
    allow_unfunded_recipient: bool,
    no_wait: bool,
    blockhash_query: &BlockhashQuery,
    nonce_account: Option<&Pubkey>,
    nonce_authority: SignerIndex,
    memo: Option<&String>,
    fee_payer: SignerIndex,
    derived_address_seed: Option<String>,
    derived_address_program_id: Option<&Pubkey>,
) -> ProcessResult {
    let from = config.signers[from];
    let mut from_pubkey = from.pubkey();

    let recent_blockhash = blockhash_query.get_blockhash(rpc_client, config.commitment)?;

    if !sign_only && !allow_unfunded_recipient {
        let recipient_balance = rpc_client
            .get_balance_with_commitment(to, config.commitment)?
            .value;
        if recipient_balance == 0 {
            return Err(format!(
                "The recipient address ({}) is not funded. \
                                Add `--allow-unfunded-recipient` to complete the transfer \
                               ",
                to
            )
            .into());
        }
    }

    let nonce_authority = config.signers[nonce_authority];
    let fee_payer = config.signers[fee_payer];

    let derived_parts = derived_address_seed.zip(derived_address_program_id);
    let with_seed = if let Some((seed, program_id)) = derived_parts {
        let base_pubkey = from_pubkey;
        from_pubkey = Pubkey::create_with_seed(&base_pubkey, &seed, program_id)?;
        Some((base_pubkey, seed, program_id, from_pubkey))
    } else {
        None
    };

    let build_message = |lamports| {
        let ixs = if let Some((base_pubkey, seed, program_id, from_pubkey)) = with_seed.as_ref() {
            vec![system_instruction::transfer_with_seed(
                from_pubkey,
                base_pubkey,
                seed.clone(),
                program_id,
                to,
                lamports,
            )]
            .with_memo(memo)
        } else {
            vec![system_instruction::transfer(&from_pubkey, to, lamports)].with_memo(memo)
        };

        if let Some(nonce_account) = &nonce_account {
            Message::new_with_nonce(
                ixs,
                Some(&fee_payer.pubkey()),
                nonce_account,
                &nonce_authority.pubkey(),
            )
        } else {
            Message::new(&ixs, Some(&fee_payer.pubkey()))
        }
    };

    let (message, _) = resolve_spend_tx_and_check_account_balances(
        rpc_client,
        sign_only,
        amount,
        &recent_blockhash,
        &from_pubkey,
        &fee_payer.pubkey(),
        build_message,
        config.commitment,
    )?;
    let mut tx = Transaction::new_unsigned(message);

    if sign_only {
        tx.try_partial_sign(&config.signers, recent_blockhash)?;
        return_signers_with_config(
            &tx,
            &config.output_format,
            &ReturnSignersConfig {
                dump_transaction_message,
            },
        )
    } else {
        if let Some(nonce_account) = &nonce_account {
            let nonce_account = nonce_utils::get_account_with_commitment(
                rpc_client,
                nonce_account,
                config.commitment,
            )?;
            check_nonce_account(&nonce_account, &nonce_authority.pubkey(), &recent_blockhash)?;
        }

        tx.try_sign(&config.signers, recent_blockhash)?;
        let result = if no_wait {
            rpc_client.send_transaction(&tx)
        } else {
            rpc_client.send_and_confirm_transaction_with_spinner(&tx)
        };
        log_instruction_custom_error::<SystemError>(result, config)
    }
}<|MERGE_RESOLUTION|>--- conflicted
+++ resolved
@@ -476,7 +476,6 @@
                 writeln!(&mut account_string)?;
                 writeln!(&mut account_string, "Wrote account to {}", output_file)?;
             }
-<<<<<<< HEAD
         }
         OutputFormat::Display | OutputFormat::DisplayVerbose => {
             if let Some(output_file) = output_file {
@@ -489,20 +488,6 @@
                 writeln!(&mut account_string, "{:?}", data.hex_dump())?;
             }
         }
-=======
-        }
-        OutputFormat::Display | OutputFormat::DisplayVerbose => {
-            if let Some(output_file) = output_file {
-                let mut f = File::create(output_file)?;
-                f.write_all(&data)?;
-                writeln!(&mut account_string)?;
-                writeln!(&mut account_string, "Wrote account data to {}", output_file)?;
-            } else if !data.is_empty() {
-                use pretty_hex::*;
-                writeln!(&mut account_string, "{:?}", data.hex_dump())?;
-            }
-        }
->>>>>>> 55438c03
         OutputFormat::DisplayQuiet => (),
     }
 
