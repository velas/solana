--- conflicted
+++ resolved
@@ -186,6 +186,19 @@
                 )
                 .arg(memo_arg()),
         )
+        .subcommand(
+            SubCommand::with_name("upgrade-nonce-account")
+                .about("One-time idempotent upgrade of legacy nonce versions \
+                        in order to bump them out of chain blockhash domain.")
+                .arg(
+                    pubkey!(Arg::with_name("nonce_account_pubkey")
+                        .index(1)
+                        .value_name("NONCE_ACCOUNT_ADDRESS")
+                        .required(true),
+                        "Nonce account to upgrade. "),
+                )
+                .arg(memo_arg()),
+        )
     }
 }
 
@@ -361,15 +374,11 @@
     match state_from_account(nonce_account)? {
         State::Initialized(ref data) => {
             if &data.blockhash() != nonce_hash {
-<<<<<<< HEAD
-                Err(Error::InvalidHash.into())
-=======
                 Err(Error::InvalidHash {
                     provided: *nonce_hash,
                     expected: data.blockhash(),
                 }
                 .into())
->>>>>>> 55438c03
             } else if nonce_authority != &data.authority {
                 Err(Error::InvalidAuthority {
                     provided: *nonce_authority,
@@ -1045,11 +1054,7 @@
             )),
             true, // separate_domains
         );
-<<<<<<< HEAD
-        let invalid_hash = Account::new_data(1, &data, &system_program::ID);
-=======
         let invalid_hash = Account::new_data(1, &data, &system_program::ID).unwrap();
->>>>>>> 55438c03
         if let CliError::InvalidNonce(err) =
             check_nonce_account(&invalid_hash, &nonce_pubkey, &blockhash).unwrap_err()
         {
@@ -1062,16 +1067,10 @@
             );
         }
 
-<<<<<<< HEAD
-        let data = Versions::new(
-            State::Initialized(nonce::state::Data::new(
-                solana_sdk::pubkey::new_rand(),
-=======
         let new_nonce_authority = solana_sdk::pubkey::new_rand();
         let data = Versions::new(
             State::Initialized(nonce::state::Data::new(
                 new_nonce_authority,
->>>>>>> 55438c03
                 durable_nonce,
                 0,
             )),
