use std::{
    convert::Infallible,
    fs,
    fs::File,
    io,
    path::{Path, PathBuf},
    str::FromStr,
    sync::Arc,
};

use anyhow::anyhow;
use clap::{value_t_or_exit, App, AppSettings, Arg, ArgGroup, ArgMatches, SubCommand};
use log::*;
use solana_clap_utils::offline::{
    blockhash_arg, sign_only_arg, DUMP_TRANSACTION_MESSAGE, SIGN_ONLY_ARG,
};
use solana_client::blockhash_query::BlockhashQuery;
use solana_client::rpc_client::RpcClient;
use solana_sdk::{
    commitment_config::CommitmentConfig,
    message::Message,
    native_token::{lamports_to_sol, LAMPORTS_PER_VLX},
    pubkey::Pubkey,
    system_instruction, system_program,
    transaction::Transaction,
};

use crate::cli::{CliCommand, CliCommandInfo, CliConfig, CliError, ProcessResult};

use crate::checks::check_unique_pubkeys;
use evm_gas_station::instruction::TxFilter;
use evm_rpc::Hex;
use evm_state::{self as evm, FromKey};
<<<<<<< HEAD
use solana_clap_utils::input_parsers::signer_of;
use solana_clap_utils::input_validators::{is_pubkey, is_valid_signer};
use solana_clap_utils::keypair::{DefaultSigner, SignerIndex};
use solana_client::rpc_response::Response;
=======
use solana_cli_output::{return_signers_with_config, ReturnSignersConfig};
>>>>>>> d8eb2f0e
use solana_evm_loader_program::{instructions::FeePayerType, scope::evm::gweis_to_lamports};
use solana_remote_wallet::remote_wallet::RemoteWalletManager;

const SECRET_KEY_DUMMY: [u8; 32] = [1; 32];

pub trait EvmSubCommands {
    fn evm_subcommands(self) -> Self;
}

impl EvmSubCommands for App<'_, '_> {
    fn evm_subcommands(self) -> Self {
        self.subcommand(
            SubCommand::with_name("evm")
                .about("EVM utils")
                .setting(AppSettings::SubcommandRequiredElseHelp)

                .subcommand(
                    SubCommand::with_name("get-evm-balance")
                        .about("Get EVM balance")
                        .display_order(1)
                        .arg(Arg::with_name("address")
                             .takes_value(true)
                             .long("address"))
                        .arg(Arg::with_name("secret_key")
                             .takes_value(true)
                             .long("secret-key"))
                        .group(ArgGroup::with_name("key_source")
                               .args(&["secret_key", "address"])
                               .required(true)))

                .subcommand(
                    SubCommand::with_name("transfer-to-evm")
                        .about("Transfer Native chain token to EVM world")
                        .display_order(2)
                        // TODO: Address can be optional, just use signer / keypair
                        .arg(Arg::with_name("evm_address")
                             .index(1)
                             .takes_value(true)
                             .value_name("EVM_ADDRESS")
                             .help("Receiver address in EVM"))
                        .arg(Arg::with_name("amount")
                             .index(2)
                             .takes_value(true)
                             .value_name("AMOUNT")
                             .help("Amount in VLX"))
                        .arg(Arg::with_name("lamports")
                             .long("lamports")
                             .help("Amount in lamports")))
                        .arg(
                            Arg::with_name("no_wait")
                                .long("no-wait")
                                .takes_value(false)
                                .help("Return signature immediately after submitting the transaction, instead of waiting for confirmations"),
                        )
                        .arg(blockhash_arg())
                        .arg(sign_only_arg())

                .subcommand(
                    SubCommand::with_name("create-gas-station-payer")
                        .about("Create payer account for gas station program")
                        .display_order(3)
                        .arg(Arg::with_name("payer_storage_account")
                                .index(1)
                                .value_name("ACCOUNT_KEYPAIR")
                                .takes_value(true)
                                .required(true)
                                .validator(is_valid_signer)
                                .help("Keypair of the payer storage account"))
                        .arg(Arg::with_name("gas-station-key")
                            .index(2)
                            .takes_value(true)
                            .required(true)
                            .value_name("PROGRAM ID")
                            .help("Public key of gas station program"))
                        .arg(Arg::with_name("lamports")
                            .index(3)
                            .takes_value(true)
                            .required(true)
                            .value_name("AMOUNT")
                            .help("Amount in lamports to transfer to created account"))
                        .arg(Arg::with_name("filters_path")
                            .index(4)
                            .takes_value(true)
                            .required(true)
                            .value_name("PATH")
                            .help("Path to json file with filter to store in payer storage"))
                        .arg(Arg::with_name("payer_owner")
                            .index(5)
                            .value_name("ACCOUNT_KEYPAIR")
                            .takes_value(true)
                            .validator(is_valid_signer)
                            .help("Keypair of the owner account"))
                )
                .subcommand(
                    SubCommand::with_name("update-gas-station-payer")
                        .about("Update filters in payer account for gas station program")
                        .display_order(4)
                        .arg(
                            Arg::with_name("payer_storage_pubkey")
                                .index(1)
                                .value_name("PUBKEY")
                                .takes_value(true)
                                .required(true)
                                .validator(is_pubkey)
                                .help("The pubkey of the payer storage account to update"))
                        .arg(Arg::with_name("gas-station-key")
                            .index(2)
                            .takes_value(true)
                            .required(true)
                            .value_name("PROGRAM ID")
                            .help("Public key of gas station program"))
                        .arg(Arg::with_name("filters_path")
                            .index(3)
                            .takes_value(true)
                            .required(true)
                            .value_name("PATH")
                            .help("Path to json file with filter to store in payer storage"))
                )


            // Hidden commands

                .subcommand(
                    SubCommand::with_name("send-raw-tx")
                        .setting(AppSettings::Hidden)
                        .about("Broadcast raw EVM transaction")
                        .arg(Arg::with_name("raw_tx")
                             .takes_value(true)
                             .value_name("RAW_TX")
                             .help("A path to a file where raw transaction is stored in bincode encoding")))

                .subcommand(
                    SubCommand::with_name("create-dummy")
                        .setting(AppSettings::Hidden)
                        .about("Create dummy \"CREATE\" transaction")
                        .arg(Arg::with_name("tx_file")
                             .takes_value(true)
                             .conflicts_with("contract_code"))
                        .arg(Arg::with_name("contract_code")
                             .takes_value(true)
                             .short("c")
                             .long("code")
                             .conflicts_with("tx_file")))

                .subcommand(
                    SubCommand::with_name("call_dummy")
                        .setting(AppSettings::Hidden)
                        .about("Create dummy \"CALL\" transaction")
                        .arg(Arg::with_name("tx_file")
                             .takes_value(true)
                             .conflicts_with("contract_code"))
                        .arg(Arg::with_name("contract_code")
                             .takes_value(true)
                             .short("a")
                             .long("abi")
                             .conflicts_with("tx_file")))

                .subcommand(
                    SubCommand::with_name("parse_array")
                        .setting(AppSettings::Hidden)
                        .about("Parse binary array as HEX/UTF8")
                        .arg(Arg::with_name("array")
                             .takes_value(true)
                             .required(true)))

                .subcommand(
                    SubCommand::with_name("find_block_header")
                        .setting(AppSettings::Hidden)
                        .about("") // TODO(hrls): transfer comment
                        .arg(Arg::with_name("expected_block_hash")
                             .takes_value(true)
                             .long("expected-blockhash"))
                        .arg(Arg::with_name("range")
                             .takes_value(true)
                             .long("blocks-range"))
                        .arg(Arg::with_name("file")
                             .takes_value(true)
                             .long("file")
                             .default_value("-")))

                .subcommand(
                    SubCommand::with_name("print_evm_address")
                        .setting(AppSettings::Hidden)
                        .about("Print EVM address")
                        .arg(Arg::with_name("secret_key")
                             .takes_value(true)
                             .value_name("SECRET_KEY")
                             .help("HEX representated private key")))
        )
    }
}

#[derive(Debug, PartialEq)]
pub enum EvmCliCommand {
    GetEvmBalance {
        identity: Identity,
    },

    TransferToEvm {
        address: evm::Address,
        amount: u64,
        sign_only: bool,
        dump_transaction_message: bool,
        no_wait: bool,
        blockhash_query: BlockhashQuery,
    },

    CreateGasStationPayer {
        payer_storage_signer_index: SignerIndex,
        payer_owner_signer_index: SignerIndex,
        gas_station_key: Pubkey,
        lamports: u64,
        filters: PathBuf,
    },

    UpdateGasStationPayer {
        payer_storage_pubkey: Pubkey,
        gas_station_key: Pubkey,
        filters: PathBuf,
    },

    // Hidden commands
    SendRawTx {
        raw_tx: PathBuf,
    },

    CreateDummy {
        tx_file: PathBuf,
        contract_code: Option<Vec<u8>>,
    },
    CallDummy {
        tx_file: PathBuf,
        create_tx: PathBuf,
        abi: Option<Vec<u8>>,
    },

    PrintEvmAddress {
        secret_key: evm::SecretKey,
    },

    ParseArray {
        array: String,
    },

    FindBlockHeader {
        expected_block_hash: evm::H256,
        range: u64,
        file: FileKind,
    },
}

impl EvmCliCommand {
    pub fn process_with(&self, rpc_client: &RpcClient, config: &CliConfig) -> ProcessResult {
        match self {
            Self::GetEvmBalance { identity } => {
                let address = identity.address();
                get_evm_balance(rpc_client, address)?;
                Ok("Ok".to_string())
            }
<<<<<<< HEAD
            Self::TransferToEvm { address, amount } => {
                transfer(rpc_client, config, *address, *amount)?;
            }
            Self::CreateGasStationPayer {
                payer_storage_signer_index,
                payer_owner_signer_index,
                gas_station_key,
                lamports,
                filters,
            } => {
                create_gas_station_payer(
                    rpc_client,
                    config,
                    *payer_storage_signer_index,
                    *payer_owner_signer_index,
                    *gas_station_key,
                    *lamports,
                    filters,
                )?;
            }
            Self::UpdateGasStationPayer {
                payer_storage_pubkey,
                gas_station_key,
                filters,
            } => {
                update_gas_station_payer(
                    rpc_client,
                    config,
                    *payer_storage_pubkey,
                    *gas_station_key,
                    filters,
                )?;
            }
=======
            Self::TransferToEvm {
                address,
                amount,
                sign_only,
                no_wait,
                dump_transaction_message,
                ref blockhash_query,
            } => transfer(
                rpc_client,
                config,
                *address,
                *amount,
                *sign_only,
                *dump_transaction_message,
                *no_wait,
                blockhash_query,
            ),
>>>>>>> d8eb2f0e
            // Hidden commands
            Self::SendRawTx { raw_tx } => {
                send_raw_tx(rpc_client, config, raw_tx)?;
                Ok("Ok".to_string())
            }
            Self::CreateDummy {
                tx_file,
                contract_code,
            } => {
                create_dummy(tx_file, contract_code.as_ref().map(Vec::as_slice))?;
                Ok("Ok".to_string())
            }
            Self::CallDummy {
                tx_file,
                create_tx,
                abi,
            } => {
                call_dummy(tx_file, create_tx, abi.as_ref().map(Vec::as_slice))?;
                Ok("Ok".to_string())
            }
            Self::PrintEvmAddress { secret_key } => {
                Ok(format!("EVM Address: {:?}", secret_key.to_address()))
            }
            Self::ParseArray { array } => {
                let bytes: Vec<u8> = serde_json::from_str(array)?;
                Ok(format!(
                    "Resulting data hex = {}\nResulting data utf8 = {}",
                    hex::encode(&bytes),
                    String::from_utf8_lossy(&bytes)
                ))
            }
            Self::FindBlockHeader {
                expected_block_hash,
                range,
                file,
            } => {
                find_block_header(rpc_client, *expected_block_hash, *range, file)?;
                Ok("Ok".to_string())
            }
        }
    }
}

fn get_evm_balance(rpc_client: &RpcClient, address: evm::H160) -> anyhow::Result<()> {
    let balance = rpc_client.get_evm_balance(&address)?;
    let (lamports, _dust) = gweis_to_lamports(balance);
    let vlx = lamports_to_sol(lamports);

    println!(
        "EVM address: {:?}, balance {} ({} in hex)",
        address,
        vlx,
        Hex(balance)
    );
    Ok(())
}

fn transfer(
    rpc_client: &RpcClient,
    config: &CliConfig,
    evm_address: evm::Address,
    amount: u64,
    sign_only: bool,
    dump_transaction_message: bool,
    no_wait: bool,
    blockhash_query: &BlockhashQuery,
) -> ProcessResult {
    assert_eq!(config.signers.len(), 1, "Expected exact one signer");
    let from = config
        .signers
        .first()
        .ok_or_else(|| anyhow!("No signers found"))?;

    let ixs =
        solana_evm_loader_program::transfer_native_to_evm_ixs(from.pubkey(), amount, evm_address);

    let message = Message::new(&ixs, Some(&from.pubkey()));
    let mut create_account_tx = Transaction::new_unsigned(message);

<<<<<<< HEAD
    let (blockhash, _last_height) =
        rpc_client.get_latest_blockhash_with_commitment(CommitmentConfig::default())?;
=======
    let recent_blockhash = blockhash_query.get_blockhash(rpc_client, config.commitment)?;
>>>>>>> d8eb2f0e

    if sign_only {
        create_account_tx.try_partial_sign(&config.signers, recent_blockhash)?;
        return_signers_with_config(
            &create_account_tx,
            &config.output_format,
            &ReturnSignersConfig {
                dump_transaction_message,
            },
        )
    } else {
        create_account_tx.sign(&config.signers, recent_blockhash);

        let signature = if no_wait {
            rpc_client.send_transaction(&create_account_tx)?
        } else {
            rpc_client.send_and_confirm_transaction_with_spinner_and_config(
                &create_account_tx,
                CommitmentConfig::default(),
                Default::default(),
            )?
        };
        Ok(format!(
            "Transaction signature = {}",
            signature
        ))
    }
}

fn create_gas_station_payer<P: AsRef<Path>>(
    rpc_client: &RpcClient,
    config: &CliConfig,
    payer_storage_signer_index: SignerIndex,
    payer_owner_signer_index: SignerIndex,
    gas_station_key: Pubkey,
    transfer_amount: u64,
    filters: P,
) -> anyhow::Result<()> {
    let cli_pubkey = config.signers[0].pubkey();
    let payer_storage_pubkey = config.signers[payer_storage_signer_index].pubkey();
    let payer_owner_pubkey = config.signers[payer_owner_signer_index].pubkey();
    check_unique_pubkeys(
        (&payer_storage_pubkey, "payer_storage_pubkey".to_string()),
        (&payer_owner_pubkey, "payer_owner_pubkey".to_string()),
    )?;

    let file = File::open(filters)
        .map_err(|e| custom_error(format!("Unable to open filters file: {:?}", e)))?;
    let filters: Vec<TxFilter> = serde_json::from_reader(file)
        .map_err(|e| custom_error(format!("Unable to decode json: {:?}", e)))?;

    let mut instructions = vec![];
    if let Response { value: None, .. } =
        rpc_client.get_account_with_commitment(&payer_owner_pubkey, CommitmentConfig::default())?
    {
        let create_owner_ix = system_instruction::create_account(
            &cli_pubkey,
            &payer_owner_pubkey,
            rpc_client.get_minimum_balance_for_rent_exemption(0)?,
            0,
            &system_program::id(),
        );
        info!("Add instruction to create owner: {}", payer_owner_pubkey);
        instructions.push(create_owner_ix);
    }
    let state_size = evm_gas_station::get_state_size(&filters);
    let minimum_balance = rpc_client.get_minimum_balance_for_rent_exemption(state_size)?;
    let create_storage_ix = evm_gas_station::create_storage_account(
        &cli_pubkey,
        &payer_storage_pubkey,
        minimum_balance,
        &filters,
        &gas_station_key,
    );
    info!("Add instruction to create storage: {}", payer_storage_pubkey);
    instructions.push(create_storage_ix);
    let register_payer_ix = evm_gas_station::register_payer(
        gas_station_key,
        cli_pubkey,
        payer_storage_pubkey,
        payer_owner_pubkey,
        transfer_amount,
        filters,
    );
    info!(
        "Add instruction to register payer: gas-station={}, signer={}, storage={}, owner={}",
        gas_station_key, cli_pubkey, payer_storage_pubkey, payer_owner_pubkey
    );
    instructions.push(register_payer_ix);
    let message = Message::new(&instructions, Some(&cli_pubkey));
    let latest_blockhash = rpc_client.get_latest_blockhash()?;

    let mut tx = Transaction::new_unsigned(message);
    tx.try_sign(&config.signers, latest_blockhash)?;
    let signature = rpc_client.send_and_confirm_transaction_with_spinner(&tx)?;
    println!("Transaction signature = {}", signature);
    Ok(())
}

fn update_gas_station_payer<P: AsRef<Path>>(
    rpc_client: &RpcClient,
    config: &CliConfig,
    payer_storage_pubkey: Pubkey,
    gas_station_key: Pubkey,
    filters: P,
) -> anyhow::Result<()> {
    let file = File::open(filters)
        .map_err(|e| custom_error(format!("Unable to open filters file: {:?}", e)))?;
    let filters: Vec<TxFilter> = serde_json::from_reader(file)
        .map_err(|e| custom_error(format!("Unable to decode json: {:?}", e)))?;

    let sender_pubkey = config.signers[0].pubkey();
    let ix = evm_gas_station::update_filters(
        gas_station_key,
        sender_pubkey,
        payer_storage_pubkey,
        filters,
    );
    let message = Message::new(&[ix], Some(&sender_pubkey));
    let latest_blockhash = rpc_client.get_latest_blockhash()?;

    let mut tx = Transaction::new_unsigned(message);
    tx.try_sign(&config.signers, latest_blockhash)?;
    let signature = rpc_client.send_and_confirm_transaction_with_spinner(&tx)?;
    println!("Transaction signature = {}", signature);
    Ok(())
}

fn find_block_header(
    rpc_client: &RpcClient,
    expected_block_hash: evm::H256,
    range: u64,
    file: &FileKind,
) -> anyhow::Result<()> {
    println!("Reading block header from {}", file.description());
    let r = file.reader()?;
    let block: evm_rpc::RPCBlock = serde_json::from_reader(r)?;
    let mut block: evm_state::BlockHeader = block.to_native_block(Default::default());
    debug!("Readed block = {:?}", block);

    let native_slot = block.native_chain_slot;
    for slot in native_slot - range..native_slot + range {
        let native_block = match rpc_client.get_block(slot) {
            Ok(native_block) => native_block,
            Err(_) => {
                debug!("Skiped slot = {:?}, Cannot request blockhash", slot);
                continue;
            }
        };

        let hash = solana_sdk::hash::Hash::from_str(&native_block.blockhash)?;
        let hash = evm::H256::from_slice(&hash.to_bytes());
        block.native_chain_hash = hash;
        block.native_chain_slot = slot;
        debug!("Produced block = {:?}, hash = {:?}", block, block.hash());

        if block.hash() == expected_block_hash {
            println!("Block slot found, slot = {}", slot);
            return Ok(());
        }
    }

    anyhow::bail!("Block slot not found.");
}

fn send_raw_tx<P: AsRef<Path>>(
    rpc_client: &RpcClient,
    config: &CliConfig,
    raw_tx: P,
) -> anyhow::Result<()> {
    assert_eq!(config.signers.len(), 1, "Expected exact one signer");
    let signer = config
        .signers
        .first()
        .ok_or_else(|| anyhow!("No signers found"))?;

    let bytes = fs::read(raw_tx)?;
    let tx: evm::Transaction = solana_sdk::program_utils::limited_deserialize(&bytes)?;
    debug!("loaded tx: {:?}", tx);

    let ix = solana_evm_loader_program::send_raw_tx(signer.pubkey(), tx, None, FeePayerType::Evm);
    let msg = Message::new(&[ix], Some(&signer.pubkey()));
    let mut tx = Transaction::new_unsigned(msg);

    let (blockhash, _last_height) =
        rpc_client.get_latest_blockhash_with_commitment(CommitmentConfig::default())?;
    tx.sign(&config.signers, blockhash);

    debug!("sending tx: {:?}", tx);
    let signature = rpc_client.send_and_confirm_transaction_with_spinner_and_config(
        &tx,
        CommitmentConfig::default(),
        Default::default(),
    )?;
    println!("signature = {:?}", signature);
    Ok(())
}

fn create_dummy(tx_file: impl AsRef<Path>, contract_code: Option<&[u8]>) -> anyhow::Result<()> {
    let contract_code =
        hex::decode(contract_code.unwrap_or_else(|| evm_state::HELLO_WORLD_CODE.as_bytes()))?
            .to_vec();

    let create_tx = evm::UnsignedTransaction {
        nonce: 0.into(),
        gas_price: 0.into(),
        gas_limit: 300_000.into(),
        action: evm::TransactionAction::Create,
        value: 0.into(),
        input: contract_code,
    };

    let secret_key = evm::SecretKey::from_slice(&SECRET_KEY_DUMMY)?;
    let create_tx = create_tx.sign(&secret_key, None);

    let data = bincode::serialize(&create_tx)?;
    fs::write(tx_file, data)?;

    Ok(())
}

fn call_dummy(
    tx_file: impl AsRef<Path>,
    create_tx: impl AsRef<Path>,
    abi: Option<&[u8]>,
) -> anyhow::Result<()> {
    let create_tx = fs::read(create_tx)?;
    let evm_tx: evm::Transaction = solana_sdk::program_utils::limited_deserialize(&create_tx)?;
    let tx_address = evm_tx.address()?;
    let abi = hex::decode(abi.unwrap_or_else(|| evm_state::HELLO_WORLD_ABI.as_bytes()))?.to_vec();

    let call_tx = evm::UnsignedTransaction {
        nonce: 0.into(),
        gas_price: 0.into(),
        gas_limit: 300_000.into(),
        action: evm::TransactionAction::Call(tx_address),
        value: 0.into(),
        input: abi,
    };

    let secret_key = evm::SecretKey::from_slice(&SECRET_KEY_DUMMY)?;
    let call_tx = call_tx.sign(&secret_key, None);

    let data = bincode::serialize(&call_tx)?;
    fs::write(tx_file, data)?;

    Ok(())
}

pub fn parse_evm_subcommand(
    matches: &ArgMatches<'_>,
    default_signer: &DefaultSigner,
    wallet_manager: &mut Option<Arc<RemoteWalletManager>>,
) -> Result<CliCommandInfo, CliError> {
    let mut signers = vec![];
    let subcommand = match matches.subcommand() {
        ("get-evm-balance", Some(matches)) => {
            assert!(matches.is_present("key_source"));
            if let Some(address) = matches
                .value_of("address")
                .map(str::parse)
                .transpose()
                .map_err(|e| custom_error(format!("Unable to parse address: {:?}", e)))?
            {
                let identity = Identity::Address(address);
                EvmCliCommand::GetEvmBalance { identity }
            } else if let Some(secret_key) = matches
                .value_of("secret_key")
                .map(str::parse::<evm::SecretKey>)
                .transpose()
                .map_err(|e| custom_error(format!("Unable to parse secret key: {:?}", e)))?
            {
                let identity = Identity::SecretKey(secret_key);
                EvmCliCommand::GetEvmBalance { identity }
            } else {
                // TODO: probably we can imply derived address
                panic!("Some required args are missed or not matched correctly");
            }
        }
        ("transfer-to-evm", Some(matches)) => {
            let address = value_t_or_exit!(matches, "evm_address", evm::Address);
            let mut amount = value_t_or_exit!(matches, "amount", u64);
            if !matches.is_present("lamports") {
                amount *= LAMPORTS_PER_VLX;
            }
            let sign_only = matches.is_present(SIGN_ONLY_ARG.name);
            let dump_transaction_message = matches.is_present(DUMP_TRANSACTION_MESSAGE.name);
            let no_wait = matches.is_present("no_wait");
            let blockhash_query = BlockhashQuery::new_from_matches(matches);

            EvmCliCommand::TransferToEvm {
                address,
                amount,
                sign_only,
                dump_transaction_message,
                no_wait,
                blockhash_query,
            }
        }
        ("create-gas-station-payer", Some(matches)) => {
            signers = vec![default_signer.signer_from_path(matches, wallet_manager)?];
            let (payer_storage_signer, _address) =
                signer_of(matches, "payer_storage_account", wallet_manager)?;
            let (payer_owner_signer, _address) = signer_of(matches, "payer_owner", wallet_manager)?;
            let payer_storage_signer_index = payer_storage_signer
                .map(|signer| {
                    signers.push(signer);
                    1
                })
                .unwrap();
            let payer_owner_signer_index = payer_owner_signer
                .map(|signer| {
                    signers.push(signer);
                    2
                })
                .unwrap_or(0);

            let gas_station_key = value_t_or_exit!(matches, "gas-station-key", Pubkey);
            let lamports = value_t_or_exit!(matches, "lamports", u64);
            let filters = value_t_or_exit!(matches, "filters_path", PathBuf);

            EvmCliCommand::CreateGasStationPayer {
                payer_storage_signer_index,
                payer_owner_signer_index,
                gas_station_key,
                lamports,
                filters,
            }
        }
        ("update-gas-station-payer", Some(matches)) => {
            let payer_storage_pubkey = value_t_or_exit!(matches, "payer_storage_pubkey", Pubkey);
            let gas_station_key = value_t_or_exit!(matches, "gas-station-key", Pubkey);
            let filters = value_t_or_exit!(matches, "filters_path", PathBuf);

            EvmCliCommand::UpdateGasStationPayer {
                payer_storage_pubkey,
                gas_station_key,
                filters,
            }
        }
        ("send-raw-tx", Some(matches)) => {
            let raw_tx = value_t_or_exit!(matches, "raw_tx", PathBuf);
            EvmCliCommand::SendRawTx { raw_tx }
        }
        ("create-dummy", Some(matches)) => {
            let tx_file = value_t_or_exit!(matches, "tx_file", PathBuf);
            let contract_code = matches
                .value_of("contract_code")
                .map(|s| s.as_bytes().to_vec());

            EvmCliCommand::CreateDummy {
                tx_file,
                contract_code,
            }
        }
        ("find-block-header", Some(matches)) => {
            let expected_block_hash = value_t_or_exit!(matches, "expected_block_hash", evm::H256);
            let range = value_t_or_exit!(matches, "range", u64);
            let file = value_t_or_exit!(matches, "file", FileKind);
            EvmCliCommand::FindBlockHeader {
                expected_block_hash,
                range,
                file,
            }
        }
        ("print-evm-address", Some(matches)) => {
            let secret_key = value_t_or_exit!(matches, "secret_key", evm::SecretKey);
            EvmCliCommand::PrintEvmAddress { secret_key }
        }
        _ => panic!("Unhandled matches: {:?}", matches),
    };

    let command = CliCommand::Evm(subcommand);
    Ok(CliCommandInfo { command, signers })
}

/// Input file, or dash for stdin
#[derive(Debug, PartialEq)]
pub enum FileKind {
    Stdin,
    File(PathBuf),
}

impl FileKind {
    fn description(&self) -> &str {
        match self {
            Self::Stdin => "stdin",
            Self::File(path) => path
                .as_path()
                .to_str()
                .expect("Only valid unicode file names are supported"),
        }
    }

    fn reader(&self) -> io::Result<Box<dyn io::Read>> {
        Ok(match self {
            Self::Stdin => Box::new(io::stdin()),
            Self::File(path) => Box::new(fs::File::open(path)?),
        })
    }
}

impl FromStr for FileKind {
    type Err = Infallible;

    fn from_str(s: &str) -> Result<Self, Self::Err> {
        let v = match s {
            "-" => Self::Stdin,
            _ => Self::File(PathBuf::from_str(s)?),
        };
        Ok(v)
    }
}

#[derive(Debug, PartialEq)]
pub enum Identity {
    Address(evm::Address),
    SecretKey(evm::SecretKey),
}

impl Identity {
    fn address(&self) -> evm::Address {
        match self {
            Self::Address(address) => *address,
            Self::SecretKey(secret_key) => secret_key.to_address(),
        }
    }
}

fn custom_error(description: String) -> CliError {
    CliError::DynamicProgramError(description)
}<|MERGE_RESOLUTION|>--- conflicted
+++ resolved
@@ -31,14 +31,11 @@
 use evm_gas_station::instruction::TxFilter;
 use evm_rpc::Hex;
 use evm_state::{self as evm, FromKey};
-<<<<<<< HEAD
 use solana_clap_utils::input_parsers::signer_of;
 use solana_clap_utils::input_validators::{is_pubkey, is_valid_signer};
 use solana_clap_utils::keypair::{DefaultSigner, SignerIndex};
 use solana_client::rpc_response::Response;
-=======
 use solana_cli_output::{return_signers_with_config, ReturnSignersConfig};
->>>>>>> d8eb2f0e
 use solana_evm_loader_program::{instructions::FeePayerType, scope::evm::gweis_to_lamports};
 use solana_remote_wallet::remote_wallet::RemoteWalletManager;
 
@@ -298,41 +295,6 @@
                 get_evm_balance(rpc_client, address)?;
                 Ok("Ok".to_string())
             }
-<<<<<<< HEAD
-            Self::TransferToEvm { address, amount } => {
-                transfer(rpc_client, config, *address, *amount)?;
-            }
-            Self::CreateGasStationPayer {
-                payer_storage_signer_index,
-                payer_owner_signer_index,
-                gas_station_key,
-                lamports,
-                filters,
-            } => {
-                create_gas_station_payer(
-                    rpc_client,
-                    config,
-                    *payer_storage_signer_index,
-                    *payer_owner_signer_index,
-                    *gas_station_key,
-                    *lamports,
-                    filters,
-                )?;
-            }
-            Self::UpdateGasStationPayer {
-                payer_storage_pubkey,
-                gas_station_key,
-                filters,
-            } => {
-                update_gas_station_payer(
-                    rpc_client,
-                    config,
-                    *payer_storage_pubkey,
-                    *gas_station_key,
-                    filters,
-                )?;
-            }
-=======
             Self::TransferToEvm {
                 address,
                 amount,
@@ -350,7 +312,38 @@
                 *no_wait,
                 blockhash_query,
             ),
->>>>>>> d8eb2f0e
+            Self::CreateGasStationPayer {
+                payer_storage_signer_index,
+                payer_owner_signer_index,
+                gas_station_key,
+                lamports,
+                filters,
+            } => {
+                create_gas_station_payer(
+                    rpc_client,
+                    config,
+                    *payer_storage_signer_index,
+                    *payer_owner_signer_index,
+                    *gas_station_key,
+                    *lamports,
+                    filters,
+                )?;
+                Ok("Ok".to_string())
+            }
+            Self::UpdateGasStationPayer {
+                payer_storage_pubkey,
+                gas_station_key,
+                filters,
+            } => {
+                update_gas_station_payer(
+                    rpc_client,
+                    config,
+                    *payer_storage_pubkey,
+                    *gas_station_key,
+                    filters,
+                )?;
+                Ok("Ok".to_string())
+            }
             // Hidden commands
             Self::SendRawTx { raw_tx } => {
                 send_raw_tx(rpc_client, config, raw_tx)?;
@@ -430,12 +423,7 @@
     let message = Message::new(&ixs, Some(&from.pubkey()));
     let mut create_account_tx = Transaction::new_unsigned(message);
 
-<<<<<<< HEAD
-    let (blockhash, _last_height) =
-        rpc_client.get_latest_blockhash_with_commitment(CommitmentConfig::default())?;
-=======
     let recent_blockhash = blockhash_query.get_blockhash(rpc_client, config.commitment)?;
->>>>>>> d8eb2f0e
 
     if sign_only {
         create_account_tx.try_partial_sign(&config.signers, recent_blockhash)?;
