--- conflicted
+++ resolved
@@ -37,9 +37,6 @@
 pub mod test_utils;
 pub mod validator_info;
 pub mod vote;
-<<<<<<< HEAD
 
-pub mod evm;
-=======
 pub mod wallet;
->>>>>>> 3ac7e043
+pub mod evm;