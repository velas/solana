--- conflicted
+++ resolved
@@ -35,16 +35,12 @@
     let mint_keypair = Keypair::new();
     let mint_pubkey = mint_keypair.pubkey();
     let faucet_addr = run_local_faucet(mint_keypair, None);
-<<<<<<< HEAD
-    let test_validator = TestValidator::with_custom_fees(mint_pubkey, 1, Some(faucet_addr));
-=======
     let test_validator = TestValidator::with_custom_fees(
         mint_pubkey,
         1,
         Some(faucet_addr),
         SocketAddrSpace::Unspecified,
     );
->>>>>>> 3ac7e043
 
     let rpc_client =
         RpcClient::new_with_commitment(test_validator.rpc_url(), CommitmentConfig::processed());
@@ -59,16 +55,10 @@
     let sender_pubkey = config.signers[0].pubkey();
     let recipient_pubkey = Pubkey::new(&[1u8; 32]);
 
-<<<<<<< HEAD
-    request_and_confirm_airdrop(&rpc_client, &config, &sender_pubkey, 50_000).unwrap();
-    check_recent_balance(50_000, &rpc_client, &sender_pubkey);
-    check_recent_balance(0, &rpc_client, &recipient_pubkey);
-=======
     request_and_confirm_airdrop(&rpc_client, &config, &sender_pubkey, sol_to_lamports(5.0))
         .unwrap();
     check_balance!(sol_to_lamports(5.0), &rpc_client, &sender_pubkey);
     check_balance!(0, &rpc_client, &recipient_pubkey);
->>>>>>> 3ac7e043
 
     check_ready(&rpc_client);
 
@@ -130,14 +120,9 @@
     process_command(&offline).unwrap_err();
 
     let offline_pubkey = offline.signers[0].pubkey();
-<<<<<<< HEAD
-    request_and_confirm_airdrop(&rpc_client, &offline, &offline_pubkey, 50).unwrap();
-    check_recent_balance(50, &rpc_client, &offline_pubkey);
-=======
     request_and_confirm_airdrop(&rpc_client, &offline, &offline_pubkey, sol_to_lamports(1.0))
         .unwrap();
     check_balance!(sol_to_lamports(1.0), &rpc_client, &offline_pubkey);
->>>>>>> 3ac7e043
 
     // Offline transfer
     let blockhash = rpc_client.get_latest_blockhash().unwrap();
@@ -338,16 +323,12 @@
     let mint_keypair = Keypair::new();
     let mint_pubkey = mint_keypair.pubkey();
     let faucet_addr = run_local_faucet(mint_keypair, None);
-<<<<<<< HEAD
-    let test_validator = TestValidator::with_custom_fees(mint_pubkey, 1, Some(faucet_addr));
-=======
     let test_validator = TestValidator::with_custom_fees(
         mint_pubkey,
         1,
         Some(faucet_addr),
         SocketAddrSpace::Unspecified,
     );
->>>>>>> 3ac7e043
 
     let to_pubkey = Pubkey::new(&[1u8; 32]);
     let offline_from_signer = keypair_from_seed(&[2u8; 32]).unwrap();
@@ -361,22 +342,14 @@
         &rpc_client,
         &CliConfig::recent_for_tests(),
         &offline_from_signer.pubkey(),
-<<<<<<< HEAD
-        43,
-=======
         sol_to_lamports(43.0),
->>>>>>> 3ac7e043
     )
     .unwrap();
     request_and_confirm_airdrop(
         &rpc_client,
         &CliConfig::recent_for_tests(),
         &offline_fee_payer_signer.pubkey(),
-<<<<<<< HEAD
-        3,
-=======
         sol_to_lamports(1.0) + 2 * fee,
->>>>>>> 3ac7e043
     )
     .unwrap();
     check_balance!(
@@ -499,16 +472,12 @@
     let mint_keypair = Keypair::new();
     let mint_pubkey = mint_keypair.pubkey();
     let faucet_addr = run_local_faucet(mint_keypair, None);
-<<<<<<< HEAD
-    let test_validator = TestValidator::with_custom_fees(mint_pubkey, 1, Some(faucet_addr));
-=======
     let test_validator = TestValidator::with_custom_fees(
         mint_pubkey,
         1,
         Some(faucet_addr),
         SocketAddrSpace::Unspecified,
     );
->>>>>>> 3ac7e043
 
     let rpc_client =
         RpcClient::new_with_commitment(test_validator.rpc_url(), CommitmentConfig::processed());
@@ -522,15 +491,9 @@
     let sender_pubkey = config.signers[0].pubkey();
     let recipient_pubkey = Pubkey::new(&[1u8; 32]);
 
-<<<<<<< HEAD
-    request_and_confirm_airdrop(&rpc_client, &config, &sender_pubkey, 50_000).unwrap();
-    check_recent_balance(50_000, &rpc_client, &sender_pubkey);
-    check_recent_balance(0, &rpc_client, &recipient_pubkey);
-=======
     request_and_confirm_airdrop(&rpc_client, &config, &sender_pubkey, 500_000).unwrap();
     check_balance!(500_000, &rpc_client, &sender_pubkey);
     check_balance!(0, &rpc_client, &recipient_pubkey);
->>>>>>> 3ac7e043
 
     check_ready(&rpc_client);
 
@@ -610,70 +573,18 @@
 }
 
 #[test]
-fn test_transfer_unfunded_recipient() {
-    solana_logger::setup();
-    let mint_keypair = Keypair::new();
-    let mint_pubkey = mint_keypair.pubkey();
-    let faucet_addr = run_local_faucet(mint_keypair, None);
-    let test_validator = TestValidator::with_custom_fees(mint_pubkey, 1, Some(faucet_addr));
-
-    let rpc_client =
-        RpcClient::new_with_commitment(test_validator.rpc_url(), CommitmentConfig::processed());
-
-    let default_signer = Keypair::new();
-
-    let mut config = CliConfig::recent_for_tests();
-    config.json_rpc_url = test_validator.rpc_url();
-    config.signers = vec![&default_signer];
-
-    let sender_pubkey = config.signers[0].pubkey();
-    let recipient_pubkey = Pubkey::new(&[1u8; 32]);
-
-    request_and_confirm_airdrop(&rpc_client, &config, &sender_pubkey, 50_000).unwrap();
-    check_recent_balance(50_000, &rpc_client, &sender_pubkey);
-    check_recent_balance(0, &rpc_client, &recipient_pubkey);
-
-    check_ready(&rpc_client);
-
-    // Plain ole transfer
-    config.command = CliCommand::Transfer {
-        amount: SpendAmount::All,
-        to: recipient_pubkey,
-        from: 0,
-        sign_only: false,
-        dump_transaction_message: false,
-        allow_unfunded_recipient: false,
-        no_wait: false,
-        blockhash_query: BlockhashQuery::All(blockhash_query::Source::Cluster),
-        nonce_account: None,
-        nonce_authority: 0,
-        memo: None,
-        fee_payer: 0,
-        derived_address_seed: None,
-        derived_address_program_id: None,
-    };
-
-    // Expect failure due to unfunded recipient and the lack of the `allow_unfunded_recipient` flag
-    process_command(&config).unwrap_err();
-}
-
-#[test]
 fn test_transfer_with_seed() {
     solana_logger::setup();
     let fee = FeeStructure::default().get_max_fee(1, 0);
     let mint_keypair = Keypair::new();
     let mint_pubkey = mint_keypair.pubkey();
     let faucet_addr = run_local_faucet(mint_keypair, None);
-<<<<<<< HEAD
-    let test_validator = TestValidator::with_custom_fees(mint_pubkey, 1, Some(faucet_addr));
-=======
     let test_validator = TestValidator::with_custom_fees(
         mint_pubkey,
         1,
         Some(faucet_addr),
         SocketAddrSpace::Unspecified,
     );
->>>>>>> 3ac7e043
 
     let rpc_client =
         RpcClient::new_with_commitment(test_validator.rpc_url(), CommitmentConfig::processed());
@@ -695,13 +606,6 @@
     )
     .unwrap();
 
-<<<<<<< HEAD
-    request_and_confirm_airdrop(&rpc_client, &config, &sender_pubkey, 1).unwrap();
-    request_and_confirm_airdrop(&rpc_client, &config, &derived_address, 50_000).unwrap();
-    check_recent_balance(1, &rpc_client, &sender_pubkey);
-    check_recent_balance(50_000, &rpc_client, &derived_address);
-    check_recent_balance(0, &rpc_client, &recipient_pubkey);
-=======
     request_and_confirm_airdrop(&rpc_client, &config, &sender_pubkey, sol_to_lamports(1.0))
         .unwrap();
     request_and_confirm_airdrop(&rpc_client, &config, &derived_address, sol_to_lamports(5.0))
@@ -709,7 +613,6 @@
     check_balance!(sol_to_lamports(1.0), &rpc_client, &sender_pubkey);
     check_balance!(sol_to_lamports(5.0), &rpc_client, &derived_address);
     check_balance!(0, &rpc_client, &recipient_pubkey);
->>>>>>> 3ac7e043
 
     check_ready(&rpc_client);
 
