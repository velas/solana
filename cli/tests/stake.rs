#![allow(clippy::integer_arithmetic)]
#![allow(clippy::redundant_closure)]
use {
    solana_cli::{
        check_balance,
        cli::{process_command, request_and_confirm_airdrop, CliCommand, CliConfig},
        spend_utils::SpendAmount,
        stake::StakeAuthorizationIndexed,
        test_utils::check_ready,
    },
    solana_cli_output::{parse_sign_only_reply_string, OutputFormat},
    solana_client::{
        blockhash_query::{self, BlockhashQuery},
        nonce_utils,
        rpc_client::RpcClient,
    },
    solana_faucet::faucet::run_local_faucet,
    solana_sdk::{
        account_utils::StateMut,
        commitment_config::CommitmentConfig,
        fee::FeeStructure,
        nonce::State as NonceState,
        pubkey::Pubkey,
        signature::{keypair_from_seed, Keypair, Signer},
        stake::{
            self,
            instruction::LockupArgs,
            state::{Lockup, StakeAuthorize, StakeState},
        },
    },
    solana_streamer::socket::SocketAddrSpace,
    solana_test_validator::TestValidator,
};

#[test]
fn test_stake_delegation_force() {
    let mint_keypair = Keypair::new();
    let mint_pubkey = mint_keypair.pubkey();
<<<<<<< HEAD
    let faucet_addr = run_local_faucet(mint_keypair, None);
    let test_validator = TestValidator::with_no_fees(mint_pubkey, Some(faucet_addr));
=======
    let authorized_withdrawer = Keypair::new().pubkey();
    let faucet_addr = run_local_faucet(mint_keypair, None);
    let test_validator =
        TestValidator::with_no_fees(mint_pubkey, Some(faucet_addr), SocketAddrSpace::Unspecified);
>>>>>>> 3ac7e043

    let rpc_client =
        RpcClient::new_with_commitment(test_validator.rpc_url(), CommitmentConfig::processed());
    let default_signer = Keypair::new();

    let mut config = CliConfig::recent_for_tests();
    config.json_rpc_url = test_validator.rpc_url();
    config.signers = vec![&default_signer];

    request_and_confirm_airdrop(&rpc_client, &config, &config.signers[0].pubkey(), 100_000)
        .unwrap();

    // Create vote account
    let vote_keypair = Keypair::new();
    config.signers = vec![&default_signer, &vote_keypair];
    config.command = CliCommand::CreateVoteAccount {
        vote_account: 1,
        seed: None,
        identity_account: 0,
        authorized_voter: None,
        authorized_withdrawer,
        commission: 0,
<<<<<<< HEAD
        memo: None,
=======
        sign_only: false,
        dump_transaction_message: false,
        blockhash_query: BlockhashQuery::All(blockhash_query::Source::Cluster),
        nonce_account: None,
        nonce_authority: 0,
        memo: None,
        fee_payer: 0,
>>>>>>> 3ac7e043
    };
    process_command(&config).unwrap();

    // Create stake account
    let stake_keypair = Keypair::new();
    config.signers = vec![&default_signer, &stake_keypair];
    config.command = CliCommand::CreateStakeAccount {
        stake_account: 1,
        seed: None,
        staker: None,
        withdrawer: None,
        withdrawer_signer: None,
        lockup: Lockup::default(),
        amount: SpendAmount::Some(50_000),
        sign_only: false,
        dump_transaction_message: false,
        blockhash_query: BlockhashQuery::All(blockhash_query::Source::Cluster),
        nonce_account: None,
        nonce_authority: 0,
        memo: None,
        fee_payer: 0,
        from: 0,
    };
    process_command(&config).unwrap();

    // Delegate stake fails (vote account had never voted)
    config.signers = vec![&default_signer];
    config.command = CliCommand::DelegateStake {
        stake_account_pubkey: stake_keypair.pubkey(),
        vote_account_pubkey: vote_keypair.pubkey(),
        stake_authority: 0,
        force: false,
        sign_only: false,
        dump_transaction_message: false,
        blockhash_query: BlockhashQuery::default(),
        nonce_account: None,
        nonce_authority: 0,
        memo: None,
        fee_payer: 0,
    };
    process_command(&config).unwrap_err();

    // But if we force it, it works anyway!
    config.command = CliCommand::DelegateStake {
        stake_account_pubkey: stake_keypair.pubkey(),
        vote_account_pubkey: vote_keypair.pubkey(),
        stake_authority: 0,
        force: true,
        sign_only: false,
        dump_transaction_message: false,
        blockhash_query: BlockhashQuery::default(),
        nonce_account: None,
        nonce_authority: 0,
        memo: None,
        fee_payer: 0,
    };
    process_command(&config).unwrap();
}

#[test]
fn test_seed_stake_delegation_and_deactivation() {
    solana_logger::setup();

    let mint_keypair = Keypair::new();
    let mint_pubkey = mint_keypair.pubkey();
    let faucet_addr = run_local_faucet(mint_keypair, None);
<<<<<<< HEAD
    let test_validator = TestValidator::with_no_fees(mint_pubkey, Some(faucet_addr));
=======
    let test_validator =
        TestValidator::with_no_fees(mint_pubkey, Some(faucet_addr), SocketAddrSpace::Unspecified);
>>>>>>> 3ac7e043

    let rpc_client =
        RpcClient::new_with_commitment(test_validator.rpc_url(), CommitmentConfig::processed());

    let validator_keypair = keypair_from_seed(&[0u8; 32]).unwrap();
    let mut config_validator = CliConfig::recent_for_tests();
    config_validator.json_rpc_url = test_validator.rpc_url();
    config_validator.signers = vec![&validator_keypair];

    request_and_confirm_airdrop(
        &rpc_client,
        &config_validator,
        &config_validator.signers[0].pubkey(),
        100_000,
    )
    .unwrap();
    check_balance!(100_000, &rpc_client, &config_validator.signers[0].pubkey());

    let stake_address = Pubkey::create_with_seed(
        &config_validator.signers[0].pubkey(),
        "hi there",
        &stake::program::id(),
    )
    .expect("bad seed");

    // Create stake account with a seed, uses the validator config as the base,
    //   which is nice ;)
    config_validator.command = CliCommand::CreateStakeAccount {
        stake_account: 0,
        seed: Some("hi there".to_string()),
        staker: None,
        withdrawer: None,
        withdrawer_signer: None,
        lockup: Lockup::default(),
        amount: SpendAmount::Some(50_000),
        sign_only: false,
        dump_transaction_message: false,
        blockhash_query: BlockhashQuery::All(blockhash_query::Source::Cluster),
        nonce_account: None,
        nonce_authority: 0,
        memo: None,
        fee_payer: 0,
        from: 0,
    };
    process_command(&config_validator).unwrap();

    // Delegate stake
    config_validator.command = CliCommand::DelegateStake {
        stake_account_pubkey: stake_address,
        vote_account_pubkey: test_validator.vote_account_address(),
        stake_authority: 0,
        force: true,
        sign_only: false,
        dump_transaction_message: false,
        blockhash_query: BlockhashQuery::default(),
        nonce_account: None,
        nonce_authority: 0,
        memo: None,
        fee_payer: 0,
    };
    process_command(&config_validator).unwrap();

    // Deactivate stake
    config_validator.command = CliCommand::DeactivateStake {
        stake_account_pubkey: stake_address,
        stake_authority: 0,
        sign_only: false,
        dump_transaction_message: false,
        blockhash_query: BlockhashQuery::default(),
        nonce_account: None,
        nonce_authority: 0,
        memo: None,
        seed: None,
        fee_payer: 0,
    };
    process_command(&config_validator).unwrap();
}

#[test]
fn test_stake_delegation_and_deactivation() {
    solana_logger::setup();

    let mint_keypair = Keypair::new();
    let mint_pubkey = mint_keypair.pubkey();
    let faucet_addr = run_local_faucet(mint_keypair, None);
<<<<<<< HEAD
    let test_validator = TestValidator::with_no_fees(mint_pubkey, Some(faucet_addr));
=======
    let test_validator =
        TestValidator::with_no_fees(mint_pubkey, Some(faucet_addr), SocketAddrSpace::Unspecified);
>>>>>>> 3ac7e043

    let rpc_client =
        RpcClient::new_with_commitment(test_validator.rpc_url(), CommitmentConfig::processed());
    let validator_keypair = Keypair::new();

    let mut config_validator = CliConfig::recent_for_tests();
    config_validator.json_rpc_url = test_validator.rpc_url();
    config_validator.signers = vec![&validator_keypair];

    let stake_keypair = keypair_from_seed(&[0u8; 32]).unwrap();

    request_and_confirm_airdrop(
        &rpc_client,
        &config_validator,
        &config_validator.signers[0].pubkey(),
        100_000,
    )
    .unwrap();
    check_balance!(100_000, &rpc_client, &config_validator.signers[0].pubkey());

    // Create stake account
    config_validator.signers.push(&stake_keypair);
    config_validator.command = CliCommand::CreateStakeAccount {
        stake_account: 1,
        seed: None,
        staker: None,
        withdrawer: None,
        withdrawer_signer: None,
        lockup: Lockup::default(),
        amount: SpendAmount::Some(50_000),
        sign_only: false,
        dump_transaction_message: false,
        blockhash_query: BlockhashQuery::All(blockhash_query::Source::Cluster),
        nonce_account: None,
        nonce_authority: 0,
        memo: None,
        fee_payer: 0,
        from: 0,
    };
    process_command(&config_validator).unwrap();

    // Delegate stake
    config_validator.signers.pop();
    config_validator.command = CliCommand::DelegateStake {
        stake_account_pubkey: stake_keypair.pubkey(),
        vote_account_pubkey: test_validator.vote_account_address(),
        stake_authority: 0,
        force: true,
        sign_only: false,
        dump_transaction_message: false,
        blockhash_query: BlockhashQuery::default(),
        nonce_account: None,
        nonce_authority: 0,
        memo: None,
        fee_payer: 0,
    };
    process_command(&config_validator).unwrap();

    // Deactivate stake
    config_validator.command = CliCommand::DeactivateStake {
        stake_account_pubkey: stake_keypair.pubkey(),
        stake_authority: 0,
        sign_only: false,
        dump_transaction_message: false,
        blockhash_query: BlockhashQuery::default(),
        nonce_account: None,
        nonce_authority: 0,
        memo: None,
        seed: None,
        fee_payer: 0,
    };
    process_command(&config_validator).unwrap();
}

#[test]
fn test_offline_stake_delegation_and_deactivation() {
    solana_logger::setup();

    let mint_keypair = Keypair::new();
    let mint_pubkey = mint_keypair.pubkey();
    let faucet_addr = run_local_faucet(mint_keypair, None);
<<<<<<< HEAD
    let test_validator = TestValidator::with_no_fees(mint_pubkey, Some(faucet_addr));
=======
    let test_validator =
        TestValidator::with_no_fees(mint_pubkey, Some(faucet_addr), SocketAddrSpace::Unspecified);
>>>>>>> 3ac7e043

    let rpc_client =
        RpcClient::new_with_commitment(test_validator.rpc_url(), CommitmentConfig::processed());

    let mut config_validator = CliConfig::recent_for_tests();
    config_validator.json_rpc_url = test_validator.rpc_url();
    let validator_keypair = Keypair::new();
    config_validator.signers = vec![&validator_keypair];

    let mut config_payer = CliConfig::recent_for_tests();
    config_payer.json_rpc_url = test_validator.rpc_url();

    let stake_keypair = keypair_from_seed(&[0u8; 32]).unwrap();

    let mut config_offline = CliConfig::recent_for_tests();
    config_offline.json_rpc_url = String::default();
    config_offline.command = CliCommand::ClusterVersion;
    let offline_keypair = Keypair::new();
    config_offline.signers = vec![&offline_keypair];
    // Verify that we cannot reach the cluster
    process_command(&config_offline).unwrap_err();

    request_and_confirm_airdrop(
        &rpc_client,
        &config_validator,
        &config_validator.signers[0].pubkey(),
        100_000,
    )
    .unwrap();
    check_balance!(100_000, &rpc_client, &config_validator.signers[0].pubkey());

    request_and_confirm_airdrop(
        &rpc_client,
        &config_offline,
        &config_offline.signers[0].pubkey(),
        100_000,
    )
    .unwrap();
    check_balance!(100_000, &rpc_client, &config_offline.signers[0].pubkey());

    // Create stake account
    config_validator.signers.push(&stake_keypair);
    config_validator.command = CliCommand::CreateStakeAccount {
        stake_account: 1,
        seed: None,
        staker: Some(config_offline.signers[0].pubkey()),
        withdrawer: None,
        withdrawer_signer: None,
        lockup: Lockup::default(),
        amount: SpendAmount::Some(50_000),
        sign_only: false,
        dump_transaction_message: false,
        blockhash_query: BlockhashQuery::All(blockhash_query::Source::Cluster),
        nonce_account: None,
        nonce_authority: 0,
        memo: None,
        fee_payer: 0,
        from: 0,
    };
    process_command(&config_validator).unwrap();

    // Delegate stake offline
    let blockhash = rpc_client.get_latest_blockhash().unwrap();
    config_offline.command = CliCommand::DelegateStake {
        stake_account_pubkey: stake_keypair.pubkey(),
        vote_account_pubkey: test_validator.vote_account_address(),
        stake_authority: 0,
        force: true,
        sign_only: true,
        dump_transaction_message: false,
        blockhash_query: BlockhashQuery::None(blockhash),
        nonce_account: None,
        nonce_authority: 0,
        memo: None,
        fee_payer: 0,
    };
    config_offline.output_format = OutputFormat::JsonCompact;
    let sig_response = process_command(&config_offline).unwrap();
    let sign_only = parse_sign_only_reply_string(&sig_response);
    assert!(sign_only.has_all_signers());
    let offline_presigner = sign_only
        .presigner_of(&config_offline.signers[0].pubkey())
        .unwrap();
    config_payer.signers = vec![&offline_presigner];
    config_payer.command = CliCommand::DelegateStake {
        stake_account_pubkey: stake_keypair.pubkey(),
        vote_account_pubkey: test_validator.vote_account_address(),
        stake_authority: 0,
        force: true,
        sign_only: false,
        dump_transaction_message: false,
        blockhash_query: BlockhashQuery::FeeCalculator(blockhash_query::Source::Cluster, blockhash),
        nonce_account: None,
        nonce_authority: 0,
        memo: None,
        fee_payer: 0,
    };
    process_command(&config_payer).unwrap();

    // Deactivate stake offline
    let blockhash = rpc_client.get_latest_blockhash().unwrap();
    config_offline.command = CliCommand::DeactivateStake {
        stake_account_pubkey: stake_keypair.pubkey(),
        stake_authority: 0,
        sign_only: true,
        dump_transaction_message: false,
        blockhash_query: BlockhashQuery::None(blockhash),
        nonce_account: None,
        nonce_authority: 0,
        memo: None,
        seed: None,
        fee_payer: 0,
    };
    let sig_response = process_command(&config_offline).unwrap();
    let sign_only = parse_sign_only_reply_string(&sig_response);
    assert!(sign_only.has_all_signers());
    let offline_presigner = sign_only
        .presigner_of(&config_offline.signers[0].pubkey())
        .unwrap();
    config_payer.signers = vec![&offline_presigner];
    config_payer.command = CliCommand::DeactivateStake {
        stake_account_pubkey: stake_keypair.pubkey(),
        stake_authority: 0,
        sign_only: false,
        dump_transaction_message: false,
        blockhash_query: BlockhashQuery::FeeCalculator(blockhash_query::Source::Cluster, blockhash),
        nonce_account: None,
        nonce_authority: 0,
        memo: None,
        seed: None,
        fee_payer: 0,
    };
    process_command(&config_payer).unwrap();
}

#[test]
fn test_nonced_stake_delegation_and_deactivation() {
    solana_logger::setup();

    let mint_keypair = Keypair::new();
    let mint_pubkey = mint_keypair.pubkey();
    let faucet_addr = run_local_faucet(mint_keypair, None);
<<<<<<< HEAD
    let test_validator = TestValidator::with_no_fees(mint_pubkey, Some(faucet_addr));
=======
    let test_validator =
        TestValidator::with_no_fees(mint_pubkey, Some(faucet_addr), SocketAddrSpace::Unspecified);
>>>>>>> 3ac7e043

    let rpc_client =
        RpcClient::new_with_commitment(test_validator.rpc_url(), CommitmentConfig::processed());

    let config_keypair = keypair_from_seed(&[0u8; 32]).unwrap();
    let mut config = CliConfig::recent_for_tests();
    config.signers = vec![&config_keypair];
    config.json_rpc_url = test_validator.rpc_url();

    let minimum_nonce_balance = rpc_client
        .get_minimum_balance_for_rent_exemption(NonceState::size())
        .unwrap();

    request_and_confirm_airdrop(&rpc_client, &config, &config.signers[0].pubkey(), 100_000)
        .unwrap();

    // Create stake account
    let stake_keypair = Keypair::new();
    config.signers.push(&stake_keypair);
    config.command = CliCommand::CreateStakeAccount {
        stake_account: 1,
        seed: None,
        staker: None,
        withdrawer: None,
        withdrawer_signer: None,
        lockup: Lockup::default(),
        amount: SpendAmount::Some(50_000),
        sign_only: false,
        dump_transaction_message: false,
        blockhash_query: BlockhashQuery::All(blockhash_query::Source::Cluster),
        nonce_account: None,
        nonce_authority: 0,
        memo: None,
        fee_payer: 0,
        from: 0,
    };
    process_command(&config).unwrap();

    // Create nonce account
    let nonce_account = Keypair::new();
    config.signers[1] = &nonce_account;
    config.command = CliCommand::CreateNonceAccount {
        nonce_account: 1,
        seed: None,
        nonce_authority: Some(config.signers[0].pubkey()),
        memo: None,
        amount: SpendAmount::Some(minimum_nonce_balance),
    };
    process_command(&config).unwrap();

    // Fetch nonce hash
    let nonce_hash = nonce_utils::get_account_with_commitment(
        &rpc_client,
        &nonce_account.pubkey(),
        CommitmentConfig::processed(),
    )
    .and_then(|ref a| nonce_utils::data_from_account(a))
    .unwrap()
    .blockhash;

    // Delegate stake
    config.signers = vec![&config_keypair];
    config.command = CliCommand::DelegateStake {
        stake_account_pubkey: stake_keypair.pubkey(),
        vote_account_pubkey: test_validator.vote_account_address(),
        stake_authority: 0,
        force: true,
        sign_only: false,
        dump_transaction_message: false,
        blockhash_query: BlockhashQuery::FeeCalculator(
            blockhash_query::Source::NonceAccount(nonce_account.pubkey()),
            nonce_hash,
        ),
        nonce_account: Some(nonce_account.pubkey()),
        nonce_authority: 0,
        memo: None,
        fee_payer: 0,
    };
    process_command(&config).unwrap();

    // Fetch nonce hash
    let nonce_hash = nonce_utils::get_account_with_commitment(
        &rpc_client,
        &nonce_account.pubkey(),
        CommitmentConfig::processed(),
    )
    .and_then(|ref a| nonce_utils::data_from_account(a))
    .unwrap()
    .blockhash;

    // Deactivate stake
    config.command = CliCommand::DeactivateStake {
        stake_account_pubkey: stake_keypair.pubkey(),
        stake_authority: 0,
        sign_only: false,
        dump_transaction_message: false,
        blockhash_query: BlockhashQuery::FeeCalculator(
            blockhash_query::Source::NonceAccount(nonce_account.pubkey()),
            nonce_hash,
        ),
        nonce_account: Some(nonce_account.pubkey()),
        nonce_authority: 0,
        memo: None,
        seed: None,
        fee_payer: 0,
    };
    process_command(&config).unwrap();
}

#[test]
fn test_stake_authorize() {
    solana_logger::setup();

    let mint_keypair = Keypair::new();
    let mint_pubkey = mint_keypair.pubkey();
    let faucet_addr = run_local_faucet(mint_keypair, None);
<<<<<<< HEAD
    let test_validator = TestValidator::with_no_fees(mint_pubkey, Some(faucet_addr));
=======
    let test_validator =
        TestValidator::with_no_fees(mint_pubkey, Some(faucet_addr), SocketAddrSpace::Unspecified);
>>>>>>> 3ac7e043

    let rpc_client =
        RpcClient::new_with_commitment(test_validator.rpc_url(), CommitmentConfig::processed());
    let default_signer = Keypair::new();

    let mut config = CliConfig::recent_for_tests();
    config.json_rpc_url = test_validator.rpc_url();
    config.signers = vec![&default_signer];

    request_and_confirm_airdrop(&rpc_client, &config, &config.signers[0].pubkey(), 100_000)
        .unwrap();

    let offline_keypair = keypair_from_seed(&[0u8; 32]).unwrap();
    let mut config_offline = CliConfig::recent_for_tests();
    config_offline.signers = vec![&offline_keypair];
    config_offline.json_rpc_url = String::default();
    let offline_authority_pubkey = config_offline.signers[0].pubkey();
    config_offline.command = CliCommand::ClusterVersion;
    // Verify that we cannot reach the cluster
    process_command(&config_offline).unwrap_err();

    request_and_confirm_airdrop(
        &rpc_client,
        &config_offline,
        &config_offline.signers[0].pubkey(),
        100_000,
    )
    .unwrap();

    // Create stake account, identity is authority
    let stake_keypair = Keypair::new();
    let stake_account_pubkey = stake_keypair.pubkey();
    config.signers.push(&stake_keypair);
    config.command = CliCommand::CreateStakeAccount {
        stake_account: 1,
        seed: None,
        staker: None,
        withdrawer: None,
        withdrawer_signer: None,
        lockup: Lockup::default(),
        amount: SpendAmount::Some(50_000),
        sign_only: false,
        dump_transaction_message: false,
        blockhash_query: BlockhashQuery::All(blockhash_query::Source::Cluster),
        nonce_account: None,
        nonce_authority: 0,
        memo: None,
        fee_payer: 0,
        from: 0,
    };
    process_command(&config).unwrap();

    // Assign new online stake authority
    let online_authority = Keypair::new();
    let online_authority_pubkey = online_authority.pubkey();
    config.signers.pop();
    config.command = CliCommand::StakeAuthorize {
        stake_account_pubkey,
        new_authorizations: vec![StakeAuthorizationIndexed {
            authorization_type: StakeAuthorize::Staker,
            new_authority_pubkey: online_authority_pubkey,
            authority: 0,
            new_authority_signer: None,
        }],
        sign_only: false,
        dump_transaction_message: false,
        blockhash_query: BlockhashQuery::default(),
        nonce_account: None,
        nonce_authority: 0,
        memo: None,
        fee_payer: 0,
        custodian: None,
        no_wait: false,
    };
    process_command(&config).unwrap();
    let stake_account = rpc_client.get_account(&stake_account_pubkey).unwrap();
    let stake_state: StakeState = stake_account.state().unwrap();
    let current_authority = match stake_state {
        StakeState::Initialized(meta) => meta.authorized.staker,
        _ => panic!("Unexpected stake state!"),
    };
    assert_eq!(current_authority, online_authority_pubkey);

    // Assign new online stake and withdraw authorities
    let online_authority2 = Keypair::new();
    let online_authority2_pubkey = online_authority2.pubkey();
    let withdraw_authority = Keypair::new();
    let withdraw_authority_pubkey = withdraw_authority.pubkey();
    config.signers.push(&online_authority);
    config.command = CliCommand::StakeAuthorize {
        stake_account_pubkey,
        new_authorizations: vec![
            StakeAuthorizationIndexed {
                authorization_type: StakeAuthorize::Staker,
                new_authority_pubkey: online_authority2_pubkey,
                authority: 1,
                new_authority_signer: None,
            },
            StakeAuthorizationIndexed {
                authorization_type: StakeAuthorize::Withdrawer,
                new_authority_pubkey: withdraw_authority_pubkey,
                authority: 0,
                new_authority_signer: None,
            },
        ],
        sign_only: false,
        dump_transaction_message: false,
        blockhash_query: BlockhashQuery::default(),
        nonce_account: None,
        nonce_authority: 0,
        memo: None,
        fee_payer: 0,
        custodian: None,
        no_wait: false,
    };
    process_command(&config).unwrap();
    let stake_account = rpc_client.get_account(&stake_account_pubkey).unwrap();
    let stake_state: StakeState = stake_account.state().unwrap();
    let (current_staker, current_withdrawer) = match stake_state {
        StakeState::Initialized(meta) => (meta.authorized.staker, meta.authorized.withdrawer),
        _ => panic!("Unexpected stake state!"),
    };
    assert_eq!(current_staker, online_authority2_pubkey);
    assert_eq!(current_withdrawer, withdraw_authority_pubkey);

    // Assign new offline stake authority
    config.signers.pop();
    config.signers.push(&online_authority2);
    config.command = CliCommand::StakeAuthorize {
        stake_account_pubkey,
        new_authorizations: vec![StakeAuthorizationIndexed {
            authorization_type: StakeAuthorize::Staker,
            new_authority_pubkey: offline_authority_pubkey,
            authority: 1,
            new_authority_signer: None,
        }],
        sign_only: false,
        dump_transaction_message: false,
        blockhash_query: BlockhashQuery::default(),
        nonce_account: None,
        nonce_authority: 0,
        memo: None,
        fee_payer: 0,
        custodian: None,
        no_wait: false,
    };
    process_command(&config).unwrap();
    let stake_account = rpc_client.get_account(&stake_account_pubkey).unwrap();
    let stake_state: StakeState = stake_account.state().unwrap();
    let current_authority = match stake_state {
        StakeState::Initialized(meta) => meta.authorized.staker,
        _ => panic!("Unexpected stake state!"),
    };
    assert_eq!(current_authority, offline_authority_pubkey);

    // Offline assignment of new nonced stake authority
    let nonced_authority = Keypair::new();
    let nonced_authority_pubkey = nonced_authority.pubkey();
    let blockhash = rpc_client.get_latest_blockhash().unwrap();
    config_offline.command = CliCommand::StakeAuthorize {
        stake_account_pubkey,
        new_authorizations: vec![StakeAuthorizationIndexed {
            authorization_type: StakeAuthorize::Staker,
            new_authority_pubkey: nonced_authority_pubkey,
            authority: 0,
            new_authority_signer: None,
        }],
        sign_only: true,
        dump_transaction_message: false,
        blockhash_query: BlockhashQuery::None(blockhash),
        nonce_account: None,
        nonce_authority: 0,
        memo: None,
        fee_payer: 0,
        custodian: None,
        no_wait: false,
    };
    config_offline.output_format = OutputFormat::JsonCompact;
    let sign_reply = process_command(&config_offline).unwrap();
    let sign_only = parse_sign_only_reply_string(&sign_reply);
    assert!(sign_only.has_all_signers());
    let offline_presigner = sign_only.presigner_of(&offline_authority_pubkey).unwrap();
    config.signers = vec![&offline_presigner];
    config.command = CliCommand::StakeAuthorize {
        stake_account_pubkey,
        new_authorizations: vec![StakeAuthorizationIndexed {
            authorization_type: StakeAuthorize::Staker,
            new_authority_pubkey: nonced_authority_pubkey,
            authority: 0,
            new_authority_signer: None,
        }],
        sign_only: false,
        dump_transaction_message: false,
        blockhash_query: BlockhashQuery::FeeCalculator(blockhash_query::Source::Cluster, blockhash),
        nonce_account: None,
        nonce_authority: 0,
        memo: None,
        fee_payer: 0,
        custodian: None,
        no_wait: false,
    };
    process_command(&config).unwrap();
    let stake_account = rpc_client.get_account(&stake_account_pubkey).unwrap();
    let stake_state: StakeState = stake_account.state().unwrap();
    let current_authority = match stake_state {
        StakeState::Initialized(meta) => meta.authorized.staker,
        _ => panic!("Unexpected stake state!"),
    };
    assert_eq!(current_authority, nonced_authority_pubkey);

    // Create nonce account
    let minimum_nonce_balance = rpc_client
        .get_minimum_balance_for_rent_exemption(NonceState::size())
        .unwrap();
    let nonce_account = Keypair::new();
    config.signers = vec![&default_signer, &nonce_account];
    config.command = CliCommand::CreateNonceAccount {
        nonce_account: 1,
        seed: None,
        nonce_authority: Some(offline_authority_pubkey),
        memo: None,
        amount: SpendAmount::Some(minimum_nonce_balance),
    };
    process_command(&config).unwrap();

    // Fetch nonce hash
    let nonce_hash = nonce_utils::get_account_with_commitment(
        &rpc_client,
        &nonce_account.pubkey(),
        CommitmentConfig::processed(),
    )
    .and_then(|ref a| nonce_utils::data_from_account(a))
    .unwrap()
    .blockhash;

    // Nonced assignment of new online stake authority
    let online_authority = Keypair::new();
    let online_authority_pubkey = online_authority.pubkey();
    config_offline.signers.push(&nonced_authority);
    config_offline.command = CliCommand::StakeAuthorize {
        stake_account_pubkey,
        new_authorizations: vec![StakeAuthorizationIndexed {
            authorization_type: StakeAuthorize::Staker,
            new_authority_pubkey: online_authority_pubkey,
            authority: 1,
            new_authority_signer: None,
        }],
        sign_only: true,
        dump_transaction_message: false,
        blockhash_query: BlockhashQuery::None(nonce_hash),
        nonce_account: Some(nonce_account.pubkey()),
        nonce_authority: 0,
        memo: None,
        fee_payer: 0,
        custodian: None,
        no_wait: false,
    };
    let sign_reply = process_command(&config_offline).unwrap();
    let sign_only = parse_sign_only_reply_string(&sign_reply);
    assert!(sign_only.has_all_signers());
    assert_eq!(sign_only.blockhash, nonce_hash);
    let offline_presigner = sign_only.presigner_of(&offline_authority_pubkey).unwrap();
    let nonced_authority_presigner = sign_only.presigner_of(&nonced_authority_pubkey).unwrap();
    config.signers = vec![&offline_presigner, &nonced_authority_presigner];
    config.command = CliCommand::StakeAuthorize {
        stake_account_pubkey,
        new_authorizations: vec![StakeAuthorizationIndexed {
            authorization_type: StakeAuthorize::Staker,
            new_authority_pubkey: online_authority_pubkey,
            authority: 1,
            new_authority_signer: None,
        }],
        sign_only: false,
        dump_transaction_message: false,
        blockhash_query: BlockhashQuery::FeeCalculator(
            blockhash_query::Source::NonceAccount(nonce_account.pubkey()),
            sign_only.blockhash,
        ),
        nonce_account: Some(nonce_account.pubkey()),
        nonce_authority: 0,
        memo: None,
        fee_payer: 0,
        custodian: None,
        no_wait: false,
    };
    process_command(&config).unwrap();
    let stake_account = rpc_client.get_account(&stake_account_pubkey).unwrap();
    let stake_state: StakeState = stake_account.state().unwrap();
    let current_authority = match stake_state {
        StakeState::Initialized(meta) => meta.authorized.staker,
        _ => panic!("Unexpected stake state!"),
    };
    assert_eq!(current_authority, online_authority_pubkey);

    let new_nonce_hash = nonce_utils::get_account_with_commitment(
        &rpc_client,
        &nonce_account.pubkey(),
        CommitmentConfig::processed(),
    )
    .and_then(|ref a| nonce_utils::data_from_account(a))
    .unwrap()
    .blockhash;
    assert_ne!(nonce_hash, new_nonce_hash);
}

#[test]
fn test_stake_authorize_with_fee_payer() {
    solana_logger::setup();
    let fee_one_sig = FeeStructure::default().get_max_fee(1, 0);
    let fee_two_sig = FeeStructure::default().get_max_fee(2, 0);

    let mint_keypair = Keypair::new();
    let mint_pubkey = mint_keypair.pubkey();
    let faucet_addr = run_local_faucet(mint_keypair, None);
<<<<<<< HEAD
    let test_validator = TestValidator::with_custom_fees(mint_pubkey, SIG_FEE, Some(faucet_addr));
=======
    let test_validator = TestValidator::with_custom_fees(
        mint_pubkey,
        1,
        Some(faucet_addr),
        SocketAddrSpace::Unspecified,
    );
>>>>>>> 3ac7e043

    let rpc_client =
        RpcClient::new_with_commitment(test_validator.rpc_url(), CommitmentConfig::processed());
    let default_signer = Keypair::new();
    let default_pubkey = default_signer.pubkey();

    let mut config = CliConfig::recent_for_tests();
    config.json_rpc_url = test_validator.rpc_url();
    config.signers = vec![&default_signer];

    let payer_keypair = keypair_from_seed(&[0u8; 32]).unwrap();
    let mut config_payer = CliConfig::recent_for_tests();
    config_payer.signers = vec![&payer_keypair];
    config_payer.json_rpc_url = test_validator.rpc_url();
    let payer_pubkey = config_payer.signers[0].pubkey();

    let mut config_offline = CliConfig::recent_for_tests();
    let offline_signer = Keypair::new();
    config_offline.signers = vec![&offline_signer];
    config_offline.json_rpc_url = String::new();
    let offline_pubkey = config_offline.signers[0].pubkey();
    // Verify we're offline
    config_offline.command = CliCommand::ClusterVersion;
    process_command(&config_offline).unwrap_err();

<<<<<<< HEAD
    request_and_confirm_airdrop(&rpc_client, &config, &default_pubkey, 100_000).unwrap();
    check_recent_balance(100_000, &rpc_client, &config.signers[0].pubkey());

    request_and_confirm_airdrop(&rpc_client, &config_payer, &payer_pubkey, 100_000).unwrap();
    check_recent_balance(100_000, &rpc_client, &payer_pubkey);

    request_and_confirm_airdrop(&rpc_client, &config_offline, &offline_pubkey, 100_000).unwrap();
    check_recent_balance(100_000, &rpc_client, &offline_pubkey);
=======
    request_and_confirm_airdrop(&rpc_client, &config, &default_pubkey, 5_000_000).unwrap();
    check_balance!(5_000_000, &rpc_client, &config.signers[0].pubkey());

    request_and_confirm_airdrop(&rpc_client, &config_payer, &payer_pubkey, 5_000_000).unwrap();
    check_balance!(5_000_000, &rpc_client, &payer_pubkey);

    request_and_confirm_airdrop(&rpc_client, &config_offline, &offline_pubkey, 5_000_000).unwrap();
    check_balance!(5_000_000, &rpc_client, &offline_pubkey);
>>>>>>> 3ac7e043

    check_ready(&rpc_client);

    // Create stake account, identity is authority
    let stake_keypair = Keypair::new();
    let stake_account_pubkey = stake_keypair.pubkey();
    config.signers.push(&stake_keypair);
    config.command = CliCommand::CreateStakeAccount {
        stake_account: 1,
        seed: None,
        staker: None,
        withdrawer: None,
        withdrawer_signer: None,
        lockup: Lockup::default(),
        amount: SpendAmount::Some(1_000_000),
        sign_only: false,
        dump_transaction_message: false,
        blockhash_query: BlockhashQuery::All(blockhash_query::Source::Cluster),
        nonce_account: None,
        nonce_authority: 0,
        memo: None,
        fee_payer: 0,
        from: 0,
    };
    process_command(&config).unwrap();
    check_balance!(4_000_000 - fee_two_sig, &rpc_client, &default_pubkey);

    // Assign authority with separate fee payer
    config.signers = vec![&default_signer, &payer_keypair];
    config.command = CliCommand::StakeAuthorize {
        stake_account_pubkey,
        new_authorizations: vec![StakeAuthorizationIndexed {
            authorization_type: StakeAuthorize::Staker,
            new_authority_pubkey: offline_pubkey,
            authority: 0,
            new_authority_signer: None,
        }],
        sign_only: false,
        dump_transaction_message: false,
        blockhash_query: BlockhashQuery::All(blockhash_query::Source::Cluster),
        nonce_account: None,
        nonce_authority: 0,
        memo: None,
        fee_payer: 1,
        custodian: None,
        no_wait: false,
    };
    process_command(&config).unwrap();
    // `config` balance has not changed, despite submitting the TX
    check_balance!(4_000_000 - fee_two_sig, &rpc_client, &default_pubkey);
    // `config_payer` however has paid `config`'s authority sig
    // and `config_payer`'s fee sig
    check_balance!(5_000_000 - fee_two_sig, &rpc_client, &payer_pubkey);

    // Assign authority with offline fee payer
    let blockhash = rpc_client.get_latest_blockhash().unwrap();
    config_offline.command = CliCommand::StakeAuthorize {
        stake_account_pubkey,
        new_authorizations: vec![StakeAuthorizationIndexed {
            authorization_type: StakeAuthorize::Staker,
            new_authority_pubkey: payer_pubkey,
            authority: 0,
            new_authority_signer: None,
        }],
        sign_only: true,
        dump_transaction_message: false,
        blockhash_query: BlockhashQuery::None(blockhash),
        nonce_account: None,
        nonce_authority: 0,
        memo: None,
        fee_payer: 0,
        custodian: None,
        no_wait: false,
    };
    config_offline.output_format = OutputFormat::JsonCompact;
    let sign_reply = process_command(&config_offline).unwrap();
    let sign_only = parse_sign_only_reply_string(&sign_reply);
    assert!(sign_only.has_all_signers());
    let offline_presigner = sign_only.presigner_of(&offline_pubkey).unwrap();
    config.signers = vec![&offline_presigner];
    config.command = CliCommand::StakeAuthorize {
        stake_account_pubkey,
        new_authorizations: vec![StakeAuthorizationIndexed {
            authorization_type: StakeAuthorize::Staker,
            new_authority_pubkey: payer_pubkey,
            authority: 0,
            new_authority_signer: None,
        }],
        sign_only: false,
        dump_transaction_message: false,
        blockhash_query: BlockhashQuery::FeeCalculator(blockhash_query::Source::Cluster, blockhash),
        nonce_account: None,
        nonce_authority: 0,
        memo: None,
        fee_payer: 0,
        custodian: None,
        no_wait: false,
    };
    process_command(&config).unwrap();
    // `config`'s balance again has not changed
    check_balance!(4_000_000 - fee_two_sig, &rpc_client, &default_pubkey);
    // `config_offline` however has paid 1 sig due to being both authority
    // and fee payer
    check_balance!(5_000_000 - fee_one_sig, &rpc_client, &offline_pubkey);
}

#[test]
fn test_stake_split() {
    solana_logger::setup();

    let mint_keypair = Keypair::new();
    let mint_pubkey = mint_keypair.pubkey();
    let faucet_addr = run_local_faucet(mint_keypair, None);
<<<<<<< HEAD
    let test_validator = TestValidator::with_custom_fees(mint_pubkey, 1, Some(faucet_addr));
=======
    let test_validator = TestValidator::with_custom_fees(
        mint_pubkey,
        1,
        Some(faucet_addr),
        SocketAddrSpace::Unspecified,
    );
>>>>>>> 3ac7e043

    let rpc_client =
        RpcClient::new_with_commitment(test_validator.rpc_url(), CommitmentConfig::processed());
    let default_signer = Keypair::new();
    let offline_signer = Keypair::new();

    let mut config = CliConfig::recent_for_tests();
    config.json_rpc_url = test_validator.rpc_url();
    config.signers = vec![&default_signer];

    let mut config_offline = CliConfig::recent_for_tests();
    config_offline.json_rpc_url = String::default();
    config_offline.signers = vec![&offline_signer];
    let offline_pubkey = config_offline.signers[0].pubkey();
    // Verify we're offline
    config_offline.command = CliCommand::ClusterVersion;
    process_command(&config_offline).unwrap_err();

<<<<<<< HEAD
    request_and_confirm_airdrop(&rpc_client, &config, &config.signers[0].pubkey(), 500_000)
        .unwrap();
    check_recent_balance(500_000, &rpc_client, &config.signers[0].pubkey());

    request_and_confirm_airdrop(&rpc_client, &config_offline, &offline_pubkey, 100_000).unwrap();
    check_recent_balance(100_000, &rpc_client, &offline_pubkey);
=======
    request_and_confirm_airdrop(
        &rpc_client,
        &config,
        &config.signers[0].pubkey(),
        50_000_000,
    )
    .unwrap();
    check_balance!(50_000_000, &rpc_client, &config.signers[0].pubkey());

    request_and_confirm_airdrop(&rpc_client, &config_offline, &offline_pubkey, 1_000_000).unwrap();
    check_balance!(1_000_000, &rpc_client, &offline_pubkey);
>>>>>>> 3ac7e043

    // Create stake account, identity is authority
    let minimum_stake_balance = rpc_client
        .get_minimum_balance_for_rent_exemption(std::mem::size_of::<StakeState>())
        .unwrap();
    let stake_keypair = keypair_from_seed(&[0u8; 32]).unwrap();
    let stake_account_pubkey = stake_keypair.pubkey();
    config.signers.push(&stake_keypair);
    config.command = CliCommand::CreateStakeAccount {
        stake_account: 1,
        seed: None,
        staker: Some(offline_pubkey),
        withdrawer: Some(offline_pubkey),
        withdrawer_signer: None,
        lockup: Lockup::default(),
        amount: SpendAmount::Some(10 * minimum_stake_balance),
        sign_only: false,
        dump_transaction_message: false,
        blockhash_query: BlockhashQuery::All(blockhash_query::Source::Cluster),
        nonce_account: None,
        nonce_authority: 0,
        memo: None,
        fee_payer: 0,
        from: 0,
    };
    process_command(&config).unwrap();
    check_balance!(
        10 * minimum_stake_balance,
        &rpc_client,
        &stake_account_pubkey,
    );

    // Create nonce account
    let minimum_nonce_balance = rpc_client
        .get_minimum_balance_for_rent_exemption(NonceState::size())
        .unwrap();
    let nonce_account = keypair_from_seed(&[1u8; 32]).unwrap();
    config.signers = vec![&default_signer, &nonce_account];
    config.command = CliCommand::CreateNonceAccount {
        nonce_account: 1,
        seed: None,
        nonce_authority: Some(offline_pubkey),
        memo: None,
        amount: SpendAmount::Some(minimum_nonce_balance),
    };
    process_command(&config).unwrap();
    check_balance!(minimum_nonce_balance, &rpc_client, &nonce_account.pubkey());

    // Fetch nonce hash
    let nonce_hash = nonce_utils::get_account_with_commitment(
        &rpc_client,
        &nonce_account.pubkey(),
        CommitmentConfig::processed(),
    )
    .and_then(|ref a| nonce_utils::data_from_account(a))
    .unwrap()
    .blockhash;

    // Nonced offline split
    let split_account = keypair_from_seed(&[2u8; 32]).unwrap();
    check_balance!(0, &rpc_client, &split_account.pubkey());
    config_offline.signers.push(&split_account);
    config_offline.command = CliCommand::SplitStake {
        stake_account_pubkey,
        stake_authority: 0,
        sign_only: true,
        dump_transaction_message: false,
        blockhash_query: BlockhashQuery::None(nonce_hash),
        nonce_account: Some(nonce_account.pubkey()),
        nonce_authority: 0,
        memo: None,
        split_stake_account: 1,
        seed: None,
        lamports: 2 * minimum_stake_balance,
        fee_payer: 0,
    };
    config_offline.output_format = OutputFormat::JsonCompact;
    let sig_response = process_command(&config_offline).unwrap();
    let sign_only = parse_sign_only_reply_string(&sig_response);
    assert!(sign_only.has_all_signers());
    let offline_presigner = sign_only.presigner_of(&offline_pubkey).unwrap();
    config.signers = vec![&offline_presigner, &split_account];
    config.command = CliCommand::SplitStake {
        stake_account_pubkey,
        stake_authority: 0,
        sign_only: false,
        dump_transaction_message: false,
        blockhash_query: BlockhashQuery::FeeCalculator(
            blockhash_query::Source::NonceAccount(nonce_account.pubkey()),
            sign_only.blockhash,
        ),
        nonce_account: Some(nonce_account.pubkey()),
        nonce_authority: 0,
        memo: None,
        split_stake_account: 1,
        seed: None,
        lamports: 2 * minimum_stake_balance,
        fee_payer: 0,
    };
    process_command(&config).unwrap();
    check_balance!(
        8 * minimum_stake_balance,
        &rpc_client,
        &stake_account_pubkey,
    );
    check_balance!(
        2 * minimum_stake_balance,
        &rpc_client,
        &split_account.pubkey(),
    );
}

#[test]
fn test_stake_set_lockup() {
    solana_logger::setup();

    let mint_keypair = Keypair::new();
    let mint_pubkey = mint_keypair.pubkey();
    let faucet_addr = run_local_faucet(mint_keypair, None);
<<<<<<< HEAD
    let test_validator = TestValidator::with_custom_fees(mint_pubkey, 1, Some(faucet_addr));
=======
    let test_validator = TestValidator::with_custom_fees(
        mint_pubkey,
        1,
        Some(faucet_addr),
        SocketAddrSpace::Unspecified,
    );
>>>>>>> 3ac7e043

    let rpc_client =
        RpcClient::new_with_commitment(test_validator.rpc_url(), CommitmentConfig::processed());
    let default_signer = Keypair::new();
    let offline_signer = Keypair::new();

    let mut config = CliConfig::recent_for_tests();
    config.json_rpc_url = test_validator.rpc_url();
    config.signers = vec![&default_signer];

    let mut config_offline = CliConfig::recent_for_tests();
    config_offline.json_rpc_url = String::default();
    config_offline.signers = vec![&offline_signer];
    let offline_pubkey = config_offline.signers[0].pubkey();
    // Verify we're offline
    config_offline.command = CliCommand::ClusterVersion;
    process_command(&config_offline).unwrap_err();

<<<<<<< HEAD
    request_and_confirm_airdrop(&rpc_client, &config, &config.signers[0].pubkey(), 500_000)
        .unwrap();
    check_recent_balance(500_000, &rpc_client, &config.signers[0].pubkey());

    request_and_confirm_airdrop(&rpc_client, &config_offline, &offline_pubkey, 100_000).unwrap();
    check_recent_balance(100_000, &rpc_client, &offline_pubkey);
=======
    request_and_confirm_airdrop(&rpc_client, &config, &config.signers[0].pubkey(), 5_000_000)
        .unwrap();
    check_balance!(5_000_000, &rpc_client, &config.signers[0].pubkey());

    request_and_confirm_airdrop(&rpc_client, &config_offline, &offline_pubkey, 1_000_000).unwrap();
    check_balance!(1_000_000, &rpc_client, &offline_pubkey);
>>>>>>> 3ac7e043

    // Create stake account, identity is authority
    let minimum_stake_balance = rpc_client
        .get_minimum_balance_for_rent_exemption(std::mem::size_of::<StakeState>())
        .unwrap();

    let stake_keypair = keypair_from_seed(&[0u8; 32]).unwrap();
    let stake_account_pubkey = stake_keypair.pubkey();

    let lockup = Lockup {
        custodian: config.signers[0].pubkey(),
        ..Lockup::default()
    };

    config.signers.push(&stake_keypair);
    config.command = CliCommand::CreateStakeAccount {
        stake_account: 1,
        seed: None,
        staker: Some(offline_pubkey),
        withdrawer: Some(config.signers[0].pubkey()),
<<<<<<< HEAD
=======
        withdrawer_signer: None,
>>>>>>> 3ac7e043
        lockup,
        amount: SpendAmount::Some(10 * minimum_stake_balance),
        sign_only: false,
        dump_transaction_message: false,
        blockhash_query: BlockhashQuery::All(blockhash_query::Source::Cluster),
        nonce_account: None,
        nonce_authority: 0,
        memo: None,
        fee_payer: 0,
        from: 0,
    };
    process_command(&config).unwrap();
    check_balance!(
        10 * minimum_stake_balance,
        &rpc_client,
        &stake_account_pubkey,
    );
    check_balance!(
        10 * minimum_stake_balance,
        &rpc_client,
        &stake_account_pubkey,
    );

    // Online set lockup
    let lockup = LockupArgs {
        unix_timestamp: Some(1_581_534_570),
        epoch: Some(200),
        custodian: None,
    };
    config.signers.pop();
    config.command = CliCommand::StakeSetLockup {
        stake_account_pubkey,
        lockup,
        new_custodian_signer: None,
        custodian: 0,
        sign_only: false,
        dump_transaction_message: false,
        blockhash_query: BlockhashQuery::default(),
        nonce_account: None,
        nonce_authority: 0,
        memo: None,
        fee_payer: 0,
    };
    process_command(&config).unwrap();
    let stake_account = rpc_client.get_account(&stake_account_pubkey).unwrap();
    let stake_state: StakeState = stake_account.state().unwrap();
    let current_lockup = match stake_state {
        StakeState::Initialized(meta) => meta.lockup,
        _ => panic!("Unexpected stake state!"),
    };
    assert_eq!(
        current_lockup.unix_timestamp,
        lockup.unix_timestamp.unwrap()
    );
    assert_eq!(current_lockup.epoch, lockup.epoch.unwrap());
    assert_eq!(current_lockup.custodian, config.signers[0].pubkey());

    // Set custodian to another pubkey
    let online_custodian = Keypair::new();
    let online_custodian_pubkey = online_custodian.pubkey();

    let lockup = LockupArgs {
        unix_timestamp: Some(1_581_534_571),
        epoch: Some(201),
        custodian: Some(online_custodian_pubkey),
    };
    config.command = CliCommand::StakeSetLockup {
        stake_account_pubkey,
        lockup,
        new_custodian_signer: None,
        custodian: 0,
        sign_only: false,
        dump_transaction_message: false,
        blockhash_query: BlockhashQuery::default(),
        nonce_account: None,
        nonce_authority: 0,
        memo: None,
        fee_payer: 0,
    };
    process_command(&config).unwrap();

    let lockup = LockupArgs {
        unix_timestamp: Some(1_581_534_572),
        epoch: Some(202),
        custodian: None,
    };
    config.signers = vec![&default_signer, &online_custodian];
    config.command = CliCommand::StakeSetLockup {
        stake_account_pubkey,
        lockup,
        new_custodian_signer: None,
        custodian: 1,
        sign_only: false,
        dump_transaction_message: false,
        blockhash_query: BlockhashQuery::default(),
        nonce_account: None,
        nonce_authority: 0,
        memo: None,
        fee_payer: 0,
    };
    process_command(&config).unwrap();
    let stake_account = rpc_client.get_account(&stake_account_pubkey).unwrap();
    let stake_state: StakeState = stake_account.state().unwrap();
    let current_lockup = match stake_state {
        StakeState::Initialized(meta) => meta.lockup,
        _ => panic!("Unexpected stake state!"),
    };
    assert_eq!(
        current_lockup.unix_timestamp,
        lockup.unix_timestamp.unwrap()
    );
    assert_eq!(current_lockup.epoch, lockup.epoch.unwrap());
    assert_eq!(current_lockup.custodian, online_custodian_pubkey);

    // Set custodian to offline pubkey
    let lockup = LockupArgs {
        unix_timestamp: Some(1_581_534_573),
        epoch: Some(203),
        custodian: Some(offline_pubkey),
    };
    config.command = CliCommand::StakeSetLockup {
        stake_account_pubkey,
        lockup,
        new_custodian_signer: None,
        custodian: 1,
        sign_only: false,
        dump_transaction_message: false,
        blockhash_query: BlockhashQuery::default(),
        nonce_account: None,
        nonce_authority: 0,
        memo: None,
        fee_payer: 0,
    };
    process_command(&config).unwrap();

    // Create nonce account
    let minimum_nonce_balance = rpc_client
        .get_minimum_balance_for_rent_exemption(NonceState::size())
        .unwrap();
    let nonce_account = keypair_from_seed(&[1u8; 32]).unwrap();
    let nonce_account_pubkey = nonce_account.pubkey();
    config.signers = vec![&default_signer, &nonce_account];
    config.command = CliCommand::CreateNonceAccount {
        nonce_account: 1,
        seed: None,
        nonce_authority: Some(offline_pubkey),
        memo: None,
        amount: SpendAmount::Some(minimum_nonce_balance),
    };
    process_command(&config).unwrap();
    check_balance!(minimum_nonce_balance, &rpc_client, &nonce_account_pubkey);

    // Fetch nonce hash
    let nonce_hash = nonce_utils::get_account_with_commitment(
        &rpc_client,
        &nonce_account.pubkey(),
        CommitmentConfig::processed(),
    )
    .and_then(|ref a| nonce_utils::data_from_account(a))
    .unwrap()
    .blockhash;

    // Nonced offline set lockup
    let lockup = LockupArgs {
        unix_timestamp: Some(1_581_534_576),
        epoch: Some(222),
        custodian: None,
    };
    config_offline.command = CliCommand::StakeSetLockup {
        stake_account_pubkey,
        lockup,
        new_custodian_signer: None,
        custodian: 0,
        sign_only: true,
        dump_transaction_message: false,
        blockhash_query: BlockhashQuery::None(nonce_hash),
        nonce_account: Some(nonce_account_pubkey),
        nonce_authority: 0,
        memo: None,
        fee_payer: 0,
    };
    config_offline.output_format = OutputFormat::JsonCompact;
    let sig_response = process_command(&config_offline).unwrap();
    let sign_only = parse_sign_only_reply_string(&sig_response);
    assert!(sign_only.has_all_signers());
    let offline_presigner = sign_only.presigner_of(&offline_pubkey).unwrap();
    config.signers = vec![&offline_presigner];
    config.command = CliCommand::StakeSetLockup {
        stake_account_pubkey,
        lockup,
        new_custodian_signer: None,
        custodian: 0,
        sign_only: false,
        dump_transaction_message: false,
        blockhash_query: BlockhashQuery::FeeCalculator(
            blockhash_query::Source::NonceAccount(nonce_account_pubkey),
            sign_only.blockhash,
        ),
        nonce_account: Some(nonce_account_pubkey),
        nonce_authority: 0,
        memo: None,
        fee_payer: 0,
    };
    process_command(&config).unwrap();
    let stake_account = rpc_client.get_account(&stake_account_pubkey).unwrap();
    let stake_state: StakeState = stake_account.state().unwrap();
    let current_lockup = match stake_state {
        StakeState::Initialized(meta) => meta.lockup,
        _ => panic!("Unexpected stake state!"),
    };
    assert_eq!(
        current_lockup.unix_timestamp,
        lockup.unix_timestamp.unwrap()
    );
    assert_eq!(current_lockup.epoch, lockup.epoch.unwrap());
    assert_eq!(current_lockup.custodian, offline_pubkey);
}

#[test]
fn test_offline_nonced_create_stake_account_and_withdraw() {
    solana_logger::setup();

    let mint_keypair = Keypair::new();
    let mint_pubkey = mint_keypair.pubkey();
    let faucet_addr = run_local_faucet(mint_keypair, None);
<<<<<<< HEAD
    let test_validator = TestValidator::with_no_fees(mint_pubkey, Some(faucet_addr));
=======
    let test_validator =
        TestValidator::with_no_fees(mint_pubkey, Some(faucet_addr), SocketAddrSpace::Unspecified);
>>>>>>> 3ac7e043

    let rpc_client =
        RpcClient::new_with_commitment(test_validator.rpc_url(), CommitmentConfig::processed());
    let mut config = CliConfig::recent_for_tests();
    let default_signer = keypair_from_seed(&[1u8; 32]).unwrap();
    config.signers = vec![&default_signer];
    config.json_rpc_url = test_validator.rpc_url();

    let mut config_offline = CliConfig::recent_for_tests();
    let offline_signer = keypair_from_seed(&[2u8; 32]).unwrap();
    config_offline.signers = vec![&offline_signer];
    let offline_pubkey = config_offline.signers[0].pubkey();
    config_offline.json_rpc_url = String::default();
    config_offline.command = CliCommand::ClusterVersion;
    // Verify that we cannot reach the cluster
    process_command(&config_offline).unwrap_err();

    request_and_confirm_airdrop(&rpc_client, &config, &config.signers[0].pubkey(), 200_000)
        .unwrap();
<<<<<<< HEAD
    check_recent_balance(200_000, &rpc_client, &config.signers[0].pubkey());

    request_and_confirm_airdrop(&rpc_client, &config_offline, &offline_pubkey, 100_000).unwrap();
    check_recent_balance(100_000, &rpc_client, &offline_pubkey);
=======
    check_balance!(200_000, &rpc_client, &config.signers[0].pubkey());

    request_and_confirm_airdrop(&rpc_client, &config_offline, &offline_pubkey, 100_000).unwrap();
    check_balance!(100_000, &rpc_client, &offline_pubkey);
>>>>>>> 3ac7e043

    // Create nonce account
    let minimum_nonce_balance = rpc_client
        .get_minimum_balance_for_rent_exemption(NonceState::size())
        .unwrap();
    let nonce_account = keypair_from_seed(&[3u8; 32]).unwrap();
    let nonce_pubkey = nonce_account.pubkey();
    config.signers.push(&nonce_account);
    config.command = CliCommand::CreateNonceAccount {
        nonce_account: 1,
        seed: None,
        nonce_authority: Some(offline_pubkey),
        memo: None,
        amount: SpendAmount::Some(minimum_nonce_balance),
    };
    process_command(&config).unwrap();

    // Fetch nonce hash
    let nonce_hash = nonce_utils::get_account_with_commitment(
        &rpc_client,
        &nonce_account.pubkey(),
        CommitmentConfig::processed(),
    )
    .and_then(|ref a| nonce_utils::data_from_account(a))
    .unwrap()
    .blockhash;

    // Create stake account offline
    let stake_keypair = keypair_from_seed(&[4u8; 32]).unwrap();
    let stake_pubkey = stake_keypair.pubkey();
    config_offline.signers.push(&stake_keypair);
    config_offline.command = CliCommand::CreateStakeAccount {
        stake_account: 1,
        seed: None,
        staker: None,
        withdrawer: None,
        withdrawer_signer: None,
        lockup: Lockup::default(),
        amount: SpendAmount::Some(50_000),
        sign_only: true,
        dump_transaction_message: false,
        blockhash_query: BlockhashQuery::None(nonce_hash),
        nonce_account: Some(nonce_pubkey),
        nonce_authority: 0,
        memo: None,
        fee_payer: 0,
        from: 0,
    };
    config_offline.output_format = OutputFormat::JsonCompact;
    let sig_response = process_command(&config_offline).unwrap();
    let sign_only = parse_sign_only_reply_string(&sig_response);
    assert!(sign_only.has_all_signers());
    let offline_presigner = sign_only.presigner_of(&offline_pubkey).unwrap();
    let stake_presigner = sign_only.presigner_of(&stake_pubkey).unwrap();
    config.signers = vec![&offline_presigner, &stake_presigner];
    config.command = CliCommand::CreateStakeAccount {
        stake_account: 1,
        seed: None,
        staker: Some(offline_pubkey),
        withdrawer: None,
        withdrawer_signer: None,
        lockup: Lockup::default(),
        amount: SpendAmount::Some(50_000),
        sign_only: false,
        dump_transaction_message: false,
        blockhash_query: BlockhashQuery::FeeCalculator(
            blockhash_query::Source::NonceAccount(nonce_pubkey),
            sign_only.blockhash,
        ),
        nonce_account: Some(nonce_pubkey),
        nonce_authority: 0,
        memo: None,
        fee_payer: 0,
        from: 0,
    };
    process_command(&config).unwrap();
    check_balance!(50_000, &rpc_client, &stake_pubkey);

    // Fetch nonce hash
    let nonce_hash = nonce_utils::get_account_with_commitment(
        &rpc_client,
        &nonce_account.pubkey(),
        CommitmentConfig::processed(),
    )
    .and_then(|ref a| nonce_utils::data_from_account(a))
    .unwrap()
    .blockhash;

    // Offline, nonced stake-withdraw
    let recipient = keypair_from_seed(&[5u8; 32]).unwrap();
    let recipient_pubkey = recipient.pubkey();
    config_offline.signers.pop();
    config_offline.command = CliCommand::WithdrawStake {
        stake_account_pubkey: stake_pubkey,
        destination_account_pubkey: recipient_pubkey,
<<<<<<< HEAD
        amount: SpendAmount::Some(42),
=======
        amount: SpendAmount::Some(50_000),
>>>>>>> 3ac7e043
        withdraw_authority: 0,
        custodian: None,
        sign_only: true,
        dump_transaction_message: false,
        blockhash_query: BlockhashQuery::None(nonce_hash),
        nonce_account: Some(nonce_pubkey),
        nonce_authority: 0,
        memo: None,
        seed: None,
        fee_payer: 0,
    };
    let sig_response = process_command(&config_offline).unwrap();
    let sign_only = parse_sign_only_reply_string(&sig_response);
    let offline_presigner = sign_only.presigner_of(&offline_pubkey).unwrap();
    config.signers = vec![&offline_presigner];
    config.command = CliCommand::WithdrawStake {
        stake_account_pubkey: stake_pubkey,
        destination_account_pubkey: recipient_pubkey,
<<<<<<< HEAD
        amount: SpendAmount::Some(42),
=======
        amount: SpendAmount::Some(50_000),
>>>>>>> 3ac7e043
        withdraw_authority: 0,
        custodian: None,
        sign_only: false,
        dump_transaction_message: false,
        blockhash_query: BlockhashQuery::FeeCalculator(
            blockhash_query::Source::NonceAccount(nonce_pubkey),
            sign_only.blockhash,
        ),
        nonce_account: Some(nonce_pubkey),
        nonce_authority: 0,
        memo: None,
        seed: None,
        fee_payer: 0,
    };
    process_command(&config).unwrap();
    check_balance!(50_000, &rpc_client, &recipient_pubkey);

    // Fetch nonce hash
    let nonce_hash = nonce_utils::get_account_with_commitment(
        &rpc_client,
        &nonce_account.pubkey(),
        CommitmentConfig::processed(),
    )
    .and_then(|ref a| nonce_utils::data_from_account(a))
    .unwrap()
    .blockhash;

    // Create another stake account. This time with seed
    let seed = "seedy";
    config_offline.signers = vec![&offline_signer, &stake_keypair];
    config_offline.command = CliCommand::CreateStakeAccount {
        stake_account: 1,
        seed: Some(seed.to_string()),
        staker: None,
        withdrawer: None,
        withdrawer_signer: None,
        lockup: Lockup::default(),
        amount: SpendAmount::Some(50_000),
        sign_only: true,
        dump_transaction_message: false,
        blockhash_query: BlockhashQuery::None(nonce_hash),
        nonce_account: Some(nonce_pubkey),
        nonce_authority: 0,
        memo: None,
        fee_payer: 0,
        from: 0,
    };
    let sig_response = process_command(&config_offline).unwrap();
    let sign_only = parse_sign_only_reply_string(&sig_response);
    let offline_presigner = sign_only.presigner_of(&offline_pubkey).unwrap();
    let stake_presigner = sign_only.presigner_of(&stake_pubkey).unwrap();
    config.signers = vec![&offline_presigner, &stake_presigner];
    config.command = CliCommand::CreateStakeAccount {
        stake_account: 1,
        seed: Some(seed.to_string()),
        staker: Some(offline_pubkey),
        withdrawer: Some(offline_pubkey),
        withdrawer_signer: None,
        lockup: Lockup::default(),
        amount: SpendAmount::Some(50_000),
        sign_only: false,
        dump_transaction_message: false,
        blockhash_query: BlockhashQuery::FeeCalculator(
            blockhash_query::Source::NonceAccount(nonce_pubkey),
            sign_only.blockhash,
        ),
        nonce_account: Some(nonce_pubkey),
        nonce_authority: 0,
        memo: None,
        fee_payer: 0,
        from: 0,
    };
    process_command(&config).unwrap();
    let seed_address =
        Pubkey::create_with_seed(&stake_pubkey, seed, &stake::program::id()).unwrap();
    check_balance!(50_000, &rpc_client, &seed_address);
}

#[test]
fn test_stake_checked_instructions() {
    solana_logger::setup();

    let mint_keypair = Keypair::new();
    let mint_pubkey = mint_keypair.pubkey();
    let faucet_addr = run_local_faucet(mint_keypair, None);
    let test_validator =
        TestValidator::with_no_fees(mint_pubkey, Some(faucet_addr), SocketAddrSpace::Unspecified);

    let rpc_client =
        RpcClient::new_with_commitment(test_validator.rpc_url(), CommitmentConfig::processed());
    let default_signer = Keypair::new();

    let mut config = CliConfig::recent_for_tests();
    config.json_rpc_url = test_validator.rpc_url();
    config.signers = vec![&default_signer];

    request_and_confirm_airdrop(&rpc_client, &config, &config.signers[0].pubkey(), 100_000)
        .unwrap();

    // Create stake account with withdrawer
    let stake_keypair = Keypair::new();
    let stake_account_pubkey = stake_keypair.pubkey();
    let withdrawer_keypair = Keypair::new();
    let withdrawer_pubkey = withdrawer_keypair.pubkey();
    config.signers.push(&stake_keypair);
    config.command = CliCommand::CreateStakeAccount {
        stake_account: 1,
        seed: None,
        staker: None,
        withdrawer: Some(withdrawer_pubkey),
        withdrawer_signer: Some(1),
        lockup: Lockup::default(),
        amount: SpendAmount::Some(50_000),
        sign_only: false,
        dump_transaction_message: false,
        blockhash_query: BlockhashQuery::All(blockhash_query::Source::Cluster),
        nonce_account: None,
        nonce_authority: 0,
        memo: None,
        fee_payer: 0,
        from: 0,
    };
    process_command(&config).unwrap_err(); // unsigned authority should fail

    config.signers = vec![&default_signer, &stake_keypair, &withdrawer_keypair];
    config.command = CliCommand::CreateStakeAccount {
        stake_account: 1,
        seed: None,
        staker: None,
        withdrawer: Some(withdrawer_pubkey),
        withdrawer_signer: Some(1),
        lockup: Lockup::default(),
        amount: SpendAmount::Some(50_000),
        sign_only: false,
        dump_transaction_message: false,
        blockhash_query: BlockhashQuery::All(blockhash_query::Source::Cluster),
        nonce_account: None,
        nonce_authority: 0,
        memo: None,
        fee_payer: 0,
        from: 0,
    };
    process_command(&config).unwrap();

    // Re-authorize account, checking new authority
    let staker_keypair = Keypair::new();
    let staker_pubkey = staker_keypair.pubkey();
    config.signers = vec![&default_signer];
    config.command = CliCommand::StakeAuthorize {
        stake_account_pubkey,
        new_authorizations: vec![StakeAuthorizationIndexed {
            authorization_type: StakeAuthorize::Staker,
            new_authority_pubkey: staker_pubkey,
            authority: 0,
            new_authority_signer: Some(0),
        }],
        sign_only: false,
        dump_transaction_message: false,
        blockhash_query: BlockhashQuery::default(),
        nonce_account: None,
        nonce_authority: 0,
        memo: None,
        fee_payer: 0,
        custodian: None,
        no_wait: false,
    };
    process_command(&config).unwrap_err(); // unsigned authority should fail

    config.signers = vec![&default_signer, &staker_keypair];
    config.command = CliCommand::StakeAuthorize {
        stake_account_pubkey,
        new_authorizations: vec![StakeAuthorizationIndexed {
            authorization_type: StakeAuthorize::Staker,
            new_authority_pubkey: staker_pubkey,
            authority: 0,
            new_authority_signer: Some(1),
        }],
        sign_only: false,
        dump_transaction_message: false,
        blockhash_query: BlockhashQuery::default(),
        nonce_account: None,
        nonce_authority: 0,
        memo: None,
        fee_payer: 0,
        custodian: None,
        no_wait: false,
    };
    process_command(&config).unwrap();
    let stake_account = rpc_client.get_account(&stake_account_pubkey).unwrap();
    let stake_state: StakeState = stake_account.state().unwrap();
    let current_authority = match stake_state {
        StakeState::Initialized(meta) => meta.authorized.staker,
        _ => panic!("Unexpected stake state!"),
    };
    assert_eq!(current_authority, staker_pubkey);

    let new_withdrawer_keypair = Keypair::new();
    let new_withdrawer_pubkey = new_withdrawer_keypair.pubkey();
    config.signers = vec![&default_signer, &withdrawer_keypair];
    config.command = CliCommand::StakeAuthorize {
        stake_account_pubkey,
        new_authorizations: vec![StakeAuthorizationIndexed {
            authorization_type: StakeAuthorize::Withdrawer,
            new_authority_pubkey: new_withdrawer_pubkey,
            authority: 1,
            new_authority_signer: Some(1),
        }],
        sign_only: false,
        dump_transaction_message: false,
        blockhash_query: BlockhashQuery::default(),
        nonce_account: None,
        nonce_authority: 0,
        memo: None,
        fee_payer: 0,
        custodian: None,
        no_wait: false,
    };
    process_command(&config).unwrap_err(); // unsigned authority should fail

    config.signers = vec![
        &default_signer,
        &withdrawer_keypair,
        &new_withdrawer_keypair,
    ];
    config.command = CliCommand::StakeAuthorize {
        stake_account_pubkey,
        new_authorizations: vec![StakeAuthorizationIndexed {
            authorization_type: StakeAuthorize::Withdrawer,
            new_authority_pubkey: new_withdrawer_pubkey,
            authority: 1,
            new_authority_signer: Some(2),
        }],
        sign_only: false,
        dump_transaction_message: false,
        blockhash_query: BlockhashQuery::default(),
        nonce_account: None,
        nonce_authority: 0,
        memo: None,
        fee_payer: 0,
        custodian: None,
        no_wait: false,
    };
    process_command(&config).unwrap();
    let stake_account = rpc_client.get_account(&stake_account_pubkey).unwrap();
    let stake_state: StakeState = stake_account.state().unwrap();
    let current_authority = match stake_state {
        StakeState::Initialized(meta) => meta.authorized.withdrawer,
        _ => panic!("Unexpected stake state!"),
    };
    assert_eq!(current_authority, new_withdrawer_pubkey);

    // Set lockup, checking new custodian
    let custodian = Keypair::new();
    let custodian_pubkey = custodian.pubkey();
    let lockup = LockupArgs {
        unix_timestamp: Some(1_581_534_570),
        epoch: Some(200),
        custodian: Some(custodian_pubkey),
    };
    config.signers = vec![&default_signer, &new_withdrawer_keypair];
    config.command = CliCommand::StakeSetLockup {
        stake_account_pubkey,
        lockup,
        new_custodian_signer: Some(1),
        custodian: 1,
        sign_only: false,
        dump_transaction_message: false,
        blockhash_query: BlockhashQuery::default(),
        nonce_account: None,
        nonce_authority: 0,
        memo: None,
        fee_payer: 0,
    };
    process_command(&config).unwrap_err(); // unsigned new custodian should fail

    config.signers = vec![&default_signer, &new_withdrawer_keypair, &custodian];
    config.command = CliCommand::StakeSetLockup {
        stake_account_pubkey,
        lockup,
        new_custodian_signer: Some(2),
        custodian: 1,
        sign_only: false,
        dump_transaction_message: false,
        blockhash_query: BlockhashQuery::default(),
        nonce_account: None,
        nonce_authority: 0,
        memo: None,
        fee_payer: 0,
    };
    process_command(&config).unwrap();
    let stake_account = rpc_client.get_account(&stake_account_pubkey).unwrap();
    let stake_state: StakeState = stake_account.state().unwrap();
    let current_lockup = match stake_state {
        StakeState::Initialized(meta) => meta.lockup,
        _ => panic!("Unexpected stake state!"),
    };
    assert_eq!(
        current_lockup.unix_timestamp,
        lockup.unix_timestamp.unwrap()
    );
    assert_eq!(current_lockup.epoch, lockup.epoch.unwrap());
    assert_eq!(current_lockup.custodian, custodian_pubkey);
}<|MERGE_RESOLUTION|>--- conflicted
+++ resolved
@@ -36,15 +36,10 @@
 fn test_stake_delegation_force() {
     let mint_keypair = Keypair::new();
     let mint_pubkey = mint_keypair.pubkey();
-<<<<<<< HEAD
-    let faucet_addr = run_local_faucet(mint_keypair, None);
-    let test_validator = TestValidator::with_no_fees(mint_pubkey, Some(faucet_addr));
-=======
     let authorized_withdrawer = Keypair::new().pubkey();
     let faucet_addr = run_local_faucet(mint_keypair, None);
     let test_validator =
         TestValidator::with_no_fees(mint_pubkey, Some(faucet_addr), SocketAddrSpace::Unspecified);
->>>>>>> 3ac7e043
 
     let rpc_client =
         RpcClient::new_with_commitment(test_validator.rpc_url(), CommitmentConfig::processed());
@@ -67,9 +62,6 @@
         authorized_voter: None,
         authorized_withdrawer,
         commission: 0,
-<<<<<<< HEAD
-        memo: None,
-=======
         sign_only: false,
         dump_transaction_message: false,
         blockhash_query: BlockhashQuery::All(blockhash_query::Source::Cluster),
@@ -77,7 +69,6 @@
         nonce_authority: 0,
         memo: None,
         fee_payer: 0,
->>>>>>> 3ac7e043
     };
     process_command(&config).unwrap();
 
@@ -144,12 +135,8 @@
     let mint_keypair = Keypair::new();
     let mint_pubkey = mint_keypair.pubkey();
     let faucet_addr = run_local_faucet(mint_keypair, None);
-<<<<<<< HEAD
-    let test_validator = TestValidator::with_no_fees(mint_pubkey, Some(faucet_addr));
-=======
     let test_validator =
         TestValidator::with_no_fees(mint_pubkey, Some(faucet_addr), SocketAddrSpace::Unspecified);
->>>>>>> 3ac7e043
 
     let rpc_client =
         RpcClient::new_with_commitment(test_validator.rpc_url(), CommitmentConfig::processed());
@@ -235,12 +222,8 @@
     let mint_keypair = Keypair::new();
     let mint_pubkey = mint_keypair.pubkey();
     let faucet_addr = run_local_faucet(mint_keypair, None);
-<<<<<<< HEAD
-    let test_validator = TestValidator::with_no_fees(mint_pubkey, Some(faucet_addr));
-=======
     let test_validator =
         TestValidator::with_no_fees(mint_pubkey, Some(faucet_addr), SocketAddrSpace::Unspecified);
->>>>>>> 3ac7e043
 
     let rpc_client =
         RpcClient::new_with_commitment(test_validator.rpc_url(), CommitmentConfig::processed());
@@ -322,12 +305,8 @@
     let mint_keypair = Keypair::new();
     let mint_pubkey = mint_keypair.pubkey();
     let faucet_addr = run_local_faucet(mint_keypair, None);
-<<<<<<< HEAD
-    let test_validator = TestValidator::with_no_fees(mint_pubkey, Some(faucet_addr));
-=======
     let test_validator =
         TestValidator::with_no_fees(mint_pubkey, Some(faucet_addr), SocketAddrSpace::Unspecified);
->>>>>>> 3ac7e043
 
     let rpc_client =
         RpcClient::new_with_commitment(test_validator.rpc_url(), CommitmentConfig::processed());
@@ -470,12 +449,8 @@
     let mint_keypair = Keypair::new();
     let mint_pubkey = mint_keypair.pubkey();
     let faucet_addr = run_local_faucet(mint_keypair, None);
-<<<<<<< HEAD
-    let test_validator = TestValidator::with_no_fees(mint_pubkey, Some(faucet_addr));
-=======
     let test_validator =
         TestValidator::with_no_fees(mint_pubkey, Some(faucet_addr), SocketAddrSpace::Unspecified);
->>>>>>> 3ac7e043
 
     let rpc_client =
         RpcClient::new_with_commitment(test_validator.rpc_url(), CommitmentConfig::processed());
@@ -592,12 +567,8 @@
     let mint_keypair = Keypair::new();
     let mint_pubkey = mint_keypair.pubkey();
     let faucet_addr = run_local_faucet(mint_keypair, None);
-<<<<<<< HEAD
-    let test_validator = TestValidator::with_no_fees(mint_pubkey, Some(faucet_addr));
-=======
     let test_validator =
         TestValidator::with_no_fees(mint_pubkey, Some(faucet_addr), SocketAddrSpace::Unspecified);
->>>>>>> 3ac7e043
 
     let rpc_client =
         RpcClient::new_with_commitment(test_validator.rpc_url(), CommitmentConfig::processed());
@@ -912,16 +883,12 @@
     let mint_keypair = Keypair::new();
     let mint_pubkey = mint_keypair.pubkey();
     let faucet_addr = run_local_faucet(mint_keypair, None);
-<<<<<<< HEAD
-    let test_validator = TestValidator::with_custom_fees(mint_pubkey, SIG_FEE, Some(faucet_addr));
-=======
     let test_validator = TestValidator::with_custom_fees(
         mint_pubkey,
         1,
         Some(faucet_addr),
         SocketAddrSpace::Unspecified,
     );
->>>>>>> 3ac7e043
 
     let rpc_client =
         RpcClient::new_with_commitment(test_validator.rpc_url(), CommitmentConfig::processed());
@@ -947,16 +914,6 @@
     config_offline.command = CliCommand::ClusterVersion;
     process_command(&config_offline).unwrap_err();
 
-<<<<<<< HEAD
-    request_and_confirm_airdrop(&rpc_client, &config, &default_pubkey, 100_000).unwrap();
-    check_recent_balance(100_000, &rpc_client, &config.signers[0].pubkey());
-
-    request_and_confirm_airdrop(&rpc_client, &config_payer, &payer_pubkey, 100_000).unwrap();
-    check_recent_balance(100_000, &rpc_client, &payer_pubkey);
-
-    request_and_confirm_airdrop(&rpc_client, &config_offline, &offline_pubkey, 100_000).unwrap();
-    check_recent_balance(100_000, &rpc_client, &offline_pubkey);
-=======
     request_and_confirm_airdrop(&rpc_client, &config, &default_pubkey, 5_000_000).unwrap();
     check_balance!(5_000_000, &rpc_client, &config.signers[0].pubkey());
 
@@ -965,7 +922,6 @@
 
     request_and_confirm_airdrop(&rpc_client, &config_offline, &offline_pubkey, 5_000_000).unwrap();
     check_balance!(5_000_000, &rpc_client, &offline_pubkey);
->>>>>>> 3ac7e043
 
     check_ready(&rpc_client);
 
@@ -1079,16 +1035,12 @@
     let mint_keypair = Keypair::new();
     let mint_pubkey = mint_keypair.pubkey();
     let faucet_addr = run_local_faucet(mint_keypair, None);
-<<<<<<< HEAD
-    let test_validator = TestValidator::with_custom_fees(mint_pubkey, 1, Some(faucet_addr));
-=======
     let test_validator = TestValidator::with_custom_fees(
         mint_pubkey,
         1,
         Some(faucet_addr),
         SocketAddrSpace::Unspecified,
     );
->>>>>>> 3ac7e043
 
     let rpc_client =
         RpcClient::new_with_commitment(test_validator.rpc_url(), CommitmentConfig::processed());
@@ -1107,14 +1059,6 @@
     config_offline.command = CliCommand::ClusterVersion;
     process_command(&config_offline).unwrap_err();
 
-<<<<<<< HEAD
-    request_and_confirm_airdrop(&rpc_client, &config, &config.signers[0].pubkey(), 500_000)
-        .unwrap();
-    check_recent_balance(500_000, &rpc_client, &config.signers[0].pubkey());
-
-    request_and_confirm_airdrop(&rpc_client, &config_offline, &offline_pubkey, 100_000).unwrap();
-    check_recent_balance(100_000, &rpc_client, &offline_pubkey);
-=======
     request_and_confirm_airdrop(
         &rpc_client,
         &config,
@@ -1126,7 +1070,6 @@
 
     request_and_confirm_airdrop(&rpc_client, &config_offline, &offline_pubkey, 1_000_000).unwrap();
     check_balance!(1_000_000, &rpc_client, &offline_pubkey);
->>>>>>> 3ac7e043
 
     // Create stake account, identity is authority
     let minimum_stake_balance = rpc_client
@@ -1246,16 +1189,12 @@
     let mint_keypair = Keypair::new();
     let mint_pubkey = mint_keypair.pubkey();
     let faucet_addr = run_local_faucet(mint_keypair, None);
-<<<<<<< HEAD
-    let test_validator = TestValidator::with_custom_fees(mint_pubkey, 1, Some(faucet_addr));
-=======
     let test_validator = TestValidator::with_custom_fees(
         mint_pubkey,
         1,
         Some(faucet_addr),
         SocketAddrSpace::Unspecified,
     );
->>>>>>> 3ac7e043
 
     let rpc_client =
         RpcClient::new_with_commitment(test_validator.rpc_url(), CommitmentConfig::processed());
@@ -1274,21 +1213,12 @@
     config_offline.command = CliCommand::ClusterVersion;
     process_command(&config_offline).unwrap_err();
 
-<<<<<<< HEAD
-    request_and_confirm_airdrop(&rpc_client, &config, &config.signers[0].pubkey(), 500_000)
-        .unwrap();
-    check_recent_balance(500_000, &rpc_client, &config.signers[0].pubkey());
-
-    request_and_confirm_airdrop(&rpc_client, &config_offline, &offline_pubkey, 100_000).unwrap();
-    check_recent_balance(100_000, &rpc_client, &offline_pubkey);
-=======
     request_and_confirm_airdrop(&rpc_client, &config, &config.signers[0].pubkey(), 5_000_000)
         .unwrap();
     check_balance!(5_000_000, &rpc_client, &config.signers[0].pubkey());
 
     request_and_confirm_airdrop(&rpc_client, &config_offline, &offline_pubkey, 1_000_000).unwrap();
     check_balance!(1_000_000, &rpc_client, &offline_pubkey);
->>>>>>> 3ac7e043
 
     // Create stake account, identity is authority
     let minimum_stake_balance = rpc_client
@@ -1309,10 +1239,7 @@
         seed: None,
         staker: Some(offline_pubkey),
         withdrawer: Some(config.signers[0].pubkey()),
-<<<<<<< HEAD
-=======
         withdrawer_signer: None,
->>>>>>> 3ac7e043
         lockup,
         amount: SpendAmount::Some(10 * minimum_stake_balance),
         sign_only: false,
@@ -1538,12 +1465,8 @@
     let mint_keypair = Keypair::new();
     let mint_pubkey = mint_keypair.pubkey();
     let faucet_addr = run_local_faucet(mint_keypair, None);
-<<<<<<< HEAD
-    let test_validator = TestValidator::with_no_fees(mint_pubkey, Some(faucet_addr));
-=======
     let test_validator =
         TestValidator::with_no_fees(mint_pubkey, Some(faucet_addr), SocketAddrSpace::Unspecified);
->>>>>>> 3ac7e043
 
     let rpc_client =
         RpcClient::new_with_commitment(test_validator.rpc_url(), CommitmentConfig::processed());
@@ -1563,17 +1486,10 @@
 
     request_and_confirm_airdrop(&rpc_client, &config, &config.signers[0].pubkey(), 200_000)
         .unwrap();
-<<<<<<< HEAD
-    check_recent_balance(200_000, &rpc_client, &config.signers[0].pubkey());
-
-    request_and_confirm_airdrop(&rpc_client, &config_offline, &offline_pubkey, 100_000).unwrap();
-    check_recent_balance(100_000, &rpc_client, &offline_pubkey);
-=======
     check_balance!(200_000, &rpc_client, &config.signers[0].pubkey());
 
     request_and_confirm_airdrop(&rpc_client, &config_offline, &offline_pubkey, 100_000).unwrap();
     check_balance!(100_000, &rpc_client, &offline_pubkey);
->>>>>>> 3ac7e043
 
     // Create nonce account
     let minimum_nonce_balance = rpc_client
@@ -1669,11 +1585,7 @@
     config_offline.command = CliCommand::WithdrawStake {
         stake_account_pubkey: stake_pubkey,
         destination_account_pubkey: recipient_pubkey,
-<<<<<<< HEAD
-        amount: SpendAmount::Some(42),
-=======
         amount: SpendAmount::Some(50_000),
->>>>>>> 3ac7e043
         withdraw_authority: 0,
         custodian: None,
         sign_only: true,
@@ -1692,11 +1604,7 @@
     config.command = CliCommand::WithdrawStake {
         stake_account_pubkey: stake_pubkey,
         destination_account_pubkey: recipient_pubkey,
-<<<<<<< HEAD
-        amount: SpendAmount::Some(42),
-=======
         amount: SpendAmount::Some(50_000),
->>>>>>> 3ac7e043
         withdraw_authority: 0,
         custodian: None,
         sign_only: false,
