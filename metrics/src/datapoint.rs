use std::{fmt, time::SystemTime};

#[derive(Clone, Debug)]
pub struct DataPoint {
    pub name: &'static str,
    pub timestamp: SystemTime,
    pub fields: Vec<(&'static str, String)>,
}

impl DataPoint {
    pub fn new(name: &'static str) -> Self {
        DataPoint {
            name,
            timestamp: SystemTime::now(),
            fields: vec![],
        }
    }

    pub fn add_field_str(&mut self, name: &'static str, value: &str) -> &mut Self {
        self.fields
<<<<<<< HEAD
            .push((name, format!("\"{}\"", value.replace('"', "\\\""))));
=======
            .push((name, format!("\"{}\"", value.replace('\"', "\\\""))));
>>>>>>> 55438c03
        self
    }

    pub fn add_field_bool(&mut self, name: &'static str, value: bool) -> &mut Self {
        self.fields.push((name, value.to_string()));
        self
    }

    pub fn add_field_i64(&mut self, name: &'static str, value: i64) -> &mut Self {
        self.fields.push((name, value.to_string() + "i"));
        self
    }

    pub fn add_field_f64(&mut self, name: &'static str, value: f64) -> &mut Self {
        self.fields.push((name, value.to_string()));
        self
    }
}

impl fmt::Display for DataPoint {
    fn fmt(&self, f: &mut fmt::Formatter<'_>) -> fmt::Result {
        write!(f, "datapoint: {}", self.name)?;
        for field in &self.fields {
            write!(f, " {}={}", field.0, field.1)?;
        }
        Ok(())
    }
}

#[macro_export]
macro_rules! create_datapoint {
    (@field $point:ident $name:expr, $string:expr, String) => {
        $point.add_field_str($name, &$string);
    };
    (@field $point:ident $name:expr, $value:expr, i64) => {
        $point.add_field_i64($name, $value as i64);
    };
    (@field $point:ident $name:expr, $value:expr, f64) => {
        $point.add_field_f64($name, $value as f64);
    };
    (@field $point:ident $name:expr, $value:expr, bool) => {
        $point.add_field_bool($name, $value as bool);
    };

    (@fields $point:ident) => {};
    (@fields $point:ident ($name:expr, $value:expr, $type:ident) , $($rest:tt)*) => {
        $crate::create_datapoint!(@field $point $name, $value, $type);
        $crate::create_datapoint!(@fields $point $($rest)*);
    };
    (@fields $point:ident ($name:expr, $value:expr, $type:ident)) => {
        $crate::create_datapoint!(@field $point $name, $value, $type);
    };

    (@point $name:expr, $($fields:tt)+) => {
        {
            let mut point = $crate::datapoint::DataPoint::new(&$name);
            $crate::create_datapoint!(@fields point $($fields)+);
            point
        }
    };
    (@point $name:expr) => {
        $crate::datapoint::DataPoint::new(&$name)
    };
}

#[macro_export]
macro_rules! datapoint {
    ($level:expr, $name:expr) => {
        if log::log_enabled!($level) {
            $crate::submit($crate::create_datapoint!(@point $name), $level);
        }
    };
    ($level:expr, $name:expr, $($fields:tt)+) => {
        if log::log_enabled!($level) {
            $crate::submit($crate::create_datapoint!(@point $name, $($fields)+), $level);
        }
    };
}
#[macro_export]
macro_rules! datapoint_error {
    ($name:expr) => {
        $crate::datapoint!(log::Level::Error, $name);
    };
    ($name:expr, $($fields:tt)+) => {
        $crate::datapoint!(log::Level::Error, $name, $($fields)+);
    };
}

#[macro_export]
macro_rules! datapoint_warn {
    ($name:expr) => {
        $crate::datapoint!(log::Level::Warn, $name);
    };
    ($name:expr, $($fields:tt)+) => {
        $crate::datapoint!(log::Level::Warn, $name, $($fields)+);
    };
}

#[macro_export]
macro_rules! datapoint_info {
    ($name:expr) => {
        $crate::datapoint!(log::Level::Info, $name);
    };
    ($name:expr, $($fields:tt)+) => {
        $crate::datapoint!(log::Level::Info, $name, $($fields)+);
    };
}

#[macro_export]
macro_rules! datapoint_debug {
    ($name:expr) => {
        $crate::datapoint!(log::Level::Debug, $name);
    };
    ($name:expr, $($fields:tt)+) => {
        $crate::datapoint!(log::Level::Debug, $name, $($fields)+);
    };
}

#[macro_export]
macro_rules! datapoint_trace {
    ($name:expr) => {
        $crate::datapoint!(log::Level::Trace, $name);
    };
    ($name:expr, $($fields:tt)+) => {
        $crate::datapoint!(log::Level::Trace, $name, $($fields)+);
    };
}

#[cfg(test)]
mod test {
    #[test]
    fn test_datapoint() {
        datapoint_debug!("name", ("field name", "test", String));
        datapoint_info!("name", ("field name", 12.34_f64, f64));
        datapoint_trace!("name", ("field name", true, bool));
        datapoint_warn!("name", ("field name", 1, i64));
        datapoint_error!("name", ("field name", 1, i64),);
        datapoint!(
            log::Level::Warn,
            "name",
            ("field1 name", 2, i64),
            ("field2 name", 2, i64)
        );
        datapoint_info!("name", ("field1 name", 2, i64), ("field2 name", 2, i64),);
        datapoint_trace!(
            "name",
            ("field1 name", 2, i64),
            ("field2 name", 2, i64),
            ("field3 name", 3, i64)
        );
        datapoint!(
            log::Level::Error,
            "name",
            ("field1 name", 2, i64),
            ("field2 name", 2, i64),
            ("field3 name", 3, i64),
        );

        let point = create_datapoint!(
            @point "name",
            ("i64", 1, i64),
            ("String", "string space string", String),
            ("f64", 12.34_f64, f64),
            ("bool", true, bool)
        );
        assert_eq!(point.name, "name");
        assert_eq!(point.fields[0], ("i64", "1i".to_string()));
        assert_eq!(
            point.fields[1],
            ("String", "\"string space string\"".to_string())
        );
        assert_eq!(point.fields[2], ("f64", "12.34".to_string()));
        assert_eq!(point.fields[3], ("bool", "true".to_string()));
    }
}<|MERGE_RESOLUTION|>--- conflicted
+++ resolved
@@ -18,11 +18,7 @@
 
     pub fn add_field_str(&mut self, name: &'static str, value: &str) -> &mut Self {
         self.fields
-<<<<<<< HEAD
-            .push((name, format!("\"{}\"", value.replace('"', "\\\""))));
-=======
             .push((name, format!("\"{}\"", value.replace('\"', "\\\""))));
->>>>>>> 55438c03
         self
     }
 
