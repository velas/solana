//! The `metrics` module enables sending measurements to an `InfluxDB` instance

use {
    crate::{counter::CounterPoint, datapoint::DataPoint},
    crossbeam_channel::{unbounded, Receiver, RecvTimeoutError, Sender},
    gethostname::gethostname,
    lazy_static::lazy_static,
    log::*,
    solana_sdk::hash::hash,
    std::{
        cmp,
        collections::HashMap,
        convert::Into,
        env,
<<<<<<< HEAD
        fmt::Write as _,
        sync::{
            mpsc::{channel, Receiver, RecvTimeoutError, Sender},
            Arc, Barrier, Mutex, Once, RwLock,
        },
=======
        fmt::Write,
        sync::{Arc, Barrier, Mutex, Once, RwLock},
>>>>>>> 55438c03
        thread,
        time::{Duration, Instant, UNIX_EPOCH},
    },
};

type CounterMap = HashMap<(&'static str, u64), CounterPoint>;

impl From<CounterPoint> for DataPoint {
    fn from(counter_point: CounterPoint) -> Self {
        let mut point = Self::new(counter_point.name);
        point.timestamp = counter_point.timestamp;
        point.add_field_i64("count", counter_point.count);
        point
    }
}

#[derive(Debug)]
enum MetricsCommand {
    Flush(Arc<Barrier>),
    Submit(DataPoint, log::Level),
    SubmitCounter(CounterPoint, log::Level, u64),
}

pub struct MetricsAgent {
    sender: Sender<MetricsCommand>,
}

pub trait MetricsWriter {
    // Write the points and empty the vector.  Called on the internal
    // MetricsAgent worker thread.
    fn write(&self, points: Vec<DataPoint>);
}

struct InfluxDbMetricsWriter {
    write_url: Option<String>,
}

impl InfluxDbMetricsWriter {
    fn new() -> Self {
        Self {
            write_url: Self::build_write_url().ok(),
        }
    }

    fn build_write_url() -> Result<String, String> {
        let config = get_metrics_config().map_err(|err| {
            info!("metrics disabled: {}", err);
            err
        })?;

        info!(
            "metrics configuration: host={} db={} username={}",
            config.host, config.db, config.username
        );

        let write_url = format!(
            "{}/write?db={}&u={}&p={}&precision=n",
            &config.host, &config.db, &config.username, &config.password
        );

        Ok(write_url)
    }
}

pub fn serialize_points(points: &Vec<DataPoint>, host_id: &str) -> String {
    const TIMESTAMP_LEN: usize = 20;
    const HOST_ID_LEN: usize = 8; // "host_id=".len()
    const EXTRA_LEN: usize = 2; // "=,".len()
    let mut len = 0;
    for point in points {
        for (name, value) in &point.fields {
            len += name.len() + value.len() + EXTRA_LEN;
        }
        len += point.name.len();
        len += TIMESTAMP_LEN;
        len += host_id.len() + HOST_ID_LEN;
    }
    let mut line = String::with_capacity(len);
    for point in points {
        let _ = write!(line, "{},host_id={}", &point.name, host_id);

        let mut first = true;
        for (name, value) in point.fields.iter() {
            let _ = write!(line, "{}{}={}", if first { ' ' } else { ',' }, name, value);
            first = false;
        }
        let timestamp = point.timestamp.duration_since(UNIX_EPOCH);
        let nanos = timestamp.unwrap().as_nanos();
        let _ = writeln!(line, " {}", nanos);
    }
    line
}

impl MetricsWriter for InfluxDbMetricsWriter {
    fn write(&self, points: Vec<DataPoint>) {
        if let Some(ref write_url) = self.write_url {
            info!("submitting {} points", points.len());

            let host_id = HOST_ID.read().unwrap();

<<<<<<< HEAD
            let mut line = String::new();
            for point in points {
                let _ = write!(line, "{},host_id={}", &point.name, &host_id);

                let mut first = true;
                for (name, value) in point.fields {
                    let _ = write!(
                        line,
                        "{}{}={}",
                        if first { ' ' } else { ',' },
                        name,
                        value
                    );
                    first = false;
                }
                let timestamp = point.timestamp.duration_since(UNIX_EPOCH);
                let nanos = timestamp.unwrap().as_nanos();
                let _ = writeln!(line, " {}", nanos);
            }
=======
            let line = serialize_points(&points, &host_id);
>>>>>>> 55438c03

            let client = reqwest::blocking::Client::builder()
                .timeout(Duration::from_secs(5))
                .build();
            let client = match client {
                Ok(client) => client,
                Err(err) => {
                    warn!("client instantiation failed: {}", err);
                    return;
                }
            };

            let response = client.post(write_url.as_str()).body(line).send();
            if let Ok(resp) = response {
                let status = resp.status();
                if !status.is_success() {
                    let text = resp
                        .text()
                        .unwrap_or_else(|_| "[text body empty]".to_string());
                    warn!("submit response unsuccessful: {} {}", status, text,);
                }
            } else {
                warn!("submit error: {}", response.unwrap_err());
            }
        }
    }
}

impl Default for MetricsAgent {
    fn default() -> Self {
        let max_points_per_sec = env::var("SOLANA_METRICS_MAX_POINTS_PER_SECOND")
            .map(|x| {
                x.parse()
                    .expect("Failed to parse SOLANA_METRICS_MAX_POINTS_PER_SECOND")
            })
            .unwrap_or(4000);

        Self::new(
            Arc::new(InfluxDbMetricsWriter::new()),
            Duration::from_secs(10),
            max_points_per_sec,
        )
    }
}

impl MetricsAgent {
    pub fn new(
        writer: Arc<dyn MetricsWriter + Send + Sync>,
        write_frequency: Duration,
        max_points_per_sec: usize,
    ) -> Self {
        let (sender, receiver) = unbounded::<MetricsCommand>();
        thread::spawn(move || Self::run(&receiver, &writer, write_frequency, max_points_per_sec));

        Self { sender }
    }

<<<<<<< HEAD
    fn collect_points(
        points_map: &mut HashMap<log::Level, (CounterMap, Vec<DataPoint>)>,
    ) -> Vec<DataPoint> {
        let points: Vec<DataPoint> = [
            Level::Error,
            Level::Warn,
            Level::Info,
            Level::Debug,
            Level::Trace,
        ]
        .iter()
        .filter_map(|level| points_map.remove(level))
        .flat_map(|(counters, points)| {
            let counter_points = counters.into_values().map(|v| v.into());
            points.into_iter().chain(counter_points)
        })
        .collect();
        points_map.clear();
        points
=======
    fn collect_points(points: &mut Vec<DataPoint>, counters: &mut CounterMap) -> Vec<DataPoint> {
        let mut ret: Vec<DataPoint> = Vec::default();
        std::mem::swap(&mut ret, points);
        for (_, v) in counters.drain() {
            ret.push(v.into());
        }
        ret
>>>>>>> 55438c03
    }

    fn write(
        writer: &Arc<dyn MetricsWriter + Send + Sync>,
        mut points: Vec<DataPoint>,
        max_points: usize,
        max_points_per_sec: usize,
        last_write_time: Instant,
        points_buffered: usize,
    ) {
        if points.is_empty() {
            return;
        }

        let now = Instant::now();
        let num_points = points.len();
        debug!("run: attempting to write {} points", num_points);
        if num_points > max_points {
            warn!(
                "max submission rate of {} datapoints per second exceeded.  only the
                    first {} of {} points will be submitted",
                max_points_per_sec, max_points, num_points
            );
        }
        let points_written = cmp::min(num_points, max_points - 1);
        points.truncate(points_written);
        points.push(
            DataPoint::new("metrics")
                .add_field_i64("points_written", points_written as i64)
                .add_field_i64("num_points", num_points as i64)
                .add_field_i64("points_lost", (num_points - points_written) as i64)
                .add_field_i64("points_buffered", points_buffered as i64)
                .add_field_i64(
                    "secs_since_last_write",
                    now.duration_since(last_write_time).as_secs() as i64,
                )
                .to_owned(),
        );

        writer.write(points);
    }

    fn run(
        receiver: &Receiver<MetricsCommand>,
        writer: &Arc<dyn MetricsWriter + Send + Sync>,
        write_frequency: Duration,
        max_points_per_sec: usize,
    ) {
        trace!("run: enter");
        let mut last_write_time = Instant::now();
        let mut points = Vec::<DataPoint>::new();
        let mut counters = CounterMap::new();

        let max_points = write_frequency.as_secs() as usize * max_points_per_sec;

        loop {
            match receiver.recv_timeout(write_frequency / 2) {
                Ok(cmd) => match cmd {
                    MetricsCommand::Flush(barrier) => {
                        debug!("metrics_thread: flush");
                        Self::write(
                            writer,
                            Self::collect_points(&mut points, &mut counters),
                            max_points,
                            max_points_per_sec,
                            last_write_time,
                            receiver.len(),
                        );
                        last_write_time = Instant::now();
                        barrier.wait();
                    }
                    MetricsCommand::Submit(point, level) => {
                        log!(level, "{}", point);
                        points.push(point);
                    }
                    MetricsCommand::SubmitCounter(counter, _level, bucket) => {
                        debug!("{:?}", counter);
                        let key = (counter.name, bucket);
                        if let Some(value) = counters.get_mut(&key) {
                            value.count += counter.count;
                        } else {
                            counters.insert(key, counter);
                        }
                    }
                },
                Err(RecvTimeoutError::Timeout) => {
                    trace!("run: receive timeout");
                }
                Err(RecvTimeoutError::Disconnected) => {
                    debug!("run: sender disconnected");
                    break;
                }
            }

            let now = Instant::now();
            if now.duration_since(last_write_time) >= write_frequency {
                Self::write(
                    writer,
                    Self::collect_points(&mut points, &mut counters),
                    max_points,
                    max_points_per_sec,
                    last_write_time,
                    receiver.len(),
                );
                last_write_time = now;
            }
        }
        trace!("run: exit");
    }

    pub fn submit(&self, point: DataPoint, level: log::Level) {
        self.sender
            .send(MetricsCommand::Submit(point, level))
            .unwrap();
    }

    pub fn submit_counter(&self, counter: CounterPoint, level: log::Level, bucket: u64) {
        self.sender
            .send(MetricsCommand::SubmitCounter(counter, level, bucket))
            .unwrap();
    }

    pub fn flush(&self) {
        debug!("Flush");
        let barrier = Arc::new(Barrier::new(2));
        self.sender
            .send(MetricsCommand::Flush(Arc::clone(&barrier)))
            .unwrap();

        barrier.wait();
    }
}

impl Drop for MetricsAgent {
    fn drop(&mut self) {
        self.flush();
    }
}

fn get_singleton_agent() -> Arc<Mutex<MetricsAgent>> {
    static INIT: Once = Once::new();
    static mut AGENT: Option<Arc<Mutex<MetricsAgent>>> = None;
    unsafe {
        INIT.call_once(|| AGENT = Some(Arc::new(Mutex::new(MetricsAgent::default()))));
        match AGENT {
            Some(ref agent) => agent.clone(),
            None => panic!("Failed to initialize metrics agent"),
        }
    }
}

lazy_static! {
    static ref HOST_ID: Arc<RwLock<String>> = {
        Arc::new(RwLock::new({
            let hostname: String = gethostname()
                .into_string()
                .unwrap_or_else(|_| "".to_string());
            format!("{}", hash(hostname.as_bytes()))
        }))
    };
}

pub fn set_host_id(host_id: String) {
    info!("host id: {}", host_id);
    *HOST_ID.write().unwrap() = host_id;
}

/// Submits a new point from any thread.  Note that points are internally queued
/// and transmitted periodically in batches.
pub fn submit(point: DataPoint, level: log::Level) {
    let agent_mutex = get_singleton_agent();
    let agent = agent_mutex.lock().unwrap();
    agent.submit(point, level);
}

/// Submits a new counter or updates an existing counter from any thread.  Note that points are
/// internally queued and transmitted periodically in batches.
pub(crate) fn submit_counter(point: CounterPoint, level: log::Level, bucket: u64) {
    let agent_mutex = get_singleton_agent();
    let agent = agent_mutex.lock().unwrap();
    agent.submit_counter(point, level, bucket);
}

#[derive(Debug, Default)]
struct MetricsConfig {
    pub host: String,
    pub db: String,
    pub username: String,
    pub password: String,
}

impl MetricsConfig {
    fn complete(&self) -> bool {
        !(self.host.is_empty()
            || self.db.is_empty()
            || self.username.is_empty()
            || self.password.is_empty())
    }
}

fn get_metrics_config() -> Result<MetricsConfig, String> {
    let mut config = MetricsConfig::default();

    let config_var = env::var("SOLANA_METRICS_CONFIG")
        .map_err(|err| format!("SOLANA_METRICS_CONFIG: {}", err))?;

    for pair in config_var.split(',') {
        let nv: Vec<_> = pair.split('=').collect();
        if nv.len() != 2 {
            return Err(format!("SOLANA_METRICS_CONFIG is invalid: '{}'", pair));
        }
        let v = nv[1].to_string();
        match nv[0] {
            "host" => config.host = v,
            "db" => config.db = v,
            "u" => config.username = v,
            "p" => config.password = v,
            _ => return Err(format!("SOLANA_METRICS_CONFIG is invalid: '{}'", pair)),
        }
    }

    if !config.complete() {
        return Err("SOLANA_METRICS_CONFIG is incomplete".to_string());
    }
    Ok(config)
}

pub fn query(q: &str) -> Result<String, String> {
    let config = get_metrics_config()?;
    let query_url = format!(
        "{}/query?u={}&p={}&q={}",
        &config.host, &config.username, &config.password, &q
    );

    let response = reqwest::blocking::get(query_url.as_str())
        .map_err(|err| err.to_string())?
        .text()
        .map_err(|err| err.to_string())?;

    Ok(response)
}

/// Blocks until all pending points from previous calls to `submit` have been
/// transmitted.
pub fn flush() {
    let agent_mutex = get_singleton_agent();
    let agent = agent_mutex.lock().unwrap();
    agent.flush();
}

/// Hook the panic handler to generate a data point on each panic
pub fn set_panic_hook(program: &'static str, version: Option<String>) {
    static SET_HOOK: Once = Once::new();
    SET_HOOK.call_once(|| {
        let default_hook = std::panic::take_hook();
        std::panic::set_hook(Box::new(move |ono| {
            default_hook(ono);
            let location = match ono.location() {
                Some(location) => location.to_string(),
                None => "?".to_string(),
            };
            let ct = thread::current();
            let thread_name = ct.name().unwrap_or("?");
            submit(
                DataPoint::new("panic")
                    .add_field_str("program", program)
                    .add_field_str("thread", thread_name)
                    // The 'one' field exists to give Kapacitor Alerts a numerical value
                    // to filter on
                    .add_field_i64("one", 1)
                    .add_field_str("message", &ono.to_string())
                    .add_field_str("location", &location)
                    .add_field_str("version", version.as_ref().unwrap_or(&"".to_string()))
                    .to_owned(),
                Level::Error,
            );
            // Flush metrics immediately
            flush();

            // Keep only rpc threads to avoid DoS on panic
            if thread_name != "velas-rpc" && thread_name != "velas-evm-state-rpc-worker" {
                // Exit cleanly so the process don't limp along in a half-dead state
                std::process::exit(1);
            }
        }));
    });
}

pub mod test_mocks {
    use super::*;

    pub struct MockMetricsWriter {
        pub points_written: Arc<Mutex<Vec<DataPoint>>>,
    }
    impl MockMetricsWriter {
        #[allow(dead_code)]
        pub fn new() -> Self {
            MockMetricsWriter {
                points_written: Arc::new(Mutex::new(Vec::new())),
            }
        }

        pub fn points_written(&self) -> usize {
            self.points_written.lock().unwrap().len()
        }
    }

    impl Default for MockMetricsWriter {
        fn default() -> Self {
            Self::new()
        }
    }

    impl MetricsWriter for MockMetricsWriter {
        fn write(&self, points: Vec<DataPoint>) {
            assert!(!points.is_empty());

            let new_points = points.len();
            self.points_written
                .lock()
                .unwrap()
                .extend(points.into_iter());

            info!(
                "Writing {} points ({} total)",
                new_points,
                self.points_written(),
            );
        }
    }
}

#[cfg(test)]
mod test {
    use {super::*, test_mocks::MockMetricsWriter};

    #[test]
    fn test_submit() {
        let writer = Arc::new(MockMetricsWriter::new());
        let agent = MetricsAgent::new(writer.clone(), Duration::from_secs(10), 1000);

        for i in 0..42 {
            agent.submit(
                DataPoint::new("measurement")
                    .add_field_i64("i", i)
                    .to_owned(),
                Level::Info,
            );
        }

        agent.flush();
        assert_eq!(writer.points_written(), 43);
    }

    #[test]
    fn test_submit_counter() {
        let writer = Arc::new(MockMetricsWriter::new());
        let agent = MetricsAgent::new(writer.clone(), Duration::from_secs(10), 1000);

        for i in 0..10 {
            agent.submit_counter(CounterPoint::new("counter 1"), Level::Info, i);
            agent.submit_counter(CounterPoint::new("counter 2"), Level::Info, i);
        }

        agent.flush();
        assert_eq!(writer.points_written(), 21);
    }

    #[test]
    fn test_submit_counter_increment() {
        let writer = Arc::new(MockMetricsWriter::new());
        let agent = MetricsAgent::new(writer.clone(), Duration::from_secs(10), 1000);

        for _ in 0..10 {
            agent.submit_counter(
                CounterPoint {
                    name: "counter",
                    count: 10,
                    timestamp: UNIX_EPOCH,
                },
                Level::Info,
                0, // use the same bucket
            );
        }

        agent.flush();
        assert_eq!(writer.points_written(), 2);

        let submitted_point = writer.points_written.lock().unwrap()[0].clone();
        assert_eq!(submitted_point.fields[0], ("count", "100i".to_string()));
    }

    #[test]
    fn test_submit_bucketed_counter() {
        let writer = Arc::new(MockMetricsWriter::new());
        let agent = MetricsAgent::new(writer.clone(), Duration::from_secs(10), 1000);

        for i in 0..50 {
            agent.submit_counter(CounterPoint::new("counter 1"), Level::Info, i / 10);
            agent.submit_counter(CounterPoint::new("counter 2"), Level::Info, i / 10);
        }

        agent.flush();
        assert_eq!(writer.points_written(), 11);
    }

    #[test]
    fn test_submit_with_delay() {
        let writer = Arc::new(MockMetricsWriter::new());
        let agent = MetricsAgent::new(writer.clone(), Duration::from_secs(1), 1000);

        agent.submit(DataPoint::new("point 1"), Level::Info);
        thread::sleep(Duration::from_secs(2));
        assert_eq!(writer.points_written(), 2);
    }

    #[test]
    fn test_submit_exceed_max_rate() {
        let writer = Arc::new(MockMetricsWriter::new());
        let agent = MetricsAgent::new(writer.clone(), Duration::from_secs(1), 100);

        for i in 0..102 {
            agent.submit(
                DataPoint::new("measurement")
                    .add_field_i64("i", i)
                    .to_owned(),
                Level::Info,
            );
        }

        thread::sleep(Duration::from_secs(2));

        agent.flush();
        assert_eq!(writer.points_written(), 100);
    }

    #[test]
    fn test_multithread_submit() {
        let writer = Arc::new(MockMetricsWriter::new());
        let agent = Arc::new(Mutex::new(MetricsAgent::new(
            writer.clone(),
            Duration::from_secs(10),
            1000,
        )));

        //
        // Submit measurements from different threads
        //
        let mut threads = Vec::new();
        for i in 0..42 {
            let mut point = DataPoint::new("measurement");
            point.add_field_i64("i", i);
            let agent = Arc::clone(&agent);
            threads.push(thread::spawn(move || {
                agent.lock().unwrap().submit(point, Level::Info);
            }));
        }

        for thread in threads {
            thread.join().unwrap();
        }

        agent.lock().unwrap().flush();
        assert_eq!(writer.points_written(), 43);
    }

    #[test]
    fn test_flush_before_drop() {
        let writer = Arc::new(MockMetricsWriter::new());
        {
            let agent = MetricsAgent::new(writer.clone(), Duration::from_secs(9_999_999), 1000);
            agent.submit(DataPoint::new("point 1"), Level::Info);
        }

        assert_eq!(writer.points_written(), 2);
    }

    #[test]
    fn test_live_submit() {
        let agent = MetricsAgent::default();

        let point = DataPoint::new("live_submit_test")
            .add_field_bool("true", true)
            .add_field_bool("random_bool", rand::random::<u8>() < 128)
            .add_field_i64("random_int", rand::random::<u8>() as i64)
            .to_owned();
        agent.submit(point, Level::Info);
    }
}<|MERGE_RESOLUTION|>--- conflicted
+++ resolved
@@ -12,16 +12,8 @@
         collections::HashMap,
         convert::Into,
         env,
-<<<<<<< HEAD
-        fmt::Write as _,
-        sync::{
-            mpsc::{channel, Receiver, RecvTimeoutError, Sender},
-            Arc, Barrier, Mutex, Once, RwLock,
-        },
-=======
         fmt::Write,
         sync::{Arc, Barrier, Mutex, Once, RwLock},
->>>>>>> 55438c03
         thread,
         time::{Duration, Instant, UNIX_EPOCH},
     },
@@ -122,29 +114,7 @@
 
             let host_id = HOST_ID.read().unwrap();
 
-<<<<<<< HEAD
-            let mut line = String::new();
-            for point in points {
-                let _ = write!(line, "{},host_id={}", &point.name, &host_id);
-
-                let mut first = true;
-                for (name, value) in point.fields {
-                    let _ = write!(
-                        line,
-                        "{}{}={}",
-                        if first { ' ' } else { ',' },
-                        name,
-                        value
-                    );
-                    first = false;
-                }
-                let timestamp = point.timestamp.duration_since(UNIX_EPOCH);
-                let nanos = timestamp.unwrap().as_nanos();
-                let _ = writeln!(line, " {}", nanos);
-            }
-=======
             let line = serialize_points(&points, &host_id);
->>>>>>> 55438c03
 
             let client = reqwest::blocking::Client::builder()
                 .timeout(Duration::from_secs(5))
@@ -202,27 +172,6 @@
         Self { sender }
     }
 
-<<<<<<< HEAD
-    fn collect_points(
-        points_map: &mut HashMap<log::Level, (CounterMap, Vec<DataPoint>)>,
-    ) -> Vec<DataPoint> {
-        let points: Vec<DataPoint> = [
-            Level::Error,
-            Level::Warn,
-            Level::Info,
-            Level::Debug,
-            Level::Trace,
-        ]
-        .iter()
-        .filter_map(|level| points_map.remove(level))
-        .flat_map(|(counters, points)| {
-            let counter_points = counters.into_values().map(|v| v.into());
-            points.into_iter().chain(counter_points)
-        })
-        .collect();
-        points_map.clear();
-        points
-=======
     fn collect_points(points: &mut Vec<DataPoint>, counters: &mut CounterMap) -> Vec<DataPoint> {
         let mut ret: Vec<DataPoint> = Vec::default();
         std::mem::swap(&mut ret, points);
@@ -230,7 +179,6 @@
             ret.push(v.into());
         }
         ret
->>>>>>> 55438c03
     }
 
     fn write(
