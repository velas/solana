[package]
name = "solana-metrics"
<<<<<<< HEAD
version = "1.9.29"
=======
version = "1.10.41"
>>>>>>> 55438c03
description = "Solana Metrics"
authors = ["Solana Maintainers <maintainers@solana.foundation>"]
repository = "https://github.com/solana-labs/solana"
license = "Apache-2.0"
homepage = "https://solana.com/"
documentation = "https://docs.rs/solana-metrics"
edition = "2021"

[dependencies]
crossbeam-channel = "0.5"
gethostname = "0.2.3"
lazy_static = "1.4.0"
log = "0.4.14"
<<<<<<< HEAD
reqwest = { version = "0.11.6", default-features = false, features = ["blocking", "rustls-tls", "json"] }
solana-sdk = { path = "../sdk", version = "=1.9.29" }
=======
reqwest = { version = "0.11.10", default-features = false, features = ["blocking", "brotli", "deflate", "gzip", "rustls-tls", "json"] }
solana-sdk = { path = "../sdk", version = "=1.10.41" }
>>>>>>> 55438c03

[dev-dependencies]
env_logger = "0.9.0"
rand = "0.7.0"
serial_test = "0.6.0"

[lib]
name = "solana_metrics"

[[bench]]
name = "metrics"

[package.metadata.docs.rs]
targets = ["x86_64-unknown-linux-gnu"]<|MERGE_RESOLUTION|>--- conflicted
+++ resolved
@@ -1,10 +1,6 @@
 [package]
 name = "solana-metrics"
-<<<<<<< HEAD
-version = "1.9.29"
-=======
 version = "1.10.41"
->>>>>>> 55438c03
 description = "Solana Metrics"
 authors = ["Solana Maintainers <maintainers@solana.foundation>"]
 repository = "https://github.com/solana-labs/solana"
@@ -18,13 +14,8 @@
 gethostname = "0.2.3"
 lazy_static = "1.4.0"
 log = "0.4.14"
-<<<<<<< HEAD
-reqwest = { version = "0.11.6", default-features = false, features = ["blocking", "rustls-tls", "json"] }
-solana-sdk = { path = "../sdk", version = "=1.9.29" }
-=======
 reqwest = { version = "0.11.10", default-features = false, features = ["blocking", "brotli", "deflate", "gzip", "rustls-tls", "json"] }
 solana-sdk = { path = "../sdk", version = "=1.10.41" }
->>>>>>> 55438c03
 
 [dev-dependencies]
 env_logger = "0.9.0"
