[package]
name = "solana-metrics"
<<<<<<< HEAD
version = "1.5.19"
=======
version = "1.6.14"
>>>>>>> 7759210f
description = "Solana Metrics"
authors = ["Solana Maintainers <maintainers@solana.foundation>"]
repository = "https://github.com/solana-labs/solana"
license = "Apache-2.0"
homepage = "https://solana.com/"
documentation = "https://docs.rs/solana-metrics"
edition = "2018"

[dependencies]
env_logger = "0.8.3"
gethostname = "0.2.1"
lazy_static = "1.4.0"
log = "0.4.11"
<<<<<<< HEAD
reqwest = { version = "0.10.8", default-features = false, features = ["blocking", "rustls-tls", "json"] }
solana-sdk = { path = "../sdk", version = "=1.5.19" }
=======
reqwest = { version = "0.11.2", default-features = false, features = ["blocking", "rustls-tls", "json"] }
solana-sdk = { path = "../sdk", version = "=1.6.14" }
>>>>>>> 7759210f

[dev-dependencies]
rand = "0.7.0"
serial_test = "0.4.0"

[lib]
name = "solana_metrics"

[package.metadata.docs.rs]
targets = ["x86_64-unknown-linux-gnu"]<|MERGE_RESOLUTION|>--- conflicted
+++ resolved
@@ -1,10 +1,6 @@
 [package]
 name = "solana-metrics"
-<<<<<<< HEAD
-version = "1.5.19"
-=======
 version = "1.6.14"
->>>>>>> 7759210f
 description = "Solana Metrics"
 authors = ["Solana Maintainers <maintainers@solana.foundation>"]
 repository = "https://github.com/solana-labs/solana"
@@ -18,13 +14,8 @@
 gethostname = "0.2.1"
 lazy_static = "1.4.0"
 log = "0.4.11"
-<<<<<<< HEAD
-reqwest = { version = "0.10.8", default-features = false, features = ["blocking", "rustls-tls", "json"] }
-solana-sdk = { path = "../sdk", version = "=1.5.19" }
-=======
 reqwest = { version = "0.11.2", default-features = false, features = ["blocking", "rustls-tls", "json"] }
 solana-sdk = { path = "../sdk", version = "=1.6.14" }
->>>>>>> 7759210f
 
 [dev-dependencies]
 rand = "0.7.0"
