--- conflicted
+++ resolved
@@ -57,13 +57,11 @@
             .is_feature_active(&solana_sdk::feature_set::velas::unsigned_tx_fix::id());
         let ignore_reset_on_cleared = invoke_context
             .is_feature_active(&solana_sdk::feature_set::velas::ignore_reset_on_cleared::id());
-<<<<<<< HEAD
         let free_ownership_require_signer = invoke_context.is_feature_active(
             &solana_sdk::feature_set::velas::free_ownership_require_signer::id(),
-=======
+        );
         let borsh_serialization_enabled = invoke_context.is_feature_active(
             &solana_sdk::feature_set::velas::evm_instruction_borsh_serialization::id(),
->>>>>>> 5e51da67
         );
 
         if cross_execution && !cross_execution_enabled {
@@ -110,14 +108,6 @@
             EvmInstruction::EvmTransaction { evm_tx, fee_type } => {
                 self.process_raw_tx(executor, invoke_context, accounts, evm_tx, fee_type)
             }
-<<<<<<< HEAD
-            EvmInstruction::FreeOwnership {} => self.process_free_ownership(
-                executor,
-                invoke_context,
-                accounts,
-                free_ownership_require_signer,
-            ),
-=======
             EvmInstruction::EvmAuthorizedTransaction {
                 from,
                 unsigned_tx,
@@ -139,10 +129,12 @@
                 unsigned_tx_fix,
                 borsh_serialization_used,
             ),
-            EvmInstruction::FreeOwnership {} => {
-                self.process_free_ownership(executor, invoke_context, accounts)
-            }
->>>>>>> 5e51da67
+            EvmInstruction::FreeOwnership {} => self.process_free_ownership(
+                executor,
+                invoke_context,
+                accounts,
+                free_ownership_require_signer,
+            ),
             EvmInstruction::SwapNativeToEther {
                 lamports,
                 evm_address,
