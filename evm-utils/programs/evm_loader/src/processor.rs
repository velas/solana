--- conflicted
+++ resolved
@@ -105,24 +105,8 @@
         };
         trace!("Run evm exec with ix = {:?}.", ix);
         let result = match ix {
-<<<<<<< HEAD
             EvmInstruction::EvmBigTransaction(big_tx) => {
                 self.process_big_tx(invoke_context, accounts, big_tx)
-=======
-            EvmInstruction::EvmTransaction { evm_tx } => {
-                self.process_raw_tx(executor, invoke_context, accounts, evm_tx)
-            }
-            EvmInstruction::EvmAuthorizedTransaction { from, unsigned_tx } => self
-                .process_authorized_tx(
-                    executor,
-                    invoke_context,
-                    accounts,
-                    from,
-                    unsigned_tx,
-                ),
-            EvmInstruction::EvmBigTransaction(big_tx) => {
-                self.process_big_tx(executor, invoke_context, accounts, big_tx)
->>>>>>> 2be7de25
             }
             EvmInstruction::FreeOwnership {} => self.process_free_ownership(
                 executor,
@@ -147,7 +131,6 @@
                 accounts,
                 tx,
                 fee_type,
-                unsigned_tx_fix,
                 borsh_serialization_used,
             ),
         };
@@ -196,15 +179,9 @@
         executor: &mut Executor,
         invoke_context: &dyn InvokeContext,
         accounts: AccountStructure,
-<<<<<<< HEAD
         tx: ExecuteTransaction,
         fee_type: FeePayerType,
-        unsigned_tx_fix: bool,
         borsh_used: bool,
-=======
-        from: evm::Address,
-        unsigned_tx: evm::UnsignedTransaction,
->>>>>>> 2be7de25
     ) -> Result<(), EvmError> {
         let is_big = tx.is_big();
         let sender = if is_big {
@@ -212,7 +189,6 @@
         } else {
             accounts.first()
         };
-<<<<<<< HEAD
         let withdraw_fee_from_evm = fee_type.is_evm() || sender.is_none();
         let tx_gas_price;
         let result = match tx {
@@ -221,37 +197,6 @@
                     Some(tx) => tx,
                     None => Self::get_tx_from_storage(invoke_context, accounts, borsh_used)?,
                 };
-=======
-        let from_expected = crate::evm_address_for_program(*key);
-
-        if from_expected != from {
-            ic_msg!(
-                invoke_context,
-                "EvmAuthorizedTransaction: From is not calculated with evm_address_for_program."
-            );
-            return Err(EvmError::AuthorizedTransactionIncorrectAddress);
-        }
-
-        ic_msg!(
-            invoke_context,
-            "EvmAuthorizedTransaction: Executing authorized transaction: gas_limit:{}, gas_price:{}, value:{}, action:{:?},",
-            unsigned_tx.gas_limit,
-            unsigned_tx.gas_price,
-            unsigned_tx.value,
-            unsigned_tx.action
-        );
-
-        if executor.feature_set.is_unsigned_tx_fix_enabled() {
-            let program_caller = invoke_context
-                .get_parent_caller()
-                .copied()
-                .unwrap_or_default();
-            let program_owner = program_account
-                .try_account_ref()
-                .map_err(|_| EvmError::BorrowingFailed)?
-                .owner;
-            if program_owner != program_caller {
->>>>>>> 2be7de25
                 ic_msg!(
                     invoke_context,
                     "Executing transaction: gas_limit:{}, gas_price:{}, value:{}, action:{:?},",
@@ -267,7 +212,6 @@
                     precompiles::entrypoint(accounts, executor.support_precompile()),
                 )
             }
-<<<<<<< HEAD
             ExecuteTransaction::ProgramAuthorized { tx, from } => {
                 let program_account = sender.ok_or_else(|| {
                     ic_msg!(
@@ -280,7 +224,7 @@
                     invoke_context,
                     program_account,
                     from,
-                    unsigned_tx_fix,
+                    executor.feature_set.is_unsigned_tx_fix_enabled(),
                 )?;
                 let tx = match tx {
                     Some(tx) => tx,
@@ -298,28 +242,16 @@
                 executor.transaction_execute_unsinged(
                     from,
                     tx,
-                    unsigned_tx_fix,
                     withdraw_fee_from_evm,
                     precompiles::entrypoint(accounts, executor.support_precompile()),
                 )
             }
         };
-=======
-        }
-
-        let tx_gas_price = unsigned_tx.gas_price;
-        let result = executor.transaction_execute_unsinged(
-            from,
-            unsigned_tx,
-            precompiles::entrypoint(accounts, executor.support_precompile()),
-        );
-        let sender = accounts.first();
->>>>>>> 2be7de25
 
         if let (false, Ok(result)) = (withdraw_fee_from_evm, &result) {
             Self::charge_native_account(result, tx_gas_price, sender.unwrap())?;
         }
-        if unsigned_tx_fix && is_big {
+        if executor.feature_set.is_unsigned_tx_fix_enabled() && is_big {
             let storage = Self::get_big_transaction_storage(invoke_context, &accounts)?;
             self.cleanup_storage(invoke_context, storage, sender.unwrap_or(accounts.evm))?;
         }
@@ -475,142 +407,6 @@
 
                 Ok(())
             }
-<<<<<<< HEAD
-=======
-
-            EvmBigTransaction::EvmTransactionExecute {} => {
-                debug!("Tx chunks crc = {:#x}", tx_chunks.crc());
-
-                let bytes = tx_chunks.take();
-
-                debug!("Trying to deserialize tx chunks byte = {:?}", bytes);
-                let tx: evm::Transaction = bincode::deserialize(&bytes).map_err(|e| {
-                    ic_msg!(
-                        invoke_context,
-                        "BigTransaction::EvmTransactionExecute: Tx chunks deserialize error: {:?}",
-                        e
-                    );
-                    EvmError::DeserializationError
-                })?;
-
-                debug!("Executing EVM tx = {:?}", tx);
-                ic_msg!(
-                    invoke_context,
-                    "BigTransaction::EvmTransactionExecute: Executing transaction: gas_limit:{}, gas_price:{}, value:{}, action:{:?},",
-                    tx.gas_limit,
-                    tx.gas_price,
-                    tx.value,
-                    tx.action
-                );
-                let tx_gas_price = tx.gas_price;
-                let result = executor.transaction_execute(
-                    tx,
-                    precompiles::entrypoint(accounts, executor.support_precompile()),
-                );
-
-                let sender = accounts.users.get(1);
-                if executor.feature_set.is_unsigned_tx_fix_enabled() {
-                    self.cleanup_storage(invoke_context, storage, sender.unwrap_or(accounts.evm))?;
-                }
-
-                self.handle_transaction_result(
-                    executor,
-                    invoke_context,
-                    accounts,
-                    sender,
-                    tx_gas_price,
-                    result,
-                )
-            }
-            EvmBigTransaction::EvmTransactionExecuteUnsigned { from } => {
-                if !executor.feature_set.is_unsigned_tx_fix_enabled() {
-                    ic_msg!(
-                        invoke_context,
-                        "BigTransaction::EvmTransactionExecuteUnsigned: Unsigned tx fix is not activated, this instruction is not supported."
-                    );
-                    return Err(EvmError::InstructionNotSupportedYet);
-                }
-                debug!("Tx chunks crc = {:#x}", tx_chunks.crc());
-
-                let bytes = tx_chunks.take();
-
-                debug!("Trying to deserialize tx chunks byte = {:?}", bytes);
-                let unsigned_tx: evm::UnsignedTransaction =
-                    bincode::deserialize(&bytes).map_err(|e| {
-                        ic_msg!(
-                            invoke_context,
-                            "BigTransaction::EvmTransactionExecute: Tx chunks deserialize error: {:?}",
-                            e
-                        );
-                        EvmError::DeserializationError
-                    })?;
-
-                debug!("Executing EVM tx = {:?}", unsigned_tx);
-                // TODO: Gas limit?
-                let program_account = accounts.users.get(1).ok_or_else(|| {
-                    ic_msg!(
-                        invoke_context,
-                        "BigTransaction::EvmTransactionExecuteUnsigned: Not enough accounts, expected signer address as second account."
-                    );
-                    EvmError::MissingAccount
-                })?;
-                let key = if let Some(key) = program_account.signer_key() {
-                    key
-                } else {
-                    ic_msg!(
-                        invoke_context,
-                        "BigTransaction::EvmTransactionExecuteUnsigned: Second account is not a signer, cannot execute transaction."
-                    );
-                    return Err(EvmError::MissingRequiredSignature);
-                };
-                let from_expected = crate::evm_address_for_program(*key);
-
-                if from_expected != from {
-                    ic_msg!(
-                        invoke_context,
-                        "BigTransaction::EvmTransactionExecuteUnsigned: From is not calculated with evm_address_for_program."
-                    );
-                    return Err(EvmError::AuthorizedTransactionIncorrectAddress);
-                }
-
-                ic_msg!(
-                    invoke_context,
-                    "BigTransaction::EvmTransactionExecuteUnsigned: Executing authorized transaction: gas_limit:{}, gas_price:{}, value:{}, action:{:?},",
-                    unsigned_tx.gas_limit,
-                    unsigned_tx.gas_price,
-                    unsigned_tx.value,
-                    unsigned_tx.action
-                );
-
-                if executor.feature_set.is_unsigned_tx_fix_enabled() {
-                    let program_caller =
-                        invoke_context.get_caller().map(|k| *k).unwrap_or_default();
-                    let program_owner = program_account
-                        .try_account_ref()
-                        .map_err(|_| EvmError::BorrowingFailed)?
-                        .owner;
-                    if program_owner != program_caller {
-                        return Err(EvmError::AuthorizedTransactionIncorrectOwner);
-                    }
-                }
-                let tx_gas_price = unsigned_tx.gas_price;
-                let result = executor.transaction_execute_unsinged(
-                    from,
-                    unsigned_tx,
-                    precompiles::entrypoint(accounts, executor.support_precompile()),
-                );
-
-                self.cleanup_storage(invoke_context, storage, program_account)?;
-                self.handle_transaction_result(
-                    executor,
-                    invoke_context,
-                    accounts,
-                    Some(program_account),
-                    tx_gas_price,
-                    result,
-                )
-            }
->>>>>>> 2be7de25
         }
     }
 
@@ -2327,7 +2123,10 @@
                 .process_instruction(
                     &crate::ID,
                     &keyed_accounts,
-                    &bincode::serialize(&EvmInstruction::EvmTransaction { evm_tx: tx_create })
+                    &bincode::serialize(&EvmInstruction::ExecuteTransaction {
+                        tx: ExecuteTransaction::Signed { tx: Some(tx_create) },
+                        fee_type: FeePayerType::Evm,
+                    })
                         .unwrap(),
                     &mut invoke_context,
                     false,
@@ -2351,7 +2150,11 @@
             let tx_call = tx_call.sign(&secret_key, Some(CHAIN_ID));
             let tx_hash = tx_call.tx_id_hash();
             let instruction_data =
-                bincode::serialize(&EvmInstruction::EvmTransaction { evm_tx: tx_call }).unwrap();
+                bincode::serialize(&EvmInstruction::ExecuteTransaction {
+                    tx: ExecuteTransaction::Signed { tx: Some(tx_call) },
+                    fee_type: FeePayerType::Evm,
+                })
+                    .unwrap();
 
             // Reverted tx with clear_logs_on_error enabled must clear logs
             {
@@ -2417,7 +2220,11 @@
             let tx_call = tx_call.sign(&secret_key, Some(CHAIN_ID));
             let tx_hash = tx_call.tx_id_hash();
             let instruction_data =
-                bincode::serialize(&EvmInstruction::EvmTransaction { evm_tx: tx_call }).unwrap();
+                bincode::serialize(&EvmInstruction::ExecuteTransaction {
+                    tx: ExecuteTransaction::Signed { tx: Some(tx_call) },
+                    fee_type: FeePayerType::Evm
+                })
+                    .unwrap();
 
             {
                 let executor = evm_state::Executor::with_config(
