use {
    super::{
        account_structure::AccountStructure,
        error::EvmError,
        instructions::{
            EvmBigTransaction, EvmInstruction, EvmSubChain, ExecuteTransaction, FeePayerType,
            SubchainConfig, EVM_INSTRUCTION_BORSH_PREFIX,
        },
        precompiles,
        scope::*,
        tx_chunks::TxChunks,
    },
    borsh::BorshDeserialize,
    evm::{gweis_to_lamports, lamports_to_gwei, Executor, ExitReason},
    evm_state::{ExecutionResult, H160, U256},
    log::*,
    serde::de::DeserializeOwned,
    solana_program_runtime::{
        evm_executor_context::{ChainID, ChainParam},
        ic_msg,
        invoke_context::InvokeContext,
    },
    solana_sdk::{
        account::{AccountSharedData, ReadableAccount, WritableAccount},
        instruction::InstructionError,
        keyed_account::KeyedAccount,
        native_token::LAMPORTS_PER_VLX,
        program_utils::limited_deserialize,
        pubkey::Pubkey,
        system_instruction,
    },
    std::{cell::RefMut, fmt::Write, ops::DerefMut},
};

pub const BURN_ADDR: evm_state::H160 = evm_state::H160::zero();

const SUBCHAIN_CREATION_DEPOSIT_VLX: u64 = 1_000_000;

/// Return the next AccountInfo or a NotEnoughAccountKeys error
pub fn next_account_info<'a, 'b, I: Iterator<Item = &'a KeyedAccount<'b>>>(
    iter: &mut I,
) -> Result<I::Item, InstructionError> {
    iter.next().ok_or(InstructionError::NotEnoughAccountKeys)
}

//
// Big Tx Storage Account:
// Owner: evm_program
// signer: true (external or internal not evm program)
//
// 2. Custom EvmState PDA account:
// Owner: evm_program
// Seed: ("evm_state", chain_id)
// data: config
// lamports: >= constant (1m) - used for fee
// signer: -
// number: < storage

// priority:
// [ native -> evm_program ] -> evm_state -> custom_evm_state -> signer -> storage_evm_state
// new_calls  (fixed_prefix):
// - execute_subchain:
// chain_id + ..execute_tx
// - create_account:
//

macro_rules! get_executor
{

    // main chain
    ($rc:expr,$refmut:expr => $invoke_context:expr) => {
        get_executor!(@
            $rc,
            $refmut => ChainParam::GetMainChain,
            $invoke_context
        )
    };
    // Create subchain
    ($rc:expr,$refmut:expr => $invoke_context:expr, $chain_id: expr) => {
        get_executor!(@
            $rc,
            $refmut => ChainParam::CreateSubchain {
                chain_id: $chain_id,
            },
            $invoke_context
        )
    };
    // Get subchain
    ($rc:expr,$refmut:expr => $invoke_context:expr, $chain_id: expr, $last_hashes: expr) => {
        get_executor!(@
            $rc,
            $refmut => ChainParam::GetSubchain {
                chain_id: $chain_id,
                subchain_hashes: $last_hashes

            },
            $invoke_context
        )
    };
    (@ $rc:expr,$refmut:expr => $params: expr, $invoke_context:expr) => {
        {
            $rc = if let Some(evm_executor) =
                // provide: Context for subchain
                $invoke_context.get_evm_executor($params)
            {
                evm_executor
            } else {
                ic_msg!(
                    $invoke_context,
                    "Invoke context didn't provide evm executor."
                );
                return Err(EvmError::EvmExecutorNotFound.into());
            };
            // evm executor cannot be borrowed, because it not exist in invoke context, or borrowing failed.
            let executor = if let Ok(evm_executor) = $rc.try_borrow_mut() {
                $refmut = evm_executor;
                $refmut.deref_mut()
            } else {
                ic_msg!(
                    $invoke_context,
                    "Recursive cross-program evm execution not enabled."
                );
                return Err(EvmError::RecursiveCrossExecution.into());
            };
            executor
        }
    };

}

#[derive(Default, Debug, Clone)]
pub struct EvmProcessor;

impl EvmProcessor {
    pub fn process_instruction(
        &self,
        first_keyed_account: usize,
        data: &[u8],
        invoke_context: &mut InvokeContext,
    ) -> Result<(), InstructionError> {
        let cross_execution_enabled = invoke_context
            .feature_set
            .is_active(&solana_sdk::feature_set::velas::evm_cross_execution::id());
        let register_swap_tx_in_evm = invoke_context
            .feature_set
            .is_active(&solana_sdk::feature_set::velas::native_swap_in_evm_history::id());
        let new_error_handling = invoke_context
            .feature_set
            .is_active(&solana_sdk::feature_set::velas::evm_new_error_handling::id());
        let ignore_reset_on_cleared = invoke_context
            .feature_set
            .is_active(&solana_sdk::feature_set::velas::ignore_reset_on_cleared::id());
        let free_ownership_require_signer = invoke_context
            .feature_set
            .is_active(&solana_sdk::feature_set::velas::free_ownership_require_signer::id());
        let borsh_serialization_enabled = invoke_context
            .feature_set
            .is_active(&solana_sdk::feature_set::velas::evm_instruction_borsh_serialization::id());
        let subchain_feature = invoke_context
            .feature_set
            .is_active(&solana_sdk::feature_set::velas::evm_subchain::id());

        let cross_execution = invoke_context.get_stack_height() != 1;

        if cross_execution && !cross_execution_enabled {
            ic_msg!(invoke_context, "Cross-Program evm execution not enabled.");
            return Err(EvmError::CrossExecutionNotEnabled.into());
        }

        let mut borsh_serialization_used = false;
        let ix = match (borsh_serialization_enabled, data.split_first()) {
            (true, Some((&prefix, borsh_data))) if prefix == EVM_INSTRUCTION_BORSH_PREFIX => {
                borsh_serialization_used = true;
                BorshDeserialize::deserialize(&mut &*borsh_data)
                    .map_err(|_| InstructionError::InvalidInstructionData)?
            }
            _ => limited_deserialize(data)?,
        };
        let result = match &ix {
            EvmInstruction::EvmSubchain(_) if subchain_feature => {
                self.process_subchain_instruction(invoke_context, first_keyed_account, ix)
            }
            _ => {
                // bind variable to increase lifetime of temporary RefCell borrow.
                // TODO: refactor me
                let (rc, mut refmut);
                let executor = get_executor!(rc, refmut => invoke_context);
                // TODO: reduce Double create in `EvmInstruction::EvmSubchain`.
                let accounts = Self::build_account_structure(first_keyed_account, invoke_context)?;

                trace!("Run evm exec with ix = {:?}.", ix);
                match ix {
                    EvmInstruction::EvmBigTransaction(big_tx) => {
                        self.process_big_tx(invoke_context, accounts, big_tx)
                    }
                    EvmInstruction::FreeOwnership {} => self.process_free_ownership(
                        invoke_context,
                        executor,
                        accounts,
                        free_ownership_require_signer,
                    ),
                    EvmInstruction::SwapNativeToEther {
                        lamports,
                        evm_address,
                    } => self.process_swap_to_evm(
                        invoke_context,
                        executor,
                        accounts,
                        lamports,
                        evm_address,
                        register_swap_tx_in_evm,
                    ),
                    EvmInstruction::ExecuteTransaction { tx, fee_type } => {
                        let result = self.process_execute_tx(
                            executor,
                            invoke_context,
                            accounts,
                            tx,
                            fee_type,
                            borsh_serialization_used,
                            false, // subchain
                        );

                        if register_swap_tx_in_evm {
                            executor.reset_balance(
                                *precompiles::ETH_TO_VLX_ADDR,
                                ignore_reset_on_cleared,
                            )
                        }
                        result
                    }
                    EvmInstruction::EvmSubchain(_) => {
                        ic_msg!(invoke_context, "Instruction is not supported yet.");
                        Err(EvmError::InstructionNotSupportedYet)
                    }
                }
            }
        };

        // When old error handling, manually convert EvmError to InstructionError
        result.or_else(|error| {
            ic_msg!(invoke_context, "Execution error: {}", error);

            let err = if !new_error_handling {
                use EvmError::*;
                match error {
                    CrossExecutionNotEnabled
                    | EvmExecutorNotFound
                    | RecursiveCrossExecution
                    | FreeNotEvmAccount
                    | InternalTransactionError => InstructionError::InvalidError,

                    InternalExecutorError
                    | AuthorizedTransactionIncorrectAddress
                    | AllocateStorageFailed
                    | WriteStorageFailed
                    | DeserializationError => InstructionError::InvalidArgument,

                    MissingAccount => InstructionError::MissingAccount,
                    MissingRequiredSignature => InstructionError::MissingRequiredSignature,
                    SwapInsufficient => InstructionError::InsufficientFunds,
                    BorrowingFailed => InstructionError::AccountBorrowFailed,
                    RevertTransaction => return Ok(()), // originally revert was not an error
                    // future error would be just invalid errors.
                    _ => InstructionError::InvalidError,
                }
            } else {
                error.into()
            };

            Err(err)
        })
    }
    fn process_subchain_instruction(
        &self,
        invoke_context: &mut InvokeContext,
        first_keyed_account: usize,
        ix: EvmInstruction,
    ) -> Result<(), EvmError> {
        match ix {
            EvmInstruction::EvmSubchain(evm_subchain_ix) => match evm_subchain_ix {
                EvmSubChain::CreateAccount { chain_id, config } => self
                    .create_evm_subchain_account(
                        invoke_context,
                        first_keyed_account,
                        chain_id,
                        config,
                    ),
                EvmSubChain::ExecuteTransaction { chain_id, tx } => self
                    .process_execute_subchain_tx(invoke_context, first_keyed_account, chain_id, tx),
            },
            _ => {
                ic_msg!(invoke_context, "Instruction is not supported yet.");
                Err(EvmError::InstructionNotSupportedYet)
            }
        }
    }

    fn process_execute_tx(
        &self,
        executor: &mut Executor,
        invoke_context: &InvokeContext,
        accounts: AccountStructure,
        tx: ExecuteTransaction,
        fee_type: FeePayerType,
        borsh_used: bool,
        is_subchain: bool,
    ) -> Result<(), EvmError> {
        let is_big = tx.is_big();
        let keep_old_errors = true;
        let subchain_feature = invoke_context
            .feature_set
            .is_active(&solana_sdk::feature_set::velas::evm_subchain::id());

        // Calculate index of sender and fee collector account,
        // they should appear after storage and subchain_evm_state.
        let mut start_idx = if is_big { 1 } else { 0 };

        if is_subchain {
            start_idx += 1;
        }

        // TODO: Add logic for fee collector
        let (sender, _fee_collector) = (
            accounts.users.get(start_idx),
            accounts.users.get(start_idx + 1),
        );

        // FeePayerType::Native is possible only in new serialization format
        if fee_type.is_native() && sender.is_none() {
            ic_msg!(invoke_context, "Fee payer is native but no sender provided",);
            return Err(EvmError::MissingRequiredSignature);
        }

        // TODO: Remove swap precompile for subchain.
        fn precompile_set(
            support_precompile: bool,
            evm_new_precompiles: bool,
        ) -> precompiles::PrecompileSet {
            match (support_precompile, evm_new_precompiles) {
                (false, _) => precompiles::PrecompileSet::No,
                (true, false) => precompiles::PrecompileSet::VelasClassic,
                (true, true) => precompiles::PrecompileSet::VelasNext,
            }
        }

        fn assert_gas_price(
            invoke_context: &InvokeContext,
            executor: &Executor,
            subchain_feature: bool,
            fee_type: &FeePayerType,
            fee_payer: &KeyedAccount,
            tx_gas_price: U256,
            tx_gas_limit: U256,
            subchain: bool,
        ) -> Result<(), EvmError> {
            // - work only if feature enabled,
            // - on subchains or native fee payer
            if subchain_feature && (fee_type.is_native() || subchain) {
                let (max_fee, min_lamports) = if subchain {
                    (
                        executor.config().burn_gas_price.into(),
                        SUBCHAIN_CREATION_DEPOSIT_VLX * LAMPORTS_PER_VLX,
                    )
                } else {
                    (tx_gas_price, 0)
                };
                let max_fee = max_fee * tx_gas_limit;
                let max_fee_in_lamports = gweis_to_lamports(max_fee);
                let Some(amount) = fee_payer
                    .account
                    .borrow()
                    .lamports()
                    .checked_sub(min_lamports)
                else {
                    ic_msg!(
                        invoke_context,
                        "Fee payer don't have min_deposit {}",
                        min_lamports
                    );
                    return Err(EvmError::NativeAccountInsufficientFunds);
                };
                if amount < max_fee_in_lamports.0 {
                    if subchain {
                        ic_msg!(invoke_context, "Fee payer has not enough lamports to pay fee, max_fee:{}, min_deposit:{}, amount:{},", max_fee_in_lamports.0, min_lamports, amount);
                    } else {
                        ic_msg!(
                            invoke_context,
                            "Fee payer has not enough lamports to pay fee, max_fee:{}, amount:{},",
                            max_fee_in_lamports.0,
                            amount
                        );
                    }
                    return Err(EvmError::NativeAccountInsufficientFunds);
                }
            }
            Ok(())
        }

        let native_fee_payer = if subchain {
            accounts.users.first().ok_or(EvmError::MissingAccount)?
        } else {
            // error is copied from old implementation in handle_transaction_result
            sender.as_ref().ok_or(EvmError::MissingRequiredSignature)?
        };

        let withdraw_fee_from_evm = fee_type.is_evm();
        let mut tx_gas_price;
        let result = match tx {
            ExecuteTransaction::Signed { tx } => {
                let tx = match tx {
                    Some(tx) => tx,
                    None => Self::get_tx_from_storage(invoke_context, accounts, borsh_used)?,
                };
                ic_msg!(
                    invoke_context,
                    "Executing transaction: gas_limit:{}, gas_price:{}, value:{}, action:{:?},",
                    tx.gas_limit,
                    tx.gas_price,
                    tx.value,
                    tx.action
                );
                assert_gas_price(
                    invoke_context,
                    &executor,
                    subchain_feature,
                    &fee_type,
                    native_fee_payer,
                    tx.gas_price,
                    tx.gas_limit,
                    subchain,
                )?;

                tx_gas_price = tx.gas_price;
                let activate_precompile = precompile_set(
                    executor.support_precompile(),
                    invoke_context
                        .feature_set
                        .is_active(&solana_sdk::feature_set::velas::evm_new_precompiles::id()),
                );
                executor.transaction_execute(
                    tx,
                    withdraw_fee_from_evm,
<<<<<<< HEAD
                    precompiles::entrypoint(
                        accounts,
                        activate_precompile,
                        keep_old_errors,
                        is_subchain,
                    ),
=======
                    subchain, // allow zero fee
                    precompiles::entrypoint(accounts, activate_precompile, keep_old_errors),
>>>>>>> a0e65061
                )
            }
            ExecuteTransaction::ProgramAuthorized { tx, from } => {
                let program_account = sender.ok_or_else(|| {
                    ic_msg!(
                        invoke_context,
                        "Not enough accounts, expected signer address as second account."
                    );
                    EvmError::MissingAccount
                })?;
                Self::check_program_account(
                    invoke_context,
                    program_account,
                    from,
                    executor.feature_set.is_unsigned_tx_fix_enabled(),
                )?;
                let tx = match tx {
                    Some(tx) => tx,
                    None => Self::get_tx_from_storage(invoke_context, accounts, borsh_used)?,
                };
                ic_msg!(
                    invoke_context,
                    "Executing authorized transaction: gas_limit:{}, gas_price:{}, value:{}, action:{:?},",
                    tx.gas_limit,
                    tx.gas_price,
                    tx.value,
                    tx.action
                );

                assert_gas_price(
                    invoke_context,
                    &executor,
                    subchain_feature,
                    &fee_type,
                    native_fee_payer,
                    tx.gas_price,
                    tx.gas_limit,
                    subchain,
                )?;
                tx_gas_price = tx.gas_price;
                let activate_precompile = precompile_set(
                    executor.support_precompile(),
                    invoke_context
                        .feature_set
                        .is_active(&solana_sdk::feature_set::velas::evm_new_precompiles::id()),
                );
                executor.transaction_execute_unsinged(
                    from,
                    tx,
                    withdraw_fee_from_evm,
<<<<<<< HEAD
                    precompiles::entrypoint(
                        accounts,
                        activate_precompile,
                        keep_old_errors,
                        is_subchain,
                    ),
=======
                    subchain, // allow zero fee
                    precompiles::entrypoint(accounts, activate_precompile, keep_old_errors),
>>>>>>> a0e65061
                )
            }
        };

        if executor.feature_set.is_unsigned_tx_fix_enabled() && is_big {
            let storage = Self::get_big_transaction_storage(invoke_context, &accounts)?;
            self.cleanup_storage(invoke_context, storage, sender.unwrap_or(accounts.evm))?;
        }
        if executor
            .feature_set
            .is_accept_zero_gas_price_with_native_fee_enabled()
            && fee_type.is_native()
            && tx_gas_price.is_zero()
        {
            tx_gas_price = executor.config().burn_gas_price;
        }
<<<<<<< HEAD
        self.handle_transaction_result(
            executor,
            invoke_context,
            accounts,
            sender,
            tx_gas_price,
            result,
            withdraw_fee_from_evm,
            is_subchain,
        )
=======

        if subchain {
            self.handle_subchain_transaction_result(
                executor,
                invoke_context,
                accounts,
                native_fee_payer,
                tx_gas_price,
                result,
            )
        } else {
            self.handle_transaction_result(
                executor,
                invoke_context,
                accounts,
                sender,
                tx_gas_price,
                result,
                withdraw_fee_from_evm,
            )
        }
>>>>>>> a0e65061
    }

    fn process_free_ownership(
        &self,
        invoke_context: &InvokeContext,
        _executor: &mut Executor,
        accounts: AccountStructure,
        free_ownership_require_signer: bool,
    ) -> Result<(), EvmError> {
        let user = accounts.first().ok_or_else(|| {
            ic_msg!(
                invoke_context,
                "FreeOwnership: expected account as argument."
            );
            EvmError::MissingAccount
        })?;
        if free_ownership_require_signer && user.signer_key().is_none() {
            ic_msg!(invoke_context, "FreeOwnership: Missing signer key.");
            return Err(EvmError::MissingRequiredSignature);
        }

        let user_pk = user.unsigned_key();
        let mut user = user
            .try_account_ref_mut()
            .map_err(|_| EvmError::BorrowingFailed)?;

        if *user.owner() != crate::ID || *user_pk == solana::evm_state::ID {
            ic_msg!(
                invoke_context,
                "FreeOwnership: Incorrect account provided, maybe this account is not owned by evm."
            );
            return Err(EvmError::FreeNotEvmAccount);
        }
        user.set_owner(solana_sdk::system_program::id());
        Ok(())
    }

    fn process_swap_to_evm(
        &self,
        invoke_context: &InvokeContext,
        executor: &mut Executor,
        accounts: AccountStructure,
        lamports: u64,
        evm_address: evm::Address,
        register_swap_tx_in_evm: bool,
    ) -> Result<(), EvmError> {
        let gweis = evm::lamports_to_gwei(lamports);
        let user = accounts.first().ok_or_else(|| {
            ic_msg!(
                invoke_context,
                "SwapNativeToEther: No sender account found in swap to evm."
            );
            EvmError::MissingAccount
        })?;

        ic_msg!(
            invoke_context,
            "SwapNativeToEther: Sending tokens from native to evm chain from={},to={:?}",
            user.unsigned_key(),
            evm_address
        );

        if lamports == 0 {
            return Ok(());
        }

        if user.signer_key().is_none() {
            ic_msg!(invoke_context, "SwapNativeToEther: from must sign");
            return Err(EvmError::MissingRequiredSignature);
        }

        let mut user_account = user
            .try_account_ref_mut()
            .map_err(|_| EvmError::BorrowingFailed)?;
        if lamports > user_account.lamports() {
            ic_msg!(
                invoke_context,
                "SwapNativeToEther: insufficient lamports ({}, need {})",
                user_account.lamports(),
                lamports
            );
            return Err(EvmError::SwapInsufficient);
        }

        let user_account_lamports = user_account.lamports().saturating_sub(lamports);
        user_account.set_lamports(user_account_lamports);
        let mut evm_account = accounts
            .evm
            .try_account_ref_mut()
            .map_err(|_| EvmError::BorrowingFailed)?;

        let evm_account_lamports = evm_account.lamports().saturating_add(lamports);
        evm_account.set_lamports(evm_account_lamports);
        executor.deposit(evm_address, gweis);
        if register_swap_tx_in_evm {
            executor.register_swap_tx_in_evm(*precompiles::ETH_TO_VLX_ADDR, evm_address, gweis)
        }
        Ok(())
    }

    fn process_big_tx(
        &self,
        invoke_context: &InvokeContext,
        accounts: AccountStructure,
        big_tx: EvmBigTransaction,
    ) -> Result<(), EvmError> {
        debug!("executing big_tx = {:?}", big_tx);

        let mut storage = Self::get_big_transaction_storage(invoke_context, &accounts)?;
        let mut tx_chunks = TxChunks::new(storage.data_as_mut_slice());

        match big_tx {
            EvmBigTransaction::EvmTransactionAllocate { size } => {
                tx_chunks.init(size as usize).map_err(|e| {
                    ic_msg!(
                        invoke_context,
                        "EvmTransactionAllocate: allocate error: {:?}",
                        e
                    );
                    EvmError::AllocateStorageFailed
                })?;

                Ok(())
            }

            EvmBigTransaction::EvmTransactionWrite { offset, data } => {
                ic_msg!(
                    invoke_context,
                    "EvmTransactionWrite: Writing at offset = {}, data = {:?}",
                    offset,
                    data
                );
                tx_chunks.push(offset as usize, data).map_err(|e| {
                    ic_msg!(
                        invoke_context,
                        "EvmTransactionWrite: Tx write error: {:?}",
                        e
                    );
                    EvmError::WriteStorageFailed
                })?;

                Ok(())
            }
        }
    }

    pub fn cleanup_storage<'a>(
        &self,
        invoke_context: &InvokeContext,
        mut storage_ref: RefMut<AccountSharedData>,
        user: &'a KeyedAccount<'a>,
    ) -> Result<(), EvmError> {
        let balance = storage_ref.lamports();

        storage_ref.set_lamports(0);

        let mut user_acc = user
            .try_account_ref_mut()
            .map_err(|_| EvmError::BorrowingFailed)?;
        let user_acc_lamports = user_acc.lamports().saturating_add(balance);
        user_acc.set_lamports(user_acc_lamports);

        ic_msg!(
            invoke_context,
            "Refunding storage rent fee to transaction sender fee:{:?}, sender:{}",
            balance,
            user.unsigned_key()
        );
        Ok(())
    }

    fn check_program_account(
        invoke_context: &InvokeContext,
        program_account: &KeyedAccount,
        from: evm::Address,
        unsigned_tx_fix: bool,
    ) -> Result<(), EvmError> {
        let key = program_account.signer_key().ok_or_else(|| {
            ic_msg!(
                invoke_context,
                "Second account is not a signer, cannot execute transaction."
            );
            EvmError::MissingRequiredSignature
        })?;
        let from_expected = crate::evm_address_for_program(*key);
        if from_expected != from {
            ic_msg!(
                invoke_context,
                "From is not calculated with evm_address_for_program."
            );
            return Err(EvmError::AuthorizedTransactionIncorrectAddress);
        }

        if unsigned_tx_fix {
            let program_caller = invoke_context
                .get_parent_caller()
                .copied()
                .unwrap_or_default();
            let program_owner = *program_account
                .try_account_ref()
                .map_err(|_| EvmError::BorrowingFailed)?
                .owner();
            if program_owner != program_caller {
                ic_msg!(
                    invoke_context,
                    "Incorrect caller program_caller:{}, program_owner:{}",
                    program_caller,
                    program_owner,
                );
                return Err(EvmError::AuthorizedTransactionIncorrectOwner);
            }
        }
        Ok(())
    }

    fn get_tx_from_storage<T>(
        invoke_context: &InvokeContext,
        accounts: AccountStructure,
        deserialize_chunks_with_borsh: bool,
    ) -> Result<T, EvmError>
    where
        T: BorshDeserialize + DeserializeOwned,
    {
        let mut storage = Self::get_big_transaction_storage(invoke_context, &accounts)?;
        let tx_chunks = TxChunks::new(storage.data_mut().as_mut_slice());
        debug!("Tx chunks crc = {:#x}", tx_chunks.crc());

        let bytes = tx_chunks.take();
        debug!("Trying to deserialize tx chunks byte = {:?}", bytes);
        if deserialize_chunks_with_borsh {
            BorshDeserialize::deserialize(&mut bytes.as_slice()).map_err(|e| {
                ic_msg!(invoke_context, "Tx chunks deserialize error: {:?}", e);
                EvmError::DeserializationError
            })
        } else {
            bincode::deserialize(&bytes).map_err(|e| {
                ic_msg!(invoke_context, "Tx chunks deserialize error: {:?}", e);
                EvmError::DeserializationError
            })
        }
    }

    fn get_big_transaction_storage<'a>(
        invoke_context: &InvokeContext,
        accounts: &'a AccountStructure,
    ) -> Result<RefMut<'a, AccountSharedData>, EvmError> {
        let storage_account = accounts.first().ok_or_else(|| {
            ic_msg!(
                invoke_context,
                "EvmBigTransaction: No storage account found."
            );
            EvmError::MissingAccount
        })?;

        if storage_account.signer_key().is_none() {
            ic_msg!(
                invoke_context,
                "EvmBigTransaction: Storage should sign instruction."
            );
            return Err(EvmError::MissingRequiredSignature);
        }

        // TODO: add check that `storage_account` is not PDA (not multichain account)
        // Probably check is not needed since we already know it is a signer thus it can not be a PDA
        // if !storage_account.unsigned_key().is_on_curve() {
        //     ic_msg!(
        //         invoke_context,
        //         "EvmBigTransaction: Storage should not be a PDA"
        //     );
        //     return Err(EvmError::IntroduceSomeNewErrorForThatCase);
        // }

        storage_account
            .try_account_ref_mut()
            .map_err(|_| EvmError::BorrowingFailed)
    }

    /// Calculate fee based on transaction result and charge native account
    pub fn charge_native_account(
        tx_result: &ExecutionResult,
        fee: U256,
        native_account: &KeyedAccount,
        evm_account: &KeyedAccount,
    ) -> Result<(), EvmError> {
        // Charge only when transaction succeeded
        if matches!(tx_result.exit_reason, ExitReason::Succeed(_)) {
            let (fee, _) = gweis_to_lamports(fee);

            trace!("Charging account for fee {}", fee);
            let mut account_data = native_account
                .try_account_ref_mut()
                .map_err(|_| EvmError::BorrowingFailed)?;
            let new_lamports = account_data
                .lamports()
                .checked_sub(fee)
                .ok_or(EvmError::NativeAccountInsufficientFunds)?;
            account_data.set_lamports(new_lamports);

            let mut evm_account = evm_account
                .try_account_ref_mut()
                .map_err(|_| EvmError::BorrowingFailed)?;
            let new_evm_lamports = evm_account
                .lamports()
                .checked_add(fee)
                .ok_or(EvmError::OverflowInRefund)?;
            evm_account.set_lamports(new_evm_lamports);
        }
        Ok(())
    }

    pub fn handle_subchain_transaction_result(
        &self,
        executor: &mut Executor,
        invoke_context: &InvokeContext,
        accounts: AccountStructure,
        fee_payer: &KeyedAccount,
        tx_gas_price: evm_state::U256,
        result: Result<evm_state::ExecutionResult, evm_state::error::Error>,
    ) -> Result<(), EvmError> {
        let result = result.map_err(|e| {
            ic_msg!(invoke_context, "Transaction execution error: {}", e);
            EvmError::InternalExecutorError
        })?;

        write!(
            crate::solana_extension::MultilineLogger::new(invoke_context.get_log_collector()),
            "{}",
            result
        )
        .expect("no error during writes");
        if matches!(
            result.exit_reason,
            ExitReason::Fatal(_) | ExitReason::Error(_)
        ) {
            return Err(EvmError::InternalTransactionError);
        }
        // Fee refund will not work with revert, because transaction will be reverted from native chain too.
        if let ExitReason::Revert(_) = result.exit_reason {
            return Err(EvmError::RevertTransaction);
        }

        let full_fee = tx_gas_price * result.used_gas;

        let burn_fee = executor.config().burn_gas_price * result.used_gas;

        let charge_from_native = burn_fee;
        let return_to_zero_addr = full_fee;
        ic_msg!(
                invoke_context,
                "Transaction executed with fee: in vlx {charge_from_native}, in subchain currency {return_to_zero_addr}",
        );
        // on subchain logic is different,
        // Burn_fee is charged from the deposit address, and full_fee is burned in evm_account.

        // 1. Fee can be charged from evm account or native. (evm part is done in Executor::transaction_execute* methods.)
        Self::charge_native_account(&result, charge_from_native, fee_payer, accounts.evm)?;

        // 2. Then we should burn some part of it.
        // This if only register burn to the deposit address, withdrawal is done in 1.
        if return_to_zero_addr > U256::zero() {
            trace!("Burning fee {}", return_to_zero_addr);
            // we already withdraw gas_price during transaction_execute,
            // if burn_fixed_fee is activated, we should deposit to burn addr (0x00..00)
            executor.deposit(BURN_ADDR, return_to_zero_addr);
        };

        // if subchain - skip all logic related to fee refund and native swap.
        return Ok(());
    }
    // Handle executor errors.
    // refund fee
    pub fn handle_transaction_result(
        &self,
        executor: &mut Executor,
        invoke_context: &InvokeContext,
        accounts: AccountStructure,
        sender: Option<&KeyedAccount>,
        tx_gas_price: evm_state::U256,
        result: Result<evm_state::ExecutionResult, evm_state::error::Error>,
        withdraw_fee_from_evm: bool,
    ) -> Result<(), EvmError> {
        let remove_native_logs_after_swap = true;
        let result = result.map_err(|e| {
            ic_msg!(invoke_context, "Transaction execution error: {}", e);
            EvmError::InternalExecutorError
        })?;

        // TODO: Skip on subchain.
        if remove_native_logs_after_swap {
            executor.modify_tx_logs(result.tx_id, |logs| {
                if let Some(logs) = logs {
                    precompiles::post_handle_logs(accounts, logs).map_err(|e| {
                        ic_msg!(invoke_context, "Filter native logs error: {}", e);
                        EvmError::PrecompileError
                    })?;
                } else {
                    ic_msg!(invoke_context, "Unable to find tx by txid");
                    return Err(EvmError::PrecompileError);
                }
                Ok(())
            })?;
        }

        write!(
            crate::solana_extension::MultilineLogger::new(invoke_context.get_log_collector()),
            "{}",
            result
        )
        .expect("no error during writes");
        if matches!(
            result.exit_reason,
            ExitReason::Fatal(_) | ExitReason::Error(_)
        ) {
            return Err(EvmError::InternalTransactionError);
        }
        // Fee refund will not work with revert, because transaction will be reverted from native chain too.
        if let ExitReason::Revert(_) = result.exit_reason {
            return Err(EvmError::RevertTransaction);
        }

        let full_fee = tx_gas_price * result.used_gas;

        let burn_fee = executor.config().burn_gas_price * result.used_gas;

        if full_fee < burn_fee {
            ic_msg!(
                invoke_context,
                "Transaction execution error: fee less than need to burn (burn_gas_price = {})",
                executor.config().burn_gas_price
            );
            return Err(EvmError::OverflowInRefund);
        }
        // refund only remaining part
        let refund_fee = full_fee - burn_fee;

        let charge_from_native = full_fee;
        let return_to_zero_addr = burn_fee;

        let (refund_native_fee, _) = gweis_to_lamports(refund_fee);

        // 1. Fee can be charged from evm account or native. (evm part is done in Executor::transaction_execute* methods.)
        if !withdraw_fee_from_evm {
            let fee_payer = sender.ok_or(EvmError::MissingRequiredSignature)?;
            Self::charge_native_account(&result, charge_from_native, fee_payer, accounts.evm)?;
        }

        // 2. Then we should burn some part of it.
        // This if only register burn to the deposit address, withdrawal is done in 1.
        if return_to_zero_addr > U256::zero() {
            trace!("Burning fee {}", return_to_zero_addr);
            // we already withdraw gas_price during transaction_execute,
            // if burn_fixed_fee is activated, we should deposit to burn addr (0x00..00)
            executor.deposit(BURN_ADDR, return_to_zero_addr);
        };
        // 3. And transfer back remaining fee to the bridge as refund of native fee that was used to wrap this transaction.
        if let Some(payer) = sender {
            ic_msg!(
                invoke_context,
                "Refunding transaction fee to transaction sender fee:{:?}, sender:{}",
                refund_native_fee,
                payer.unsigned_key()
            );
            accounts.refund_fee(payer, refund_native_fee)?;
        } else {
            ic_msg!(
                invoke_context,
                "Sender didnt give his account, ignoring fee refund.",
            );
        }

        Ok(())
    }

    // check that chain id is prefixed with 0x56
    // can be any arbitrary hex value, but should be prefixed with 0x56
    fn check_prefixed_chain_id(chain_id: u64) -> bool {
        const PREFIX: u64 = b'V' as u64; // 0x56
        let prefix_zeros = PREFIX.leading_zeros();

        let num_zeros = chain_id.leading_zeros();

        if num_zeros >= prefix_zeros {
            return false;
        }

        // number of bits after prefix
        let num_bits = prefix_zeros - num_zeros;
        let prefix = chain_id >> num_bits;

        // check that we found prefix at start, and make sure that we shift our prefix by 1 hex digit.
        prefix == PREFIX && num_bits % 4 == 0
    }

    fn create_evm_subchain_account(
        &self,
        invoke_context: &mut InvokeContext,
        first_keyed_account: usize,
        subchain_id: u64,
        config: SubchainConfig,
    ) -> Result<(), EvmError> {
        let main_chain_id = invoke_context.get_main_chain_id();
        if main_chain_id.is_none()
            || subchain_id == main_chain_id.unwrap()
            || !Self::check_prefixed_chain_id(subchain_id)
        {
            ic_msg!(
                invoke_context,
                "Subchain ID is equal to main chain ID, or not prefixed with 0x56."
            );
            return Err(EvmError::InvalidSubchainId);
        }
        if config.network_name.len() > 32 {
            ic_msg!(
                invoke_context,
                "Network name is too long, max 32 bytes allowed."
            );
            return Err(EvmError::InvalidSubchainConfig);
        }
        if config.token_name.len() > 10 {
            ic_msg!(
                invoke_context,
                "Token name is too long, max 10 bytes allowed."
            );
            return Err(EvmError::InvalidSubchainConfig);
        }

        let (evm_subchain_state_pda, _bump_seed) = Pubkey::find_program_address(
            &[b"evm_subchain", &subchain_id.to_be_bytes()],
            &solana_sdk::evm_loader::ID,
        );

        let accounts = Self::build_account_structure(first_keyed_account, invoke_context).unwrap();

        // Check if `evm_subchain_state` is in `keyed_accounts`
        let evm_subchain_state = accounts.users.get(0).ok_or_else(|| {
            ic_msg!(
                invoke_context,
                "EVM Subchain State Account is not found in Meta"
            );
            EvmError::MissingAccount
        })?;

        // check `evm_subchain_state` is from pda
        if evm_subchain_state.unsigned_key() != &evm_subchain_state_pda {
            ic_msg!(
                invoke_context,
                "Wrong EVM Subchain State Account provided, expected PDA = {}, got = {}",
                evm_subchain_state_pda,
                evm_subchain_state.unsigned_key()
            );
            return Err(EvmError::MissingAccount);
        }

        // Check if account is already created
        let evm_subchain_state_borrow = evm_subchain_state
            .try_account_ref()
            .map_err(|_| EvmError::BorrowingFailed)?;

        if !evm_subchain_state_borrow.data().is_empty() || evm_subchain_state_borrow.lamports() > 0
        {
            ic_msg!(
                invoke_context,
                "EVM Subchain State Account is already created for Chain ID = {}",
                subchain_id
            );
            Err(EvmError::EvmSubchainConfigAlreadyExists)?
        }

        // Check if signer has enough balance to create subchain account.
        let whale = accounts.users.get(1).ok_or_else(|| {
            ic_msg!(invoke_context, "Signer is required");
            EvmError::MissingRequiredSignature
        })?;

        if whale
            .try_account_ref()
            .map_err(|_| EvmError::BorrowingFailed)?
            .lamports()
            < SUBCHAIN_CREATION_DEPOSIT_VLX * LAMPORTS_PER_VLX
        {
            ic_msg!(
                invoke_context,
                "Deposit of {} VLX is required to create EVM Subchain",
                SUBCHAIN_CREATION_DEPOSIT_VLX
            );
            Err(EvmError::EvmSubchainDepositRequired)?
        }

        let whale_pubkey = *whale.unsigned_key();
        let evm_subchain_state_pubkey = *evm_subchain_state.unsigned_key();

        drop(evm_subchain_state_borrow);

        let mint_setup = config.mint.clone();
        // write config into subchain state, and save owner.
        let state = crate::subchain::SubchainState::new(config, whale_pubkey);

        // Create subchain account
        let create_account_ix = system_instruction::create_account(
            &whale_pubkey,
            &evm_subchain_state_pubkey,
            SUBCHAIN_CREATION_DEPOSIT_VLX * LAMPORTS_PER_VLX,
            state.len()? as u64,
            &solana_sdk::evm_loader::ID,
        );

        ic_msg!(
            invoke_context,
            "Creating subchain account, with transfering {SUBCHAIN_CREATION_DEPOSIT_VLX} VLX from {} to {}",
            whale_pubkey,
            evm_subchain_state_pubkey
        );
        invoke_context
            .native_invoke(create_account_ix, &[evm_subchain_state_pubkey])
            .map_err(|e| {
                ic_msg!(
                    invoke_context,
                    "Failed to allocate Subchain State Account: {}",
                    e
                );
                EvmError::SubchainStateAllocationFailed
            })?;

        let (rc, mut refmut);

        let executor = get_executor!(rc, refmut => invoke_context, subchain_id);
        // TODO: Drop executor on error?
        // Load pre-seed

        for (evm_address, lamports) in &mint_setup {
            let gweis = lamports_to_gwei(*lamports);
            executor.deposit(*evm_address, gweis);
            executor.register_swap_tx_in_evm(H160::zero(), *evm_address, gweis);
        }
        let accounts = Self::build_account_structure(first_keyed_account, invoke_context).unwrap();
        // serialize data into account.
        state.save(accounts)
    }

    fn process_execute_subchain_tx(
        &self,
        invoke_context: &mut InvokeContext,
        first_keyed_account: usize,
        chain_id: ChainID,
        tx: ExecuteTransaction,
    ) -> Result<(), EvmError> {
        let (rc, mut refmut);
        let accounts = Self::build_account_structure(first_keyed_account, invoke_context).unwrap();
        let mut state = crate::subchain::SubchainState::load(accounts)?;
        let last_hashes = Box::new(state.last_hashes().get_hashes().clone());
        let executor = get_executor!(rc, refmut => invoke_context, chain_id, last_hashes);
        // TODO: How to deal with reborrowing?? (we neeed last hashes from account to create executor, but to get it we need to borrow invoke context.)
        let accounts = Self::build_account_structure(first_keyed_account, invoke_context).unwrap();
        let Some(slot) = invoke_context.get_slot_from_evm_context() else {
            ic_msg!(invoke_context, "Evm context is empty.");
            return Err(EvmError::InternalExecutorError);
        };
        trace!(
            "last_block_hash = {:?}",
            executor.evm_backend.state.last_block_hash
        );
        state.update(|blocks| blocks.push(executor.evm_backend.state.last_block_hash, slot));

        let result = self.process_execute_tx(
            executor,
            invoke_context,
            accounts,
            tx,
            FeePayerType::Evm,
            true,
            true,
        );
        state.save(accounts)?;
        result
    }

    /// Ensure that first account is program itself, and it's locked for writes.
    fn build_account_structure<'a>(
        first_keyed_account: usize,
        invoke_context: &'a InvokeContext,
    ) -> Result<AccountStructure<'a>, InstructionError> {
        let keyed_accounts = invoke_context.get_keyed_accounts()?;
        let first = keyed_accounts
            .get(first_keyed_account)
            .ok_or(InstructionError::NotEnoughAccountKeys)?;

        trace!("first = {:?}", first);
        trace!("all = {:?}", keyed_accounts);

        if first.unsigned_key() != &solana::evm_state::id() || !first.is_writable() {
            debug!("First account is not evm, or not writable");
            return Err(InstructionError::MissingAccount);
        }

        let users = &keyed_accounts[(first_keyed_account + 1)..];
        Ok(AccountStructure::new(first, users))
    }
}

const SECRET_KEY_DUMMY: [u8; 32] = [1; 32];

const TEST_CHAIN_ID: u64 = 0xdead;
#[doc(hidden)]
pub fn dummy_call(nonce: usize) -> (evm::Transaction, evm::UnsignedTransaction) {
    let secret_key = evm::SecretKey::from_slice(&SECRET_KEY_DUMMY).unwrap();
    let dummy_address = evm::addr_from_public_key(&evm::PublicKey::from_secret_key(
        evm::SECP256K1,
        &secret_key,
    ));

    let tx_call = evm::UnsignedTransaction {
        nonce: nonce.into(),
        gas_price: 1u32.into(),
        gas_limit: 300000u32.into(),
        action: evm::TransactionAction::Call(dummy_address),
        value: 0u32.into(),
        input: vec![],
    };

    (
        tx_call.clone().sign(&secret_key, Some(TEST_CHAIN_ID)),
        tx_call,
    )
}

#[cfg(test)]
mod test {
    use {
        super::*,
        evm_state::{
            transactions::{TransactionAction, TransactionSignature},
<<<<<<< HEAD
            AccountProvider, AccountState, EvmBackend, ExitReason, ExitSucceed, FromKey, Incomming,
            BURN_GAS_PRICE,
=======
            AccountProvider, AccountState, ExitReason, ExitSucceed, FromKey,
>>>>>>> a0e65061
        },
        hex_literal::hex,
        num_traits::Zero,
        primitive_types::{H160, H256, U256},
        solana_program_runtime::{
            compute_budget::ComputeBudget,
            evm_executor_context::{self, EvmBank, EvmExecutorContext},
            invoke_context::{BuiltinProgram, InvokeContext},
            timings::ExecuteTimings,
        },
        solana_sdk::{
            account::Account,
            feature_set::{self},
            instruction::{AccountMeta, Instruction},
            keyed_account::{get_signers, keyed_account_at_index},
            native_loader,
            program_utils::limited_deserialize,
            pubkey::Pubkey,
            system_program,
            sysvar::rent::Rent,
            transaction_context::{InstructionAccount, TransactionContext},
        },
        system_instruction::{SystemError, SystemInstruction, MAX_PERMITTED_DATA_LENGTH},
    };
    type MutableAccount = AccountSharedData;

    use {
        super::TEST_CHAIN_ID as CHAIN_ID,
        borsh::BorshSerialize,
        std::{
            collections::{BTreeMap, HashMap, HashSet},
            sync::Arc,
        },
    };

    // Testing object that emulate Bank work, and can execute transactions.
    // Emulate batch of native transactions.
    #[derive(Debug, Clone)]
    struct EvmMockContext {
        evm_state: evm_state::EvmBackend<evm_state::Incomming>,
        evm_state_account: AccountSharedData,

        subchains: HashMap<ChainID, evm_state::EvmBackend<evm_state::Incomming>>,
        evm_program_account: AccountSharedData,
        rest_accounts: BTreeMap<Pubkey, MutableAccount>,
        feature_set: solana_sdk::feature_set::FeatureSet,
        evm_bank_slot: u64,
        evm_bank_unix_timestamp: i64,
    }

    impl EvmMockContext {
        fn new(evm_balance: u64) -> Self {
            let _logger = simple_logger::SimpleLogger::new()
                .with_utc_timestamps()
                .init();
            Self {
                evm_state: evm_state::EvmBackend::default(),
                evm_state_account: crate::create_state_account(evm_balance),
                evm_program_account: AccountSharedData::new(1, 0, &native_loader::ID),
                subchains: HashMap::new(),
                rest_accounts: [(
                    solana_sdk::system_program::ID,
                    Account {
                        lamports: 1,
                        data: vec![],
                        owner: solana_sdk::native_loader::id(),
                        executable: true,
                        rent_epoch: 0,
                    }
                    .into(),
                )]
                .into_iter()
                .collect(),
                feature_set: solana_sdk::feature_set::FeatureSet::all_enabled(),
                evm_bank_slot: 10_000,
                evm_bank_unix_timestamp: 1_000_000,
            }
        }

        fn disable_feature(&mut self, pubkey: &Pubkey) {
            self.feature_set.deactivate(pubkey);
        }

        fn native_account(&mut self, pubkey: Pubkey) -> &mut AccountSharedData {
            if pubkey == solana::evm_state::id() {
                &mut self.evm_state_account
            } else if pubkey == crate::ID {
                &mut self.evm_program_account
            } else {
                let entry = self.rest_accounts.entry(pubkey).or_default();
                entry
            }
        }

        fn native_account_cloned(&mut self, pubkey: Pubkey) -> AccountSharedData {
            self.native_account(pubkey).clone()
        }

        fn process_instruction(&mut self, ix: Instruction) -> Result<(), InstructionError> {
            self.process_transaction(vec![ix])
        }

<<<<<<< HEAD
        fn deposit_evm(&mut self, recipient: evm_state::Address, gweis: evm_state::U256) {
=======
        fn commit_state(&mut self) {
            let native_blockhash = H256::from_slice(
                &solana_sdk::hash::hashv(&[
                    &self.evm_bank_slot.to_be_bytes(),
                    &self.evm_bank_unix_timestamp.to_be_bytes(),
                ])
                .to_bytes(),
            );
            self.evm_bank_slot += 1;
            self.evm_bank_unix_timestamp += 1000;
            if self.evm_state.state.is_active_changes() {
                self.evm_state = self
                    .evm_state
                    .take()
                    .commit_block(self.evm_bank_slot, native_blockhash)
                    .next_incomming(self.evm_bank_unix_timestamp as u64);
            }

            for (_, state) in self.subchains.iter_mut() {
                if state.state.is_active_changes() {
                    *state = state
                        .take()
                        .commit_block(self.evm_bank_slot, native_blockhash)
                        .next_incomming(self.evm_bank_unix_timestamp as u64);
                }
            }
        }

        fn deposit_evm(&mut self, evm_addr: evm_state::Address, amount: evm_state::U256) {
>>>>>>> a0e65061
            let mut account_state = self
                .evm_state
                .get_account_state(recipient)
                .unwrap_or_default();
            account_state.balance += gweis;
            self.evm_state.set_account_state(recipient, account_state)
        }

        // Used only for create_and_assign_account
        fn mock_system_process_instruction_cpi(
            first_instruction_account: usize,
            instruction_data: &[u8],
            invoke_context: &mut InvokeContext,
        ) -> Result<(), InstructionError> {
            // represents an address that may or may not have been generated
            //  from a seed
            #[derive(PartialEq, Default, Debug)]
            struct Address {
                address: Pubkey,
                base: Option<Pubkey>,
            }

            impl Address {
                fn is_signer(&self, signers: &HashSet<Pubkey>) -> bool {
                    if let Some(base) = self.base {
                        signers.contains(&base)
                    } else {
                        signers.contains(&self.address)
                    }
                }
                fn create(
                    address: &Pubkey,
                    with_seed: Option<(&Pubkey, &str, &Pubkey)>,
                    invoke_context: &InvokeContext,
                ) -> Result<Self, InstructionError> {
                    let base = if let Some((base, seed, owner)) = with_seed {
                        let address_with_seed = Pubkey::create_with_seed(base, seed, owner)?;
                        // re-derive the address, must match the supplied address
                        if *address != address_with_seed {
                            ic_msg!(
                                invoke_context,
                                "Create: address {} does not match derived address {}",
                                address,
                                address_with_seed
                            );
                            return Err(SystemError::AddressWithSeedMismatch.into());
                        }
                        Some(*base)
                    } else {
                        None
                    };

                    Ok(Self {
                        address: *address,
                        base,
                    })
                }
            }

            let keyed_accounts = invoke_context.get_keyed_accounts()?;
            let instruction = limited_deserialize(instruction_data)?;
            match instruction {
                SystemInstruction::CreateAccount {
                    lamports,
                    space,
                    owner,
                } => {
                    let from = keyed_account_at_index(keyed_accounts, first_instruction_account)?;
                    let to = keyed_account_at_index(keyed_accounts, first_instruction_account + 1)?;
                    let to_address = Address::create(to.unsigned_key(), None, invoke_context)?;
                    let signers = get_signers(&keyed_accounts[first_instruction_account..]);
                    fn allocate(
                        account: &mut AccountSharedData,
                        address: &Address,
                        space: u64,
                        signers: &HashSet<Pubkey>,
                        invoke_context: &InvokeContext,
                    ) -> Result<(), InstructionError> {
                        if !address.is_signer(signers) {
                            ic_msg!(
                                invoke_context,
                                "Allocate: 'to' account {:?} must sign",
                                address
                            );
                            return Err(InstructionError::MissingRequiredSignature);
                        }

                        // if it looks like the `to` account is already in use, bail
                        //   (note that the id check is also enforced by message_processor)
                        if !account.data().is_empty() || !system_program::check_id(account.owner())
                        {
                            ic_msg!(
                                invoke_context,
                                "Allocate: account {:?} already in use",
                                address
                            );
                            return Err(SystemError::AccountAlreadyInUse.into());
                        }

                        if space > MAX_PERMITTED_DATA_LENGTH {
                            ic_msg!(
                                invoke_context,
                                "Allocate: requested {}, max allowed {}",
                                space,
                                MAX_PERMITTED_DATA_LENGTH
                            );
                            return Err(SystemError::InvalidAccountDataLength.into());
                        }

                        account.set_data(vec![0; space as usize]);

                        Ok(())
                    }

                    fn assign(
                        account: &mut AccountSharedData,
                        address: &Address,
                        owner: &Pubkey,
                        signers: &HashSet<Pubkey>,
                        invoke_context: &InvokeContext,
                    ) -> Result<(), InstructionError> {
                        // no work to do, just return
                        if account.owner() == owner {
                            return Ok(());
                        }

                        if !address.is_signer(signers) {
                            ic_msg!(invoke_context, "Assign: account {:?} must sign", address);
                            return Err(InstructionError::MissingRequiredSignature);
                        }

                        account.set_owner(*owner);
                        Ok(())
                    }

                    fn allocate_and_assign(
                        to: &mut AccountSharedData,
                        to_address: &Address,
                        space: u64,
                        owner: &Pubkey,
                        signers: &HashSet<Pubkey>,
                        invoke_context: &InvokeContext,
                    ) -> Result<(), InstructionError> {
                        allocate(to, to_address, space, signers, invoke_context)?;
                        assign(to, to_address, owner, signers, invoke_context)
                    }

                    fn transfer_verified(
                        from: &KeyedAccount,
                        to: &KeyedAccount,
                        lamports: u64,
                        invoke_context: &InvokeContext,
                    ) -> Result<(), InstructionError> {
                        if !from.data_is_empty()? {
                            ic_msg!(invoke_context, "Transfer: `from` must not carry data");
                            return Err(InstructionError::InvalidArgument);
                        }
                        if lamports > from.lamports()? {
                            ic_msg!(
                                invoke_context,
                                "Transfer: insufficient lamports {}, need {}",
                                from.lamports()?,
                                lamports
                            );
                            return Err(SystemError::ResultWithNegativeLamports.into());
                        }

                        from.try_account_ref_mut()?.checked_sub_lamports(lamports)?;
                        to.try_account_ref_mut()?.checked_add_lamports(lamports)?;
                        Ok(())
                    }

                    fn transfer(
                        from: &KeyedAccount,
                        to: &KeyedAccount,
                        lamports: u64,
                        invoke_context: &InvokeContext,
                    ) -> Result<(), InstructionError> {
                        if !invoke_context
                            .feature_set
                            .is_active(&feature_set::system_transfer_zero_check::id())
                            && lamports == 0
                        {
                            return Ok(());
                        }

                        if from.signer_key().is_none() {
                            ic_msg!(
                                invoke_context,
                                "Transfer: `from` account {} must sign",
                                from.unsigned_key()
                            );
                            return Err(InstructionError::MissingRequiredSignature);
                        }

                        transfer_verified(from, to, lamports, invoke_context)
                    }
                    {
                        let to = &mut to.try_account_ref_mut()?;
                        if to.lamports() > 0 {
                            ic_msg!(
                                invoke_context,
                                "Create Account: account {:?} already in use",
                                to_address
                            );
                            return Err(SystemError::AccountAlreadyInUse.into());
                        }

                        allocate_and_assign(
                            to,
                            &to_address,
                            space,
                            &owner,
                            &signers,
                            invoke_context,
                        )?;
                    }
                    transfer(from, to, lamports, invoke_context)
                }
                _ => panic!("Unsupported system instruction"),
            }
        }
        // we cant create method like this because system_instruction_processor is in rutime
        fn get_solana_builtins() -> [BuiltinProgram; 1] {
            [BuiltinProgram {
                program_id: solana_sdk::system_program::id(),
                process_instruction: Self::mock_system_process_instruction_cpi,
            }]
        }

        // Emulate native transaction
        fn process_transaction(&mut self, ixs: Vec<Instruction>) -> Result<(), InstructionError> {
            let feature_set = evm_state::executor::FeatureSet::new(
                self.feature_set
                    .is_active(&solana_sdk::feature_set::velas::unsigned_tx_fix::id()),
                self.feature_set
                    .is_active(&solana_sdk::feature_set::velas::clear_logs_on_error::id()),
                self.feature_set.is_active(
                    &solana_sdk::feature_set::velas::accept_zero_gas_price_with_native_fee::id(),
                ),
            );
            let subchains = self
                .subchains
                .iter()
                .map(|(k, v)| (*k, v.clone().into()))
                .collect();
            let evm_bank = EvmBank::new(
                evm::TEST_CHAIN_ID,
                Default::default(),
                self.evm_state.clone().into(),
                subchains,
            );
            let clear_logs = self
                .feature_set
                .is_active(&solana_sdk::feature_set::velas::clear_logs_on_native_error::id());
            let is_evm_burn_fee_activated = self
                .feature_set
                .is_active(&solana_sdk::feature_set::velas::burn_fee::id());
            let evm_new_error_handling = self
                .feature_set
                .is_active(&solana_sdk::feature_set::velas::evm_new_error_handling::id());
            let mut evm_executor_context = EvmExecutorContext::new(
                evm_bank,
                feature_set,
                self.evm_bank_unix_timestamp,
                self.evm_bank_slot,
                false,
                is_evm_burn_fee_activated,
                evm_new_error_handling,
                clear_logs,
                evm_executor_context::EvmExecutorContextType::Execution,
            );

            let evm_program = BuiltinProgram {
                program_id: solana_sdk::evm_loader::id(),
                process_instruction: |acc, data, context| {
                    let processor = EvmProcessor::default();
                    processor.process_instruction(acc, data, context)
                },
            };
            let builtins = &Self::get_solana_builtins()
                .into_iter()
                .chain(Some(evm_program))
                .collect::<Vec<_>>();
            let mut accs = vec![(crate::ID, self.native_account_cloned(crate::ID))];
            let mut keys = vec![crate::ID];
            for ix in &ixs {
                for acc in ix.accounts.clone() {
                    accs.push((acc.pubkey, self.native_account_cloned(acc.pubkey)));
                    keys.push(acc.pubkey);
                }
            }
            // keys.dedup();

            let mut transaction_context = TransactionContext::new(
                accs,
                ComputeBudget::default().max_invoke_depth.saturating_add(1),
                ixs.len(),
            );
            let mut invoke_context = InvokeContext::new_mock_evm(
                &mut transaction_context,
                builtins,
                &mut evm_executor_context,
            );
            invoke_context.feature_set = Arc::new(self.feature_set.clone());

            let program_index = keys
                .iter()
                .position(|k: &Pubkey| *k == crate::ID)
                .unwrap_or(keys.len());

            for instruction in ixs {
                let accounts = instruction.accounts.clone();

                dbg!(&instruction.accounts);
                // accounts.remove(program_index);
                let program_indices = vec![program_index];

                dbg!(&program_indices);
                let instruction_accounts = accounts
                    .iter()
                    .map(|acc| {
                        let index_in_transaction =
                            keys.iter().position(|k| *k == acc.pubkey).unwrap();
                        InstructionAccount {
                            index_in_transaction,
                            index_in_caller: index_in_transaction,
                            is_signer: acc.is_signer,
                            is_writable: acc.is_writable,
                        }
                    })
                    .collect::<Vec<_>>();

                dbg!(&instruction_accounts);
                let mut compute_units_consumed = 0;
                if let Err(e) = invoke_context.process_instruction(
                    &instruction.data,
                    &instruction_accounts,
                    &program_indices,
                    &mut compute_units_consumed,
                    &mut ExecuteTimings::default(),
                ) {
                    dbg!(&e);
                    let Some((chain_id, executor)) = invoke_context.deconstruct_evm() else {
                        // skip apply
                        return Err(e);
                    };

                    if let Some(_chain_id) = chain_id {
                        warn!("Skiping update on error on empty subchain.")
                    } else {
                        self.evm_state
                            .apply_failed_update(&executor.evm_backend, clear_logs);
                    };
                    return Err(e);
                }
            }

            // invoke context will apply native accounts chages, but evm should be applied manually.
            if let Some((chain_id, executor)) = invoke_context.deconstruct_evm() {
                let evm_state = if let Some(chain_id) = chain_id {
                    let main = &self.evm_state;

                    info!("Updating subchain state {}", chain_id);
                    self.subchains
                        .entry(chain_id)
                        .or_insert_with(|| main.clone())
                } else {
                    &mut self.evm_state
                };

                *evm_state = executor.evm_backend;
            }

            let (accs, _contexts) = transaction_context.deconstruct();
            for acc in accs {
                *self.native_account(acc.0) = acc.1
            }
            Ok(())
        }
    }

    pub fn authorized_tx(
        sender: solana::Address,
        unsigned_tx: evm::UnsignedTransaction,
        fee_type: FeePayerType,
    ) -> solana::Instruction {
        let account_metas = vec![
            AccountMeta::new(solana::evm_state::ID, false),
            AccountMeta::new(sender, true),
        ];

        let from = crate::evm_address_for_program(sender);
        crate::create_evm_instruction_with_borsh(
            crate::ID,
            &EvmInstruction::ExecuteTransaction {
                tx: ExecuteTransaction::ProgramAuthorized {
                    tx: Some(unsigned_tx),
                    from,
                },
                fee_type,
            },
            account_metas,
        )
    }

    fn dummy_eth_tx() -> evm_state::transactions::Transaction {
        evm_state::transactions::Transaction {
            nonce: U256::zero(),
            gas_price: U256::zero(),
            gas_limit: U256::zero(),
            action: TransactionAction::Call(H160::zero()),
            value: U256::zero(),
            signature: TransactionSignature {
                v: 0,
                r: H256::zero(),
                s: H256::zero(),
            },
            input: vec![],
        }
    }

    #[test]
    fn serialize_deserialize_eth_ix() {
        let tx = dummy_eth_tx();
        {
            let sol_ix = EvmInstruction::new_execute_tx(tx.clone(), FeePayerType::Evm);
            let ser = bincode::serialize(&sol_ix).unwrap();
            assert_eq!(sol_ix, limited_deserialize(&ser).unwrap());
        }
        {
            let sol_ix = EvmInstruction::new_execute_authorized_tx(
                tx.clone().into(),
                H160::zero(),
                FeePayerType::Evm,
            );
            let ser = bincode::serialize(&sol_ix).unwrap();
            assert_eq!(sol_ix, limited_deserialize(&ser).unwrap());
        }
        {
            let sol_ix = EvmInstruction::SwapNativeToEther {
                lamports: 0,
                evm_address: H160::zero(),
            };
            let ser = bincode::serialize(&sol_ix).unwrap();
            assert_eq!(sol_ix, limited_deserialize(&ser).unwrap());
        }
        {
            let sol_ix = EvmInstruction::FreeOwnership {};
            let ser = bincode::serialize(&sol_ix).unwrap();
            assert_eq!(sol_ix, limited_deserialize(&ser).unwrap());
        }
    }

    #[test]
    fn execute_tx() {
        let mut evm_context = EvmMockContext::new(0);
        evm_context.disable_feature(&solana_sdk::feature_set::velas::burn_fee::id());
        let secret_key = evm::SecretKey::from_slice(&SECRET_KEY_DUMMY).unwrap();

        let address = secret_key.to_address();
        evm_context.deposit_evm(address, U256::from(2u32) * 300000u32);
        let tx_create = evm::UnsignedTransaction {
            nonce: 0u32.into(),
            gas_price: 1u32.into(),
            gas_limit: 300000u32.into(),
            action: TransactionAction::Create,
            value: 0u32.into(),
            input: hex::decode(evm_state::HELLO_WORLD_CODE).unwrap().to_vec(),
        };
        let tx_create = tx_create.sign(&secret_key, Some(CHAIN_ID));

        assert!(evm_context
            .process_instruction(crate::send_raw_tx(
                Pubkey::new_unique(),
                tx_create.clone(),
                None,
                FeePayerType::Evm
            ))
            .is_ok());
        let tx_address = tx_create.address().unwrap();
        let tx_call = evm::UnsignedTransaction {
            nonce: 1u32.into(),
            gas_price: 1u32.into(),
            gas_limit: 300000u32.into(),
            action: TransactionAction::Call(tx_address),
            value: 0u32.into(),
            input: hex::decode(evm_state::HELLO_WORLD_ABI).unwrap().to_vec(),
        };

        let tx_call = tx_call.sign(&secret_key, Some(CHAIN_ID));
        let tx_hash = tx_call.tx_id_hash();

        assert!(evm_context
            .process_instruction(crate::send_raw_tx(
                Pubkey::new_unique(),
                tx_call,
                None,
                FeePayerType::Evm
            ))
            .is_ok());
        assert!(evm_context
            .evm_state
            .find_transaction_receipt(tx_hash)
            .is_some())
    }

    #[test]
    fn test_big_authorized_tx_execution() {
        let _logger = simple_logger::SimpleLogger::new()
            .env()
            .with_utc_timestamps()
            .init();
        let mut evm_context = EvmMockContext::new(0);
        evm_context.disable_feature(&solana_sdk::feature_set::velas::burn_fee::id());

        let user_id = Pubkey::new_unique();
        let program_id = Pubkey::new_unique();
        let from = crate::evm_address_for_program(program_id);
        evm_context.deposit_evm(from, U256::from(2) * 300000);
        let tx_create = evm::UnsignedTransaction {
            nonce: 0.into(),
            gas_price: 1.into(),
            gas_limit: 300000.into(),
            action: TransactionAction::Create,
            value: 0.into(),
            input: hex::decode(evm_state::HELLO_WORLD_CODE).unwrap().to_vec(),
        };
        let mut tx_bytes = vec![];
        BorshSerialize::serialize(&tx_create, &mut tx_bytes).unwrap();

        let acc = evm_context.native_account(user_id);
        acc.set_lamports(0);
        acc.set_data(vec![0; tx_bytes.len()]);
        acc.set_owner(crate::ID);

        let acc = evm_context.native_account(program_id);
        acc.set_lamports(1000);

        let big_tx_alloc = crate::big_tx_allocate(user_id, tx_bytes.len());
        evm_context.process_instruction(big_tx_alloc).unwrap();

        let big_tx_write = crate::big_tx_write(user_id, 0, tx_bytes);

        evm_context.process_instruction(big_tx_write).unwrap();

        let big_tx_execute =
            crate::big_tx_execute_authorized(user_id, from, program_id, FeePayerType::Native);

        assert!(evm_context.process_instruction(big_tx_execute).is_ok());
    }

    #[test]
    fn deploy_tx_refund_fee() {
        let init_evm_balance = 1000000;
        let mut evm_context = EvmMockContext::new(init_evm_balance);
        evm_context.disable_feature(&solana_sdk::feature_set::velas::burn_fee::id());
        let user_id = Pubkey::new_unique();
        evm_context.native_account(user_id).set_owner(crate::ID);

        let secret_key = evm::SecretKey::from_slice(&SECRET_KEY_DUMMY).unwrap();

        let address = secret_key.to_address();
        evm_context.deposit_evm(
            address,
            U256::from(crate::evm::GWEI_PER_LAMPORT) * 300000u32,
        );
        let tx_create = evm::UnsignedTransaction {
            nonce: 0u32.into(),
            gas_price: crate::evm::GWEI_PER_LAMPORT.into(),
            gas_limit: 300000u32.into(),
            action: TransactionAction::Create,
            value: 0u32.into(),
            input: hex::decode(evm_state::HELLO_WORLD_CODE).unwrap().to_vec(),
        };
        let tx_create = tx_create.sign(&secret_key, Some(CHAIN_ID));
        assert!(evm_context
            .process_instruction(crate::send_raw_tx(
                user_id,
                tx_create,
                None,
                FeePayerType::Evm
            ))
            .is_ok());
        let used_gas_for_hello_world_deploy = 114985;
        let fee = used_gas_for_hello_world_deploy; // price is 1lamport
        assert_eq!(evm_context.native_account(user_id).lamports(), fee);
        assert_eq!(
            evm_context
                .native_account(solana::evm_state::id())
                .lamports(),
            init_evm_balance + 1 // evm balance is always has 1 lamports reserve, because it is system account
                             - fee
        );
    }

    #[test]
    fn tx_preserve_nonce() {
        let mut evm_context = EvmMockContext::new(0);
        evm_context.disable_feature(&solana_sdk::feature_set::velas::burn_fee::id());
        let secret_key = evm::SecretKey::from_slice(&SECRET_KEY_DUMMY).unwrap();
        let address = secret_key.to_address();
        evm_context.deposit_evm(address, U256::from(2u32) * 300000u32);
        let burn_addr = H160::zero();
        let tx_0 = evm::UnsignedTransaction {
            nonce: 0u32.into(),
            gas_price: 1u32.into(),
            gas_limit: 300000u32.into(),
            action: TransactionAction::Call(burn_addr),
            value: 0u32.into(),
            input: vec![],
        };
        let tx_0_sign = tx_0.clone().sign(&secret_key, Some(CHAIN_ID));
        let mut tx_1 = tx_0.clone();
        tx_1.nonce += 1u32.into();
        let tx_1_sign = tx_1.sign(&secret_key, Some(CHAIN_ID));

        let mut tx_0_shadow = tx_0.clone();
        tx_0_shadow.input = vec![1];

        let tx_0_shadow_sign = tx_0.sign(&secret_key, Some(CHAIN_ID));

        // Execute of second tx before first should fail.
        assert!(evm_context
            .process_instruction(crate::send_raw_tx(
                Pubkey::new_unique(),
                tx_1_sign.clone(),
                None,
                FeePayerType::Evm
            ))
            .is_err());

        // First tx should execute successfully.

        assert!(evm_context
            .process_instruction(crate::send_raw_tx(
                Pubkey::new_unique(),
                tx_0_sign.clone(),
                None,
                FeePayerType::Evm
            ))
            .is_ok());

        // Executing copy of first tx with different signature, should not pass too.
        assert!(evm_context
            .process_instruction(crate::send_raw_tx(
                Pubkey::new_unique(),
                tx_0_shadow_sign.clone(),
                None,
                FeePayerType::Evm
            ))
            .is_err());

        // But executing of second tx now should succeed.
        assert!(evm_context
            .process_instruction(crate::send_raw_tx(
                Pubkey::new_unique(),
                tx_1_sign.clone(),
                None,
                FeePayerType::Evm
            ))
            .is_ok());
    }

    #[test]
    fn tx_preserve_gas() {
        let mut evm_context = EvmMockContext::new(0);
        let secret_key = evm::SecretKey::from_slice(&SECRET_KEY_DUMMY).unwrap();
        let address = secret_key.to_address();
        evm_context.deposit_evm(address, U256::from(1u32));
        let burn_addr = H160::zero();
        let tx_0 = evm::UnsignedTransaction {
            nonce: 0u32.into(),
            gas_price: 1u32.into(),
            gas_limit: 300000u32.into(),
            action: TransactionAction::Call(burn_addr),
            value: 0u32.into(),
            input: vec![],
        };
        let tx_0_sign = tx_0.sign(&secret_key, Some(CHAIN_ID));

        // Transaction should fail because can't pay the bill.
        assert!(evm_context
            .process_instruction(crate::send_raw_tx(
                Pubkey::new_unique(),
                tx_0_sign,
                None,
                FeePayerType::Evm
            ))
            .is_err());
    }

    #[test]
    fn execute_tx_with_state_apply() {
        let mut evm_context = EvmMockContext::new(0);
        evm_context.disable_feature(&solana_sdk::feature_set::velas::burn_fee::id());

        let secret_key = evm::SecretKey::from_slice(&SECRET_KEY_DUMMY).unwrap();

        let tx_create = evm::UnsignedTransaction {
            nonce: 0u32.into(),
            gas_price: 1u32.into(),
            gas_limit: 300000u32.into(),
            action: TransactionAction::Create,
            value: 0u32.into(),
            input: hex::decode(evm_state::HELLO_WORLD_CODE).unwrap().to_vec(),
        };

        let tx_create = tx_create.sign(&secret_key, Some(CHAIN_ID));

        let caller_address = tx_create.caller().unwrap();
        let tx_address = tx_create.address().unwrap();

        assert_eq!(
            evm_context
                .evm_state
                .get_account_state(caller_address)
                .map(|account| account.nonce),
            None,
        );
        assert_eq!(
            evm_context
                .evm_state
                .get_account_state(tx_address)
                .map(|account| account.nonce),
            None,
        );
        {
            let address = secret_key.to_address();
            evm_context.deposit_evm(address, U256::from(2u32) * 300000u32);

            assert!(evm_context
                .process_instruction(crate::send_raw_tx(
                    Pubkey::new_unique(),
                    tx_create,
                    None,
                    FeePayerType::Evm
                ))
                .is_ok());
        }

        assert_eq!(
            evm_context
                .evm_state
                .get_account_state(caller_address)
                .map(|account| account.nonce),
            Some(1u32.into())
        );
        assert_eq!(
            evm_context
                .evm_state
                .get_account_state(tx_address)
                .map(|account| account.nonce),
            Some(1u32.into())
        );

        let tx_call = evm::UnsignedTransaction {
            nonce: 1u32.into(),
            gas_price: 1u32.into(),
            gas_limit: 300000u32.into(),
            action: TransactionAction::Call(tx_address),
            value: 0u32.into(),
            input: hex::decode(evm_state::HELLO_WORLD_ABI).unwrap().to_vec(),
        };

        let tx_call = tx_call.sign(&secret_key, Some(CHAIN_ID));
        let tx_hash = tx_call.tx_id_hash();
        {
            let address = secret_key.to_address();
            evm_context.deposit_evm(address, U256::from(2u32) * 300000u32);

            assert!(evm_context
                .process_instruction(crate::send_raw_tx(
                    Pubkey::new_unique(),
                    tx_call,
                    None,
                    FeePayerType::Evm
                ))
                .is_ok());

            let committed = evm_context.evm_state.commit_block(0, Default::default());

            let receipt = committed.find_committed_transaction(tx_hash).unwrap();
            assert!(matches!(
                receipt.status,
                ExitReason::Succeed(ExitSucceed::Returned)
            ));
        }

        // TODO: Assert that tx executed with result.
    }

    #[test]
    fn execute_native_transfer_tx() {
        let mut evm_context = EvmMockContext::new(0);

        let user_id = Pubkey::new_unique();
        let acc = evm_context.native_account(user_id);
        acc.set_owner(crate::ID);
        acc.set_lamports(1000);

        let ether_dummy_address = H160::repeat_byte(0x11);

        let lamports_before = evm_context
            .native_account(solana::evm_state::id())
            .lamports();

        assert!(evm_context
            .process_instruction(crate::transfer_native_to_evm(
                user_id,
                1000,
                ether_dummy_address
            ))
            .is_ok());

        assert_eq!(
            evm_context
                .native_account(solana::evm_state::id())
                .lamports(),
            lamports_before + 1000
        );
        assert_eq!(evm_context.native_account(user_id).lamports(), 0);
        assert!(evm_context
            .process_instruction(crate::free_ownership(user_id))
            .is_ok());
        assert_eq!(
            *evm_context.native_account(user_id).owner(),
            solana_sdk::system_program::id()
        );

        assert_eq!(
            evm_context
                .evm_state
                .get_account_state(ether_dummy_address)
                .unwrap()
                .balance,
            crate::scope::evm::lamports_to_gwei(1000)
        )
    }

    #[test]
    fn execute_transfer_to_native_without_needed_account() {
        let mut evm_context = EvmMockContext::new(0);

        let user_id = Pubkey::new_unique();
        let acc = evm_context.native_account(user_id);
        acc.set_owner(crate::ID);
        acc.set_lamports(1000);

        let mut rand = evm_state::rand::thread_rng();
        let ether_sc = evm::SecretKey::new(&mut rand);
        let ether_dummy_address = ether_sc.to_address();

        let lamports_before = evm_context
            .native_account(solana::evm_state::id())
            .lamports();

        let lamports_to_send = 1000;
        let lamports_to_send_back = 300;

        assert!(evm_context
            .process_instruction(crate::transfer_native_to_evm(
                user_id,
                lamports_to_send,
                ether_dummy_address
            ))
            .is_ok());

        assert_eq!(
            evm_context
                .native_account(solana::evm_state::id())
                .lamports(),
            lamports_before + lamports_to_send
        );
        assert_eq!(evm_context.native_account(user_id).lamports(), 0);
        assert!(evm_context
            .process_instruction(crate::free_ownership(user_id))
            .is_ok());
        assert_eq!(
            *evm_context.native_account(user_id).owner(),
            solana_sdk::system_program::id()
        );

        assert_eq!(
            evm_context
                .evm_state
                .get_account_state(ether_dummy_address)
                .unwrap()
                .balance,
            crate::scope::evm::lamports_to_gwei(1000)
        );

        // Transfer back

        let second_user_id = Pubkey::new_unique();
        let second_user = evm_context.native_account(second_user_id);
        second_user.set_owner(crate::ID);

        let tx_call = evm::UnsignedTransaction {
            nonce: 0u32.into(),
            gas_price: 1u32.into(),
            gas_limit: 300000u32.into(),
            action: TransactionAction::Call(*precompiles::ETH_TO_VLX_ADDR),
            value: crate::scope::evm::lamports_to_gwei(lamports_to_send_back),
            input: precompiles::ETH_TO_VLX_CODE
                .abi
                .encode_input(&[ethabi::Token::FixedBytes(
                    second_user_id.to_bytes().to_vec(),
                )])
                .unwrap(),
        };

        let tx_call = tx_call.sign(&ether_sc, Some(CHAIN_ID));
        {
            let ix = crate::send_raw_tx(Pubkey::new_unique(), tx_call, None, FeePayerType::Evm);
            // if we don't add second account to account list, insctruction should fail
            let result = evm_context.process_instruction(ix);

            result.unwrap_err();

            evm_context.evm_state = evm_context
                .evm_state
                .commit_block(0, Default::default())
                .next_incomming(0);
            assert_eq!(
                evm_context
                    .evm_state
                    .get_account_state(*precompiles::ETH_TO_VLX_ADDR)
                    .unwrap()
                    .balance,
                0u32.into()
            )
        }

        // Nothing should change, because of error
        assert_eq!(
            evm_context
                .native_account(solana::evm_state::id())
                .lamports(),
            lamports_before + lamports_to_send
        );
        assert_eq!(evm_context.native_account(user_id).lamports(), 0);
        assert_eq!(evm_context.native_account(second_user_id).lamports(), 0);

        assert_eq!(
            evm_context
                .evm_state
                .get_account_state(ether_dummy_address)
                .unwrap()
                .balance,
            crate::scope::evm::lamports_to_gwei(lamports_to_send)
        );
    }

    #[test]
    fn swap_evm_to_vlx_within_different_chains() {
        // prepare context
        let mut evm_context = EvmMockContext::new(12_000_000);
        // TODO: feature activation

        // create accounts
        let mut rand: evm_state::rand::prelude::ThreadRng = evm_state::rand::thread_rng();
        let subchain_owner = Pubkey::new_unique();
        let subchain_owner_acc = evm_context.native_account(subchain_owner);
        let bob = evm::SecretKey::new(&mut rand);
        let bob_addr = bob.to_address();
        subchain_owner_acc.set_lamports(SUBCHAIN_CREATION_DEPOSIT_VLX * LAMPORTS_PER_VLX);
        evm_context.deposit_evm(bob_addr, lamports_to_gwei(10_000_000));

        // create subchain
        let subchain_id = 51777;
        let subchain_config = SubchainConfig {
            hardfork: crate::instructions::Hardfork::Istanbul,
            mint: vec![(bob_addr, 20_000_000)],
            ..Default::default()
        };
        let create_subchain_ix =
            crate::create_evm_subchain_account(subchain_owner, subchain_id, subchain_config);
        evm_context.process_instruction(create_subchain_ix).unwrap();

        // empty native balance after subchain cration fee
        let subchain_owner_acc = evm_context.native_account(subchain_owner);
        assert_eq!(subchain_owner_acc.lamports(), 0);

        // check EVM balances
        let bobs_subchain_acc = evm_context
            .subchains
            .get(&subchain_id)
            .unwrap()
            .get_account_state(bob_addr)
            .unwrap();

        let bobs_mainchain_acc = evm_context.evm_state.get_account_state(bob_addr).unwrap();
        assert_eq!(bobs_subchain_acc.balance, lamports_to_gwei(20_000_000));
        assert_eq!(bobs_mainchain_acc.balance, lamports_to_gwei(10_000_000));

        // try to swap from EVM mainchain and assert successful swap
        let swap_within_mainchain = evm::UnsignedTransaction {
            nonce: 0u32.into(),
            gas_price: BURN_GAS_PRICE.into(),
            gas_limit: 300_000u32.into(),
            action: TransactionAction::Call(*precompiles::ETH_TO_VLX_ADDR),
            value: crate::scope::evm::lamports_to_gwei(4_000_000),
            input: precompiles::ETH_TO_VLX_CODE
                .abi
                .encode_input(&[ethabi::Token::FixedBytes(
                    subchain_owner.to_bytes().to_vec(),
                )])
                .unwrap(),
        }
        .sign(&bob, Some(TEST_CHAIN_ID));

        // error!("subchain_owner: {:?}", subchain_owner);
        // error!("subchain_owner2: {:?}", subchain_owner.to_bytes());
        // error!("INPUT: {:?}", &swap_within_mainchain.input);

        evm_context
            .process_instruction(crate::send_raw_tx(
                subchain_owner,
                swap_within_mainchain,
                None,
                FeePayerType::Evm,
            ))
            .unwrap();

        let subchain_owner_acc = evm_context.native_account(subchain_owner);
        assert_eq!(subchain_owner_acc.lamports(), 4_000_000);

        // try to swap from EVM subchain and assert unsuccessful swap
        let swap_within_subchain = evm::UnsignedTransaction {
            nonce: 0u32.into(),
            gas_price: BURN_GAS_PRICE.into(),
            gas_limit: 300000u32.into(),
            action: TransactionAction::Call(*precompiles::ETH_TO_VLX_ADDR),
            value: crate::scope::evm::lamports_to_gwei(3_000_000),
            input: precompiles::ETH_TO_VLX_CODE
                .abi
                .encode_input(&[ethabi::Token::FixedBytes(
                    subchain_owner.to_bytes().to_vec(),
                )])
                .unwrap(),
        }
        .sign(&bob, Some(subchain_id));
        evm_context
            .process_instruction(crate::send_raw_tx_subchain(
                subchain_owner,
                swap_within_subchain,
                None,
                subchain_id,
            ))
            .unwrap();

        let user_acc = evm_context.native_account(subchain_owner);
        assert_eq!(user_acc.lamports(), 4_000_000);

        // check transfers

        // let paid = 1_500_000;

        // let alice = evm::SecretKey::new(&mut rand);
        // let alice_pub = alice.to_address();

        // assert!(evm_context
        //     .process_instruction(crate::transfer_native_to_evm(user_id, paid, alice_pub))
        //     .is_err()); // NOTE: returns error now!

        // assert_eq!(
        //     evm_context
        //         .native_account(solana::evm_state::id())
        //         .lamports(),
        //     lamports_before + paid
        // );
        // assert_eq!(evm_context.native_account(user_id).lamports(), 0);
        // assert!(evm_context
        //     .process_instruction(crate::free_ownership(user_id))
        //     .is_ok());
        // assert_eq!(
        //     *evm_context.native_account(user_id).owner(),
        //     solana_sdk::system_program::id()
        // );

        // assert_eq!(
        //     evm_context
        //         .evm_state
        //         .get_account_state(ether_dummy_address)
        //         .unwrap()
        //         .balance,
        //     crate::scope::evm::lamports_to_gwei(1000)
        // );
    }

    #[test]
    fn execute_transfer_roundtrip() {
        let mut evm_context = EvmMockContext::new(0);
        evm_context.disable_feature(&solana_sdk::feature_set::velas::burn_fee::id());

        let user_id = Pubkey::new_unique();
        let acc = evm_context.native_account(user_id);
        acc.set_owner(crate::ID);
        acc.set_lamports(1000);

        let mut rand = evm_state::rand::thread_rng();
        let ether_sc = evm::SecretKey::new(&mut rand);
        let ether_dummy_address = ether_sc.to_address();

        let lamports_before = evm_context
            .native_account(solana::evm_state::id())
            .lamports();

        let lamports_to_send = 1000;
        let lamports_to_send_back = 300;

        assert!(evm_context
            .process_instruction(crate::transfer_native_to_evm(
                user_id,
                lamports_to_send,
                ether_dummy_address
            ))
            .is_ok());

        assert_eq!(
            evm_context
                .native_account(solana::evm_state::id())
                .lamports(),
            lamports_before + lamports_to_send
        );
        assert_eq!(evm_context.native_account(user_id).lamports(), 0);
        assert!(evm_context
            .process_instruction(crate::free_ownership(user_id))
            .is_ok());
        assert_eq!(
            *evm_context.native_account(user_id).owner(),
            solana_sdk::system_program::id()
        );

        assert_eq!(
            evm_context
                .evm_state
                .get_account_state(ether_dummy_address)
                .unwrap()
                .balance,
            crate::scope::evm::lamports_to_gwei(1000)
        );

        // Transfer back

        let second_user_id = Pubkey::new_unique();
        let second_user = evm_context.native_account(second_user_id);
        second_user.set_owner(crate::ID);

        let tx_call = evm::UnsignedTransaction {
            nonce: 0u32.into(),
            gas_price: 1u32.into(),
            gas_limit: 300000u32.into(),
            action: TransactionAction::Call(*precompiles::ETH_TO_VLX_ADDR),
            value: crate::scope::evm::lamports_to_gwei(lamports_to_send_back),
            input: precompiles::ETH_TO_VLX_CODE
                .abi
                .encode_input(&[ethabi::Token::FixedBytes(
                    second_user_id.to_bytes().to_vec(),
                )])
                .unwrap(),
        };

        let tx_call = tx_call.sign(&ether_sc, Some(CHAIN_ID));
        {
            let mut ix = crate::send_raw_tx(Pubkey::new_unique(), tx_call, None, FeePayerType::Evm);
            // add second account to account list, because we need account to be able to credit
            ix.accounts.push(AccountMeta::new(second_user_id, false));
            let result = evm_context.process_instruction(ix);

            dbg!(&evm_context);
            result.unwrap();

            evm_context.evm_state = evm_context
                .evm_state
                .commit_block(0, Default::default())
                .next_incomming(0);
            assert_eq!(
                evm_context
                    .evm_state
                    .get_account_state(*precompiles::ETH_TO_VLX_ADDR)
                    .unwrap()
                    .balance,
                0u32.into()
            )
        }

        assert_eq!(
            evm_context
                .native_account(solana::evm_state::id())
                .lamports(),
            lamports_before + lamports_to_send - lamports_to_send_back
        );
        assert_eq!(evm_context.native_account(user_id).lamports(), 0);
        assert_eq!(
            evm_context.native_account(second_user_id).lamports(),
            lamports_to_send_back
        );

        assert!(
            evm_context
                .evm_state
                .get_account_state(ether_dummy_address)
                .unwrap()
                .balance
                < crate::scope::evm::lamports_to_gwei(lamports_to_send - lamports_to_send_back)
                && evm_context
                    .evm_state
                    .get_account_state(ether_dummy_address)
                    .unwrap()
                    .balance
                    > crate::scope::evm::lamports_to_gwei(lamports_to_send - lamports_to_send_back)
                        - 300000u32 //(max_fee)
        );
    }

    #[test]
    fn execute_transfer_roundtrip_insufficient_amount() {
        let mut evm_context = EvmMockContext::new(0);

        let user_id = Pubkey::new_unique();
        let acc = evm_context.native_account(user_id);
        acc.set_owner(crate::ID);
        acc.set_lamports(1000);

        let mut rand = evm_state::rand::thread_rng();
        let ether_sc = evm::SecretKey::new(&mut rand);
        let ether_dummy_address = ether_sc.to_address();

        let lamports_before = evm_context
            .native_account(solana::evm_state::id())
            .lamports();

        let lamports_to_send = 1000;
        let lamports_to_send_back = 1001;

        assert!(evm_context
            .process_instruction(crate::transfer_native_to_evm(
                user_id,
                lamports_to_send,
                ether_dummy_address
            ))
            .is_ok());

        assert_eq!(
            evm_context
                .native_account(solana::evm_state::id())
                .lamports(),
            lamports_before + lamports_to_send
        );
        assert_eq!(evm_context.native_account(user_id).lamports(), 0);
        assert!(evm_context
            .process_instruction(crate::free_ownership(user_id))
            .is_ok());
        assert_eq!(
            *evm_context.native_account(user_id).owner(),
            solana_sdk::system_program::id()
        );

        assert_eq!(
            evm_context
                .evm_state
                .get_account_state(ether_dummy_address)
                .unwrap()
                .balance,
            crate::scope::evm::lamports_to_gwei(1000)
        );

        // Transfer back

        let second_user_id = Pubkey::new_unique();
        let second_user = evm_context.native_account(second_user_id);
        second_user.set_owner(crate::ID);

        let tx_call = evm::UnsignedTransaction {
            nonce: 0u32.into(),
            gas_price: 1u32.into(),
            gas_limit: 300000u32.into(),
            action: TransactionAction::Call(*precompiles::ETH_TO_VLX_ADDR),
            value: crate::scope::evm::lamports_to_gwei(lamports_to_send_back),
            input: precompiles::ETH_TO_VLX_CODE
                .abi
                .encode_input(&[ethabi::Token::FixedBytes(
                    second_user_id.to_bytes().to_vec(),
                )])
                .unwrap(),
        };

        let tx_call = tx_call.sign(&ether_sc, Some(CHAIN_ID));
        {
            let mut ix = crate::send_raw_tx(Pubkey::new_unique(), tx_call, None, FeePayerType::Evm);
            // add second account to account list, because we need account to be able to credit
            ix.accounts.push(AccountMeta::new(second_user_id, false));
            let result = evm_context.process_instruction(ix);

            result.unwrap_err();

            evm_context.evm_state = evm_context
                .evm_state
                .commit_block(0, Default::default())
                .next_incomming(0);
            assert_eq!(
                evm_context
                    .evm_state
                    .get_account_state(*precompiles::ETH_TO_VLX_ADDR)
                    .unwrap()
                    .balance,
                0u32.into()
            )
        }

        // Nothing should change, because of error
        assert_eq!(
            evm_context
                .native_account(solana::evm_state::id())
                .lamports(),
            lamports_before + lamports_to_send
        );
        assert_eq!(evm_context.native_account(user_id).lamports(), 0);
        assert_eq!(evm_context.native_account(second_user_id).lamports(), 0);

        assert_eq!(
            evm_context
                .evm_state
                .get_account_state(ether_dummy_address)
                .unwrap()
                .balance,
            crate::scope::evm::lamports_to_gwei(lamports_to_send)
        );
    }

    fn all_ixs() -> Vec<solana_sdk::instruction::Instruction> {
        let (tx_call, unsigned_tx) = dummy_call(0);

        let signer = solana::Address::new_unique();
        vec![
            crate::transfer_native_to_evm(signer, 1, tx_call.address().unwrap()),
            crate::free_ownership(signer),
            crate::send_raw_tx(signer, tx_call, None, FeePayerType::Evm),
            authorized_tx(signer, unsigned_tx, FeePayerType::Evm),
        ]
    }

    fn account_by_key(pubkey: solana::Address) -> solana_sdk::account::AccountSharedData {
        match &pubkey {
            id if id == &crate::ID => {
                native_loader::create_loadable_account_for_test("EVM Processor")
            }
            id if id == &solana_sdk::sysvar::rent::id() => solana_sdk::account::Account {
                lamports: 10,
                owner: native_loader::id(),
                data: bincode::serialize(&Rent::default()).unwrap(),
                executable: false,
                rent_epoch: 0,
            }
            .into(),
            _rest => solana_sdk::account::Account {
                lamports: 20000000,
                owner: Pubkey::default(),
                data: vec![0u8],
                executable: false,
                rent_epoch: 0,
            }
            .into(),
        }
    }

    #[test]
    fn each_solana_tx_should_contain_writeable_evm_state() {
        for ix in all_ixs() {
            // Create clear executor for each run, to avoid state conflicts in instructions (signed and unsigned tx with same nonce).
            let mut evm_context = EvmMockContext::new(0);

            evm_context.disable_feature(&solana_sdk::feature_set::velas::burn_fee::id());
            let secret_key = evm::SecretKey::from_slice(&SECRET_KEY_DUMMY).unwrap();
            evm_context.deposit_evm(secret_key.to_address(), U256::from(2u32) * 300000u32); // deposit some small amount for gas payments
                                                                                            // insert new accounts, if some missing
            for acc in &ix.accounts {
                // also deposit to instruction callers shadow evm addresses (to allow authorized tx call)
                evm_context.deposit_evm(
                    crate::evm_address_for_program(acc.pubkey),
                    U256::from(2u32) * 300000u32,
                );
                *evm_context.native_account(acc.pubkey) = account_by_key(acc.pubkey);
            }

            let data: EvmInstruction = BorshDeserialize::deserialize(&mut &ix.data[1..]).unwrap();
            match data {
                EvmInstruction::SwapNativeToEther { .. } | EvmInstruction::FreeOwnership { .. } => {
                    let acc = ix.accounts[1].pubkey;
                    // EVM should only operate with accounts that it owns.
                    evm_context.native_account(acc).set_owner(crate::ID)
                }
                _ => {}
            }

            // First execution without evm state key, should fail.
            let mut ix_clone = ix.clone();
            ix_clone.accounts = ix_clone.accounts[1..].to_vec();
            let err = evm_context.process_instruction(ix_clone).unwrap_err();
            match err {
                InstructionError::NotEnoughAccountKeys | InstructionError::MissingAccount => {}
                rest => panic!("Unexpected result = {:?}", rest),
            }

            // Because first execution is fail, state didn't changes, and second execution should pass.
            let result = evm_context.process_instruction(ix);
            result.unwrap();
        }
    }

    // Contract receive ether, and then try to spend 1 ether, when other method called.
    // Spend is done with native swap.
    #[test]
    fn execute_swap_with_revert() {
        let _ = simple_logger::SimpleLogger::new()
            .with_utc_timestamps()
            .init();
        let code_without_revert = hex!("608060405234801561001057600080fd5b5061021a806100206000396000f3fe6080604052600436106100295760003560e01c80639c320d0b1461002e578063a3e76c0f14610089575b600080fd5b34801561003a57600080fd5b506100876004803603604081101561005157600080fd5b81019080803573ffffffffffffffffffffffffffffffffffffffff16906020019092919080359060200190929190505050610093565b005b6100916101e2565b005b8173ffffffffffffffffffffffffffffffffffffffff16670de0b6b3a764000082604051602401808281526020019150506040516020818303038152906040527fb1d6927a000000000000000000000000000000000000000000000000000000007bffffffffffffffffffffffffffffffffffffffffffffffffffffffff19166020820180517bffffffffffffffffffffffffffffffffffffffffffffffffffffffff83818316178352505050506040518082805190602001908083835b602083106101745780518252602082019150602081019050602083039250610151565b6001836020036101000a03801982511681845116808217855250505050505090500191505060006040518083038185875af1925050503d80600081146101d6576040519150601f19603f3d011682016040523d82523d6000602084013e6101db565b606091505b5050505050565b56fea2646970667358221220b9c91ba5fa12925c1988f74e7b6cc9f8047a3a0c36f13b65773a6b608d08b17a64736f6c634300060c0033");
        let code_with_revert = hex!("608060405234801561001057600080fd5b5061021b806100206000396000f3fe6080604052600436106100295760003560e01c80639c320d0b1461002e578063a3e76c0f14610089575b600080fd5b34801561003a57600080fd5b506100876004803603604081101561005157600080fd5b81019080803573ffffffffffffffffffffffffffffffffffffffff16906020019092919080359060200190929190505050610093565b005b6100916101e3565b005b8173ffffffffffffffffffffffffffffffffffffffff16670de0b6b3a764000082604051602401808281526020019150506040516020818303038152906040527fb1d6927a000000000000000000000000000000000000000000000000000000007bffffffffffffffffffffffffffffffffffffffffffffffffffffffff19166020820180517bffffffffffffffffffffffffffffffffffffffffffffffffffffffff83818316178352505050506040518082805190602001908083835b602083106101745780518252602082019150602081019050602083039250610151565b6001836020036101000a03801982511681845116808217855250505050505090500191505060006040518083038185875af1925050503d80600081146101d6576040519150601f19603f3d011682016040523d82523d6000602084013e6101db565b606091505b505050600080fd5b56fea2646970667358221220ca731585b5955eee8418d7952d7537d5e7576a8ac5047530ddb0282f369e7f8e64736f6c634300060c0033");

        // abi encode "address _contract": "0x56454c41532D434841494e000000000053574150", "bytes32 native_recipient": "0x9b73845fe592e092a13df83a8f8485296ba9c0a28c7c0824c33b1b3b352b4043"
        let contract_take_ether_abi = hex!("9c320d0b00000000000000000000000056454c41532d434841494e0000000000535741509b73845fe592e092a13df83a8f8485296ba9c0a28c7c0824c33b1b3b352b4043");
        let _receive_tokens_abi = hex!("a3e76c0f"); // no need because we use fn deposit from vm.

        for code in [&code_without_revert[..], &code_with_revert[..]] {
            let revert = code == &code_with_revert[..];
            if !revert {
                continue;
            }
            let mut evm_context = EvmMockContext::new(1_000_000_000);
            evm_context.disable_feature(&solana_sdk::feature_set::velas::burn_fee::id());
            let receiver = Pubkey::new(&hex!(
                "9b73845fe592e092a13df83a8f8485296ba9c0a28c7c0824c33b1b3b352b4043"
            ));
            let secret_key = evm::SecretKey::from_slice(&SECRET_KEY_DUMMY).unwrap();

            let tx_create = evm::UnsignedTransaction {
                nonce: 0u32.into(),
                gas_price: 1u32.into(),
                gas_limit: 300000u32.into(),
                action: TransactionAction::Create,
                value: 0u32.into(),
                input: code.to_vec(),
            };
            let tx_create = tx_create.sign(&secret_key, Some(CHAIN_ID));

            let _caller_address = tx_create.caller().unwrap();

            let tx_address = tx_create.address().unwrap();

            {
                let address = secret_key.to_address();
                evm_context.deposit_evm(address, U256::from(2u32) * 300000u32);

                evm_context
                    .process_instruction(crate::send_raw_tx(
                        Pubkey::new_unique(),
                        tx_create,
                        None,
                        FeePayerType::Evm,
                    ))
                    .unwrap();
                evm_context.evm_state = evm_context
                    .evm_state
                    .commit_block(0, Default::default())
                    .next_incomming(0);
            }

            {
                evm_context.deposit_evm(
                    tx_address,
                    U256::from(1_000_000_000u64) * U256::from(1_000_000_000u64),
                ); // 1ETHER

                let tx_call = evm::UnsignedTransaction {
                    nonce: 1u32.into(),
                    gas_price: 1u32.into(),
                    gas_limit: 300000u32.into(),
                    action: TransactionAction::Call(tx_address),
                    value: 0u32.into(),
                    input: contract_take_ether_abi.to_vec(),
                };

                let tx_call = tx_call.sign(&secret_key, Some(CHAIN_ID));
                let tx_hash = tx_call.tx_id_hash();
                let mut ix =
                    crate::send_raw_tx(Pubkey::new_unique(), tx_call, None, FeePayerType::Evm);
                ix.accounts.push(AccountMeta::new(receiver, false));
                let result = evm_context.process_instruction(ix);
                if !revert {
                    result.unwrap();
                } else {
                    assert_eq!(result.unwrap_err(), EvmError::RevertTransaction.into())
                }

                let tx = evm_context
                    .evm_state
                    .find_transaction_receipt(tx_hash)
                    .unwrap();
                if revert {
                    println!("status = {:?}", tx.status);
                    assert!(matches!(tx.status, ExitReason::Revert(_)));
                }
                assert!(tx.logs.is_empty());

                evm_context.evm_state = evm_context
                    .evm_state
                    .commit_block(1, Default::default())
                    .next_incomming(0);

                let lamports = evm_context.native_account(receiver).lamports();
                if !revert {
                    assert_eq!(
                        evm_context
                            .evm_state
                            .get_account_state(tx_address)
                            .unwrap()
                            .balance,
                        0u32.into()
                    );
                    assert_eq!(lamports, 1_000_000_000)
                } else {
                    assert_eq!(
                        evm_context
                            .evm_state
                            .get_account_state(tx_address)
                            .unwrap()
                            .balance,
                        U256::from(1_000_000_000u64) * U256::from(1_000_000_000u64)
                    );
                    // assert_eq!(lamports, 0); // solana runtime will revert this account
                }
            }
        }
    }

    #[test]
    fn test_revert_clears_logs() {
        let _ = simple_logger::SimpleLogger::new()
            .with_utc_timestamps()
            .init();
        let code_with_revert = hex!("608060405234801561001057600080fd5b506101de806100206000396000f3fe608060405234801561001057600080fd5b50600436106100365760003560e01c80636057361d1461003b578063cf280be114610057575b600080fd5b6100556004803603810190610050919061011d565b610073565b005b610071600480360381019061006c919061011d565b6100b8565b005b7f31431e8e0193815c649ffbfb9013954926640a5c67ada972108cdb5a47a0d728600054826040516100a6929190610159565b60405180910390a18060008190555050565b7f31431e8e0193815c649ffbfb9013954926640a5c67ada972108cdb5a47a0d728600054826040516100eb929190610159565b60405180910390a180600081905550600061010557600080fd5b50565b60008135905061011781610191565b92915050565b6000602082840312156101335761013261018c565b5b600061014184828501610108565b91505092915050565b61015381610182565b82525050565b600060408201905061016e600083018561014a565b61017b602083018461014a565b9392505050565b6000819050919050565b600080fd5b61019a81610182565b81146101a557600080fd5b5056fea2646970667358221220fc523ca900ab8140013266ce0ed772e285153c9d3292c12522c336791782a40b64736f6c63430008070033");
        let calldata =
            hex!("6057361d0000000000000000000000000000000000000000000000000000000000000001");
        let calldata_with_revert =
            hex!("cf280be10000000000000000000000000000000000000000000000000000000000000001");

        let mut evm_context = EvmMockContext::new(1_000_000_000);
        evm_context.disable_feature(&solana_sdk::feature_set::velas::burn_fee::id());
        let _receiver = Pubkey::new(&hex!(
            "9b73845fe592e092a13df83a8f8485296ba9c0a28c7c0824c33b1b3b352b4043"
        ));
        let secret_key = evm::SecretKey::from_slice(&SECRET_KEY_DUMMY).unwrap();

        let tx_create = evm::UnsignedTransaction {
            nonce: 0u32.into(),
            gas_price: 1u32.into(),
            gas_limit: 300000u32.into(),
            action: TransactionAction::Create,
            value: 0u32.into(),
            input: code_with_revert.to_vec(),
        };
        let tx_create = tx_create.sign(&secret_key, Some(CHAIN_ID));

        let _caller_address = tx_create.caller().unwrap();

        let tx_address = tx_create.address().unwrap();

        {
            let address = secret_key.to_address();
            evm_context.deposit_evm(address, U256::from(2u32) * 300000u32);

            evm_context
                .process_instruction(crate::send_raw_tx(
                    Pubkey::new_unique(),
                    tx_create,
                    None,
                    FeePayerType::Evm,
                ))
                .unwrap();
            evm_context.evm_state = evm_context
                .evm_state
                .commit_block(0, Default::default())
                .next_incomming(0);
        }

        {
            let evm_context = evm_context.clone(); // make copy for test
            let tx_call = evm::UnsignedTransaction {
                nonce: 1.into(),
                gas_price: 1.into(),
                gas_limit: 300000.into(),
                action: TransactionAction::Call(tx_address),
                value: 0.into(),
                input: calldata_with_revert.to_vec(),
            };
            let tx_call = tx_call.sign(&secret_key, Some(CHAIN_ID));
            let tx_hash = tx_call.tx_id_hash();
            let instruction =
                crate::send_raw_tx(Pubkey::new_unique(), tx_call, None, FeePayerType::Evm);

            // Reverted tx with clear_logs_on_error enabled must clear logs
            {
                let mut evm_context = evm_context.clone(); // make copy for test

                let _result = evm_context.process_instruction(instruction.clone());
                let executor = evm_context.evm_state;
                let tx = executor.find_transaction_receipt(tx_hash).unwrap();
                println!("status = {:?}", tx.status);
                assert!(matches!(tx.status, ExitReason::Revert(_)));
                assert!(tx.logs.is_empty());
            }

            // Reverted tx with clear_logs_on_error disabled don't clear logs
            {
                let mut evm_context = evm_context.clone(); // make copy for test
                evm_context
                    .disable_feature(&solana_sdk::feature_set::velas::clear_logs_on_error::id());
                let _result = evm_context.process_instruction(instruction);
                let executor = evm_context.evm_state;
                let tx = executor.find_transaction_receipt(tx_hash).unwrap();
                println!("status = {:?}", tx.status);
                assert!(matches!(tx.status, ExitReason::Revert(_)));
                assert!(!tx.logs.is_empty());
            }
        }

        // Successful tx don't affected by clear_logs_on_error
        {
            let tx_call = evm::UnsignedTransaction {
                nonce: 1.into(),
                gas_price: 1.into(),
                gas_limit: 300000.into(),
                action: TransactionAction::Call(tx_address),
                value: 0.into(),
                input: calldata.to_vec(),
            };
            let tx_call = tx_call.sign(&secret_key, Some(CHAIN_ID));
            let tx_hash = tx_call.tx_id_hash();
            let instruction =
                crate::send_raw_tx(Pubkey::new_unique(), tx_call, None, FeePayerType::Evm);

            {
                let mut evm_context = evm_context.clone(); // make copy for test

                let _result = evm_context.process_instruction(instruction.clone());
                let executor = evm_context.evm_state;
                let tx = executor.find_transaction_receipt(tx_hash).unwrap();

                println!("status = {:?}", tx.status);
                assert!(matches!(tx.status, ExitReason::Succeed(_)));
                assert!(!tx.logs.is_empty());
            }

            {
                let mut evm_context = evm_context.clone(); // make copy for test

                let _result = evm_context.process_instruction(instruction);
                evm_context
                    .disable_feature(&solana_sdk::feature_set::velas::clear_logs_on_error::id());

                let executor = evm_context.evm_state;
                let tx = executor.find_transaction_receipt(tx_hash).unwrap();
                println!("status = {:?}", tx.status);
                assert!(matches!(tx.status, ExitReason::Succeed(_)));
                assert!(!tx.logs.is_empty());
            }
        }
    }

    #[test]
    fn authorized_tx_only_from_signer() {
        let mut evm_context = EvmMockContext::new(0);
        evm_context.disable_feature(&solana_sdk::feature_set::velas::burn_fee::id());
        let secret_key = evm::SecretKey::from_slice(&SECRET_KEY_DUMMY).unwrap();

        let address = secret_key.to_address();
        evm_context.deposit_evm(address, U256::from(2u32) * 300000u32);
        let tx_create = evm::UnsignedTransaction {
            nonce: 0u32.into(),
            gas_price: 1u32.into(),
            gas_limit: 300000u32.into(),
            action: TransactionAction::Create,
            value: 0u32.into(),
            input: hex::decode(evm_state::HELLO_WORLD_CODE).unwrap().to_vec(),
        };

        let tx_create = tx_create.sign(&secret_key, Some(CHAIN_ID));
        let user_id = Pubkey::new_unique();

        evm_context.native_account(user_id).set_lamports(1000);

        let dummy_address = tx_create.address().unwrap();

        evm_context
            .process_instruction(crate::send_raw_tx(
                user_id,
                tx_create,
                None,
                FeePayerType::Evm,
            ))
            .unwrap();

        let unsigned_tx = evm::UnsignedTransaction {
            nonce: 0u32.into(),
            gas_price: 1u32.into(),
            gas_limit: 300000u32.into(),
            action: TransactionAction::Call(dummy_address),
            value: 0u32.into(),
            input: hex::decode(evm_state::HELLO_WORLD_ABI).unwrap().to_vec(),
        };

        evm_context.deposit_evm(
            crate::evm_address_for_program(user_id),
            U256::from(2u32) * 300000u32,
        );
        let ix = authorized_tx(user_id, unsigned_tx, FeePayerType::Evm);
        let mut ix_clone = ix.clone();
        // remove signer marker from account meta to simulate unsigned tx
        ix_clone.accounts.last_mut().unwrap().is_signer = false;

        // First execution without signer user key, should fail.
        let err = evm_context.process_instruction(ix_clone).unwrap_err();

        match err {
            e @ InstructionError::Custom(_) => {
                assert_eq!(e, crate::error::EvmError::MissingRequiredSignature.into())
            } // new_error_handling feature always activated at MockInvokeContext
            rest => panic!("Unexpected result = {:?}", rest),
        }
        // Because first execution is fail, state didn't changes, and second execution should pass.
        evm_context.process_instruction(ix).unwrap();
    }

    #[test]
    fn authorized_tx_with_evm_fee_type() {
        let _ = simple_logger::SimpleLogger::new()
            .with_utc_timestamps()
            .init();
        let mut evm_context = EvmMockContext::new(
            gweis_to_lamports(U256::from(300000u64 * evm_state::BURN_GAS_PRICE * 2)).0,
        );

        let mut rand = evm_state::rand::thread_rng();
        let dummy_key = evm::SecretKey::new(&mut rand);
        let dummy_address = dummy_key.to_address();

        let user_id = Pubkey::new_unique();
        let user_evm_address = crate::evm_address_for_program(user_id);
        evm_context.deposit_evm(
            user_evm_address,
            U256::from(300000u64 * evm_state::BURN_GAS_PRICE * 2),
        );

        let unsigned_tx = evm::UnsignedTransaction {
            nonce: 0.into(),
            gas_price: U256::from(evm_state::BURN_GAS_PRICE) * 2,
            gas_limit: 300000.into(),
            action: TransactionAction::Call(dummy_address),
            value: 0.into(),
            input: vec![],
        };
        let from = crate::evm_address_for_program(user_id);
        let tx_hash = evm::UnsignedTransactionWithCaller {
            unsigned_tx: unsigned_tx.clone(),
            chain_id: evm::TEST_CHAIN_ID,
            caller: from,
            signed_compatible: true,
        }
        .tx_id_hash();

        let ix = authorized_tx(user_id, unsigned_tx, FeePayerType::Evm);

        let evm_balance_before = evm_context
            .evm_state
            .get_account_state(user_evm_address)
            .unwrap()
            .balance;
        let user_balance_before = evm_context.native_account(user_id).lamports();

        evm_context.process_instruction(ix).unwrap();

        let executor = &evm_context.evm_state;
        let tx = executor.find_transaction_receipt(tx_hash).unwrap();
        let burn_fee = U256::from(tx.used_gas) * U256::from(evm_state::BURN_GAS_PRICE);
        // EVM balance has decreased
        assert!(
            evm_balance_before
                > executor
                    .get_account_state(user_evm_address)
                    .unwrap()
                    .balance
        );
        // Native balance has increased because of refund
        let evm_balance_difference = evm_balance_before
            - executor
                .get_account_state(user_evm_address)
                .unwrap()
                .balance;
        assert_eq!(burn_fee * 2, evm_balance_difference);
        assert_eq!(
            evm_context.native_account(user_id).lamports(),
            user_balance_before + gweis_to_lamports(evm_balance_difference).0 / 2
        );
    }

    #[test]
    fn authorized_tx_with_native_fee_type() {
        let _ = simple_logger::SimpleLogger::new()
            .env()
            .with_utc_timestamps()
            .init();
        let mut evm_context = EvmMockContext::new(1000);
        evm_context.disable_feature(&solana_sdk::feature_set::velas::burn_fee::id());

        let mut rand = evm_state::rand::thread_rng();
        let dummy_key = evm::SecretKey::new(&mut rand);
        let dummy_address = dummy_key.to_address();

        let user_id = Pubkey::new_unique();
        let user_evm_address = crate::evm_address_for_program(user_id);
        evm_context.deposit_evm(user_evm_address, U256::from(30000000000u64));
        evm_context
            .native_account(user_id)
            .set_lamports(30000000000u64);
        let unsigned_tx = evm::UnsignedTransaction {
            nonce: 0.into(),
            gas_price: 100000.into(),
            gas_limit: 300000.into(),
            action: TransactionAction::Call(dummy_address),
            value: 0.into(),
            input: vec![],
        };

        let ix = authorized_tx(user_id, unsigned_tx, FeePayerType::Native);

        let evm_balance_before = evm_context
            .evm_state
            .get_account_state(user_evm_address)
            .unwrap()
            .balance;
        let user_balance_before = evm_context.native_account(user_id).lamports();

        evm_context.process_instruction(ix).unwrap();

        let executor = &evm_context.evm_state;
        // EVM balance hasn't decreased
        assert_eq!(
            evm_balance_before,
            executor
                .get_account_state(user_evm_address)
                .unwrap()
                .balance
        );
        // Native balance refunded
        assert_eq!(
            user_balance_before,
            evm_context.native_account(user_id).lamports()
        );
    }

    // Transaction with fee type Native should be executed correctly if signer has no balance on evm account
    #[test]
    fn evm_transaction_with_native_fee_type_and_zero_evm_balance_check_burn() {
        let _ = simple_logger::SimpleLogger::new()
            .env()
            .with_utc_timestamps()
            .init();
        let mut evm_context = EvmMockContext::new(1000);

        let mut rand = evm_state::rand::thread_rng();
        let dummy_key = evm::SecretKey::new(&mut rand);
        let dummy_address = dummy_key.to_address();

        let user_id = Pubkey::new_unique();
        let gas_price: U256 = evm::BURN_GAS_PRICE.into();
        evm_context
            .native_account(user_id)
            .set_lamports(30000000000u64);
        evm_context.native_account(user_id).set_owner(crate::ID); // only owner can withdraw tokens.
        let unsigned_tx = evm::UnsignedTransaction {
            nonce: 0.into(),
            gas_price: gas_price,
            gas_limit: 300000.into(),
            action: TransactionAction::Call(dummy_address),
            value: 0.into(),
            input: vec![],
        };

        let tx_create = unsigned_tx.sign(&dummy_key, Some(CHAIN_ID));
        let tx_hash = tx_create.tx_id_hash();
        let ix = crate::send_raw_tx(user_id, tx_create, None, FeePayerType::Native);

        let executor = &evm_context.evm_state;
        // Signer has zero balance but fee will be taken from native account
        assert_eq!(
            U256::from(0),
            executor
                .get_account_state(dummy_address)
                .unwrap_or_default()
                .balance
        );

        let user_balance_before = evm_context.native_account(user_id).lamports();

        evm_context.process_instruction(ix).unwrap();

        let executor = &evm_context.evm_state;
        let tx = executor.find_transaction_receipt(tx_hash).unwrap();
        let burn_fee =
            gweis_to_lamports(U256::from(tx.used_gas) * U256::from(evm_state::BURN_GAS_PRICE));

        // EVM balance is still zero
        assert_eq!(
            U256::from(0),
            executor
                .get_account_state(dummy_address)
                .unwrap_or_default()
                .balance
        );
        // Native balance refunded
        assert_eq!(
            user_balance_before - burn_fee.0,
            evm_context.native_account(user_id).lamports()
        );
    }

    // In case when fee type Native chosen but no native account provided fee will be taken from signer (EVM)
    #[test]
    fn evm_transaction_with_native_fee_type_and_and_no_native_account_provided() {
        let _ = simple_logger::SimpleLogger::new()
            .env()
            .with_utc_timestamps()
            .init();
        let mut evm_context = EvmMockContext::new(1000);
        evm_context.disable_feature(&solana_sdk::feature_set::velas::burn_fee::id());

        let mut rand = evm_state::rand::thread_rng();
        let dummy_key = evm::SecretKey::new(&mut rand);
        let dummy_address = dummy_key.to_address();

        let user_id = Pubkey::new_unique();
        evm_context
            .native_account(user_id)
            .set_lamports(30000000000u64);
        let unsigned_tx = evm::UnsignedTransaction {
            nonce: 0.into(),
            gas_price: 100000.into(),
            gas_limit: 300000.into(),
            action: TransactionAction::Call(dummy_address),
            value: 0.into(),
            input: vec![],
        };

        let tx_create = unsigned_tx.sign(&dummy_key, Some(CHAIN_ID));
        let mut ix = crate::send_raw_tx(user_id, tx_create, None, FeePayerType::Native);

        let executor = &evm_context.evm_state;
        // Signer has zero balance but fee will be taken from native account
        assert_eq!(
            U256::from(0),
            executor
                .get_account_state(dummy_address)
                .unwrap_or_default()
                .balance
        );

        ix.accounts.pop();
        // Ix should fail because no sender found
        evm_context.process_instruction(ix).unwrap_err();
    }

    #[test]
    fn evm_transaction_native_fee_handled_correctly_with_exit_reason_not_succeed() {
        let _ = simple_logger::SimpleLogger::new()
            .env()
            .with_utc_timestamps()
            .init();
        let mut evm_context = EvmMockContext::new(1000);
        evm_context.disable_feature(&solana_sdk::feature_set::velas::burn_fee::id());

        let mut rand = evm_state::rand::thread_rng();
        let dummy_key = evm::SecretKey::new(&mut rand);
        let dummy_address = dummy_key.to_address();

        let user_id = Pubkey::new_unique();
        evm_context
            .native_account(user_id)
            .set_lamports(30000000000u64);
        let unsigned_tx = evm::UnsignedTransaction {
            nonce: 0.into(),
            gas_price: 100000.into(),
            gas_limit: 3000.into(),
            action: TransactionAction::Create,
            value: 0.into(),
            input: hex::decode(evm_state::HELLO_WORLD_CODE).unwrap().to_vec(),
        };

        let tx_create = unsigned_tx.sign(&dummy_key, Some(CHAIN_ID));
        let ix = crate::send_raw_tx(user_id, tx_create, None, FeePayerType::Native);

        let executor = &evm_context.evm_state;
        // Signer has zero balance but fee will be taken from native account
        assert_eq!(
            U256::from(0),
            executor
                .get_account_state(dummy_address)
                .unwrap_or_default()
                .balance
        );

        let user_balance_before = evm_context.native_account(user_id).lamports();

        evm_context.process_instruction(ix).unwrap_err();

        // Native balance is unchanged
        assert_eq!(
            user_balance_before,
            evm_context.native_account(user_id).lamports()
        );
    }

    #[test]
    fn evm_transaction_with_insufficient_native_funds() {
        let _ = simple_logger::SimpleLogger::new()
            .env()
            .with_utc_timestamps()
            .init();
        let code_with_logs_and_revert = hex!("608060405234801561001057600080fd5b50600436106100365760003560e01c80636057361d1461003b578063cf280be114610057575b600080fd5b6100556004803603810190610050919061011d565b610073565b005b610071600480360381019061006c919061011d565b6100b8565b005b7f31431e8e0193815c649ffbfb9013954926640a5c67ada972108cdb5a47a0d728600054826040516100a6929190610159565b60405180910390a18060008190555050565b7f31431e8e0193815c649ffbfb9013954926640a5c67ada972108cdb5a47a0d728600054826040516100eb929190610159565b60405180910390a180600081905550600061010557600080fd5b50565b60008135905061011781610191565b92915050565b6000602082840312156101335761013261018c565b5b600061014184828501610108565b91505092915050565b61015381610182565b82525050565b600060408201905061016e600083018561014a565b61017b602083018461014a565b9392505050565b6000819050919050565b600080fd5b61019a81610182565b81146101a557600080fd5b5056fea2646970667358221220fc523ca900ab8140013266ce0ed772e285153c9d3292c12522c336791782a40b64736f6c63430008070033");
        let calldata =
            hex!("6057361d0000000000000000000000000000000000000000000000000000000000000001");

        let mut evm_context = EvmMockContext::new(1000);
        evm_context.disable_feature(&solana_sdk::feature_set::velas::burn_fee::id());

        let mut rand = evm_state::rand::thread_rng();
        let contract_address = evm::SecretKey::new(&mut rand).to_address();
        let dummy_key = evm::SecretKey::new(&mut rand);
        let dummy_address = dummy_key.to_address();
        evm_context.evm_state.set_account_state(
            contract_address,
            AccountState {
                code: code_with_logs_and_revert.to_vec().into(),
                ..AccountState::default()
            },
        );
        evm_context
            .evm_state
            .set_account_state(dummy_address, AccountState::default());

        let user_id = Pubkey::new_unique();
        let unsigned_tx = evm::UnsignedTransaction {
            nonce: 0.into(),
            gas_price: 100000.into(),
            gas_limit: 300000.into(),
            action: TransactionAction::Call(contract_address),
            value: 0.into(),
            input: calldata.to_vec(),
        };

        let tx_call = unsigned_tx.sign(&dummy_key, Some(CHAIN_ID));
        let tx_hash = tx_call.tx_id_hash();
        let ix = crate::send_raw_tx(user_id, tx_call, None, FeePayerType::Native);

        let executor = &evm_context.evm_state;
        // Signer has zero balance but fee will be taken from native account
        let evm_signer = executor.get_account_state(dummy_address).unwrap();
        assert!(evm_signer.balance.is_zero());

        let native_sender = evm_context.native_account(user_id);
        assert!(native_sender.lamports().is_zero());
        // Ix should fail because user has insufficient funds
        assert!(matches!(
            evm_context.process_instruction(ix).unwrap_err(),
            InstructionError::Custom(18)
        ));

        let executor = &evm_context.evm_state;
        // All balances remain the same
        let evm_signer = executor.get_account_state(dummy_address).unwrap();
        assert!(evm_signer.balance.is_zero());
        let native_sender = evm_context.native_account(user_id);
        assert!(native_sender.lamports().is_zero());

        let executor = evm_context.evm_state;
        let tx = executor.find_transaction_receipt(tx_hash).unwrap();
        println!("status = {:?}", tx.status);
        assert!(matches!(tx.status, ExitReason::Revert(_)));
        assert!(tx.logs.is_empty());
    }

    #[test]
    fn big_tx_allocation_error() {
        let mut evm_context = EvmMockContext::new(0);

        let user_id = Pubkey::new_unique();
        let user_acc = evm_context.native_account(user_id);
        user_acc.set_data(vec![0; evm_state::MAX_TX_LEN as usize]);
        user_acc.set_owner(crate::ID);
        user_acc.set_lamports(1000);

        evm_context
            .process_instruction(crate::big_tx_allocate(
                user_id,
                evm_state::MAX_TX_LEN as usize + 1,
            ))
            .unwrap_err();

        evm_context
            .process_instruction(crate::big_tx_allocate(
                user_id,
                evm_state::MAX_TX_LEN as usize,
            ))
            .unwrap();
    }

    #[test]
    fn big_tx_write_out_of_bound() {
        let batch_size: usize = 500;

        let mut evm_context = EvmMockContext::new(0);

        let user_id = Pubkey::new_unique();
        let user_acc = evm_context.native_account(user_id);
        user_acc.set_data(vec![0; batch_size as usize]);
        user_acc.set_owner(crate::ID);
        user_acc.set_lamports(1000);

        evm_context
            .process_instruction(crate::big_tx_allocate(user_id, batch_size))
            .unwrap();

        // out of bound write
        evm_context
            .process_instruction(crate::big_tx_write(user_id, batch_size as u64, vec![1]))
            .unwrap_err();

        // out of bound write

        evm_context
            .process_instruction(crate::big_tx_write(user_id, 0, vec![1; batch_size + 1]))
            .unwrap_err();

        // Write in bounds
        evm_context
            .process_instruction(crate::big_tx_write(user_id, 0, vec![1; batch_size]))
            .unwrap();
        // Overlaped writes is allowed
        evm_context
            .process_instruction(crate::big_tx_write(user_id, batch_size as u64 - 1, vec![1]))
            .unwrap();
        // make sure that data has been changed
        assert_eq!(
            evm_context.native_account(user_id).data(),
            vec![1; batch_size]
        );
    }

    #[test]
    fn big_tx_write_without_alloc() {
        let batch_size: usize = 500;

        let mut evm_context = EvmMockContext::new(0);

        let user_id = Pubkey::new_unique();
        let user_acc = evm_context.native_account(user_id);
        // skip allocate and assign instruction
        // user_acc.set_data(vec![0; batch_size as usize]);
        user_acc.set_owner(crate::ID);
        user_acc.set_lamports(1000);

        evm_context
            .process_instruction(crate::big_tx_write(user_id, 0, vec![1; batch_size]))
            .unwrap_err();
    }

    #[test]
    fn check_tx_mtu_is_in_solanas_limit() {
        use solana_sdk::{
            hash::hash,
            message::Message,
            signature::{Keypair, Signer},
            transaction::Transaction,
        };

        let storage = Keypair::new();
        let bridge = Keypair::new();
        let ix = crate::big_tx_write(storage.pubkey(), 0, vec![1; evm::TX_MTU]);
        let tx_before = Transaction::new(
            &[&bridge, &storage],
            Message::new(&[ix], Some(&bridge.pubkey())),
            hash(&[1]),
        );
        let tx = bincode::serialize(&tx_before).unwrap();
        let tx: Transaction = limited_deserialize(&tx).unwrap();
        assert_eq!(tx_before, tx);
    }

    #[test]
    fn subchain_create() {
        let mut evm_context = EvmMockContext::new(0);
        let user_id = Pubkey::new_unique();
        let user_acc = evm_context.native_account(user_id);
        let chain_id = 0x561;
        user_acc.set_owner(system_program::ID);
        user_acc.set_lamports(10000000000000000);
        let err = evm_context
            .process_instruction(crate::create_evm_subchain_account(
                user_id,
                chain_id,
                SubchainConfig::default(),
            ))
            .unwrap_err();
        assert_eq!(err, InstructionError::Custom(16)); // InstructionNotSupportedYet
        evm_context
            .feature_set
            .activate(&solana_sdk::feature_set::velas::evm_subchain::id(), 0);
        // failed because of invalid chain id
        let err = evm_context
            .process_instruction(crate::create_evm_subchain_account(
                user_id,
                TEST_CHAIN_ID,
                SubchainConfig::default(),
            ))
            .unwrap_err();
        assert_eq!(err, InstructionError::Custom(24)); // InvalidCustomChainId

        let mut config = SubchainConfig::default();
        let evm_address = crate::evm_address_for_program(user_id);
        config.mint.push((evm_address, 10000));

        setup_chain(&mut evm_context, user_id, chain_id, config, 0);

        let evm_acc = evm_context
            .evm_state
            .get_account_state(evm_address)
            .unwrap_or_default();
        assert_eq!(evm_acc.balance, U256::from(0));

        //TODO: Check account state in native chain.
        // failed because already exist
        let _err = evm_context
            .process_instruction(crate::create_evm_subchain_account(
                user_id,
                chain_id,
                SubchainConfig::default(),
            ))
            .unwrap_err();

        assert_eq!(err, InstructionError::Custom(20));
    }

    #[test]
    fn subchain_transfer() {
        let mut evm_context = EvmMockContext::new(0);
        let user_id = Pubkey::new_unique();
        let user_acc = evm_context.native_account(user_id);
        user_acc.set_owner(system_program::ID);
        user_acc.set_lamports(10000000000000000);

        let secret_key = evm::SecretKey::from_slice(&SECRET_KEY_DUMMY).unwrap();
        let address = secret_key.to_address();

        let to = crate::evm_address_for_program(user_id);
        let mut config = SubchainConfig::default();
        config.mint.push((address, 10000));

        let chain_id = 0x561;
        setup_chain(&mut evm_context, user_id, chain_id, config, 42000);
        transfer_on_subchain(
            &mut evm_context,
            chain_id,
            secret_key,
            to,
            10.into(),
            user_id,
        );
        assert!(evm_context.evm_state.get_account_state(address).is_none());
        assert!(evm_context.evm_state.get_account_state(to).is_none());
    }

    #[test]
    #[should_panic(expected = "Result::unwrap()` on an `Err` value: Custom(18)")] // NativeAccountInsufficientFunds
    fn subchain_transfer_no_extra_deposit() {
        let mut evm_context = EvmMockContext::new(0);
        let user_id = Pubkey::new_unique();
        let user_acc = evm_context.native_account(user_id);
        user_acc.set_owner(system_program::ID);
        user_acc.set_lamports(10000000000000000);

        let secret_key = evm::SecretKey::from_slice(&SECRET_KEY_DUMMY).unwrap();
        let address = secret_key.to_address();

        let to = crate::evm_address_for_program(user_id);
        let mut config = SubchainConfig::default();
        config.mint.push((address, 10000));

        let chain_id = 0x561;
        setup_chain(&mut evm_context, user_id, chain_id, config, 1);
        transfer_on_subchain(
            &mut evm_context,
            chain_id,
            secret_key,
            to,
            10.into(),
            user_id,
        );
    }

    fn setup_chain(
        evm_context: &mut EvmMockContext,
        owner: solana::Address,
        chain_id: u64,
        config: SubchainConfig,
        extra_deposit: u64,
    ) {
        evm_context.feature_set.activate(
            &solana_sdk::feature_set::velas::evm_subchain::id(),
            evm_context.evm_bank_slot,
        );
        evm_context
            .process_instruction(crate::create_evm_subchain_account(
                owner,
                chain_id,
                config.clone(),
            ))
            .unwrap();

        let subchain_pubkey = crate::evm_state_subchain_account(chain_id);
        let subchain_state_account = evm_context.native_account(subchain_pubkey);
        subchain_state_account.set_lamports(subchain_state_account.lamports() + extra_deposit);

        let subchain_evm = evm_context.subchains.get(&chain_id).unwrap();

        assert_eq!(
            subchain_evm.get_executed_transactions().len(),
            config.mint.len()
        );
        for (evm_address, balance) in config.mint {
            let evm_acc_on_sub = subchain_evm.get_account_state(evm_address).unwrap();
            assert_eq!(evm_acc_on_sub.balance, lamports_to_gwei(balance));
        }
    }

    fn transfer_on_subchain(
        evm_context: &mut EvmMockContext,
        chain_id: u64,
        sender: evm::SecretKey,
        receiver: evm::Address,
        amount: U256,
        bridge: solana::Address,
    ) -> H256 {
        let transfer_gas_used = 21000;

        let subchain_pubkey = crate::evm_state_subchain_account(chain_id);

        let subchain_state_account_before = evm_context.native_account_cloned(subchain_pubkey);
        let mut state_before =
            crate::subchain::SubchainState::try_from_slice(subchain_state_account_before.data())
                .expect("Subchain state should be correct");

        assert!(
            subchain_state_account_before.lamports()
                > LAMPORTS_PER_VLX * SUBCHAIN_CREATION_DEPOSIT_VLX,
            "Subchain account should have enough lamports"
        );

        let subchain_evm = evm_context.subchains.get(&chain_id).unwrap();
        let address = sender.to_address();
        let from_state_before = subchain_evm
            .get_account_state(address)
            .expect("Sender should exist on blockchain");
        let tx_transfer = evm::UnsignedTransaction {
            nonce: from_state_before.nonce,
            gas_price: 10000.into(),
            gas_limit: transfer_gas_used.into(),
            action: TransactionAction::Call(receiver),
            value: amount,
            input: vec![],
        };
        let gas = tx_transfer.gas_price * transfer_gas_used;
        let total = amount + gas;
        let tx_transfer = tx_transfer.sign(&sender, Some(chain_id));

        let tx_hash = tx_transfer.tx_id_hash();
        let before = subchain_evm.get_executed_transactions().len();

        let to_state_before = subchain_evm.get_account_state(receiver).unwrap_or_default();
        evm_context
            .process_instruction(crate::send_raw_tx_subchain(
                bridge,
                tx_transfer.clone(),
                None,
                chain_id,
            ))
            .unwrap();
        let subchain_evm = evm_context.subchains.get(&chain_id).unwrap();
        assert!(subchain_evm.find_transaction_receipt(tx_hash).is_some());

        let after = subchain_evm.get_executed_transactions().len();
        assert_eq!(after, before + 1);

        let to_state = subchain_evm.get_account_state(receiver).unwrap();
        assert_eq!(to_state.balance, to_state_before.balance + amount);
        let from_state = subchain_evm.get_account_state(address).unwrap();
        assert_eq!(from_state.balance, from_state_before.balance - total);

        let subchain_state_account = evm_context.native_account(subchain_pubkey);
        assert!(
            subchain_state_account.lamports() >= LAMPORTS_PER_VLX * SUBCHAIN_CREATION_DEPOSIT_VLX
        );

        let state_after =
            crate::subchain::SubchainState::try_from_slice(subchain_state_account.data())
                .expect("Subchain state should be correct");

        state_before.last_hashes = state_after.last_hashes.clone();
        assert_eq!(state_before, state_after);

        let burn_fee = transfer_gas_used * evm::BURN_GAS_PRICE;
        let burn_fee = gweis_to_lamports(burn_fee.into()).0;
        assert_eq!(
            subchain_state_account_before.lamports() - subchain_state_account.lamports(),
            burn_fee
        );

        tx_hash
    }

    // 1. test that sequence of transactions will set hash after successfull processing tx
    #[test]
    fn subchain_finalize() {
        let mut evm_context = EvmMockContext::new(0);
        let user_id = Pubkey::new_unique();
        let user_acc = evm_context.native_account(user_id);
        user_acc.set_owner(system_program::ID);
        user_acc.set_lamports(10000000000000000);

        let secret_key = evm::SecretKey::from_slice(&SECRET_KEY_DUMMY).unwrap();
        let address = secret_key.to_address();

        let to = crate::evm_address_for_program(user_id);
        let mut config = SubchainConfig::default();
        config.mint.push((address, 10000));

        let chain_id = 0x561;
        setup_chain(&mut evm_context, user_id, chain_id, config, 42000 * 3);

        // multiple finalize should not create multiple blocks
        evm_context.commit_state();
        evm_context.commit_state();

        let subchain_evm = evm_context.subchains.get(&chain_id).unwrap();
        assert_eq!(subchain_evm.get_executed_transactions().len(), 0);
        assert_eq!(subchain_evm.block_number(), 1);
        assert_eq!(evm_context.evm_state.block_number(), 0);

        let subchain_pubkey = crate::evm_state_subchain_account(chain_id);
        let state = crate::subchain::SubchainState::try_from_slice(
            evm_context.native_account(subchain_pubkey).data(),
        )
        .unwrap();

        assert_eq!(num_non_empty_hashes(state.last_hashes().get_hashes()), 0);

        let _tx_hash = transfer_on_subchain(
            &mut evm_context,
            chain_id,
            secret_key,
            to,
            10.into(),
            user_id,
        );

        let state = crate::subchain::SubchainState::try_from_slice(
            evm_context.native_account(subchain_pubkey).data(),
        )
        .unwrap();

        assert_eq!(num_non_empty_hashes(state.last_hashes().get_hashes()), 1);
        // second transfer on same block should not create new blockshash
        let _tx_hash = transfer_on_subchain(
            &mut evm_context,
            chain_id,
            secret_key,
            to,
            10.into(),
            user_id,
        );

        let state = crate::subchain::SubchainState::try_from_slice(
            evm_context.native_account(subchain_pubkey).data(),
        )
        .unwrap();

        assert_eq!(num_non_empty_hashes(state.last_hashes().get_hashes()), 1);

        // Finalize can't create new blockshash
        evm_context.commit_state();

        let state = crate::subchain::SubchainState::try_from_slice(
            evm_context.native_account(subchain_pubkey).data(),
        )
        .unwrap();

        assert_eq!(num_non_empty_hashes(state.last_hashes().get_hashes()), 1);
        // but new transaction will
        let _tx_hash = transfer_on_subchain(
            &mut evm_context,
            chain_id,
            secret_key,
            to,
            10.into(),
            user_id,
        );
        let state = crate::subchain::SubchainState::try_from_slice(
            evm_context.native_account(subchain_pubkey).data(),
        )
        .unwrap();

        assert_eq!(num_non_empty_hashes(state.last_hashes().get_hashes()), 2);
    }

    fn num_non_empty_hashes(hashes: &[H256]) -> usize {
        hashes.iter().filter(|h| !h.is_zero()).count()
    }

    #[test]
    fn test_prefixes_checker() {
        assert!(EvmProcessor::check_prefixed_chain_id(0x561));
        assert!(EvmProcessor::check_prefixed_chain_id(0x56f));
        assert!(EvmProcessor::check_prefixed_chain_id(0x562));
        assert!(EvmProcessor::check_prefixed_chain_id(0x5623));
        assert!(EvmProcessor::check_prefixed_chain_id(0x56235));
        assert!(EvmProcessor::check_prefixed_chain_id(0x562356));
        assert!(!EvmProcessor::check_prefixed_chain_id(0x1562356));
        assert!(!EvmProcessor::check_prefixed_chain_id(0x156235));
        assert!(!EvmProcessor::check_prefixed_chain_id(0x15623));
        assert!(!EvmProcessor::check_prefixed_chain_id(0x1562));
        assert!(!EvmProcessor::check_prefixed_chain_id(0x156));
        assert!(!EvmProcessor::check_prefixed_chain_id(0x10562));
        assert!(!EvmProcessor::check_prefixed_chain_id(0x1056));
        assert!(!EvmProcessor::check_prefixed_chain_id(0x105));
        assert!(!EvmProcessor::check_prefixed_chain_id(0x1));
        assert!(!EvmProcessor::check_prefixed_chain_id(0x0));
        assert!(!EvmProcessor::check_prefixed_chain_id(0x56));

        assert!(!EvmProcessor::check_prefixed_chain_id(0x53));

        assert!(!EvmProcessor::check_prefixed_chain_id(0x5f));

        assert!(!EvmProcessor::check_prefixed_chain_id(0x50));

        assert!(!EvmProcessor::check_prefixed_chain_id(0x50));

        assert!(!EvmProcessor::check_prefixed_chain_id(0x100));
        assert!(!EvmProcessor::check_prefixed_chain_id(0xAC00000000000000));
    }

    #[quickcheck_macros::quickcheck]
    fn qc_prefixes_checker(chain_id: u64) -> bool {
        let res = EvmProcessor::check_prefixed_chain_id(chain_id);
        let str_res = format!("{:x}", chain_id);
        (str_res.starts_with("56") && str_res.len() > 2) == res
    }
}<|MERGE_RESOLUTION|>--- conflicted
+++ resolved
@@ -441,17 +441,12 @@
                 executor.transaction_execute(
                     tx,
                     withdraw_fee_from_evm,
-<<<<<<< HEAD
                     precompiles::entrypoint(
                         accounts,
                         activate_precompile,
                         keep_old_errors,
                         is_subchain,
                     ),
-=======
-                    subchain, // allow zero fee
-                    precompiles::entrypoint(accounts, activate_precompile, keep_old_errors),
->>>>>>> a0e65061
                 )
             }
             ExecuteTransaction::ProgramAuthorized { tx, from } => {
@@ -502,17 +497,12 @@
                     from,
                     tx,
                     withdraw_fee_from_evm,
-<<<<<<< HEAD
                     precompiles::entrypoint(
                         accounts,
                         activate_precompile,
                         keep_old_errors,
                         is_subchain,
                     ),
-=======
-                    subchain, // allow zero fee
-                    precompiles::entrypoint(accounts, activate_precompile, keep_old_errors),
->>>>>>> a0e65061
                 )
             }
         };
@@ -529,18 +519,6 @@
         {
             tx_gas_price = executor.config().burn_gas_price;
         }
-<<<<<<< HEAD
-        self.handle_transaction_result(
-            executor,
-            invoke_context,
-            accounts,
-            sender,
-            tx_gas_price,
-            result,
-            withdraw_fee_from_evm,
-            is_subchain,
-        )
-=======
 
         if subchain {
             self.handle_subchain_transaction_result(
@@ -562,7 +540,6 @@
                 withdraw_fee_from_evm,
             )
         }
->>>>>>> a0e65061
     }
 
     fn process_free_ownership(
@@ -1294,12 +1271,8 @@
         super::*,
         evm_state::{
             transactions::{TransactionAction, TransactionSignature},
-<<<<<<< HEAD
             AccountProvider, AccountState, EvmBackend, ExitReason, ExitSucceed, FromKey, Incomming,
             BURN_GAS_PRICE,
-=======
-            AccountProvider, AccountState, ExitReason, ExitSucceed, FromKey,
->>>>>>> a0e65061
         },
         hex_literal::hex,
         num_traits::Zero,
@@ -1402,9 +1375,6 @@
             self.process_transaction(vec![ix])
         }
 
-<<<<<<< HEAD
-        fn deposit_evm(&mut self, recipient: evm_state::Address, gweis: evm_state::U256) {
-=======
         fn commit_state(&mut self) {
             let native_blockhash = H256::from_slice(
                 &solana_sdk::hash::hashv(&[
@@ -1434,7 +1404,6 @@
         }
 
         fn deposit_evm(&mut self, evm_addr: evm_state::Address, amount: evm_state::U256) {
->>>>>>> a0e65061
             let mut account_state = self
                 .evm_state
                 .get_account_state(recipient)
