--- conflicted
+++ resolved
@@ -681,11 +681,7 @@
         let create_tx = create_tx.sign(&alice.secret, Some(chain_id));
         assert!(matches!(
             executor
-<<<<<<< HEAD
-                .transaction_execute(create_tx.clone(), noop_precompile())
-=======
-                .transaction_execute(create_tx.clone(), true, noop_precompile)
->>>>>>> 5e51da67
+                .transaction_execute(create_tx.clone(), true, noop_precompile())
                 .unwrap()
                 .exit_reason,
             ExitReason::Succeed(ExitSucceed::Returned)
@@ -694,11 +690,7 @@
         let hash = create_tx.tx_id_hash();
         assert!(matches!(
             executor
-<<<<<<< HEAD
-                .transaction_execute(create_tx, noop_precompile())
-=======
-                .transaction_execute(create_tx, true, noop_precompile)
->>>>>>> 5e51da67
+                .transaction_execute(create_tx, true, noop_precompile())
                 .unwrap_err(),
             Error::DuplicateTx { tx_hash } if tx_hash == hash
         ));
@@ -727,12 +719,8 @@
                     alice.address(),
                     create_tx.clone(),
                     false,
-<<<<<<< HEAD
+                    true,
                     noop_precompile()
-=======
-                    true,
-                    noop_precompile
->>>>>>> 5e51da67
                 )
                 .unwrap()
                 .exit_reason,
@@ -742,11 +730,7 @@
         let hash = create_tx.signing_hash(Some(chain_id));
         assert!(matches!(
             executor
-<<<<<<< HEAD
-            .transaction_execute_unsinged(alice.address(), create_tx, false, noop_precompile())
-=======
-            .transaction_execute_unsinged(alice.address(), create_tx, false, true, noop_precompile)
->>>>>>> 5e51da67
+            .transaction_execute_unsinged(alice.address(), create_tx, false, true, noop_precompile())
                 .unwrap_err(),
             Error::DuplicateTx { tx_hash } if tx_hash == hash
         ));
@@ -902,17 +886,13 @@
         let address = alice.address();
         assert_eq!(
             executor
-<<<<<<< HEAD
-                .transaction_execute_unsinged(address, create_tx.clone(), true, noop_precompile())
-=======
                 .transaction_execute_unsinged(
                     address,
                     create_tx.clone(),
                     true,
                     true,
-                    noop_precompile
+                    noop_precompile()
                 )
->>>>>>> 5e51da67
                 .unwrap()
                 .exit_reason,
             ExitReason::Succeed(ExitSucceed::Returned)
@@ -930,11 +910,7 @@
 
         assert_eq!(
             executor
-<<<<<<< HEAD
-                .transaction_execute_unsinged(address, create_tx, true, noop_precompile())
-=======
-                .transaction_execute_unsinged(address, create_tx, true, true, noop_precompile)
->>>>>>> 5e51da67
+                .transaction_execute_unsinged(address, create_tx, true, true, noop_precompile())
                 .unwrap_err(),
             Error::DuplicateTx { tx_hash: hash }
         );
@@ -961,11 +937,7 @@
         let wrong_tx = create_tx.clone().sign(&alice.secret, None);
         assert!(matches!(
             dbg!(executor
-<<<<<<< HEAD
-                .transaction_execute(wrong_tx, noop_precompile())
-=======
-                .transaction_execute(wrong_tx, true, noop_precompile)
->>>>>>> 5e51da67
+                .transaction_execute(wrong_tx, true, noop_precompile())
                 .unwrap_err()),
             Error::WrongChainId {
                 chain_id: err_chain_id,
@@ -978,11 +950,7 @@
             .sign(&alice.secret, Some(another_chain_id));
         assert!(matches!(
             executor
-<<<<<<< HEAD
-                .transaction_execute(wrong_tx, noop_precompile())
-=======
-                .transaction_execute(wrong_tx, true, noop_precompile)
->>>>>>> 5e51da67
+                .transaction_execute(wrong_tx, true, noop_precompile())
                 .unwrap_err(),
             Error::WrongChainId {
                 chain_id: err_chain_id,
@@ -993,11 +961,7 @@
         let create_tx = create_tx.sign(&alice.secret, Some(chain_id));
         assert!(matches!(
             executor
-<<<<<<< HEAD
-                .transaction_execute(create_tx, noop_precompile())
-=======
-                .transaction_execute(create_tx, true, noop_precompile)
->>>>>>> 5e51da67
+                .transaction_execute(create_tx, true, noop_precompile())
                 .unwrap()
                 .exit_reason,
             ExitReason::Succeed(ExitSucceed::Returned)
@@ -1024,11 +988,7 @@
 
         assert!(matches!(
             executor
-<<<<<<< HEAD
-                .transaction_execute(create_tx, noop_precompile())
-=======
-                .transaction_execute(create_tx, true, noop_precompile)
->>>>>>> 5e51da67
+                .transaction_execute(create_tx, true, noop_precompile())
                 .unwrap()
                 .exit_reason,
             ExitReason::Succeed(ExitSucceed::Returned)
@@ -1048,11 +1008,7 @@
             exit_data: bytes,
             ..
         } = executor
-<<<<<<< HEAD
-            .transaction_execute(call_tx, noop_precompile())
-=======
-            .transaction_execute(call_tx, true, noop_precompile)
->>>>>>> 5e51da67
+            .transaction_execute(call_tx, true, noop_precompile())
             .unwrap();
 
         assert_eq!(exit_reason, ExitReason::Succeed(ExitSucceed::Returned));
@@ -1082,11 +1038,7 @@
             exit_data: bytes,
             ..
         } = executor
-<<<<<<< HEAD
-            .transaction_execute(send_tx, noop_precompile())
-=======
-            .transaction_execute(send_tx, true, noop_precompile)
->>>>>>> 5e51da67
+            .transaction_execute(send_tx, true, noop_precompile())
             .unwrap();
         assert_eq!(exit_reason, ExitReason::Succeed(ExitSucceed::Returned));
         assert_eq!(
@@ -1110,11 +1062,7 @@
             exit_data: bytes,
             ..
         } = executor
-<<<<<<< HEAD
-            .transaction_execute(call_tx, noop_precompile())
-=======
-            .transaction_execute(call_tx, true, noop_precompile)
->>>>>>> 5e51da67
+            .transaction_execute(call_tx, true, noop_precompile())
             .unwrap();
         assert_eq!(exit_reason, ExitReason::Succeed(ExitSucceed::Returned));
         assert_eq!(
@@ -1138,11 +1086,7 @@
             exit_data: bytes,
             ..
         } = executor
-<<<<<<< HEAD
-            .transaction_execute(call_tx, noop_precompile())
-=======
-            .transaction_execute(call_tx, true, noop_precompile)
->>>>>>> 5e51da67
+            .transaction_execute(call_tx, true, noop_precompile())
             .unwrap();
         assert_eq!(exit_reason, ExitReason::Succeed(ExitSucceed::Returned));
         assert_eq!(
@@ -1178,11 +1122,7 @@
                 exit_data: bytes,
                 ..
             } = executor
-<<<<<<< HEAD
-                .transaction_execute(send_tx, noop_precompile())
-=======
-                .transaction_execute(send_tx, true, noop_precompile)
->>>>>>> 5e51da67
+                .transaction_execute(send_tx, true, noop_precompile())
                 .unwrap();
             assert_eq!(exit_reason, ExitReason::Succeed(ExitSucceed::Returned));
             assert_eq!(
@@ -1206,11 +1146,7 @@
                 exit_data: bytes,
                 ..
             } = executor
-<<<<<<< HEAD
-                .transaction_execute(call_tx, noop_precompile())
-=======
-                .transaction_execute(call_tx, true, noop_precompile)
->>>>>>> 5e51da67
+                .transaction_execute(call_tx, true, noop_precompile())
                 .unwrap();
             assert_eq!(exit_reason, ExitReason::Succeed(ExitSucceed::Returned));
             assert_eq!(
@@ -1234,11 +1170,7 @@
                 exit_data: bytes,
                 ..
             } = executor
-<<<<<<< HEAD
-                .transaction_execute(call_tx, noop_precompile())
-=======
-                .transaction_execute(call_tx, true, noop_precompile)
->>>>>>> 5e51da67
+                .transaction_execute(call_tx, true, noop_precompile())
                 .unwrap();
             assert_eq!(exit_reason, ExitReason::Succeed(ExitSucceed::Returned));
             assert_eq!(
@@ -1268,11 +1200,7 @@
                 exit_data: bytes,
                 ..
             } = executor
-<<<<<<< HEAD
-                .transaction_execute(send_tx, noop_precompile())
-=======
-                .transaction_execute(send_tx, true, noop_precompile)
->>>>>>> 5e51da67
+                .transaction_execute(send_tx, true, noop_precompile())
                 .unwrap();
             assert_eq!(exit_reason, ExitReason::Succeed(ExitSucceed::Returned));
             assert_eq!(
@@ -1296,11 +1224,7 @@
                 exit_data: bytes,
                 ..
             } = executor
-<<<<<<< HEAD
-                .transaction_execute(call_tx, noop_precompile())
-=======
-                .transaction_execute(call_tx, true, noop_precompile)
->>>>>>> 5e51da67
+                .transaction_execute(call_tx, true, noop_precompile())
                 .unwrap();
             assert_eq!(exit_reason, ExitReason::Succeed(ExitSucceed::Returned));
             assert_eq!(
@@ -1324,11 +1248,7 @@
                 exit_data: bytes,
                 ..
             } = executor
-<<<<<<< HEAD
-                .transaction_execute(call_tx, noop_precompile())
-=======
-                .transaction_execute(call_tx, true, noop_precompile)
->>>>>>> 5e51da67
+                .transaction_execute(call_tx, true, noop_precompile())
                 .unwrap();
             assert_eq!(exit_reason, ExitReason::Succeed(ExitSucceed::Returned));
             assert_eq!(
@@ -1381,12 +1301,8 @@
                     input: data.to_vec(),
                 },
                 false, /* calculate_tx_hash_with_caller */
-<<<<<<< HEAD
+                true,
                 noop_precompile(),
-=======
-                true,
-                noop_precompile,
->>>>>>> 5e51da67
             )
             .unwrap();
 
