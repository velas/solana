--- conflicted
+++ resolved
@@ -205,12 +205,8 @@
             } = black_box(executor.transaction_execute_unsinged(
                 caller,
                 tx.clone(),
-<<<<<<< HEAD
                 true,
-                |_, _, _, _| None,
-=======
                 |_, _, _, _, _| None,
->>>>>>> 40fbc689
             ))
             .unwrap();
 
@@ -274,12 +270,8 @@
             } = black_box(executor.transaction_execute_unsinged(
                 caller,
                 tx.clone(),
-<<<<<<< HEAD
                 true,
-                |_, _, _, _| None,
-=======
                 |_, _, _, _, _| None,
->>>>>>> 40fbc689
             ))
             .unwrap();
             updated_state = executor
@@ -355,12 +347,8 @@
                 } = black_box(executor.transaction_execute_unsinged(
                     caller,
                     tx.clone(),
-<<<<<<< HEAD
                     true,
-                    |_, _, _, _| None,
-=======
                     |_, _, _, _, _| None,
->>>>>>> 40fbc689
                 ))
                 .unwrap();
                 let state = executor.deconstruct();
@@ -455,12 +443,8 @@
                 } = black_box(executor.transaction_execute_unsinged(
                     caller,
                     tx.clone(),
-<<<<<<< HEAD
                     true,
-                    |_, _, _, _| None,
-=======
                     |_, _, _, _, _| None,
->>>>>>> 40fbc689
                 ))
                 .unwrap();
                 let state = executor.deconstruct();
@@ -534,11 +518,8 @@
                 exit_reason,
                 exit_data,
                 ..
-<<<<<<< HEAD
-            } = black_box(executor.transaction_execute(tx.clone(), true, |_, _, _, _| None)).unwrap();
-=======
-            } = black_box(executor.transaction_execute(tx.clone(), |_, _, _, _, _| None)).unwrap();
->>>>>>> 40fbc689
+            } = black_box(executor.transaction_execute(tx.clone(), true, |_, _, _, _, _| None))
+                .unwrap();
 
             assert!(matches!(
                 exit_reason,
