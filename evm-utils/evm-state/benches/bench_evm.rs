use std::{collections::HashSet, iter, time::Instant};

use criterion::{black_box, criterion_group, criterion_main, BenchmarkId, Criterion, Throughput};

use evm::{ExitReason, ExitSucceed};
use evm_state::*;
use primitive_types::{H160 as Address, H256, U256};
use sha3::{Digest, Keccak256};
use evm_state::executor::FeatureSet;

fn name_to_key<S: AsRef<str>>(name: S) -> H160 {
    H256::from_slice(Keccak256::digest(name.as_ref().as_bytes()).as_slice()).into()
}

fn criterion_benchmark(c: &mut Criterion) {
    let mut group = c.benchmark_group("Evm");
    group.throughput(Throughput::Elements(1));

    let code = hex::decode(HELLO_WORLD_CODE).unwrap();
    let data = hex::decode(HELLO_WORLD_ABI).unwrap();
    let expected_result = hex::decode(HELLO_WORLD_RESULT).unwrap();

    let contract = name_to_key("contract");

    const N_ACCOUNTS: usize = 100;
    let accounts: Vec<Address> = (0..N_ACCOUNTS)
        .map(|i| format!("account_{}", i))
        .map(name_to_key)
        .collect();

    // Ensures there no duplicates in addresses.
    assert_eq!(
        iter::once(contract)
            .chain(accounts.iter().copied())
            .collect::<HashSet<Address>>()
            .len(),
        N_ACCOUNTS + 1 // contract + [account]s
    );

    group.bench_function("call_hello_with_executor", |b| {
        let mut state = EvmBackend::default();

        for address in iter::once(contract).chain(accounts.iter().copied()) {
            state.set_account_state(address, AccountState::default());
        }

        let mut executor = Executor::with_config(
            Default::default(),
            Default::default(),
            Default::default(),
            FeatureSet::new_with_all_enabled(),
        );

        let exit_reason = executor.with_executor(
            |_, _, _, _| None,
            |executor| {
                executor.transact_create(contract, U256::zero(), code.clone(), u64::max_value())
            },
        );
        assert!(matches!(
            exit_reason,
            ExitReason::Succeed(ExitSucceed::Returned)
        ));

        let contract_address = TransactionAction::Create.address(contract, U256::zero());
        let mut idx = 0;
        b.iter(|| {
            let exit_reason = black_box(executor.with_executor(
                |_, _, _, _| None,
                |executor| {
                    executor.transact_call(
                        accounts[idx % accounts.len()],
                        contract_address,
                        U256::zero(),
                        data.to_vec(),
                        u64::max_value(),
                    )
                },
            ));

            //hack: Avoid gas limit
            executor.evm_backend.state.used_gas = 0;

            assert!(matches!(
                exit_reason.0,
                ExitReason::Succeed(ExitSucceed::Returned)
            ));
            assert_eq!(exit_reason.1, expected_result);

            idx += 1;
        });
    });

    group.bench_function("call_hello_with_executor_recreate", |b| {
        let mut state = EvmBackend::default();

        for address in iter::once(contract).chain(accounts.iter().copied()) {
            state.set_account_state(address, AccountState::default());
        }

        let mut executor = Executor::with_config(
            Default::default(),
            Default::default(),
            Default::default(),
            FeatureSet::new_with_all_enabled(),
        );

        let exit_reason = executor.with_executor(
            |_, _, _, _| None,
            |executor| {
                executor.transact_create(contract, U256::zero(), code.clone(), u64::max_value())
            },
        );
        assert!(matches!(
            exit_reason,
            ExitReason::Succeed(ExitSucceed::Returned)
        ));

        let state = executor.deconstruct();
        let committed = state.commit_block(0, Default::default());
        let updated_state = committed.next_incomming(0);

        let contract_address = TransactionAction::Create.address(contract, U256::zero());

        let mut idx = 0;
        b.iter(|| {
            let mut executor = Executor::with_config(
                updated_state.clone(),
                Default::default(),
                Default::default(),
                FeatureSet::new_with_all_enabled(),
            );

            let exit_reason = black_box(executor.with_executor(
                |_, _, _, _| None,
                |executor| {
                    executor.transact_call(
                        accounts[idx % accounts.len()],
                        contract_address,
                        U256::zero(),
                        data.to_vec(),
                        u64::max_value(),
                    )
                },
            ));

            assert!(matches!(
                exit_reason.0,
                ExitReason::Succeed(ExitSucceed::Returned)
            ));
            assert_eq!(exit_reason.1, expected_result);

            idx += 1;
        });
    });

    group.bench_function("call_hello_with_executor_recreate_raw", |b| {
        let mut executor = Executor::with_config(
            Default::default(),
            Default::default(),
            Default::default(),
            FeatureSet::new_with_all_enabled(),
        );

        let exit_reason = executor.with_executor(
            |_, _, _, _| None,
            |executor| {
                executor.transact_create(contract, U256::zero(), code.clone(), u64::max_value())
            },
        );
        assert!(matches!(
            exit_reason,
            ExitReason::Succeed(ExitSucceed::Returned)
        ));

        let state = executor.deconstruct();
        let committed = state.commit_block(0, Default::default());
        let updated_state = committed.next_incomming(0);

        let contract_address = TransactionAction::Create.address(contract, U256::zero());
        let mut rng = secp256k1::rand::thread_rng();
        let user_key = secp256k1::key::SecretKey::new(&mut rng);
        let caller = user_key.to_address();

        let tx = UnsignedTransaction {
            nonce: 0.into(),
            gas_price: 0.into(),
            gas_limit: u64::max_value().into(),
            action: TransactionAction::Call(contract_address),
            value: 0.into(),
            input: data.to_vec(),
        };
        b.iter(|| {
            let mut executor = Executor::with_config(
                updated_state.clone(),
                Default::default(),
                Default::default(),
                FeatureSet::new_with_all_enabled(),
            );

            let ExecutionResult {
                exit_reason,
                exit_data,
                ..
            } = black_box(executor.transaction_execute_unsinged(
                caller,
                tx.clone(),
<<<<<<< HEAD
                true,
                true,
=======
>>>>>>> 2be7de25
                |_, _, _, _| None,
            ))
            .unwrap();

            assert!(matches!(
                exit_reason,
                ExitReason::Succeed(ExitSucceed::Returned)
            ));
            assert_eq!(exit_data, expected_result)
        });
    });

    group.bench_function("call_hello_with_executor_recreate_and_commit", |b| {
        let mut executor = Executor::with_config(
            Default::default(),
            Default::default(),
            Default::default(),
            FeatureSet::new_with_all_enabled(),
        );

        let exit_reason = executor.with_executor(
            |_, _, _, _| None,
            |executor| {
                executor.transact_create(contract, U256::zero(), code.clone(), u64::max_value())
            },
        );
        assert!(matches!(
            exit_reason,
            ExitReason::Succeed(ExitSucceed::Returned)
        ));

        let state = executor.deconstruct();
        let committed = state.commit_block(0, Default::default());
        let mut updated_state = committed.next_incomming(0);

        let contract_address = TransactionAction::Create.address(contract, U256::zero());
        let mut rng = secp256k1::rand::thread_rng();
        let user_key = secp256k1::key::SecretKey::new(&mut rng);
        let caller = user_key.to_address();

        let mut slot = 0;
        b.iter(|| {
            let mut executor = Executor::with_config(
                updated_state.clone(),
                Default::default(),
                Default::default(),
                FeatureSet::new_with_all_enabled(),
            );

            let tx = UnsignedTransaction {
                nonce: slot.into(),
                gas_price: 0.into(),
                gas_limit: u64::max_value().into(),
                action: TransactionAction::Call(contract_address),
                value: 0.into(),
                input: data.to_vec(),
            };
            let ExecutionResult {
                exit_reason,
                exit_data,
                ..
            } = black_box(executor.transaction_execute_unsinged(
                caller,
                tx.clone(),
                |_, _, _, _| None,
            ))
            .unwrap();
            updated_state = executor
                .deconstruct()
                .commit_block(slot, H256::zero())
                .next_incomming(0);

            assert!(matches!(
                exit_reason,
                ExitReason::Succeed(ExitSucceed::Returned)
            ));
            assert_eq!(exit_data, expected_result);
            slot += 1;
        });
    });

    group.bench_function(
        "call_hello_with_executor_recreate_and_commit_with_gc",
        |b| {
            let backend = EvmBackend::new(
                Incomming::default(),
                Storage::create_temporary_gc().unwrap(),
            );
            let mut executor = Executor::with_config(
                backend,
                Default::default(),
                Default::default(),
                FeatureSet::new_with_all_enabled(),
            );

            let exit_reason = executor.with_executor(
                |_, _, _, _| None,
                |executor| {
                    executor.transact_create(contract, U256::zero(), code.clone(), u64::max_value())
                },
            );
            assert!(matches!(
                exit_reason,
                ExitReason::Succeed(ExitSucceed::Returned)
            ));

            let state = executor.deconstruct();
            let committed = state.commit_block(0, Default::default());
            let mut updated_state = committed.next_incomming(0);

            let contract_address = TransactionAction::Create.address(contract, U256::zero());
            let mut rng = secp256k1::rand::thread_rng();
            let user_key = secp256k1::key::SecretKey::new(&mut rng);
            let caller = user_key.to_address();

            let mut slot = 0;
            b.iter(|| {
                let mut executor = Executor::with_config(
                    updated_state.clone(),
                    Default::default(),
                    Default::default(),
                    FeatureSet::new_with_all_enabled(),
                );

                let tx = UnsignedTransaction {
                    nonce: slot.into(),
                    gas_price: 0.into(),
                    gas_limit: u64::max_value().into(),
                    action: TransactionAction::Call(contract_address),
                    value: 0.into(),
                    input: data.to_vec(),
                };

                let ExecutionResult {
                    exit_reason,
                    exit_data,
                    ..
                } = black_box(executor.transaction_execute_unsinged(
                    caller,
                    tx.clone(),
                    |_, _, _, _| None,
                ))
                .unwrap();
                let state = executor.deconstruct();

                let root_before = state.last_root();
                let block = state.commit_block(slot, H256::zero()).next_incomming(0);

                // register and remove root link

                if slot != 0 {
                    // skip gc at first slot
                    let removed_root = block.kvs().purge_slot(slot).unwrap().unwrap();
                    assert_eq!(removed_root, root_before);
                    let mut elems = vec![removed_root];
                    while !elems.is_empty() {
                        elems = block.kvs().gc_try_cleanup_account_hashes(&elems).unwrap()
                    }
                }
                slot += 1;

                block
                    .kvs()
                    .register_slot(slot, block.last_root(), false)
                    .unwrap();
                updated_state = block;

                assert!(matches!(
                    exit_reason,
                    ExitReason::Succeed(ExitSucceed::Returned)
                ));
                assert_eq!(exit_data, expected_result)
            });
        },
    );

    group.bench_function(
        "call_hello_with_executor_recreate_and_commit_with_gc_no_purge",
        |b| {
            let backend = EvmBackend::new(
                Incomming::default(),
                Storage::create_temporary_gc().unwrap(),
            );
            let mut executor = Executor::with_config(
                backend,
                Default::default(),
                Default::default(),
                FeatureSet::new_with_all_enabled(),
            );

            let exit_reason = executor.with_executor(
                |_, _, _, _| None,
                |executor| {
                    executor.transact_create(contract, U256::zero(), code.clone(), u64::max_value())
                },
            );
            assert!(matches!(
                exit_reason,
                ExitReason::Succeed(ExitSucceed::Returned)
            ));

            let state = executor.deconstruct();
            let committed = state.commit_block(0, Default::default());
            let mut updated_state = committed.next_incomming(0);

            let contract_address = TransactionAction::Create.address(contract, U256::zero());
            let mut rng = secp256k1::rand::thread_rng();
            let user_key = secp256k1::key::SecretKey::new(&mut rng);
            let caller = user_key.to_address();

            let mut slot = 0;
            b.iter(|| {
                let mut executor = Executor::with_config(
                    updated_state.clone(),
                    Default::default(),
                    Default::default(),
                    FeatureSet::new_with_all_enabled(),
                );

                let tx = UnsignedTransaction {
                    nonce: slot.into(),
                    gas_price: 0.into(),
                    gas_limit: u64::max_value().into(),
                    action: TransactionAction::Call(contract_address),
                    value: 0.into(),
                    input: data.to_vec(),
                };

                let ExecutionResult {
                    exit_reason,
                    exit_data,
                    ..
                } = black_box(executor.transaction_execute_unsinged(
                    caller,
                    tx.clone(),
                    |_, _, _, _| None,
                ))
                .unwrap();
                let state = executor.deconstruct();

                let block = state.commit_block(slot, H256::zero()).next_incomming(0);

                slot += 1;

                block
                    .kvs()
                    .register_slot(slot, block.last_root(), false)
                    .unwrap();
                updated_state = block;

                assert!(matches!(
                    exit_reason,
                    ExitReason::Succeed(ExitSucceed::Returned)
                ));
                assert_eq!(exit_data, expected_result)
            });
        },
    );

    group.bench_function("call_hello_with_signature_verify_single_key", |b| {
        let mut executor = Executor::with_config(
            Default::default(),
            Default::default(),
            Default::default(),
            FeatureSet::new_with_all_enabled(),
        );

        let exit_reason = executor.with_executor(
            |_, _, _, _| None,
            |executor| {
                executor.transact_create(contract, U256::zero(), code.clone(), u64::max_value())
            },
        );

        assert!(matches!(
            exit_reason,
            ExitReason::Succeed(ExitSucceed::Returned)
        ));

        let state = executor.deconstruct();

        let committed = state.commit_block(0, Default::default());
        let updated_state = committed.next_incomming(0);

        let contract_address = TransactionAction::Create.address(contract, U256::zero());
        let mut rng = secp256k1::rand::thread_rng();
        let user_key = secp256k1::key::SecretKey::new(&mut rng);
        let tx = UnsignedTransaction {
            nonce: 0.into(),
            gas_price: 0.into(),
            gas_limit: u64::max_value().into(),
            action: TransactionAction::Call(contract_address),
            value: 0.into(),
            input: data.to_vec(),
        }
        .sign(&user_key, Some(evm_state::TEST_CHAIN_ID));

        b.iter(|| {
            let mut executor = Executor::with_config(
                updated_state.clone(),
                Default::default(),
                Default::default(),
                FeatureSet::new_with_all_enabled(),
            );

            let ExecutionResult {
                exit_reason,
                exit_data,
                ..
            } = black_box(executor.transaction_execute(tx.clone(), true, |_, _, _, _| None)).unwrap();

            assert!(matches!(
                exit_reason,
                ExitReason::Succeed(ExitSucceed::Returned)
            ));
            assert_eq!(exit_data, expected_result)
        });
    });

    for n_forks in &[0, 1, 10, 50, 100, 1000] {
        group.bench_with_input(
            BenchmarkId::new("call_hello_on_frozen_forks", n_forks),
            n_forks,
            |b, n_forks| {
                let mut state = EvmBackend::default();

                for address in iter::once(contract).chain(accounts.iter().copied()) {
                    state.set_account_state(address, AccountState::default());
                }

                let mut executor = Executor::with_config(
                    Default::default(),
                    Default::default(),
                    Default::default(),
                    FeatureSet::new_with_all_enabled(),
                );
                let create_transaction_result = executor.with_executor(|_,_,_,_| None,|executor| {
                    executor.transact_create(contract, U256::zero(), code.clone(), u64::max_value())
                });
                assert!(matches!(
                    create_transaction_result,
                    ExitReason::Succeed(ExitSucceed::Returned)
                ));

                let mut state = executor.deconstruct();
                let committed = state.commit_block(0, Default::default());
                state = committed.next_incomming(0);

                for new_slot in 1..=*n_forks {
                    // state.freeze();
                    let committed = state.commit_block(new_slot, Default::default());
                    state = committed.next_incomming(0);
                }

                let contract = TransactionAction::Create.address(contract, U256::zero());

                let accounts = &accounts;
                let data = data.clone();
                let expected_result = &expected_result;

                b.iter_custom(move |iters| {
                    let mut executor = Executor::with_config(
                        state.clone(),
                        Default::default(),
                        Default::default(),
                        FeatureSet::new_with_all_enabled(),
                    );

                    let start = Instant::now();

                    for idx in 0..iters {
                        let caller = accounts[idx as usize % accounts.len()];
                        let call_transaction_result =
                            black_box(executor.with_executor(|_,_,_,_| None,|executor| {
                                executor.transact_call(
                                    caller,
                                    contract,
                                    U256::zero(),
                                    data.to_vec(),
                                    u64::max_value(),
                                )
                            }));
                        assert!(matches!(
                            call_transaction_result,
                            (ExitReason::Succeed(ExitSucceed::Returned), ref result) if result == expected_result
                        ));

                        //hack: Avoid gas limit
                        executor.evm_backend.state.used_gas = 0;
                    }

                    start.elapsed()
                });
            },
        );
    }

    group.bench_function("call_hello_on_dumped_state", |b| {
        let mut state = EvmBackend::default();

        iter::once(contract)
            .chain(accounts.iter().copied())
            .for_each(|address| state.set_account_state(address, AccountState::default()));

        let committed = state.commit_block(0, Default::default());

        let  state = committed.next_incomming(0);
        let mut executor = Executor::with_config(
            state,
            Default::default(),
            Default::default(),
            FeatureSet::new_with_all_enabled(),
        );

        let exit_reason = executor.with_executor(|_,_,_,_| None,|executor| {
            executor.transact_create(contract, U256::zero(), code.clone(), u64::max_value())
        });
        assert!(matches!(
            exit_reason,
            ExitReason::Succeed(ExitSucceed::Returned)
        ));

        let committed = executor.deconstruct().commit_block(0, Default::default());
        let state = committed.next_incomming(0);

        let contract_address = TransactionAction::Create.address(contract, U256::zero());
        let mut idx = 0;
        b.iter(|| {
            let mut executor = Executor::with_config(
                state.clone(),
                Default::default(),
                Default::default(),
                FeatureSet::new_with_all_enabled(),
            );

            let exit_reason = executor.with_executor(|_,_,_,_| None,|executor| {
                executor.transact_call(
                    accounts[idx % accounts.len()],
                    contract_address,
                    U256::zero(),
                    data.to_vec(),
                    u64::max_value(),
                )
            });

            assert!(matches!(
                exit_reason,
                (ExitReason::Succeed(ExitSucceed::Returned), ref result) if result == &expected_result
            ));

            idx += 1;
        });
    });

    group.finish();
}

criterion_group!(benches, criterion_benchmark);
criterion_main!(benches);<|MERGE_RESOLUTION|>--- conflicted
+++ resolved
@@ -205,11 +205,7 @@
             } = black_box(executor.transaction_execute_unsinged(
                 caller,
                 tx.clone(),
-<<<<<<< HEAD
                 true,
-                true,
-=======
->>>>>>> 2be7de25
                 |_, _, _, _| None,
             ))
             .unwrap();
@@ -274,6 +270,7 @@
             } = black_box(executor.transaction_execute_unsinged(
                 caller,
                 tx.clone(),
+                true,
                 |_, _, _, _| None,
             ))
             .unwrap();
@@ -350,6 +347,7 @@
                 } = black_box(executor.transaction_execute_unsinged(
                     caller,
                     tx.clone(),
+                    true,
                     |_, _, _, _| None,
                 ))
                 .unwrap();
@@ -445,6 +443,7 @@
                 } = black_box(executor.transaction_execute_unsinged(
                     caller,
                     tx.clone(),
+                    true,
                     |_, _, _, _| None,
                 ))
                 .unwrap();
