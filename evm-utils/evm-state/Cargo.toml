[package]
name = "evm-state"
version = "0.1.0"
authors = ["Vladimir Motylenko <vld@stegos.com>"]
edition = "2018"

[dependencies]
evm = { git = "https://github.com/velas/evm", tag = "v0.35-with-traces", features = ["with-serde"] }
secp256k1 = { version = "0.19.0", features = ["recovery", "global-context"] }
# force rand version, because 0.6.5 break compatibility with secp256k1
rand2 = { version = "=0.6.1", package = "rand" }
<<<<<<< HEAD
rocksdb = { git = "https://github.com/velas/rust-rocksdb", branch = "transaction", version = "0.17.0", default-features = false }

# rocksdb = { version = "0.16.0", default-features = false }
triedb = { git = "https://github.com/velas/triedb.git", branch = "master", features = ["rocksdb"] }
=======
rocksdb = { git = "https://github.com/velas/rust-rocksdb", version = "0.19.0", default-features = false }
# rocksdb = { version = "0.16.0", default-features = false }
triedb = { git = "https://github.com/velas/triedb", tag = "rocksdb-v0.19", features = ["rocksdb"] }
# triedb = { path = "../../../triedb",  features = ["rocksdb"] }
>>>>>>> 6b37f618

primitive-types = "0.11.0"
keccak-hash = "0.9.0"
log = "0.4.11"
simple_logger = "2.2"
hex = "0.4.2"
serde = "1.0"
sha3 = "0.9.1"
rand = "0.8.3"
rlp = "0.5.0"
thiserror = "1.0.22"
anyhow = "1.0.34"
bincode = "1.3.1"
borsh = "0.9.3"
lazy_static = "1.4.0"
bytes = "0.6.0"
snafu = "0.7"
derive_more = "0.99.11"
tempfile = "3.1.0"
itertools = "0.10"
ethbloom = "0.11.0"
auto_enums = "0.7"
fixed-hash = "0.7.0"
impl-rlp = "0.3.0"
derivative = "2.2"
dashmap= "4.0"
rayon="1.5"

[dev-dependencies]
criterion = "0.4.0"
quickcheck = "0.9.2"
quickcheck_macros = "0.9.1"
paste = "1.0.3"
ethabi = "17.0.0"
once_cell = "1.6.0"

[[bench]]
name = "bench_evm"
harness = false

[[bench]]
name = "bench_storage"
harness = false<|MERGE_RESOLUTION|>--- conflicted
+++ resolved
@@ -9,17 +9,9 @@
 secp256k1 = { version = "0.19.0", features = ["recovery", "global-context"] }
 # force rand version, because 0.6.5 break compatibility with secp256k1
 rand2 = { version = "=0.6.1", package = "rand" }
-<<<<<<< HEAD
-rocksdb = { git = "https://github.com/velas/rust-rocksdb", branch = "transaction", version = "0.17.0", default-features = false }
-
+rocksdb = { git = "https://github.com/velas/rust-rocksdb", version = "0.19.0", default-features = false }
 # rocksdb = { version = "0.16.0", default-features = false }
 triedb = { git = "https://github.com/velas/triedb.git", branch = "master", features = ["rocksdb"] }
-=======
-rocksdb = { git = "https://github.com/velas/rust-rocksdb", version = "0.19.0", default-features = false }
-# rocksdb = { version = "0.16.0", default-features = false }
-triedb = { git = "https://github.com/velas/triedb", tag = "rocksdb-v0.19", features = ["rocksdb"] }
-# triedb = { path = "../../../triedb",  features = ["rocksdb"] }
->>>>>>> 6b37f618
 
 primitive-types = "0.11.0"
 keccak-hash = "0.9.0"
