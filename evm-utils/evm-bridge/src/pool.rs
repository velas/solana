--- conflicted
+++ resolved
@@ -535,12 +535,8 @@
     }
 }
 
-<<<<<<< HEAD
+#[instrument]
 async fn process_tx(
-=======
-#[instrument]
-fn process_tx(
->>>>>>> 0b54d8d3
     bridge: Arc<EvmBridge>,
     tx: evm_state::Transaction,
     hash: H256,
@@ -618,13 +614,9 @@
     debug!("Getting block hash");
     let (blockhash, _height) = bridge
         .rpc_client
-<<<<<<< HEAD
-        .get_recent_blockhash_with_commitment(CommitmentConfig::processed())
+        .get_latest_blockhash_with_commitment(CommitmentConfig::processed())
         .await
         .map(|response| response.value)
-=======
-        .get_latest_blockhash_with_commitment(CommitmentConfig::processed())
->>>>>>> 0b54d8d3
         // NOTE: into_native_error?
         .map_err(|e| evm_rpc::Error::NativeRpcError {
             details: String::from("Failed to get recent blockhash"),
@@ -660,12 +652,8 @@
     Ok(Hex(hash))
 }
 
-<<<<<<< HEAD
+#[instrument]
 async fn deploy_big_tx(
-=======
-#[instrument]
-fn deploy_big_tx(
->>>>>>> 0b54d8d3
     bridge: &EvmBridge,
     payer: &solana_sdk::signature::Keypair,
     tx: &evm::Transaction,
@@ -698,15 +686,10 @@
 
     let (blockhash, _height) = bridge
         .rpc_client
-<<<<<<< HEAD
-        .get_recent_blockhash_with_commitment(CommitmentConfig::finalized())
+        .get_latest_blockhash_with_commitment(CommitmentConfig::finalized())
         .await
         .map_err(|e| into_native_error(e, bridge.verbose_errors))?
         .value;
-=======
-        .get_latest_blockhash_with_commitment(CommitmentConfig::finalized())
-        .map_err(|e| into_native_error(e, bridge.verbose_errors))?;
->>>>>>> 0b54d8d3
 
     let create_storage_ix = system_instruction::create_account(
         &payer_pubkey,
@@ -760,12 +743,8 @@
 
     let blockhash = bridge
         .rpc_client
-<<<<<<< HEAD
         .get_new_blockhash(&blockhash)
         .await
-=======
-        .get_new_latest_blockhash(&blockhash)
->>>>>>> 0b54d8d3
         .map_err(|e| into_native_error(e, bridge.verbose_errors))?;
 
     let write_data_txs: Vec<solana::Transaction> = tx_bytes
@@ -801,15 +780,10 @@
 
     let (blockhash, _height) = bridge
         .rpc_client
-<<<<<<< HEAD
-        .get_recent_blockhash_with_commitment(CommitmentConfig::processed())
+        .get_latest_blockhash_with_commitment(CommitmentConfig::processed())
         .await
         .map_err(|e| into_native_error(e, bridge.verbose_errors))?
         .value;
-=======
-        .get_latest_blockhash_with_commitment(CommitmentConfig::processed())
-        .map_err(|e| into_native_error(e, bridge.verbose_errors))?;
->>>>>>> 0b54d8d3
 
     let execute_tx = solana::Transaction::new_signed_with_payer(
         &[solana_evm_loader_program::big_tx_execute(
