#![feature(test)]

extern crate test;

use {
    log::*,
    rand::{thread_rng, Rng},
    solana_perf::{
        packet::{to_packet_batches, Packet, PacketBatch},
        recycler::Recycler,
        sigverify,
        test_tx::{test_multisig_tx, test_tx},
    },
    test::Bencher,
};

const NUM: usize = 256;

#[bench]
fn bench_sigverify_simple(bencher: &mut Bencher) {
    let tx = test_tx();
    let num_packets = NUM;

    // generate packet vector
    let mut batches = to_packet_batches(
        &std::iter::repeat(tx).take(num_packets).collect::<Vec<_>>(),
        128,
    );

    let recycler = Recycler::default();
    let recycler_out = Recycler::default();
    // verify packets
    bencher.iter(|| {
        let _ans =
            sigverify::ed25519_verify(&mut batches, &recycler, &recycler_out, false, num_packets);
    })
}

#[bench]
#[ignore]
fn bench_sigverify_uneven(bencher: &mut Bencher) {
    solana_logger::setup();
    let simple_tx = test_tx();
    let multi_tx = test_multisig_tx();
    let mut tx;

    let num_packets = NUM * 50;
    let mut num_valid = 0;
    let mut current_packets = 0;
    // generate packet vector
    let mut batches = vec![];
    while current_packets < num_packets {
        let mut len: usize = thread_rng().gen_range(1, 128);
        current_packets += len;
        if current_packets > num_packets {
            len -= current_packets - num_packets;
            current_packets = num_packets;
        }
        let mut batch = PacketBatch::with_capacity(len);
<<<<<<< HEAD
        batch.packets.resize(len, Packet::default());
        for packet in batch.packets.iter_mut() {
=======
        batch.resize(len, Packet::default());
        for packet in batch.iter_mut() {
>>>>>>> 55438c03
            if thread_rng().gen_ratio(1, 2) {
                tx = simple_tx.clone();
            } else {
                tx = multi_tx.clone();
            };
            Packet::populate_packet(packet, None, &tx).expect("serialize request");
            if thread_rng().gen_ratio((num_packets - NUM) as u32, num_packets as u32) {
                packet.meta.set_discard(true);
            } else {
                num_valid += 1;
            }
        }
        batches.push(batch);
    }
    info!("num_packets: {} valid: {}", num_packets, num_valid);

    let recycler = Recycler::default();
    let recycler_out = Recycler::default();
    // verify packets
    bencher.iter(|| {
        let _ans =
            sigverify::ed25519_verify(&mut batches, &recycler, &recycler_out, false, num_packets);
    })
}

#[bench]
fn bench_get_offsets(bencher: &mut Bencher) {
    let tx = test_tx();

    // generate packet vector
    let mut batches =
        to_packet_batches(&std::iter::repeat(tx).take(1024).collect::<Vec<_>>(), 1024);

    let recycler = Recycler::default();
    // verify packets
    bencher.iter(|| {
        let _ans = sigverify::generate_offsets(&mut batches, &recycler, false);
    })
}<|MERGE_RESOLUTION|>--- conflicted
+++ resolved
@@ -57,13 +57,8 @@
             current_packets = num_packets;
         }
         let mut batch = PacketBatch::with_capacity(len);
-<<<<<<< HEAD
-        batch.packets.resize(len, Packet::default());
-        for packet in batch.packets.iter_mut() {
-=======
         batch.resize(len, Packet::default());
         for packet in batch.iter_mut() {
->>>>>>> 55438c03
             if thread_rng().gen_ratio(1, 2) {
                 tx = simple_tx.clone();
             } else {
