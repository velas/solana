[package]
name = "solana-perf"
<<<<<<< HEAD
version = "1.9.29"
=======
version = "1.10.41"
>>>>>>> 55438c03
description = "Solana Performance APIs"
authors = ["Solana Maintainers <maintainers@solana.foundation>"]
repository = "https://github.com/solana-labs/solana"
license = "Apache-2.0"
homepage = "https://solana.com/"
documentation = "https://docs.rs/solana-perf"
edition = "2021"

[dependencies]
ahash = "0.7.6"
bincode = "1.3.3"
bv = { version = "0.11.1", features = ["serde"] }
curve25519-dalek = { version = "3" }
ahash = "0.7.6"
dlopen = "0.1.8"
dlopen_derive = "0.1.4"
fnv = "1.0.7"
lazy_static = "1.4.0"
bv = { version = "0.11.1", features = ["serde"] }
fnv = "1.0.7"
log = "0.4.14"
rand = "0.7.0"
rayon = "1.5.1"
<<<<<<< HEAD
serde = "1.0.130"
solana-bloom = { path = "../bloom", version = "=1.9.29" }
solana-logger = { path = "../logger", version = "=1.9.29" }
solana-metrics = { path = "../metrics", version = "=1.9.29" }
solana-sdk = { path = "../sdk", version = "=1.9.29" }
solana-vote-program = { path = "../programs/vote", version = "=1.9.29" }
solana-rayon-threadlimit = { path = "../rayon-threadlimit", version = "=1.9.29" }
=======
serde = "1.0.136"
solana-metrics = { path = "../metrics", version = "=1.10.41" }
solana-rayon-threadlimit = { path = "../rayon-threadlimit", version = "=1.10.41" }
solana-sdk = { path = "../sdk", version = "=1.10.41" }
solana-vote-program = { path = "../programs/vote", version = "=1.10.41" }
>>>>>>> 55438c03

[target."cfg(target_os = \"linux\")".dependencies]
caps = "0.5.3"
libc = "0.2.120"
nix = "0.23.1"

[lib]
name = "solana_perf"

[dev-dependencies]
matches = "0.1.9"
solana-logger = { path = "../logger", version = "=1.10.41" }

[[bench]]
name = "sigverify"

[[bench]]
name = "discard"

[package.metadata.docs.rs]
targets = ["x86_64-unknown-linux-gnu"]<|MERGE_RESOLUTION|>--- conflicted
+++ resolved
@@ -1,10 +1,6 @@
 [package]
 name = "solana-perf"
-<<<<<<< HEAD
-version = "1.9.29"
-=======
 version = "1.10.41"
->>>>>>> 55438c03
 description = "Solana Performance APIs"
 authors = ["Solana Maintainers <maintainers@solana.foundation>"]
 repository = "https://github.com/solana-labs/solana"
@@ -18,31 +14,18 @@
 bincode = "1.3.3"
 bv = { version = "0.11.1", features = ["serde"] }
 curve25519-dalek = { version = "3" }
-ahash = "0.7.6"
 dlopen = "0.1.8"
 dlopen_derive = "0.1.4"
 fnv = "1.0.7"
 lazy_static = "1.4.0"
-bv = { version = "0.11.1", features = ["serde"] }
-fnv = "1.0.7"
 log = "0.4.14"
 rand = "0.7.0"
 rayon = "1.5.1"
-<<<<<<< HEAD
-serde = "1.0.130"
-solana-bloom = { path = "../bloom", version = "=1.9.29" }
-solana-logger = { path = "../logger", version = "=1.9.29" }
-solana-metrics = { path = "../metrics", version = "=1.9.29" }
-solana-sdk = { path = "../sdk", version = "=1.9.29" }
-solana-vote-program = { path = "../programs/vote", version = "=1.9.29" }
-solana-rayon-threadlimit = { path = "../rayon-threadlimit", version = "=1.9.29" }
-=======
 serde = "1.0.136"
 solana-metrics = { path = "../metrics", version = "=1.10.41" }
 solana-rayon-threadlimit = { path = "../rayon-threadlimit", version = "=1.10.41" }
 solana-sdk = { path = "../sdk", version = "=1.10.41" }
 solana-vote-program = { path = "../programs/vote", version = "=1.10.41" }
->>>>>>> 55438c03
 
 [target."cfg(target_os = \"linux\")".dependencies]
 caps = "0.5.3"
