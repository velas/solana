// Module for cuda-related helper functions and wrappers.
//
// cudaHostRegister/cudaHostUnregister -
//    apis for page-pinning memory. Cuda driver/hardware cannot overlap
//    copies from host memory to GPU memory unless the memory is page-pinned and
//    cannot be paged to disk. The cuda driver provides these interfaces to pin and unpin memory.

use {
    crate::{
        perf_libs,
        recycler::{RecyclerX, Reset},
    },
    rand::{seq::SliceRandom, Rng},
    rayon::prelude::*,
    std::{
        ops::{Index, IndexMut},
        os::raw::c_int,
        slice::{Iter, IterMut, SliceIndex},
        sync::Weak,
    },
};

const CUDA_SUCCESS: c_int = 0;

fn pin<T>(_mem: &mut Vec<T>) {
    if let Some(api) = perf_libs::api() {
<<<<<<< HEAD
        unsafe {
            use core::ffi::c_void;
            use std::mem::size_of;

            let err = (api.cuda_host_register)(
                _mem.as_mut_ptr() as *mut c_void,
                _mem.capacity().saturating_mul(size_of::<T>()),
                0,
            );
            if err != CUDA_SUCCESS {
                panic!(
                    "cudaHostRegister error: {} ptr: {:?} bytes: {}",
                    err,
                    _mem.as_ptr(),
                    _mem.capacity().saturating_mul(size_of::<T>()),
                );
            }
        }
=======
        use std::{ffi::c_void, mem::size_of};

        let ptr = _mem.as_mut_ptr();
        let size = _mem.capacity().saturating_mul(size_of::<T>());
        let err = unsafe {
            (api.cuda_host_register)(ptr as *mut c_void, size, /*flags=*/ 0)
        };
        assert!(
            err == CUDA_SUCCESS,
            "cudaHostRegister error: {} ptr: {:?} bytes: {}",
            err,
            ptr,
            size
        );
>>>>>>> 3ac7e043
    }
}

fn unpin<T>(_mem: *mut T) {
    if let Some(api) = perf_libs::api() {
        use std::ffi::c_void;

        let err = unsafe { (api.cuda_host_unregister)(_mem as *mut c_void) };
        assert!(
            err == CUDA_SUCCESS,
            "cudaHostUnregister returned: {} ptr: {:?}",
            err,
            _mem
        );
    }
}

// A vector wrapper where the underlying memory can be
// page-pinned. Controlled by flags in case user only wants
// to pin in certain circumstances.
#[derive(Debug, Default)]
pub struct PinnedVec<T: Default + Clone + Sized> {
    x: Vec<T>,
    pinned: bool,
    pinnable: bool,
    recycler: Weak<RecyclerX<PinnedVec<T>>>,
}

impl<T: Default + Clone + Sized> Reset for PinnedVec<T> {
    fn reset(&mut self) {
        self.resize(0, T::default());
    }
    fn warm(&mut self, size_hint: usize) {
        self.set_pinnable();
        self.resize(size_hint, T::default());
    }
    fn set_recycler(&mut self, recycler: Weak<RecyclerX<Self>>) {
        self.recycler = recycler;
    }
}

impl<T: Clone + Default + Sized> From<PinnedVec<T>> for Vec<T> {
    fn from(mut pinned_vec: PinnedVec<T>) -> Self {
        if pinned_vec.pinned {
            // If the vector is pinned and has a recycler, just return a clone
            // so that the next allocation of a PinnedVec will recycle an
            // already pinned one.
            if pinned_vec.recycler.strong_count() != 0 {
                return pinned_vec.x.clone();
            }
            unpin(pinned_vec.x.as_mut_ptr());
            pinned_vec.pinned = false;
        }
        pinned_vec.pinnable = false;
        pinned_vec.recycler = Weak::default();
        std::mem::take(&mut pinned_vec.x)
    }
}

impl<'a, T: Clone + Default + Sized> IntoIterator for &'a PinnedVec<T> {
    type Item = &'a T;
    type IntoIter = Iter<'a, T>;

    fn into_iter(self) -> Self::IntoIter {
        self.x.iter()
    }
}

impl<T: Clone + Default + Sized, I: SliceIndex<[T]>> Index<I> for PinnedVec<T> {
    type Output = I::Output;

    #[inline]
    fn index(&self, index: I) -> &Self::Output {
        &self.x[index]
    }
}

impl<T: Clone + Default + Sized, I: SliceIndex<[T]>> IndexMut<I> for PinnedVec<T> {
    #[inline]
    fn index_mut(&mut self, index: I) -> &mut Self::Output {
        &mut self.x[index]
    }
}

impl<T: Clone + Default + Sized> PinnedVec<T> {
    pub fn iter(&self) -> Iter<'_, T> {
        self.x.iter()
    }

    pub fn iter_mut(&mut self) -> IterMut<'_, T> {
        self.x.iter_mut()
    }

    pub fn capacity(&self) -> usize {
        self.x.capacity()
    }
}

impl<'a, T: Clone + Send + Sync + Default + Sized> IntoParallelIterator for &'a PinnedVec<T> {
    type Iter = rayon::slice::Iter<'a, T>;
    type Item = &'a T;
    fn into_par_iter(self) -> Self::Iter {
        self.x.par_iter()
    }
}

impl<'a, T: Clone + Send + Sync + Default + Sized> IntoParallelIterator for &'a mut PinnedVec<T> {
    type Iter = rayon::slice::IterMut<'a, T>;
    type Item = &'a mut T;
    fn into_par_iter(self) -> Self::Iter {
        self.x.par_iter_mut()
    }
}

impl<T: Clone + Default + Sized> PinnedVec<T> {
    pub fn reserve(&mut self, size: usize) {
        self.x.reserve(size);
    }

    pub fn reserve_and_pin(&mut self, size: usize) {
        if self.x.capacity() < size {
            if self.pinned {
                unpin(self.x.as_mut_ptr());
                self.pinned = false;
            }
            self.x.reserve(size);
        }
        self.set_pinnable();
        if !self.pinned {
            pin(&mut self.x);
            self.pinned = true;
        }
    }

    pub fn set_pinnable(&mut self) {
        self.pinnable = true;
    }

    pub fn copy_from_slice(&mut self, data: &[T])
    where
        T: Copy,
    {
        self.x.copy_from_slice(data);
    }

    pub fn from_vec(source: Vec<T>) -> Self {
        Self {
            x: source,
            pinned: false,
            pinnable: false,
            recycler: Weak::default(),
        }
    }

    pub fn with_capacity(capacity: usize) -> Self {
        Self::from_vec(Vec::with_capacity(capacity))
    }

    pub fn is_empty(&self) -> bool {
        self.x.is_empty()
    }

    pub fn len(&self) -> usize {
        self.x.len()
    }

    pub fn as_ptr(&self) -> *const T {
        self.x.as_ptr()
    }

    pub fn as_mut_ptr(&mut self) -> *mut T {
        self.x.as_mut_ptr()
    }

    fn prepare_realloc(&mut self, new_size: usize) -> (*mut T, usize) {
        let old_ptr = self.x.as_mut_ptr();
        let old_capacity = self.x.capacity();
        // Predict realloc and unpin.
        if self.pinned && self.x.capacity() < new_size {
            unpin(old_ptr);
            self.pinned = false;
        }
        (old_ptr, old_capacity)
    }

    pub fn push(&mut self, x: T) {
        let (old_ptr, old_capacity) = self.prepare_realloc(self.x.len().saturating_add(1));
        self.x.push(x);
        self.check_ptr(old_ptr, old_capacity, "push");
    }

    pub fn truncate(&mut self, size: usize) {
        self.x.truncate(size);
    }

    pub fn resize(&mut self, size: usize, elem: T) {
        let (old_ptr, old_capacity) = self.prepare_realloc(size);
        self.x.resize(size, elem);
        self.check_ptr(old_ptr, old_capacity, "resize");
    }

    pub fn append(&mut self, other: &mut Vec<T>) {
        let (old_ptr, old_capacity) =
            self.prepare_realloc(self.x.len().saturating_add(other.len()));
        self.x.append(other);
        self.check_ptr(old_ptr, old_capacity, "resize");
    }

    pub fn append_pinned(&mut self, other: &mut Self) {
        let (old_ptr, old_capacity) =
            self.prepare_realloc(self.x.len().saturating_add(other.len()));
        self.x.append(&mut other.x);
        self.check_ptr(old_ptr, old_capacity, "resize");
    }

    /// Forces the length of the vector to `new_len`.
    ///
    /// This is a low-level operation that maintains none of the normal
    /// invariants of the type. Normally changing the length of a vector
    /// is done using one of the safe operations instead, such as
    /// [`truncate`], [`resize`], [`extend`], or [`clear`].
    ///
    /// [`truncate`]: Vec::truncate
    /// [`resize`]: Vec::resize
    /// [`extend`]: Extend::extend
    /// [`clear`]: Vec::clear
    ///
    /// # Safety
    ///
    /// - `new_len` must be less than or equal to [`capacity()`].
    /// - The elements at `old_len..new_len` must be initialized.
    ///
    /// [`capacity()`]: Vec::capacity
    ///
    pub unsafe fn set_len(&mut self, size: usize) {
        self.x.set_len(size);
    }

    pub fn shuffle<R: Rng>(&mut self, rng: &mut R) {
        self.x.shuffle(rng)
    }

    fn check_ptr(&mut self, _old_ptr: *mut T, _old_capacity: usize, _from: &'static str) {
        let api = perf_libs::api();
        if api.is_some()
            && self.pinnable
            && (self.x.as_ptr() != _old_ptr || self.x.capacity() != _old_capacity)
        {
            if self.pinned {
                unpin(_old_ptr);
            }

            trace!(
                "pinning from check_ptr old: {} size: {} from: {}",
                _old_capacity,
                self.x.capacity(),
                _from
            );
            pin(&mut self.x);
            self.pinned = true;
        }
    }
}

impl<T: Clone + Default + Sized> Clone for PinnedVec<T> {
    fn clone(&self) -> Self {
        let mut x = self.x.clone();
        let pinned = if self.pinned {
            pin(&mut x);
            true
        } else {
            false
        };
        debug!(
            "clone PinnedVec: size: {} pinned?: {} pinnable?: {}",
            self.x.capacity(),
            self.pinned,
            self.pinnable
        );
        Self {
            x,
            pinned,
            pinnable: self.pinnable,
            recycler: self.recycler.clone(),
        }
    }
}

impl<T: Sized + Default + Clone> Drop for PinnedVec<T> {
    fn drop(&mut self) {
        if let Some(recycler) = self.recycler.upgrade() {
            recycler.recycle(std::mem::take(self));
        } else if self.pinned {
            unpin(self.x.as_mut_ptr());
        }
    }
}

#[cfg(test)]
mod tests {
    use super::*;

    #[test]
    #[allow(clippy::bool_assert_comparison)]
    fn test_pinned_vec() {
        let mut mem = PinnedVec::with_capacity(10);
        mem.set_pinnable();
        mem.push(50);
        mem.resize(2, 10);
        assert_eq!(mem[0], 50);
        assert_eq!(mem[1], 10);
        assert_eq!(mem.len(), 2);
        assert!(!mem.is_empty());
        let mut iter = mem.iter();
        assert_eq!(*iter.next().unwrap(), 50);
        assert_eq!(*iter.next().unwrap(), 10);
        assert_eq!(iter.next(), None);
    }
}<|MERGE_RESOLUTION|>--- conflicted
+++ resolved
@@ -24,26 +24,6 @@
 
 fn pin<T>(_mem: &mut Vec<T>) {
     if let Some(api) = perf_libs::api() {
-<<<<<<< HEAD
-        unsafe {
-            use core::ffi::c_void;
-            use std::mem::size_of;
-
-            let err = (api.cuda_host_register)(
-                _mem.as_mut_ptr() as *mut c_void,
-                _mem.capacity().saturating_mul(size_of::<T>()),
-                0,
-            );
-            if err != CUDA_SUCCESS {
-                panic!(
-                    "cudaHostRegister error: {} ptr: {:?} bytes: {}",
-                    err,
-                    _mem.as_ptr(),
-                    _mem.capacity().saturating_mul(size_of::<T>()),
-                );
-            }
-        }
-=======
         use std::{ffi::c_void, mem::size_of};
 
         let ptr = _mem.as_mut_ptr();
@@ -58,7 +38,6 @@
             ptr,
             size
         );
->>>>>>> 3ac7e043
     }
 }
 
