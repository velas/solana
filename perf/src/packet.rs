//! The `packet` module defines data structures and methods to pull data from the network.
pub use solana_sdk::packet::{Meta, Packet, PacketFlags, PACKET_DATA_SIZE};
use {
    crate::{cuda_runtime::PinnedVec, recycler::Recycler},
<<<<<<< HEAD
=======
    rayon::prelude::{IntoParallelIterator, IntoParallelRefIterator, IntoParallelRefMutIterator},
>>>>>>> 55438c03
    serde::Serialize,
    std::{
        net::SocketAddr,
        ops::{Index, IndexMut},
        slice::{Iter, IterMut, SliceIndex},
    },
};

pub const NUM_PACKETS: usize = 1024 * 8;

pub const PACKETS_PER_BATCH: usize = 64;
pub const NUM_RCVMMSGS: usize = 64;

#[derive(Debug, Default, Clone)]
pub struct PacketBatch {
<<<<<<< HEAD
    pub packets: PinnedVec<Packet>,
=======
    packets: PinnedVec<Packet>,
>>>>>>> 55438c03
}

pub type PacketBatchRecycler = Recycler<PinnedVec<Packet>>;

impl PacketBatch {
    pub fn new(packets: Vec<Packet>) -> Self {
        let packets = PinnedVec::from_vec(packets);
        Self { packets }
    }

    pub fn with_capacity(capacity: usize) -> Self {
        let packets = PinnedVec::with_capacity(capacity);
        PacketBatch { packets }
<<<<<<< HEAD
=======
    }

    pub fn new_pinned_with_capacity(capacity: usize) -> Self {
        let mut batch = Self::with_capacity(capacity);
        batch.packets.reserve_and_pin(capacity);
        batch
>>>>>>> 55438c03
    }

    pub fn new_unpinned_with_recycler(
        recycler: PacketBatchRecycler,
<<<<<<< HEAD
        size: usize,
        name: &'static str,
    ) -> Self {
        let mut packets = recycler.allocate(name);
        packets.reserve(size);
=======
        capacity: usize,
        name: &'static str,
    ) -> Self {
        let mut packets = recycler.allocate(name);
        packets.reserve(capacity);
>>>>>>> 55438c03
        PacketBatch { packets }
    }

    pub fn new_with_recycler(
        recycler: PacketBatchRecycler,
<<<<<<< HEAD
        size: usize,
        name: &'static str,
    ) -> Self {
        let mut packets = recycler.allocate(name);
        packets.reserve_and_pin(size);
=======
        capacity: usize,
        name: &'static str,
    ) -> Self {
        let mut packets = recycler.allocate(name);
        packets.reserve_and_pin(capacity);
>>>>>>> 55438c03
        PacketBatch { packets }
    }

    pub fn new_with_recycler_data(
        recycler: &PacketBatchRecycler,
        name: &'static str,
        mut packets: Vec<Packet>,
    ) -> Self {
        let mut batch = Self::new_with_recycler(recycler.clone(), packets.len(), name);
        batch.packets.append(&mut packets);
        batch
    }

    pub fn new_unpinned_with_recycler_data(
        recycler: &PacketBatchRecycler,
        name: &'static str,
        mut packets: Vec<Packet>,
    ) -> Self {
        let mut batch = Self::new_unpinned_with_recycler(recycler.clone(), packets.len(), name);
        batch.packets.append(&mut packets);
        batch
<<<<<<< HEAD
    }

    pub fn set_addr(&mut self, addr: &SocketAddr) {
        for p in self.packets.iter_mut() {
            p.meta.set_addr(addr);
=======
    }

    pub fn resize(&mut self, new_len: usize, value: Packet) {
        self.packets.resize(new_len, value)
    }

    pub fn truncate(&mut self, len: usize) {
        self.packets.truncate(len);
    }

    pub fn push(&mut self, packet: Packet) {
        self.packets.push(packet);
    }

    pub fn set_addr(&mut self, addr: &SocketAddr) {
        for p in self.iter_mut() {
            p.meta.set_socket_addr(addr);
>>>>>>> 55438c03
        }
    }

    pub fn len(&self) -> usize {
        self.packets.len()
    }

    pub fn capacity(&self) -> usize {
        self.packets.capacity()
    }

    pub fn is_empty(&self) -> bool {
        self.packets.is_empty()
    }

    pub fn as_ptr(&self) -> *const Packet {
        self.packets.as_ptr()
    }

    pub fn iter(&self) -> Iter<'_, Packet> {
        self.packets.iter()
    }

    pub fn iter_mut(&mut self) -> IterMut<'_, Packet> {
        self.packets.iter_mut()
    }

    /// See Vector::set_len() for more details
    ///
    /// # Safety
    ///
    /// - `new_len` must be less than or equal to [`self.capacity`].
    /// - The elements at `old_len..new_len` must be initialized. Packet data
    ///   will likely be overwritten when populating the packet, but the meta
    ///   should specifically be initialized to known values.
    pub unsafe fn set_len(&mut self, new_len: usize) {
        self.packets.set_len(new_len);
    }
}

<<<<<<< HEAD
=======
impl<I: SliceIndex<[Packet]>> Index<I> for PacketBatch {
    type Output = I::Output;

    #[inline]
    fn index(&self, index: I) -> &Self::Output {
        &self.packets[index]
    }
}

impl<I: SliceIndex<[Packet]>> IndexMut<I> for PacketBatch {
    #[inline]
    fn index_mut(&mut self, index: I) -> &mut Self::Output {
        &mut self.packets[index]
    }
}

impl<'a> IntoIterator for &'a PacketBatch {
    type Item = &'a Packet;
    type IntoIter = Iter<'a, Packet>;

    fn into_iter(self) -> Self::IntoIter {
        self.packets.iter()
    }
}

impl<'a> IntoParallelIterator for &'a PacketBatch {
    type Iter = rayon::slice::Iter<'a, Packet>;
    type Item = &'a Packet;
    fn into_par_iter(self) -> Self::Iter {
        self.packets.par_iter()
    }
}

impl<'a> IntoParallelIterator for &'a mut PacketBatch {
    type Iter = rayon::slice::IterMut<'a, Packet>;
    type Item = &'a mut Packet;
    fn into_par_iter(self) -> Self::Iter {
        self.packets.par_iter_mut()
    }
}

impl From<PacketBatch> for Vec<Packet> {
    fn from(batch: PacketBatch) -> Self {
        batch.packets.into()
    }
}

>>>>>>> 55438c03
pub fn to_packet_batches<T: Serialize>(xs: &[T], chunks: usize) -> Vec<PacketBatch> {
    xs.chunks(chunks)
        .map(|x| {
            let mut batch = PacketBatch::with_capacity(x.len());
<<<<<<< HEAD
            batch.packets.resize(x.len(), Packet::default());
            for (i, packet) in x.iter().zip(batch.packets.iter_mut()) {
=======
            batch.resize(x.len(), Packet::default());
            for (i, packet) in x.iter().zip(batch.iter_mut()) {
>>>>>>> 55438c03
                Packet::populate_packet(packet, None, i).expect("serialize request");
            }
            batch
        })
        .collect()
}

#[cfg(test)]
pub fn to_packet_batches_for_tests<T: Serialize>(xs: &[T]) -> Vec<PacketBatch> {
    to_packet_batches(xs, NUM_PACKETS)
}

pub fn to_packet_batch_with_destination<T: Serialize>(
    recycler: PacketBatchRecycler,
    dests_and_data: &[(SocketAddr, T)],
) -> PacketBatch {
    let mut out = PacketBatch::new_unpinned_with_recycler(
        recycler,
        dests_and_data.len(),
        "to_packet_batch_with_destination",
    );
    out.packets.resize(dests_and_data.len(), Packet::default());
    for (dest_and_data, o) in dests_and_data.iter().zip(out.packets.iter_mut()) {
        if !dest_and_data.0.ip().is_unspecified() && dest_and_data.0.port() != 0 {
            if let Err(e) = Packet::populate_packet(o, Some(&dest_and_data.0), &dest_and_data.1) {
                // TODO: This should never happen. Instead the caller should
                // break the payload into smaller messages, and here any errors
                // should be propagated.
                error!("Couldn't write to packet {:?}. Data skipped.", e);
            }
        } else {
            trace!("Dropping packet, as destination is unknown");
        }
    }
    out
}

#[cfg(test)]
mod tests {
    use {
        super::*,
        solana_sdk::{
            hash::Hash,
            signature::{Keypair, Signer},
            system_transaction,
        },
    };

    #[test]
    fn test_to_packet_batches() {
        let keypair = Keypair::new();
        let hash = Hash::new(&[1; 32]);
        let tx = system_transaction::transfer(&keypair, &keypair.pubkey(), 1, hash);
        let rv = to_packet_batches_for_tests(&[tx.clone(); 1]);
        assert_eq!(rv.len(), 1);
        assert_eq!(rv[0].len(), 1);

        #[allow(clippy::useless_vec)]
        let rv = to_packet_batches_for_tests(&vec![tx.clone(); NUM_PACKETS]);
        assert_eq!(rv.len(), 1);
        assert_eq!(rv[0].len(), NUM_PACKETS);

        #[allow(clippy::useless_vec)]
        let rv = to_packet_batches_for_tests(&vec![tx; NUM_PACKETS + 1]);
        assert_eq!(rv.len(), 2);
        assert_eq!(rv[0].len(), NUM_PACKETS);
        assert_eq!(rv[1].len(), 1);
    }

    #[test]
    fn test_to_packets_pinning() {
        let recycler = PacketBatchRecycler::default();
        for i in 0..2 {
            let _first_packets =
                PacketBatch::new_with_recycler(recycler.clone(), i + 1, "first one");
        }
    }
}<|MERGE_RESOLUTION|>--- conflicted
+++ resolved
@@ -2,10 +2,7 @@
 pub use solana_sdk::packet::{Meta, Packet, PacketFlags, PACKET_DATA_SIZE};
 use {
     crate::{cuda_runtime::PinnedVec, recycler::Recycler},
-<<<<<<< HEAD
-=======
     rayon::prelude::{IntoParallelIterator, IntoParallelRefIterator, IntoParallelRefMutIterator},
->>>>>>> 55438c03
     serde::Serialize,
     std::{
         net::SocketAddr,
@@ -21,11 +18,7 @@
 
 #[derive(Debug, Default, Clone)]
 pub struct PacketBatch {
-<<<<<<< HEAD
-    pub packets: PinnedVec<Packet>,
-=======
     packets: PinnedVec<Packet>,
->>>>>>> 55438c03
 }
 
 pub type PacketBatchRecycler = Recycler<PinnedVec<Packet>>;
@@ -39,50 +32,31 @@
     pub fn with_capacity(capacity: usize) -> Self {
         let packets = PinnedVec::with_capacity(capacity);
         PacketBatch { packets }
-<<<<<<< HEAD
-=======
     }
 
     pub fn new_pinned_with_capacity(capacity: usize) -> Self {
         let mut batch = Self::with_capacity(capacity);
         batch.packets.reserve_and_pin(capacity);
         batch
->>>>>>> 55438c03
     }
 
     pub fn new_unpinned_with_recycler(
         recycler: PacketBatchRecycler,
-<<<<<<< HEAD
-        size: usize,
-        name: &'static str,
-    ) -> Self {
-        let mut packets = recycler.allocate(name);
-        packets.reserve(size);
-=======
         capacity: usize,
         name: &'static str,
     ) -> Self {
         let mut packets = recycler.allocate(name);
         packets.reserve(capacity);
->>>>>>> 55438c03
         PacketBatch { packets }
     }
 
     pub fn new_with_recycler(
         recycler: PacketBatchRecycler,
-<<<<<<< HEAD
-        size: usize,
-        name: &'static str,
-    ) -> Self {
-        let mut packets = recycler.allocate(name);
-        packets.reserve_and_pin(size);
-=======
         capacity: usize,
         name: &'static str,
     ) -> Self {
         let mut packets = recycler.allocate(name);
         packets.reserve_and_pin(capacity);
->>>>>>> 55438c03
         PacketBatch { packets }
     }
 
@@ -104,13 +78,6 @@
         let mut batch = Self::new_unpinned_with_recycler(recycler.clone(), packets.len(), name);
         batch.packets.append(&mut packets);
         batch
-<<<<<<< HEAD
-    }
-
-    pub fn set_addr(&mut self, addr: &SocketAddr) {
-        for p in self.packets.iter_mut() {
-            p.meta.set_addr(addr);
-=======
     }
 
     pub fn resize(&mut self, new_len: usize, value: Packet) {
@@ -128,7 +95,6 @@
     pub fn set_addr(&mut self, addr: &SocketAddr) {
         for p in self.iter_mut() {
             p.meta.set_socket_addr(addr);
->>>>>>> 55438c03
         }
     }
 
@@ -169,8 +135,6 @@
     }
 }
 
-<<<<<<< HEAD
-=======
 impl<I: SliceIndex<[Packet]>> Index<I> for PacketBatch {
     type Output = I::Output;
 
@@ -218,18 +182,12 @@
     }
 }
 
->>>>>>> 55438c03
 pub fn to_packet_batches<T: Serialize>(xs: &[T], chunks: usize) -> Vec<PacketBatch> {
     xs.chunks(chunks)
         .map(|x| {
             let mut batch = PacketBatch::with_capacity(x.len());
-<<<<<<< HEAD
-            batch.packets.resize(x.len(), Packet::default());
-            for (i, packet) in x.iter().zip(batch.packets.iter_mut()) {
-=======
             batch.resize(x.len(), Packet::default());
             for (i, packet) in x.iter().zip(batch.iter_mut()) {
->>>>>>> 55438c03
                 Packet::populate_packet(packet, None, i).expect("serialize request");
             }
             batch
