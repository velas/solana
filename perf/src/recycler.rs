--- conflicted
+++ resolved
@@ -1,14 +1,6 @@
-<<<<<<< HEAD
-use rand::{thread_rng, Rng};
-use solana_measure::measure::Measure;
-use std::{
-    convert::TryFrom,
-    sync::{
-=======
 use {
     rand::{thread_rng, Rng},
     std::sync::{
->>>>>>> 3ac7e043
         atomic::{AtomicBool, AtomicUsize, Ordering},
         Arc, Mutex, Weak,
     },
@@ -36,165 +28,6 @@
 #[derive(Clone, Default)]
 pub struct Recycler<T> {
     recycler: Arc<RecyclerX<T>>,
-<<<<<<< HEAD
-    shrink_metric_name: &'static str,
-}
-
-impl<T: Default + Reset> Recycler<T> {
-    pub fn new_without_limit(shrink_metric_name: &'static str) -> Self {
-        Self {
-            recycler: Arc::new(RecyclerX::default()),
-            shrink_metric_name,
-        }
-    }
-
-    pub fn new_with_limit(shrink_metric_name: &'static str, limit: u32) -> Self {
-        Self {
-            recycler: Arc::new(RecyclerX::new(Some(limit))),
-            shrink_metric_name,
-        }
-    }
-}
-
-#[derive(Debug)]
-pub struct ObjectPool<T: Reset> {
-    objects: Vec<T>,
-    shrink_pct: u32,
-    minimum_object_count: u32,
-    above_shrink_pct_count: u32,
-    max_above_shrink_pct_count: u32,
-    check_shrink_interval_ms: u32,
-    last_shrink_check_time: Instant,
-    pub total_allocated_count: u32,
-    limit: Option<u32>,
-}
-impl<T: Default + Reset> Default for ObjectPool<T> {
-    fn default() -> Self {
-        ObjectPool {
-            objects: vec![],
-            shrink_pct: DEFAULT_SHRINK_PCT,
-            minimum_object_count: DEFAULT_MINIMUM_OBJECT_COUNT,
-            above_shrink_pct_count: 0,
-            max_above_shrink_pct_count: DEFAULT_MAX_ABOVE_SHRINK_PCT_COUNT,
-            check_shrink_interval_ms: DEFAULT_CHECK_SHRINK_INTERVAL_MS,
-            last_shrink_check_time: Instant::now(),
-            total_allocated_count: 0,
-            limit: None,
-        }
-    }
-}
-
-impl<T: Default + Reset> ObjectPool<T> {
-    fn new(limit: Option<u32>) -> Self {
-        Self {
-            limit,
-            ..Self::default()
-        }
-    }
-
-    fn len(&self) -> usize {
-        self.objects.len()
-    }
-
-    fn get_shrink_target(shrink_pct: u32, current_size: u32) -> u32 {
-        let shrink_pct = u64::from(shrink_pct);
-        let current_size = u64::from(current_size);
-        let shrink_target = shrink_pct
-            .saturating_mul(current_size)
-            .saturating_add(99)
-            .checked_div(100)
-            .unwrap_or(0);
-        u32::try_from(shrink_target).unwrap_or(u32::MAX)
-    }
-
-    fn shrink_if_necessary(
-        &mut self,
-        recycler_name: &'static str,
-    ) -> Option<(RecyclerShrinkStats, Vec<T>)> {
-        let is_consistent = self.total_allocated_count as usize >= self.len();
-        assert!(
-            is_consistent,
-            "Object pool inconsistent: {} {} {}",
-            self.total_allocated_count,
-            self.len(),
-            recycler_name
-        );
-        if self.last_shrink_check_time.elapsed().as_millis() > self.check_shrink_interval_ms as u128
-        {
-            self.last_shrink_check_time = Instant::now();
-            let shrink_threshold_count =
-                Self::get_shrink_target(self.shrink_pct, self.total_allocated_count);
-
-            // If more than the shrink threshold of all allocated objects are sitting doing nothing,
-            // increment the `above_shrink_pct_count`.
-            if self.len() > self.minimum_object_count as usize
-                && self.len() > shrink_threshold_count as usize
-            {
-                self.above_shrink_pct_count = self.above_shrink_pct_count.saturating_add(1);
-            } else {
-                self.above_shrink_pct_count = 0;
-            }
-
-            if self.above_shrink_pct_count as usize >= self.max_above_shrink_pct_count as usize {
-                let mut recycler_shrink_elapsed = Measure::start("recycler_shrink");
-                // Do the shrink
-                let target_size = std::cmp::max(self.minimum_object_count, shrink_threshold_count);
-                let ideal_num_to_remove = self.total_allocated_count.saturating_sub(target_size);
-                let mut shrink_removed_objects = Vec::with_capacity(ideal_num_to_remove as usize);
-                for _ in 0..ideal_num_to_remove {
-                    if let Some(mut expired_object) = self.objects.pop() {
-                        expired_object.unset_recycler();
-                        // Drop these outside of the lock because the Drop() implmentation for
-                        // certain objects like PinnedVec's can be expensive
-                        shrink_removed_objects.push(expired_object);
-                        // May not be able to shrink exactly `ideal_num_to_remove` objects since
-                        // in the case of new allocations, `total_allocated_count` is incremented
-                        // before the object is allocated (see `should_allocate_new` logic below).
-                        // This race allows a difference of up to the number of threads allocating
-                        // with this recycler.
-                        self.total_allocated_count = self.total_allocated_count.saturating_sub(1);
-                    } else {
-                        break;
-                    }
-                }
-                recycler_shrink_elapsed.stop();
-                self.above_shrink_pct_count = 0;
-                Some((
-                    RecyclerShrinkStats {
-                        resulting_size: self.total_allocated_count,
-                        target_size,
-                        ideal_num_to_remove,
-                        shrink_elapsed: recycler_shrink_elapsed.as_us(),
-                        // Filled in later
-                        drop_elapsed: 0,
-                    },
-                    shrink_removed_objects,
-                ))
-            } else {
-                None
-            }
-        } else {
-            None
-        }
-    }
-
-    fn make_allocation_decision(&mut self) -> AllocationDecision<T> {
-        if let Some(reused_object) = self.objects.pop() {
-            AllocationDecision::Reuse(reused_object)
-        } else if let Some(limit) = self.limit {
-            if self.total_allocated_count < limit {
-                self.total_allocated_count = self.total_allocated_count.saturating_add(1);
-                AllocationDecision::Allocate(self.total_allocated_count, self.len())
-            } else {
-                AllocationDecision::AllocationLimitReached
-            }
-        } else {
-            self.total_allocated_count = self.total_allocated_count.saturating_add(1);
-            AllocationDecision::Allocate(self.total_allocated_count, self.len())
-        }
-    }
-=======
->>>>>>> 3ac7e043
 }
 
 #[derive(Debug)]
@@ -244,12 +77,15 @@
     pub fn warmed(num: usize, size_hint: usize) -> Self {
         let new = Self::default();
         if warm_recyclers() {
-            (0..num)
+            let warmed_items: Vec<_> = (0..num)
                 .map(|_| {
                     let mut item = new.allocate("warming");
                     item.warm(size_hint);
                     item
                 })
+                .collect();
+            warmed_items
+                .into_iter()
                 .for_each(|i| new.recycler.recycle(i));
         }
         new
