--- conflicted
+++ resolved
@@ -1,13 +1,6 @@
 [package]
 name = "solana-version"
-<<<<<<< HEAD
 version = "0.7.0"
-=======
-version = "1.13.7"
-description = "Solana Version"
-authors = ["Solana Maintainers <maintainers@solana.foundation>"]
-repository = "https://github.com/solana-labs/solana"
->>>>>>> 88aeaa82
 license = "Apache-2.0"
 edition = "2021"
 
@@ -16,15 +9,9 @@
 semver = "1.0.6"
 serde = "1.0.136"
 serde_derive = "1.0.103"
-<<<<<<< HEAD
-solana-frozen-abi = { path = "../frozen-abi", version = "=1.13.4" }
-solana-frozen-abi-macro = { path = "../frozen-abi/macro", version = "=1.13.4" }
-solana-sdk = { path = "../sdk", version = "=1.13.4" }
-=======
 solana-frozen-abi = { path = "../frozen-abi", version = "=1.13.7" }
 solana-frozen-abi-macro = { path = "../frozen-abi/macro", version = "=1.13.7" }
 solana-sdk = { path = "../sdk", version = "=1.13.7" }
->>>>>>> 88aeaa82
 
 [lib]
 name = "solana_version"
