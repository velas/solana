#![allow(clippy::integer_arithmetic)]

use {
    clap::{crate_description, crate_name, value_t, App, Arg},
    crossbeam_channel::unbounded,
    solana_streamer::{
        packet::{Packet, PacketBatch, PacketBatchRecycler, PACKET_DATA_SIZE},
        streamer::{receiver, PacketBatchReceiver, StreamerReceiveStats},
    },
    std::{
        cmp::max,
        net::{IpAddr, Ipv4Addr, SocketAddr, UdpSocket},
        sync::{
            atomic::{AtomicBool, AtomicUsize, Ordering},
            Arc,
        },
        thread::{sleep, spawn, JoinHandle, Result},
        time::{Duration, SystemTime},
    },
};

fn producer(addr: &SocketAddr, exit: Arc<AtomicBool>) -> JoinHandle<()> {
    let send = UdpSocket::bind("0.0.0.0:0").unwrap();
<<<<<<< HEAD
    let mut packet_batch = PacketBatch::default();
    packet_batch.packets.resize(10, Packet::default());
    for w in packet_batch.packets.iter_mut() {
=======
    let batch_size = 10;
    let mut packet_batch = PacketBatch::with_capacity(batch_size);
    packet_batch.resize(batch_size, Packet::default());
    for w in packet_batch.iter_mut() {
>>>>>>> 55438c03
        w.meta.size = PACKET_DATA_SIZE;
        w.meta.set_socket_addr(addr);
    }
    let packet_batch = Arc::new(packet_batch);
    spawn(move || loop {
        if exit.load(Ordering::Relaxed) {
            return;
        }
        let mut num = 0;
<<<<<<< HEAD
        for p in &packet_batch.packets {
            let a = p.meta.addr();
            assert!(p.meta.size <= PACKET_DATA_SIZE);
            send.send_to(&p.data[..p.meta.size], a).unwrap();
=======
        for p in packet_batch.iter() {
            let a = p.meta.socket_addr();
            assert!(p.meta.size <= PACKET_DATA_SIZE);
            let data = p.data(..).unwrap_or_default();
            send.send_to(data, &a).unwrap();
>>>>>>> 55438c03
            num += 1;
        }
        assert_eq!(num, 10);
    })
}

fn sink(exit: Arc<AtomicBool>, rvs: Arc<AtomicUsize>, r: PacketBatchReceiver) -> JoinHandle<()> {
    spawn(move || loop {
        if exit.load(Ordering::Relaxed) {
            return;
        }
        let timer = Duration::new(1, 0);
        if let Ok(packet_batch) = r.recv_timeout(timer) {
<<<<<<< HEAD
            rvs.fetch_add(packet_batch.packets.len(), Ordering::Relaxed);
=======
            rvs.fetch_add(packet_batch.len(), Ordering::Relaxed);
>>>>>>> 55438c03
        }
    })
}

fn main() -> Result<()> {
    let mut num_sockets = 1usize;

    let matches = App::new(crate_name!())
        .about(crate_description!())
        .version(solana_version::version!())
        .arg(
            Arg::with_name("num-recv-sockets")
                .long("num-recv-sockets")
                .value_name("NUM")
                .takes_value(true)
                .help("Use NUM receive sockets"),
        )
        .arg(
            Arg::with_name("num-producers")
                .long("num-producers")
                .value_name("NUM")
                .takes_value(true)
                .help("Use this many producer threads."),
        )
        .get_matches();

    if let Some(n) = matches.value_of("num-recv-sockets") {
        num_sockets = max(num_sockets, n.to_string().parse().expect("integer"));
    }

    let num_producers = value_t!(matches, "num_producers", u64).unwrap_or(4);

    let port = 0;
    let ip_addr = IpAddr::V4(Ipv4Addr::new(0, 0, 0, 0));
    let mut addr = SocketAddr::new(ip_addr, 0);

    let exit = Arc::new(AtomicBool::new(false));

    let mut read_channels = Vec::new();
    let mut read_threads = Vec::new();
    let recycler = PacketBatchRecycler::default();
<<<<<<< HEAD
    let stats = Arc::new(StreamerReceiveStats::new("bench-streamer-test"));
    for _ in 0..num_sockets {
        let read = solana_net_utils::bind_to(ip_addr, port, false).unwrap();
=======
    let (_port, read_sockets) = solana_net_utils::multi_bind_in_range(
        ip_addr,
        (port, port + num_sockets as u16),
        num_sockets,
    )
    .unwrap();
    let stats = Arc::new(StreamerReceiveStats::new("bench-streamer-test"));
    for read in read_sockets {
>>>>>>> 55438c03
        read.set_read_timeout(Some(Duration::new(1, 0))).unwrap();

        addr = read.local_addr().unwrap();
        let (s_reader, r_reader) = unbounded();
        read_channels.push(r_reader);
        read_threads.push(receiver(
            Arc::new(read),
            exit.clone(),
            s_reader,
            recycler.clone(),
            stats.clone(),
            1,
            true,
            None,
        ));
    }

    let producer_threads: Vec<_> = (0..num_producers)
        .into_iter()
        .map(|_| producer(&addr, exit.clone()))
        .collect();

    let rvs = Arc::new(AtomicUsize::new(0));
    let sink_threads: Vec<_> = read_channels
        .into_iter()
        .map(|r_reader| sink(exit.clone(), rvs.clone(), r_reader))
        .collect();
    let start = SystemTime::now();
    let start_val = rvs.load(Ordering::Relaxed);
    sleep(Duration::new(5, 0));
    let elapsed = start.elapsed().unwrap();
    let end_val = rvs.load(Ordering::Relaxed);
    let time = elapsed.as_secs() * 10_000_000_000 + u64::from(elapsed.subsec_nanos());
    let ftime = (time as f64) / 10_000_000_000_f64;
    let fcount = (end_val - start_val) as f64;
    println!("performance: {:?}", fcount / ftime);
    exit.store(true, Ordering::Relaxed);
    for t_reader in read_threads {
        t_reader.join()?;
    }
    for t_producer in producer_threads {
        t_producer.join()?;
    }
    for t_sink in sink_threads {
        t_sink.join()?;
    }
    Ok(())
}<|MERGE_RESOLUTION|>--- conflicted
+++ resolved
@@ -21,16 +21,10 @@
 
 fn producer(addr: &SocketAddr, exit: Arc<AtomicBool>) -> JoinHandle<()> {
     let send = UdpSocket::bind("0.0.0.0:0").unwrap();
-<<<<<<< HEAD
-    let mut packet_batch = PacketBatch::default();
-    packet_batch.packets.resize(10, Packet::default());
-    for w in packet_batch.packets.iter_mut() {
-=======
     let batch_size = 10;
     let mut packet_batch = PacketBatch::with_capacity(batch_size);
     packet_batch.resize(batch_size, Packet::default());
     for w in packet_batch.iter_mut() {
->>>>>>> 55438c03
         w.meta.size = PACKET_DATA_SIZE;
         w.meta.set_socket_addr(addr);
     }
@@ -40,18 +34,11 @@
             return;
         }
         let mut num = 0;
-<<<<<<< HEAD
-        for p in &packet_batch.packets {
-            let a = p.meta.addr();
-            assert!(p.meta.size <= PACKET_DATA_SIZE);
-            send.send_to(&p.data[..p.meta.size], a).unwrap();
-=======
         for p in packet_batch.iter() {
             let a = p.meta.socket_addr();
             assert!(p.meta.size <= PACKET_DATA_SIZE);
             let data = p.data(..).unwrap_or_default();
             send.send_to(data, &a).unwrap();
->>>>>>> 55438c03
             num += 1;
         }
         assert_eq!(num, 10);
@@ -65,11 +52,7 @@
         }
         let timer = Duration::new(1, 0);
         if let Ok(packet_batch) = r.recv_timeout(timer) {
-<<<<<<< HEAD
-            rvs.fetch_add(packet_batch.packets.len(), Ordering::Relaxed);
-=======
             rvs.fetch_add(packet_batch.len(), Ordering::Relaxed);
->>>>>>> 55438c03
         }
     })
 }
@@ -111,11 +94,7 @@
     let mut read_channels = Vec::new();
     let mut read_threads = Vec::new();
     let recycler = PacketBatchRecycler::default();
-<<<<<<< HEAD
     let stats = Arc::new(StreamerReceiveStats::new("bench-streamer-test"));
-    for _ in 0..num_sockets {
-        let read = solana_net_utils::bind_to(ip_addr, port, false).unwrap();
-=======
     let (_port, read_sockets) = solana_net_utils::multi_bind_in_range(
         ip_addr,
         (port, port + num_sockets as u16),
@@ -124,7 +103,6 @@
     .unwrap();
     let stats = Arc::new(StreamerReceiveStats::new("bench-streamer-test"));
     for read in read_sockets {
->>>>>>> 55438c03
         read.set_read_timeout(Some(Duration::new(1, 0))).unwrap();
 
         addr = read.local_addr().unwrap();
