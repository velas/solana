--- conflicted
+++ resolved
@@ -2,33 +2,20 @@
 authors = ["Solana Maintainers <maintainers@solana.foundation>"]
 edition = "2021"
 name = "solana-merkle-root-bench"
-<<<<<<< HEAD
-version = "1.9.29"
-=======
 version = "1.10.41"
->>>>>>> 55438c03
 repository = "https://github.com/solana-labs/solana"
 license = "Apache-2.0"
 homepage = "https://solana.com/"
 publish = false
 
 [dependencies]
-<<<<<<< HEAD
-log = "0.4.14"
-solana-logger = { path = "../logger", version = "=1.9.29" }
-solana-runtime = { path = "../runtime", version = "=1.9.29" }
-solana-measure = { path = "../measure", version = "=1.9.29" }
-solana-sdk = { path = "../sdk", version = "=1.9.29" }
-solana-version = { path = "../version", version = "=0.6.3" }
-=======
->>>>>>> 55438c03
 clap = "2.33.1"
 log = "0.4.14"
 solana-logger = { path = "../logger", version = "=1.10.41" }
 solana-measure = { path = "../measure", version = "=1.10.41" }
 solana-runtime = { path = "../runtime", version = "=1.10.41" }
 solana-sdk = { path = "../sdk", version = "=1.10.41" }
-solana-version = { path = "../version", version = "=1.10.41" }
+solana-version = { path = "../version", version = "=0.6.3" }
 
 [package.metadata.docs.rs]
 targets = ["x86_64-unknown-linux-gnu"]