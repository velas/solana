--- conflicted
+++ resolved
@@ -1,10 +1,6 @@
 [package]
 name = "solana-faucet"
-<<<<<<< HEAD
-version = "1.9.29"
-=======
 version = "1.10.41"
->>>>>>> 55438c03
 description = "Solana Faucet"
 authors = ["Solana Maintainers <maintainers@solana.foundation>"]
 repository = "https://github.com/solana-labs/solana"
@@ -21,24 +17,15 @@
 log = "0.4.14"
 serde = "1.0.136"
 serde_derive = "1.0.103"
-<<<<<<< HEAD
-solana-clap-utils = { path = "../clap-utils", version = "=1.9.29" }
-solana-cli-config = { path = "../cli-config", version = "=1.9.29" }
-solana-logger = { path = "../logger", version = "=1.9.29" }
-solana-metrics = { path = "../metrics", version = "=1.9.29" }
-solana-sdk = { path = "../sdk", version = "=1.9.29" }
-solana-version = { path = "../version", version = "=0.6.3" }
-=======
 solana-clap-utils = { path = "../clap-utils", version = "=1.10.41" }
 solana-cli-config = { path = "../cli-config", version = "=1.10.41" }
 solana-logger = { path = "../logger", version = "=1.10.41" }
 solana-metrics = { path = "../metrics", version = "=1.10.41" }
 solana-sdk = { path = "../sdk", version = "=1.10.41" }
-solana-version = { path = "../version", version = "=1.10.41" }
->>>>>>> 55438c03
+solana-version = { path = "../version", version = "=0.6.3" }
 spl-memo = { version = "=3.0.1", features = ["no-entrypoint"] }
 thiserror = "1.0"
-tokio = { version = "~1.14.1", features = ["full"] }
+tokio = { version = "1", features = ["full"] }
 
 [lib]
 crate-type = ["lib"]
