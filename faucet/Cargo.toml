--- conflicted
+++ resolved
@@ -1,10 +1,6 @@
 [package]
 name = "solana-faucet"
-<<<<<<< HEAD
-version = "1.13.4"
-=======
 version = "1.13.7"
->>>>>>> 88aeaa82
 description = "Solana Faucet"
 authors = ["Solana Maintainers <maintainers@solana.foundation>"]
 repository = "https://github.com/solana-labs/solana"
@@ -21,21 +17,12 @@
 log = "0.4.14"
 serde = "1.0.136"
 serde_derive = "1.0.103"
-<<<<<<< HEAD
-solana-clap-utils = { path = "../clap-utils", version = "=1.13.4" }
-solana-cli-config = { path = "../cli-config", version = "=1.13.4" }
-solana-logger = { path = "../logger", version = "=1.13.4" }
-solana-metrics = { path = "../metrics", version = "=1.13.4" }
-solana-sdk = { path = "../sdk", version = "=1.13.4" }
-solana-version = { path = "../version", version = "=0.7.0" }
-=======
 solana-clap-utils = { path = "../clap-utils", version = "=1.13.7" }
 solana-cli-config = { path = "../cli-config", version = "=1.13.7" }
 solana-logger = { path = "../logger", version = "=1.13.7" }
 solana-metrics = { path = "../metrics", version = "=1.13.7" }
 solana-sdk = { path = "../sdk", version = "=1.13.7" }
-solana-version = { path = "../version", version = "=1.13.7" }
->>>>>>> 88aeaa82
+solana-version = { path = "../version", version = "=0.7.0" }
 spl-memo = { version = "=3.0.1", features = ["no-entrypoint"] }
 thiserror = "1.0"
 tokio = { version = "1", features = ["full"] }
