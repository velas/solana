[package]
name = "solana-faucet"
<<<<<<< HEAD
version = "1.6.14"
=======
version = "1.9.13"
>>>>>>> 3ac7e043
description = "Solana Faucet"
authors = ["Solana Maintainers <maintainers@solana.foundation>"]
repository = "https://github.com/solana-labs/solana"
license = "Apache-2.0"
homepage = "https://solana.com/"
documentation = "https://docs.rs/solana-faucet"
edition = "2021"

[dependencies]
bincode = "1.3.3"
byteorder = "1.4.3"
clap = "2.33"
log = "0.4.14"
serde = "1.0.130"
serde_derive = "1.0.103"
<<<<<<< HEAD
solana-clap-utils = { path = "../clap-utils", version = "=1.6.14" }
solana-cli-config = { path = "../cli-config", version = "=1.6.14" }
solana-logger = { path = "../logger", version = "=1.6.14" }
solana-metrics = { path = "../metrics", version = "=1.6.14" }
solana-sdk = { path = "../sdk", version = "=1.6.14" }
solana-version = { path = "../version", version = "=0.5.1" }
=======
solana-clap-utils = { path = "../clap-utils", version = "=1.9.13" }
solana-cli-config = { path = "../cli-config", version = "=1.9.13" }
solana-logger = { path = "../logger", version = "=1.9.13" }
solana-metrics = { path = "../metrics", version = "=1.9.13" }
solana-sdk = { path = "../sdk", version = "=1.9.13" }
solana-version = { path = "../version", version = "=1.9.13" }
>>>>>>> 3ac7e043
spl-memo = { version = "=3.0.1", features = ["no-entrypoint"] }
thiserror = "1.0"
tokio = { version = "1", features = ["full"] }

[lib]
crate-type = ["lib"]
name = "solana_faucet"

[[bin]]
name = "velas-faucet"
path = "src/bin/faucet.rs"

[package.metadata.docs.rs]
targets = ["x86_64-unknown-linux-gnu"]<|MERGE_RESOLUTION|>--- conflicted
+++ resolved
@@ -1,10 +1,6 @@
 [package]
 name = "solana-faucet"
-<<<<<<< HEAD
-version = "1.6.14"
-=======
 version = "1.9.13"
->>>>>>> 3ac7e043
 description = "Solana Faucet"
 authors = ["Solana Maintainers <maintainers@solana.foundation>"]
 repository = "https://github.com/solana-labs/solana"
@@ -20,21 +16,12 @@
 log = "0.4.14"
 serde = "1.0.130"
 serde_derive = "1.0.103"
-<<<<<<< HEAD
-solana-clap-utils = { path = "../clap-utils", version = "=1.6.14" }
-solana-cli-config = { path = "../cli-config", version = "=1.6.14" }
-solana-logger = { path = "../logger", version = "=1.6.14" }
-solana-metrics = { path = "../metrics", version = "=1.6.14" }
-solana-sdk = { path = "../sdk", version = "=1.6.14" }
-solana-version = { path = "../version", version = "=0.5.1" }
-=======
 solana-clap-utils = { path = "../clap-utils", version = "=1.9.13" }
 solana-cli-config = { path = "../cli-config", version = "=1.9.13" }
 solana-logger = { path = "../logger", version = "=1.9.13" }
 solana-metrics = { path = "../metrics", version = "=1.9.13" }
 solana-sdk = { path = "../sdk", version = "=1.9.13" }
-solana-version = { path = "../version", version = "=1.9.13" }
->>>>>>> 3ac7e043
+solana-version = { path = "../version", version = "=0.6.0" }
 spl-memo = { version = "=3.0.1", features = ["no-entrypoint"] }
 thiserror = "1.0"
 tokio = { version = "1", features = ["full"] }
