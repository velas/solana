[package]
authors = ["Solana Maintainers <maintainers@solana.foundation>"]
edition = "2018"
name = "solana-bench-exchange"
version = "1.5.18"
repository = "https://github.com/solana-labs/solana"
license = "Apache-2.0"
homepage = "https://solana.com/"
publish = false

[dependencies]
clap = "2.33.1"
itertools = "0.9.0"
log = "0.4.11"
num-derive = "0.3"
num-traits = "0.2"
rand = "0.7.0"
rayon = "1.4.0"
serde_json = "1.0.56"
serde_yaml = "0.8.13"
<<<<<<< HEAD
solana-clap-utils = { path = "../clap-utils", version = "1.5.14" }
solana-core = { path = "../core", version = "1.5.14" }
solana-genesis = { path = "../genesis", version = "1.5.14" }
solana-client = { path = "../client", version = "1.5.14" }
solana-faucet = { path = "../faucet", version = "1.5.14" }
solana-exchange-program = { path = "../programs/exchange", version = "1.5.14" }
solana-logger = { path = "../logger", version = "1.5.14" }
solana-metrics = { path = "../metrics", version = "1.5.14" }
solana-net-utils = { path = "../net-utils", version = "1.5.14" }
solana-runtime = { path = "../runtime", version = "1.5.14" }
solana-sdk = { path = "../sdk", version = "1.5.14" }
solana-version = { path = "../version" }
=======
solana-clap-utils = { path = "../clap-utils", version = "=1.5.18" }
solana-core = { path = "../core", version = "=1.5.18" }
solana-genesis = { path = "../genesis", version = "=1.5.18" }
solana-client = { path = "../client", version = "=1.5.18" }
solana-faucet = { path = "../faucet", version = "=1.5.18" }
solana-exchange-program = { path = "../programs/exchange", version = "=1.5.18" }
solana-logger = { path = "../logger", version = "=1.5.18" }
solana-metrics = { path = "../metrics", version = "=1.5.18" }
solana-net-utils = { path = "../net-utils", version = "=1.5.18" }
solana-runtime = { path = "../runtime", version = "=1.5.18" }
solana-sdk = { path = "../sdk", version = "=1.5.18" }
solana-version = { path = "../version", version = "=1.5.18" }
>>>>>>> 7e480df9

[dev-dependencies]
solana-local-cluster = { path = "../local-cluster", version = "=1.5.18" }

[package.metadata.docs.rs]
targets = ["x86_64-unknown-linux-gnu"]<|MERGE_RESOLUTION|>--- conflicted
+++ resolved
@@ -18,20 +18,6 @@
 rayon = "1.4.0"
 serde_json = "1.0.56"
 serde_yaml = "0.8.13"
-<<<<<<< HEAD
-solana-clap-utils = { path = "../clap-utils", version = "1.5.14" }
-solana-core = { path = "../core", version = "1.5.14" }
-solana-genesis = { path = "../genesis", version = "1.5.14" }
-solana-client = { path = "../client", version = "1.5.14" }
-solana-faucet = { path = "../faucet", version = "1.5.14" }
-solana-exchange-program = { path = "../programs/exchange", version = "1.5.14" }
-solana-logger = { path = "../logger", version = "1.5.14" }
-solana-metrics = { path = "../metrics", version = "1.5.14" }
-solana-net-utils = { path = "../net-utils", version = "1.5.14" }
-solana-runtime = { path = "../runtime", version = "1.5.14" }
-solana-sdk = { path = "../sdk", version = "1.5.14" }
-solana-version = { path = "../version" }
-=======
 solana-clap-utils = { path = "../clap-utils", version = "=1.5.18" }
 solana-core = { path = "../core", version = "=1.5.18" }
 solana-genesis = { path = "../genesis", version = "=1.5.18" }
@@ -43,8 +29,7 @@
 solana-net-utils = { path = "../net-utils", version = "=1.5.18" }
 solana-runtime = { path = "../runtime", version = "=1.5.18" }
 solana-sdk = { path = "../sdk", version = "=1.5.18" }
-solana-version = { path = "../version", version = "=1.5.18" }
->>>>>>> 7e480df9
+solana-version = { path = "../version" }
 
 [dev-dependencies]
 solana-local-cluster = { path = "../local-cluster", version = "=1.5.18" }
