use clap::{crate_description, crate_name, value_t_or_exit, App, Arg};
use log::*;

#[cfg(target_os = "linux")]
#[allow(dead_code)]
fn tune_poh_service_priority(uid: u32) {
    fn find_pid<P: AsRef<std::path::Path>, F>(
        name: &str,
        path: P,
        uid: u32,
        processor: F,
    ) -> Option<u64>
    where
        F: Fn(&std::fs::DirEntry) -> Option<u64>,
    {
        for entry in std::fs::read_dir(path).expect("Failed to read /proc folder") {
            use std::os::unix::fs::MetadataExt;
            if let Ok(dir) = entry {
                if let Ok(meta) = std::fs::metadata(dir.path()) {
                    if uid == meta.uid() {
                        let mut path = dir.path();
                        path.push("comm");
                        if let Ok(comm) = std::fs::read_to_string(path.as_path()) {
                            if comm.starts_with(name) {
                                if let Some(pid) = processor(&dir) {
                                    return Some(pid);
                                }
                            }
                        }
                    }
                }
            }
        }

        None
    }

    use std::process::Command;
    use std::str::from_utf8;

    if let Some(pid) = find_pid("solana-validato", "/proc", uid, |dir| {
        let mut path = dir.path();
        path.push("task");
        find_pid("solana-poh-serv", path, uid, |dir1| {
            if let Ok(pid) = dir1.file_name().into_string() {
                pid.parse::<u64>().ok()
            } else {
                None
            }
        })
    }) {
        info!("PoH thread PID is {}", pid);
        let pid = format!("{}", pid);
        let output = Command::new("chrt")
            .args(&["-r", "-p", "99", pid.as_str()])
            .output()
            .expect("Expected to set priority of thread");
        if output.status.success() {
            info!("Done setting thread priority");
        } else {
            error!("chrt stderr: {}", from_utf8(&output.stderr).unwrap_or("?"));
        }
    } else {
        error!("Could not find pid for PoH thread");
    }
}

#[cfg(target_os = "linux")]
fn tune_kernel_udp_buffers_and_vmmap() {
    use sysctl::CtlValue::String;
    use sysctl::Sysctl;
    fn sysctl_write(name: &str, value: &str) {
        if let Ok(ctl) = sysctl::Ctl::new(name) {
            info!("Old {} value {:?}", name, ctl.value());
            let ctl_value = String(value.to_string());
            match ctl.set_value(String(value.to_string())) {
                Ok(v) if v == ctl_value => info!("Updated {} to {:?}", name, ctl_value),
                Ok(v) => info!(
                    "Update returned success but {} was set to {:?}, instead of {:?}",
                    name, v, ctl_value
                ),
                Err(e) => error!("Failed to set {} to {:?}. Err {:?}", name, ctl_value, e),
            }
        } else {
            error!("Failed to find sysctl {}", name);
        }
    }

    // Reference: https://medium.com/@CameronSparr/increase-os-udp-buffers-to-improve-performance-51d167bb1360
    sysctl_write("net.core.rmem_max", "134217728");
    sysctl_write("net.core.rmem_default", "134217728");
    sysctl_write("net.core.wmem_max", "134217728");
    sysctl_write("net.core.wmem_default", "134217728");

    // increase mmap counts for many append_vecs
    sysctl_write("vm.max_map_count", "500000");
}

#[cfg(unix)]
fn main() {
    solana_logger::setup();
    let matches = App::new(crate_name!())
        .about(crate_description!())
        .version(solana_version::version!())
        .arg(
            Arg::with_name("user")
                .long("user")
                .value_name("user name")
                .takes_value(true)
                .required(true)
                .help("Username of the peer process"),
        )
        .get_matches();

    let user = value_t_or_exit!(matches, "user", String);

    #[cfg(target_os = "linux")]
    tune_kernel_udp_buffers_and_vmmap();

    info!("Tune will service requests only from user {}", user);

    unsafe { libc::umask(0o077) };
    if let Err(e) = std::fs::remove_file(solana_sys_tuner::SOLANA_SYS_TUNER_PATH) {
        if e.kind() != std::io::ErrorKind::NotFound {
            panic!("Failed to remove stale socket file: {:?}", e)
        }
    }

    let listener = unix_socket::UnixListener::bind(solana_sys_tuner::SOLANA_SYS_TUNER_PATH)
        .expect("Failed to bind to the socket file");

    let peer_uid;

    // set socket permission
    if let Some(user) = users::get_user_by_name(&user) {
        peer_uid = user.uid();
        info!("UID for solana is {}", peer_uid);
        nix::unistd::chown(
            solana_sys_tuner::SOLANA_SYS_TUNER_PATH,
            Some(nix::unistd::Uid::from_raw(peer_uid)),
            None,
        )
        .expect("Expected to change UID of the socket file");
    } else {
        panic!("Could not find UID for {:?} user", user);
    }

    info!("Waiting for tuning requests");
    for stream in listener.incoming() {
        if stream.is_ok() {
            info!("Tuning the system now");
            {
<<<<<<< HEAD
                #![cfg(target_os = "linux")]
=======

>>>>>>> 1b629c1a
                // tune_poh_service_priority(peer_uid);
            }
        }
    }

    info!("exiting");
}

#[cfg(not(unix))]
fn main() {
    error!("Unsupported platform");
}<|MERGE_RESOLUTION|>--- conflicted
+++ resolved
@@ -150,12 +150,8 @@
         if stream.is_ok() {
             info!("Tuning the system now");
             {
-<<<<<<< HEAD
                 #![cfg(target_os = "linux")]
-=======
-
->>>>>>> 1b629c1a
-                // tune_poh_service_priority(peer_uid);
+                tune_poh_service_priority(peer_uid);
             }
         }
     }
