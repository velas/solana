[package]
authors = ["Solana Maintainers <maintainers@solana.foundation>"]
edition = "2018"
name = "solana-sys-tuner"
description = "The solana cluster system tuner daemon"
<<<<<<< HEAD
version = "1.5.19"
=======
version = "1.6.14"
>>>>>>> 7759210f
repository = "https://github.com/solana-labs/solana"
license = "Apache-2.0"
homepage = "https://solana.com/"
documentation = "https://docs.rs/solana-sys-tuner"
publish = true

[dependencies]
clap = "2.33.1"
log = "0.4.11"
libc = "0.2.81"
<<<<<<< HEAD
solana-clap-utils = { path = "../clap-utils", version = "=1.5.19" }
solana-logger = { path = "../logger", version = "=1.5.19" }
solana-version = { path = "../version" }
=======
solana-clap-utils = { path = "../clap-utils", version = "=1.6.14" }
solana-logger = { path = "../logger", version = "=1.6.14" }
solana-version = { path = "../version", version = "=1.6.14" }
>>>>>>> 7759210f

[target."cfg(unix)".dependencies]
unix_socket2 = "0.5.4"
users = "0.10.0"
nix = "0.19.0"
sysctl = "0.4.0"

[lib]
name = "solana_sys_tuner"

[[bin]]
name = "solana-sys-tuner"
path = "src/main.rs"

[package.metadata.docs.rs]
targets = ["x86_64-unknown-linux-gnu"]<|MERGE_RESOLUTION|>--- conflicted
+++ resolved
@@ -3,11 +3,7 @@
 edition = "2018"
 name = "solana-sys-tuner"
 description = "The solana cluster system tuner daemon"
-<<<<<<< HEAD
-version = "1.5.19"
-=======
 version = "1.6.14"
->>>>>>> 7759210f
 repository = "https://github.com/solana-labs/solana"
 license = "Apache-2.0"
 homepage = "https://solana.com/"
@@ -18,15 +14,9 @@
 clap = "2.33.1"
 log = "0.4.11"
 libc = "0.2.81"
-<<<<<<< HEAD
-solana-clap-utils = { path = "../clap-utils", version = "=1.5.19" }
-solana-logger = { path = "../logger", version = "=1.5.19" }
-solana-version = { path = "../version" }
-=======
 solana-clap-utils = { path = "../clap-utils", version = "=1.6.14" }
 solana-logger = { path = "../logger", version = "=1.6.14" }
 solana-version = { path = "../version", version = "=1.6.14" }
->>>>>>> 7759210f
 
 [target."cfg(unix)".dependencies]
 unix_socket2 = "0.5.4"
