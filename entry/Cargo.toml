[package]
name = "solana-entry"
<<<<<<< HEAD
version = "1.9.29"
=======
version = "1.10.41"
>>>>>>> 55438c03
description = "Solana Entry"
authors = ["Solana Maintainers <maintainers@solana.foundation>"]
repository = "https://github.com/solana-labs/solana"
license = "Apache-2.0"
homepage = "https://solana.com/"
documentation = "https://docs.rs/solana-poh"
edition = "2021"

[dependencies]
bincode = "1.3.3"
crossbeam-channel = "0.5"
dlopen = "0.1.8"
dlopen_derive = "0.1.4"
log = "0.4.11"
rand = "0.7.0"
rayon = "1.5.1"
<<<<<<< HEAD
serde = "1.0.130"
solana-measure = { path = "../measure", version = "=1.9.29" }
solana-merkle-tree = { path = "../merkle-tree", version = "=1.9.29" }
solana-metrics = { path = "../metrics", version = "=1.9.29" }
solana-perf = { path = "../perf", version = "=1.9.29" }
solana-rayon-threadlimit = { path = "../rayon-threadlimit", version = "=1.9.29" }
solana-sdk = { path = "../sdk", version = "=1.9.29" }
bincode = "1.3.3"

[dev-dependencies]
matches = "0.1.9"
solana-logger = { path = "../logger", version = "=1.9.29" }
=======
serde = "1.0.136"
solana-measure = { path = "../measure", version = "=1.10.41" }
solana-merkle-tree = { path = "../merkle-tree", version = "=1.10.41" }
solana-metrics = { path = "../metrics", version = "=1.10.41" }
solana-perf = { path = "../perf", version = "=1.10.41" }
solana-rayon-threadlimit = { path = "../rayon-threadlimit", version = "=1.10.41" }
solana-sdk = { path = "../sdk", version = "=1.10.41" }

[dev-dependencies]
matches = "0.1.9"
solana-logger = { path = "../logger", version = "=1.10.41" }
>>>>>>> 55438c03

[lib]
crate-type = ["lib"]
name = "solana_entry"

[[bench]]
name = "entry_sigverify"

[package.metadata.docs.rs]
targets = ["x86_64-unknown-linux-gnu"]<|MERGE_RESOLUTION|>--- conflicted
+++ resolved
@@ -1,10 +1,6 @@
 [package]
 name = "solana-entry"
-<<<<<<< HEAD
-version = "1.9.29"
-=======
 version = "1.10.41"
->>>>>>> 55438c03
 description = "Solana Entry"
 authors = ["Solana Maintainers <maintainers@solana.foundation>"]
 repository = "https://github.com/solana-labs/solana"
@@ -21,20 +17,6 @@
 log = "0.4.11"
 rand = "0.7.0"
 rayon = "1.5.1"
-<<<<<<< HEAD
-serde = "1.0.130"
-solana-measure = { path = "../measure", version = "=1.9.29" }
-solana-merkle-tree = { path = "../merkle-tree", version = "=1.9.29" }
-solana-metrics = { path = "../metrics", version = "=1.9.29" }
-solana-perf = { path = "../perf", version = "=1.9.29" }
-solana-rayon-threadlimit = { path = "../rayon-threadlimit", version = "=1.9.29" }
-solana-sdk = { path = "../sdk", version = "=1.9.29" }
-bincode = "1.3.3"
-
-[dev-dependencies]
-matches = "0.1.9"
-solana-logger = { path = "../logger", version = "=1.9.29" }
-=======
 serde = "1.0.136"
 solana-measure = { path = "../measure", version = "=1.10.41" }
 solana-merkle-tree = { path = "../merkle-tree", version = "=1.10.41" }
@@ -46,7 +28,6 @@
 [dev-dependencies]
 matches = "0.1.9"
 solana-logger = { path = "../logger", version = "=1.10.41" }
->>>>>>> 55438c03
 
 [lib]
 crate-type = ["lib"]
