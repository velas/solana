[package]
name = "solana-net-utils"
<<<<<<< HEAD
version = "1.9.29"
=======
version = "1.10.41"
>>>>>>> 55438c03
description = "Solana Network Utilities"
authors = ["Solana Maintainers <maintainers@solana.foundation>"]
repository = "https://github.com/solana-labs/solana"
license = "Apache-2.0"
homepage = "https://solana.com/"
documentation = "https://docs.rs/solana-net-utils"
edition = "2021"

[dependencies]
bincode = "1.3.3"
clap = "2.33.1"
crossbeam-channel = "0.5"
log = "0.4.14"
nix = "0.23.1"
rand = "0.7.0"
serde = "1.0.136"
serde_derive = "1.0.103"
<<<<<<< HEAD
socket2 = "0.4.2"
solana-logger = { path = "../logger", version = "=1.9.29" }
solana-sdk = { path = "../sdk", version = "=1.9.29" }
solana-version = { path = "../version", version = "=0.6.3" }
tokio = { version = "1.14.1", features = ["full"] }
=======
socket2 = "0.4.4"
solana-logger = { path = "../logger", version = "=1.10.41" }
solana-sdk = { path = "../sdk", version = "=1.10.41" }
solana-version = { path = "../version", version = "=1.10.41" }
tokio = { version = "1", features = ["full"] }
>>>>>>> 55438c03
url = "2.2.2"

[lib]
name = "solana_net_utils"

[[bin]]
name = "solana-ip-address"
path = "src/bin/ip_address.rs"

[[bin]]
name = "solana-ip-address-server"
path = "src/bin/ip_address_server.rs"

[package.metadata.docs.rs]
targets = ["x86_64-unknown-linux-gnu"]<|MERGE_RESOLUTION|>--- conflicted
+++ resolved
@@ -1,10 +1,6 @@
 [package]
 name = "solana-net-utils"
-<<<<<<< HEAD
-version = "1.9.29"
-=======
 version = "1.10.41"
->>>>>>> 55438c03
 description = "Solana Network Utilities"
 authors = ["Solana Maintainers <maintainers@solana.foundation>"]
 repository = "https://github.com/solana-labs/solana"
@@ -22,19 +18,11 @@
 rand = "0.7.0"
 serde = "1.0.136"
 serde_derive = "1.0.103"
-<<<<<<< HEAD
-socket2 = "0.4.2"
-solana-logger = { path = "../logger", version = "=1.9.29" }
-solana-sdk = { path = "../sdk", version = "=1.9.29" }
-solana-version = { path = "../version", version = "=0.6.3" }
-tokio = { version = "1.14.1", features = ["full"] }
-=======
 socket2 = "0.4.4"
 solana-logger = { path = "../logger", version = "=1.10.41" }
 solana-sdk = { path = "../sdk", version = "=1.10.41" }
-solana-version = { path = "../version", version = "=1.10.41" }
+solana-version = { path = "../version", version = "=0.6.3" }
 tokio = { version = "1", features = ["full"] }
->>>>>>> 55438c03
 url = "2.2.2"
 
 [lib]
