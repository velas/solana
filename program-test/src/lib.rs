//! The solana-program-test provides a BanksClient-based test framework BPF programs
#![allow(clippy::integer_arithmetic)]

// Export tokio for test clients
pub use tokio;
use {
    async_trait::async_trait,
    chrono_humanize::{Accuracy, HumanTime, Tense},
    log::*,
    solana_banks_client::start_client,
    solana_banks_server::banks_server::start_local_server,
    solana_program_runtime::{
        compute_budget::ComputeBudget, ic_msg, invoke_context::ProcessInstructionWithContext,
        stable_log, timings::ExecuteTimings,
    },
    solana_runtime::{
        bank::{Bank, CommitTransactionCounts},
        bank_forks::BankForks,
        builtins::Builtin,
        commitment::BlockCommitmentCache,
        genesis_utils::{create_genesis_config_with_leader_ex, GenesisConfigInfo},
    },
    solana_sdk::{
        account::{Account, AccountSharedData, ReadableAccount, WritableAccount},
        account_info::AccountInfo,
        clock::Slot,
        entrypoint::{ProgramResult, SUCCESS},
        feature_set::FEATURE_NAMES,
        fee_calculator::{FeeCalculator, FeeRateGovernor},
        genesis_config::{ClusterType, GenesisConfig},
        hash::Hash,
        instruction::{Instruction, InstructionError},
<<<<<<< HEAD
        message::{Message, SanitizedMessage},
=======
>>>>>>> 55438c03
        native_token::sol_to_lamports,
        poh_config::PohConfig,
        program_error::{ProgramError, ACCOUNT_BORROW_FAILED, UNSUPPORTED_SYSVAR},
        pubkey::Pubkey,
        rent::Rent,
        signature::{Keypair, Signer},
        sysvar::{Sysvar, SysvarId},
    },
    solana_vote_program::vote_state::{VoteState, VoteStateVersions},
    std::{
        cell::RefCell,
<<<<<<< HEAD
        collections::{HashMap, HashSet},
=======
        collections::HashSet,
>>>>>>> 55438c03
        convert::TryFrom,
        fs::File,
        io::{self, Read},
        mem::transmute,
        path::{Path, PathBuf},
        rc::Rc,
        sync::{
            atomic::{AtomicBool, Ordering},
            Arc, RwLock,
        },
        time::{Duration, Instant},
    },
    thiserror::Error,
    tokio::task::JoinHandle,
};
// Export types so test clients can limit their solana crate dependencies
pub use {
    solana_banks_client::{BanksClient, BanksClientError},
    solana_program_runtime::invoke_context::InvokeContext,
};

pub mod programs;

#[macro_use]
extern crate solana_bpf_loader_program;

/// Errors from the program test environment
#[derive(Error, Debug, PartialEq)]
pub enum ProgramTestError {
    /// The chosen warp slot is not in the future, so warp is not performed
    #[error("Warp slot not in the future")]
    InvalidWarpSlot,
}

thread_local! {
    static INVOKE_CONTEXT: RefCell<Option<usize>> = RefCell::new(None);
}
fn set_invoke_context(new: &mut InvokeContext) {
    INVOKE_CONTEXT
        .with(|invoke_context| unsafe { invoke_context.replace(Some(transmute::<_, usize>(new))) });
}
fn get_invoke_context<'a, 'b>() -> &'a mut InvokeContext<'b> {
    let ptr = INVOKE_CONTEXT.with(|invoke_context| match *invoke_context.borrow() {
        Some(val) => val,
        None => panic!("Invoke context not set!"),
    });
    unsafe { transmute::<usize, &mut InvokeContext>(ptr) }
}

pub fn builtin_process_instruction(
    process_instruction: solana_sdk::entrypoint::ProcessInstruction,
    _first_instruction_account: usize,
    input: &[u8],
    invoke_context: &mut InvokeContext,
) -> Result<(), InstructionError> {
    set_invoke_context(invoke_context);

    let transaction_context = &invoke_context.transaction_context;
    let instruction_context = transaction_context.get_current_instruction_context()?;
    let indices_in_instruction = instruction_context.get_number_of_program_accounts()
        ..instruction_context.get_number_of_accounts();

    let log_collector = invoke_context.get_log_collector();
<<<<<<< HEAD
    let program_id = invoke_context.get_caller()?;
=======
    let program_id = instruction_context.get_program_key(transaction_context)?;
>>>>>>> 55438c03
    stable_log::program_invoke(
        &log_collector,
        program_id,
        invoke_context.get_stack_height(),
    );

    // Copy indices_in_instruction into a HashSet to ensure there are no duplicates
    let deduplicated_indices: HashSet<usize> = indices_in_instruction.clone().collect();

    // Create copies of the accounts
    let mut account_copies = deduplicated_indices
        .iter()
        .map(|index_in_instruction| {
            let borrowed_account = instruction_context
                .try_borrow_account(transaction_context, *index_in_instruction)?;
            Ok((
                *borrowed_account.get_key(),
                *borrowed_account.get_owner(),
                borrowed_account.get_lamports(),
                borrowed_account.get_data().to_vec(),
            ))
        })
        .collect::<Result<Vec<_>, InstructionError>>()?;

    // Create shared references to account_copies
    let account_refs: Vec<_> = account_copies
        .iter_mut()
        .map(|(key, owner, lamports, data)| {
            (
                key,
                owner,
                Rc::new(RefCell::new(lamports)),
                Rc::new(RefCell::new(data.as_mut())),
            )
        })
        .collect();

    // Create AccountInfos
    let account_infos = indices_in_instruction
        .map(|index_in_instruction| {
            let account_copy_index = deduplicated_indices
                .iter()
                .position(|index| *index == index_in_instruction)
                .unwrap();
            let (key, owner, lamports, data) = &account_refs[account_copy_index];
            let borrowed_account = instruction_context
                .try_borrow_account(transaction_context, index_in_instruction)?;
            Ok(AccountInfo {
                key,
                is_signer: borrowed_account.is_signer(),
                is_writable: borrowed_account.is_writable(),
                lamports: lamports.clone(),
                data: data.clone(),
                owner,
                executable: borrowed_account.is_executable(),
                rent_epoch: borrowed_account.get_rent_epoch(),
            })
        })
        .collect::<Result<Vec<AccountInfo>, InstructionError>>()?;

    // Execute the program
    process_instruction(program_id, &account_infos, input).map_err(|err| {
        let err = u64::from(err);
        stable_log::program_failure(&log_collector, program_id, &err.into());
        err
    })?;
    stable_log::program_success(&log_collector, program_id);

    // Commit AccountInfo changes back into KeyedAccounts
    for (index_in_instruction, (_key, _owner, lamports, data)) in deduplicated_indices
        .into_iter()
        .zip(account_copies.into_iter())
    {
        let mut borrowed_account =
            instruction_context.try_borrow_account(transaction_context, index_in_instruction)?;
        if borrowed_account.is_writable() {
            borrowed_account.set_lamports(lamports);
            borrowed_account.set_data(&data);
        }
    }

    Ok(())
}

/// Converts a `solana-program`-style entrypoint into the runtime's entrypoint style, for
/// use with `ProgramTest::add_program`
#[macro_export]
macro_rules! processor {
    ($process_instruction:expr) => {
        Some(
            |first_instruction_account: usize,
             input: &[u8],
             invoke_context: &mut solana_program_test::InvokeContext| {
                $crate::builtin_process_instruction(
                    $process_instruction,
                    first_instruction_account,
                    input,
                    invoke_context,
                )
            },
        )
    };
}

fn get_sysvar<T: Default + Sysvar + Sized + serde::de::DeserializeOwned + Clone>(
    sysvar: Result<Arc<T>, InstructionError>,
    var_addr: *mut u8,
) -> u64 {
    let invoke_context = get_invoke_context();
    if invoke_context
        .get_compute_meter()
        .try_borrow_mut()
        .map_err(|_| ACCOUNT_BORROW_FAILED)
        .unwrap()
        .consume(invoke_context.get_compute_budget().sysvar_base_cost + T::size_of() as u64)
        .is_err()
    {
        panic!("Exceeded compute budget");
    }

    match sysvar {
        Ok(sysvar_data) => unsafe {
            *(var_addr as *mut _ as *mut T) = T::clone(&sysvar_data);
            SUCCESS
        },
        Err(_) => UNSUPPORTED_SYSVAR,
    }
}

struct SyscallStubs {}
impl solana_sdk::program_stubs::SyscallStubs for SyscallStubs {
    fn sol_log(&self, message: &str) {
        let invoke_context = get_invoke_context();
        ic_msg!(invoke_context, "Program log: {}", message);
    }

    fn sol_invoke_signed(
        &self,
        instruction: &Instruction,
        account_infos: &[AccountInfo],
        signers_seeds: &[&[&[u8]]],
    ) -> ProgramResult {
        let invoke_context = get_invoke_context();
        let log_collector = invoke_context.get_log_collector();
        let transaction_context = &invoke_context.transaction_context;
        let instruction_context = transaction_context
            .get_current_instruction_context()
            .unwrap();
        let caller = instruction_context
            .get_program_key(transaction_context)
            .unwrap();

        stable_log::program_invoke(
            &log_collector,
            &instruction.program_id,
            invoke_context.get_stack_height(),
        );

<<<<<<< HEAD
        let caller = *invoke_context.get_caller().expect("get_caller");
        let message = Message::new(&[instruction.clone()], None);
        let program_id_index = message.instructions[0].program_id_index as usize;
        let program_id = message.account_keys[program_id_index];
        // TODO don't have the caller's keyed_accounts so can't validate writer or signer escalation or deescalation yet
        let caller_privileges = message
            .account_keys
            .iter()
            .enumerate()
            .map(|(i, _)| message.is_writable(i))
            .collect::<Vec<bool>>();

        stable_log::program_invoke(
            &log_collector,
            &program_id,
            invoke_context.get_stack_height(),
        );

        // Convert AccountInfos into Accounts
        let mut account_indices = Vec::with_capacity(message.account_keys.len());
        let mut accounts = Vec::with_capacity(message.account_keys.len());
        for (i, account_key) in message.account_keys.iter().enumerate() {
            let ((account_index, account), account_info) = invoke_context
                .get_account(account_key)
                .zip(
                    account_infos
                        .iter()
                        .find(|account_info| account_info.unsigned_key() == account_key),
                )
                .ok_or(InstructionError::MissingAccount)
                .unwrap();
            {
                let mut account = account.borrow_mut();
                account.copy_into_owner_from_slice(account_info.owner.as_ref());
                account.set_data_from_slice(&account_info.try_borrow_data().unwrap());
                account.set_lamports(account_info.lamports());
                account.set_executable(account_info.executable);
                account.set_rent_epoch(account_info.rent_epoch);
            }
            let account_info = if message.is_writable(i) {
                Some(account_info)
            } else {
                None
            };
            account_indices.push(account_index);
            accounts.push((account, account_info));
        }
        let (program_account_index, _program_account) =
            invoke_context.get_account(&program_id).unwrap();
        let program_indices = vec![program_account_index];

        // Check Signers
        for account_info in account_infos {
            for instruction_account in &instruction.accounts {
                if *account_info.unsigned_key() == instruction_account.pubkey
                    && instruction_account.is_signer
                    && !account_info.is_signer
                {
                    let mut program_signer = false;
                    for seeds in signers_seeds.iter() {
                        let signer = Pubkey::create_program_address(seeds, &caller).unwrap();
                        if instruction_account.pubkey == signer {
                            program_signer = true;
                            break;
                        }
                    }
                    assert!(
                        program_signer,
                        "Missing signer for {}",
                        instruction_account.pubkey
                    );
                }
            }
        }

        invoke_context.record_instruction(invoke_context.get_stack_height(), instruction.clone());

        let message = SanitizedMessage::Legacy(message);
        invoke_context
            .process_instruction(
                &message,
                &message.instructions()[0],
                &program_indices,
                &account_indices,
                &caller_privileges,
=======
        let signers = signers_seeds
            .iter()
            .map(|seeds| Pubkey::create_program_address(seeds, caller).unwrap())
            .collect::<Vec<_>>();
        let (instruction_accounts, program_indices) = invoke_context
            .prepare_instruction(instruction, &signers)
            .unwrap();

        // Copy caller's account_info modifications into invoke_context accounts
        let mut account_indices = Vec::with_capacity(instruction_accounts.len());
        for instruction_account in instruction_accounts.iter() {
            let account_key = invoke_context
                .transaction_context
                .get_key_of_account_at_index(instruction_account.index_in_transaction)
                .unwrap();
            let account_info_index = account_infos
                .iter()
                .position(|account_info| account_info.unsigned_key() == account_key)
                .ok_or(InstructionError::MissingAccount)
                .unwrap();
            let account_info = &account_infos[account_info_index];
            let mut account = invoke_context
                .transaction_context
                .get_account_at_index(instruction_account.index_in_transaction)
                .unwrap()
                .borrow_mut();
            account.copy_into_owner_from_slice(account_info.owner.as_ref());
            account.set_data_from_slice(&account_info.try_borrow_data().unwrap());
            account.set_lamports(account_info.lamports());
            account.set_executable(account_info.executable);
            account.set_rent_epoch(account_info.rent_epoch);
            if instruction_account.is_writable {
                account_indices
                    .push((instruction_account.index_in_transaction, account_info_index));
            }
        }

        let mut compute_units_consumed = 0;
        invoke_context
            .process_instruction(
                &instruction.data,
                &instruction_accounts,
                &program_indices,
                &mut compute_units_consumed,
>>>>>>> 55438c03
                &mut ExecuteTimings::default(),
            )
            .result
            .map_err(|err| ProgramError::try_from(err).unwrap_or_else(|err| panic!("{}", err)))?;

        // Copy invoke_context accounts modifications into caller's account_info
        for (index_in_transaction, account_info_index) in account_indices.into_iter() {
            let account = invoke_context
                .transaction_context
                .get_account_at_index(index_in_transaction)
                .unwrap()
                .borrow_mut();
            let account_info = &account_infos[account_info_index];
            **account_info.try_borrow_mut_lamports().unwrap() = account.lamports();
            let mut data = account_info.try_borrow_mut_data()?;
            let new_data = account.data();
            if account_info.owner != account.owner() {
                // TODO Figure out a better way to allow the System Program to set the account owner
                #[allow(clippy::transmute_ptr_to_ptr)]
                #[allow(mutable_transmutes)]
                let account_info_mut =
                    unsafe { transmute::<&Pubkey, &mut Pubkey>(account_info.owner) };
                *account_info_mut = *account.owner();
            }
            // TODO: Figure out how to allow the System Program to resize the account data
            assert!(
                data.len() == new_data.len(),
                "Account data resizing not supported yet: {} -> {}. \
                    Consider making this test conditional on `#[cfg(feature = \"test-bpf\")]`",
                data.len(),
                new_data.len()
            );
            data.clone_from_slice(new_data);
        }

        stable_log::program_success(&log_collector, &instruction.program_id);
        Ok(())
    }

    fn sol_get_clock_sysvar(&self, var_addr: *mut u8) -> u64 {
        get_sysvar(
            get_invoke_context().get_sysvar_cache().get_clock(),
            var_addr,
        )
    }

    fn sol_get_epoch_schedule_sysvar(&self, var_addr: *mut u8) -> u64 {
        get_sysvar(
            get_invoke_context().get_sysvar_cache().get_epoch_schedule(),
            var_addr,
        )
    }

    #[allow(deprecated)]
    fn sol_get_fees_sysvar(&self, var_addr: *mut u8) -> u64 {
        get_sysvar(get_invoke_context().get_sysvar_cache().get_fees(), var_addr)
    }

    fn sol_get_rent_sysvar(&self, var_addr: *mut u8) -> u64 {
        get_sysvar(get_invoke_context().get_sysvar_cache().get_rent(), var_addr)
    }

    fn sol_get_return_data(&self) -> Option<(Pubkey, Vec<u8>)> {
<<<<<<< HEAD
        let (program_id, data) = &get_invoke_context().return_data;
=======
        let (program_id, data) = get_invoke_context().transaction_context.get_return_data();
>>>>>>> 55438c03
        Some((*program_id, data.to_vec()))
    }

    fn sol_set_return_data(&self, data: &[u8]) {
        let invoke_context = get_invoke_context();
<<<<<<< HEAD
        let caller = *invoke_context.get_caller().unwrap();
        invoke_context.return_data = (caller, data.to_vec());
=======
        let transaction_context = &mut invoke_context.transaction_context;
        let instruction_context = transaction_context
            .get_current_instruction_context()
            .unwrap();
        let caller = *instruction_context
            .get_program_key(transaction_context)
            .unwrap();
        transaction_context
            .set_return_data(caller, data.to_vec())
            .unwrap();
>>>>>>> 55438c03
    }
}

pub fn find_file(filename: &str) -> Option<PathBuf> {
    for dir in default_shared_object_dirs() {
        let candidate = dir.join(filename);
        if candidate.exists() {
            return Some(candidate);
        }
    }
    None
}

fn default_shared_object_dirs() -> Vec<PathBuf> {
    let mut search_path = vec![];
    if let Ok(bpf_out_dir) = std::env::var("BPF_OUT_DIR") {
        search_path.push(PathBuf::from(bpf_out_dir));
    }
    search_path.push(PathBuf::from("tests/fixtures"));
    if let Ok(dir) = std::env::current_dir() {
        search_path.push(dir);
    }
    trace!("BPF .so search path: {:?}", search_path);
    search_path
}

pub fn read_file<P: AsRef<Path>>(path: P) -> Vec<u8> {
    let path = path.as_ref();
    let mut file = File::open(path)
        .unwrap_or_else(|err| panic!("Failed to open \"{}\": {}", path.display(), err));

    let mut file_data = Vec::new();
    file.read_to_end(&mut file_data)
        .unwrap_or_else(|err| panic!("Failed to read \"{}\": {}", path.display(), err));
    file_data
}

fn setup_fees(bank: Bank) -> Bank {
    // Realistic fees part 1: Fake a single signature by calling
    // `bank.commit_transactions()` so that the fee in the child bank will be
    // initialized with a non-zero fee.
    assert_eq!(bank.signature_count(), 0);
    let (last_blockhash, lamports_per_signature) = bank.last_blockhash_and_lamports_per_signature();
    bank.commit_transactions(
        &[],     // transactions
        &mut [], // loaded accounts
        vec![],  // transaction execution results
        last_blockhash,
        lamports_per_signature,
        CommitTransactionCounts {
            committed_transactions_count: 0,
            committed_with_failure_result_count: 0,
            signature_count: 1,
        },
        &mut ExecuteTimings::default(),
        None,
    );
    assert_eq!(bank.signature_count(), 1);

    // Advance beyond slot 0 for a slightly more realistic test environment
    let bank = Arc::new(bank);
    let bank = Bank::new_from_parent(&bank, bank.collector_id(), bank.slot() + 1);
    debug!("Bank slot: {}", bank.slot());

    // Realistic fees part 2: Tick until a new blockhash is produced to pick up the
    // non-zero fees
    let last_blockhash = bank.last_blockhash();
    while last_blockhash == bank.last_blockhash() {
        bank.register_tick(&Hash::new_unique());
    }

    // Make sure a fee is now required
    let lamports_per_signature = bank.get_lamports_per_signature();
    assert_ne!(lamports_per_signature, 0);

    bank
}

pub struct ProgramTest {
    accounts: Vec<(Pubkey, AccountSharedData)>,
    builtins: Vec<Builtin>,
    compute_max_units: Option<u64>,
    prefer_bpf: bool,
    use_bpf_jit: bool,
    deactivate_feature_set: HashSet<Pubkey>,
}

impl Default for ProgramTest {
    /// Initialize a new ProgramTest
    ///
    /// If the `BPF_OUT_DIR` environment variable is defined, BPF programs will be preferred over
    /// over a native instruction processor.  The `ProgramTest::prefer_bpf()` method may be
    /// used to override this preference at runtime.  `cargo test-bpf` will set `BPF_OUT_DIR`
    /// automatically.
    ///
    /// BPF program shared objects and account data files are searched for in
    /// * the value of the `BPF_OUT_DIR` environment variable
    /// * the `tests/fixtures` sub-directory
    /// * the current working directory
    ///
    fn default() -> Self {
        solana_logger::setup_with_default(
            "solana_rbpf::vm=debug,\
             solana_runtime::message_processor=debug,\
             solana_runtime::system_instruction_processor=trace,\
             solana_program_test=info",
        );
        let prefer_bpf = std::env::var("BPF_OUT_DIR").is_ok();

        Self {
            accounts: vec![],
            builtins: vec![],
            compute_max_units: None,
            prefer_bpf,
            use_bpf_jit: false,
            deactivate_feature_set: HashSet::default(),
        }
    }
}

impl ProgramTest {
    /// Create a `ProgramTest`.
    ///
    /// This is a wrapper around [`default`] and [`add_program`]. See their documentation for more
    /// details.
    ///
    /// [`default`]: #method.default
    /// [`add_program`]: #method.add_program
    pub fn new(
        program_name: &str,
        program_id: Pubkey,
        process_instruction: Option<ProcessInstructionWithContext>,
    ) -> Self {
        let mut me = Self::default();
        me.add_program(program_name, program_id, process_instruction);
        me
    }

    /// Override default BPF program selection
    pub fn prefer_bpf(&mut self, prefer_bpf: bool) {
        self.prefer_bpf = prefer_bpf;
    }

    /// Override the default maximum compute units
    pub fn set_compute_max_units(&mut self, compute_max_units: u64) {
        self.compute_max_units = Some(compute_max_units);
    }

    /// Override the BPF compute budget
    #[allow(deprecated)]
    #[deprecated(since = "1.8.0", note = "please use `set_compute_max_units` instead")]
    pub fn set_bpf_compute_max_units(&mut self, bpf_compute_max_units: u64) {
        self.compute_max_units = Some(bpf_compute_max_units);
    }

    /// Execute the BPF program with JIT if true, interpreted if false
    pub fn use_bpf_jit(&mut self, use_bpf_jit: bool) {
        self.use_bpf_jit = use_bpf_jit;
    }

    /// Add an account to the test environment
    pub fn add_account(&mut self, address: Pubkey, account: Account) {
        self.accounts
            .push((address, AccountSharedData::from(account)));
    }

    /// Add an account to the test environment with the account data in the provided `filename`
    pub fn add_account_with_file_data(
        &mut self,
        address: Pubkey,
        lamports: u64,
        owner: Pubkey,
        filename: &str,
    ) {
        self.add_account(
            address,
            Account {
                lamports,
                data: read_file(find_file(filename).unwrap_or_else(|| {
                    panic!("Unable to locate {}", filename);
                })),
                owner,
                executable: false,
                rent_epoch: 0,
            },
        );
    }

    /// Add an account to the test environment with the account data in the provided as a base 64
    /// string
    pub fn add_account_with_base64_data(
        &mut self,
        address: Pubkey,
        lamports: u64,
        owner: Pubkey,
        data_base64: &str,
    ) {
        self.add_account(
            address,
            Account {
                lamports,
                data: base64::decode(data_base64)
                    .unwrap_or_else(|err| panic!("Failed to base64 decode: {}", err)),
                owner,
                executable: false,
                rent_epoch: 0,
            },
        );
    }

    /// Add a BPF program to the test environment.
    ///
    /// `program_name` will also be used to locate the BPF shared object in the current or fixtures
    /// directory.
    ///
    /// If `process_instruction` is provided, the natively built-program may be used instead of the
    /// BPF shared object depending on the `BPF_OUT_DIR` environment variable.
    pub fn add_program(
        &mut self,
        program_name: &str,
        program_id: Pubkey,
        process_instruction: Option<ProcessInstructionWithContext>,
    ) {
        let add_bpf = |this: &mut ProgramTest, program_file: PathBuf| {
            let data = read_file(&program_file);
            info!(
                "\"{}\" BPF program from {}{}",
                program_name,
                program_file.display(),
                std::fs::metadata(&program_file)
                    .map(|metadata| {
                        metadata
                            .modified()
                            .map(|time| {
                                format!(
                                    ", modified {}",
                                    HumanTime::from(time)
                                        .to_text_en(Accuracy::Precise, Tense::Past)
                                )
                            })
                            .ok()
                    })
                    .ok()
                    .flatten()
                    .unwrap_or_default()
            );

            this.add_account(
                program_id,
                Account {
                    lamports: Rent::default().minimum_balance(data.len()).min(1),
                    data,
                    owner: solana_sdk::bpf_loader::id(),
                    executable: true,
                    rent_epoch: 0,
                },
            );
        };

        let add_native = |this: &mut ProgramTest, process_fn: ProcessInstructionWithContext| {
            info!("\"{}\" program loaded as native code", program_name);
            this.builtins
                .push(Builtin::new(program_name, program_id, process_fn));
        };

        let warn_invalid_program_name = || {
            let valid_program_names = default_shared_object_dirs()
                .iter()
                .filter_map(|dir| dir.read_dir().ok())
                .flat_map(|read_dir| {
                    read_dir.filter_map(|entry| {
                        let path = entry.ok()?.path();
                        if !path.is_file() {
                            return None;
                        }
                        match path.extension()?.to_str()? {
                            "so" => Some(path.file_stem()?.to_os_string()),
                            _ => None,
                        }
                    })
                })
                .collect::<Vec<_>>();

            if valid_program_names.is_empty() {
                // This should be unreachable as `test-bpf` should guarantee at least one shared
                // object exists somewhere.
                warn!("No BPF shared objects found.");
                return;
            }

            warn!(
                "Possible bogus program name. Ensure the program name ({}) \
                matches one of the following recognizable program names:",
                program_name,
            );
            for name in valid_program_names {
                warn!(" - {}", name.to_str().unwrap());
            }
        };

        let program_file = find_file(&format!("{}.so", program_name));
        match (self.prefer_bpf, program_file, process_instruction) {
            // If BPF is preferred (i.e., `test-bpf` is invoked) and a BPF shared object exists,
            // use that as the program data.
            (true, Some(file), _) => add_bpf(self, file),

            // If BPF is not required (i.e., we were invoked with `test`), use the provided
            // processor function as is.
            //
            // TODO: figure out why tests hang if a processor panics when running native code.
            (false, _, Some(process)) => add_native(self, process),

            // Invalid: `test-bpf` invocation with no matching BPF shared object.
            (true, None, _) => {
                warn_invalid_program_name();
                panic!(
                    "Program file data not available for {} ({})",
                    program_name, program_id
                );
            }

            // Invalid: regular `test` invocation without a processor.
            (false, _, None) => {
                panic!(
                    "Program processor not available for {} ({})",
                    program_name, program_id
                );
            }
        }
    }

    /// Add a builtin program to the test environment.
    ///
    /// Note that builtin programs are responsible for their own `stable_log` output.
    pub fn add_builtin_program(
        &mut self,
        program_name: &str,
        program_id: Pubkey,
        process_instruction: ProcessInstructionWithContext,
    ) {
        info!("\"{}\" builtin program", program_name);
        self.builtins
            .push(Builtin::new(program_name, program_id, process_instruction));
    }

    /// Deactivate a runtime feature.
    ///
    /// Note that all features are activated by default.
    pub fn deactivate_feature(&mut self, feature_id: Pubkey) {
        self.deactivate_feature_set.insert(feature_id);
    }

    fn setup_bank(
        &self,
    ) -> (
        Arc<RwLock<BankForks>>,
        Arc<RwLock<BlockCommitmentCache>>,
        Hash,
        GenesisConfigInfo,
    ) {
        {
            use std::sync::Once;
            static ONCE: Once = Once::new();

            ONCE.call_once(|| {
                solana_sdk::program_stubs::set_syscall_stubs(Box::new(SyscallStubs {}));
            });
        }

        let rent = Rent::default();
        let fee_rate_governor = FeeRateGovernor::default();
        let bootstrap_validator_pubkey = Pubkey::new_unique();
        let bootstrap_validator_stake_lamports =
            rent.minimum_balance(VoteState::size_of()) + sol_to_lamports(1_000_000.0);

        let mint_keypair = Keypair::new();
        let voting_keypair = Keypair::new();

        let mut genesis_config = create_genesis_config_with_leader_ex(
            sol_to_lamports(1_000_000.0),
            &mint_keypair.pubkey(),
            &bootstrap_validator_pubkey,
            &voting_keypair.pubkey(),
            &Pubkey::new_unique(),
            bootstrap_validator_stake_lamports,
            42,
            fee_rate_governor,
            rent,
            ClusterType::Development,
            vec![],
        );

        // Remove features tagged to deactivate
        for deactivate_feature_pk in &self.deactivate_feature_set {
            if FEATURE_NAMES.contains_key(deactivate_feature_pk) {
                match genesis_config.accounts.remove(deactivate_feature_pk) {
                    Some(_) => debug!("Feature for {:?} deactivated", deactivate_feature_pk),
                    None => warn!(
                        "Feature {:?} set for deactivation not found in genesis_config account list, ignored.",
                        deactivate_feature_pk
                    ),
                }
            } else {
                warn!(
                    "Feature {:?} set for deactivation is not a known Feature public key",
                    deactivate_feature_pk
                );
            }
        }

        let target_tick_duration = Duration::from_micros(100);
        genesis_config.poh_config = PohConfig::new_sleep(target_tick_duration);
        debug!("Payer address: {}", mint_keypair.pubkey());
        debug!("Genesis config: {}", genesis_config);

        let mut bank = Bank::new_for_tests(&genesis_config);

        // Add loaders
        macro_rules! add_builtin {
            ($b:expr) => {
                bank.add_builtin(&$b.0, &$b.1, $b.2)
            };
        }
        add_builtin!(solana_bpf_loader_deprecated_program!());
        if self.use_bpf_jit {
            add_builtin!(solana_bpf_loader_program_with_jit!());
            add_builtin!(solana_bpf_loader_upgradeable_program_with_jit!());
        } else {
            add_builtin!(solana_bpf_loader_program!());
            add_builtin!(solana_bpf_loader_upgradeable_program!());
        }

        // Add commonly-used SPL programs as a convenience to the user
        for (program_id, account) in programs::spl_programs(&Rent::default()).iter() {
            bank.store_account(program_id, account);
        }

        // User-supplied additional builtins
        for builtin in self.builtins.iter() {
            bank.add_builtin(
                &builtin.name,
                &builtin.id,
                builtin.process_instruction_with_context,
            );
        }

        for (address, account) in self.accounts.iter() {
            if bank.get_account(address).is_some() {
                info!("Overriding account at {}", address);
            }
            bank.store_account(address, account);
        }
        bank.set_capitalization();
        if let Some(max_units) = self.compute_max_units {
            bank.set_compute_budget(Some(ComputeBudget {
                compute_unit_limit: max_units,
                ..ComputeBudget::default()
            }));
        }
        let bank = setup_fees(bank);
        let slot = bank.slot();
        let last_blockhash = bank.last_blockhash();
        let bank_forks = Arc::new(RwLock::new(BankForks::new(bank)));
        let block_commitment_cache = Arc::new(RwLock::new(
            BlockCommitmentCache::new_for_tests_with_slots(slot, slot),
        ));

        (
            bank_forks,
            block_commitment_cache,
            last_blockhash,
            GenesisConfigInfo {
                genesis_config,
                mint_keypair,
                voting_keypair,
                validator_pubkey: bootstrap_validator_pubkey,
            },
        )
    }

    pub async fn start(self) -> (BanksClient, Keypair, Hash) {
        let (bank_forks, block_commitment_cache, last_blockhash, gci) = self.setup_bank();
        let target_tick_duration = gci.genesis_config.poh_config.target_tick_duration;
        let transport = start_local_server(
            bank_forks.clone(),
            block_commitment_cache.clone(),
            target_tick_duration,
        )
        .await;
        let banks_client = start_client(transport)
            .await
            .unwrap_or_else(|err| panic!("Failed to start banks client: {}", err));

        // Run a simulated PohService to provide the client with new blockhashes.  New blockhashes
        // are required when sending multiple otherwise identical transactions in series from a
        // test
        tokio::spawn(async move {
            loop {
                bank_forks
                    .read()
                    .unwrap()
                    .working_bank()
                    .register_tick(&Hash::new_unique());
                tokio::time::sleep(target_tick_duration).await;
            }
        });

        (banks_client, gci.mint_keypair, last_blockhash)
    }

    /// Start the test client
    ///
    /// Returns a `BanksClient` interface into the test environment as well as a payer `Keypair`
    /// with SOL for sending transactions
    pub async fn start_with_context(self) -> ProgramTestContext {
        let (bank_forks, block_commitment_cache, last_blockhash, gci) = self.setup_bank();
        let target_tick_duration = gci.genesis_config.poh_config.target_tick_duration;
        let transport = start_local_server(
            bank_forks.clone(),
            block_commitment_cache.clone(),
            target_tick_duration,
        )
        .await;
        let banks_client = start_client(transport)
            .await
            .unwrap_or_else(|err| panic!("Failed to start banks client: {}", err));

        ProgramTestContext::new(
            bank_forks,
            block_commitment_cache,
            banks_client,
            last_blockhash,
            gci,
        )
    }
}

#[async_trait]
pub trait ProgramTestBanksClientExt {
    /// Get a new blockhash, similar in spirit to RpcClient::get_new_blockhash()
    ///
    /// This probably should eventually be moved into BanksClient proper in some form
    #[deprecated(
        since = "1.9.0",
        note = "Please use `get_new_latest_blockhash `instead"
    )]
    async fn get_new_blockhash(&mut self, blockhash: &Hash) -> io::Result<(Hash, FeeCalculator)>;
    /// Get a new latest blockhash, similar in spirit to RpcClient::get_latest_blockhash()
    async fn get_new_latest_blockhash(&mut self, blockhash: &Hash) -> io::Result<Hash>;
}

#[async_trait]
impl ProgramTestBanksClientExt for BanksClient {
    async fn get_new_blockhash(&mut self, blockhash: &Hash) -> io::Result<(Hash, FeeCalculator)> {
        let mut num_retries = 0;
        let start = Instant::now();
        while start.elapsed().as_secs() < 5 {
            #[allow(deprecated)]
            if let Ok((fee_calculator, new_blockhash, _slot)) = self.get_fees().await {
                if new_blockhash != *blockhash {
                    return Ok((new_blockhash, fee_calculator));
                }
            }
            debug!("Got same blockhash ({:?}), will retry...", blockhash);

            tokio::time::sleep(Duration::from_millis(200)).await;
            num_retries += 1;
        }

        Err(io::Error::new(
            io::ErrorKind::Other,
            format!(
                "Unable to get new blockhash after {}ms (retried {} times), stuck at {}",
                start.elapsed().as_millis(),
                num_retries,
                blockhash
            ),
        ))
    }

    async fn get_new_latest_blockhash(&mut self, blockhash: &Hash) -> io::Result<Hash> {
        let mut num_retries = 0;
        let start = Instant::now();
        while start.elapsed().as_secs() < 5 {
            let new_blockhash = self.get_latest_blockhash().await?;
            if new_blockhash != *blockhash {
                return Ok(new_blockhash);
            }
            debug!("Got same blockhash ({:?}), will retry...", blockhash);

            tokio::time::sleep(Duration::from_millis(200)).await;
            num_retries += 1;
        }

        Err(io::Error::new(
            io::ErrorKind::Other,
            format!(
                "Unable to get new blockhash after {}ms (retried {} times), stuck at {}",
                start.elapsed().as_millis(),
                num_retries,
                blockhash
            ),
        ))
    }
}

struct DroppableTask<T>(Arc<AtomicBool>, JoinHandle<T>);

impl<T> Drop for DroppableTask<T> {
    fn drop(&mut self) {
        self.0.store(true, Ordering::Relaxed);
    }
}

pub struct ProgramTestContext {
    pub banks_client: BanksClient,
    pub last_blockhash: Hash,
    pub payer: Keypair,
    genesis_config: GenesisConfig,
    bank_forks: Arc<RwLock<BankForks>>,
    block_commitment_cache: Arc<RwLock<BlockCommitmentCache>>,
    _bank_task: DroppableTask<()>,
}

impl ProgramTestContext {
    fn new(
        bank_forks: Arc<RwLock<BankForks>>,
        block_commitment_cache: Arc<RwLock<BlockCommitmentCache>>,
        banks_client: BanksClient,
        last_blockhash: Hash,
        genesis_config_info: GenesisConfigInfo,
    ) -> Self {
        // Run a simulated PohService to provide the client with new blockhashes.  New blockhashes
        // are required when sending multiple otherwise identical transactions in series from a
        // test
        let running_bank_forks = bank_forks.clone();
        let target_tick_duration = genesis_config_info
            .genesis_config
            .poh_config
            .target_tick_duration;
        let exit = Arc::new(AtomicBool::new(false));
        let bank_task = DroppableTask(
            exit.clone(),
            tokio::spawn(async move {
                loop {
                    if exit.load(Ordering::Relaxed) {
                        break;
                    }
                    running_bank_forks
                        .read()
                        .unwrap()
                        .working_bank()
                        .register_tick(&Hash::new_unique());
                    tokio::time::sleep(target_tick_duration).await;
                }
            }),
        );

        Self {
            banks_client,
            last_blockhash,
            payer: genesis_config_info.mint_keypair,
            genesis_config: genesis_config_info.genesis_config,
            bank_forks,
            block_commitment_cache,
            _bank_task: bank_task,
        }
    }

    pub fn genesis_config(&self) -> &GenesisConfig {
        &self.genesis_config
    }

    /// Manually increment vote credits for the current epoch in the specified vote account to simulate validator voting activity
    pub fn increment_vote_account_credits(
        &mut self,
        vote_account_address: &Pubkey,
        number_of_credits: u64,
    ) {
        let bank_forks = self.bank_forks.read().unwrap();
        let bank = bank_forks.working_bank();

        // generate some vote activity for rewards
        let mut vote_account = bank.get_account(vote_account_address).unwrap();
        let mut vote_state = VoteState::from(&vote_account).unwrap();

        let epoch = bank.epoch();
        for _ in 0..number_of_credits {
            vote_state.increment_credits(epoch);
        }
        let versioned = VoteStateVersions::new_current(vote_state);
        VoteState::to(&versioned, &mut vote_account).unwrap();
        bank.store_account(vote_account_address, &vote_account);
    }

    /// Create or overwrite an account, subverting normal runtime checks.
    ///
    /// This method exists to make it easier to set up artificial situations
    /// that would be difficult to replicate by sending individual transactions.
    /// Beware that it can be used to create states that would not be reachable
    /// by sending transactions!
    pub fn set_account(&mut self, address: &Pubkey, account: &AccountSharedData) {
        let bank_forks = self.bank_forks.read().unwrap();
        let bank = bank_forks.working_bank();
        bank.store_account(address, account);
    }

    /// Create or overwrite a sysvar, subverting normal runtime checks.
    ///
    /// This method exists to make it easier to set up artificial situations
    /// that would be difficult to replicate on a new test cluster. Beware
    /// that it can be used to create states that would not be reachable
    /// under normal conditions!
    pub fn set_sysvar<T: SysvarId + Sysvar>(&self, sysvar: &T) {
        let bank_forks = self.bank_forks.read().unwrap();
        let bank = bank_forks.working_bank();
        bank.set_sysvar_for_tests(sysvar);
    }

    /// Force the working bank ahead to a new slot
    pub fn warp_to_slot(&mut self, warp_slot: Slot) -> Result<(), ProgramTestError> {
        let mut bank_forks = self.bank_forks.write().unwrap();
        let bank = bank_forks.working_bank();

        // Force ticks until a new blockhash, otherwise retried transactions will have
        // the same signature
        let last_blockhash = bank.last_blockhash();
        while last_blockhash == bank.last_blockhash() {
            bank.register_tick(&Hash::new_unique());
        }

        // Ensure that we are actually progressing forward
        let working_slot = bank.slot();
        if warp_slot <= working_slot {
            return Err(ProgramTestError::InvalidWarpSlot);
        }

        // Warp ahead to one slot *before* the desired slot because the bank
        // from Bank::warp_from_parent() is frozen. If the desired slot is one
        // slot *after* the working_slot, no need to warp at all.
        let pre_warp_slot = warp_slot - 1;
        let warp_bank = if pre_warp_slot == working_slot {
            bank.freeze();
            bank
        } else {
            bank_forks.insert(Bank::warp_from_parent(
                &bank,
                &Pubkey::default(),
                pre_warp_slot,
            ))
        };
        bank_forks.set_root(
            pre_warp_slot,
            &solana_runtime::accounts_background_service::AbsRequestSender::default(),
            Some(pre_warp_slot),
        );

        // warp_bank is frozen so go forward to get unfrozen bank at warp_slot
        bank_forks.insert(Bank::new_from_parent(
            &warp_bank,
            &Pubkey::default(),
            warp_slot,
        ));

        // Update block commitment cache, otherwise banks server will poll at
        // the wrong slot
        let mut w_block_commitment_cache = self.block_commitment_cache.write().unwrap();
        // HACK: The root set here should be `pre_warp_slot`, but since we're
        // in a testing environment, the root bank never updates after a warp.
        // The ticking thread only updates the working bank, and never the root
        // bank.
        w_block_commitment_cache.set_all_slots(warp_slot, warp_slot);

        let bank = bank_forks.working_bank();
        self.last_blockhash = bank.last_blockhash();
        Ok(())
    }
}<|MERGE_RESOLUTION|>--- conflicted
+++ resolved
@@ -30,10 +30,6 @@
         genesis_config::{ClusterType, GenesisConfig},
         hash::Hash,
         instruction::{Instruction, InstructionError},
-<<<<<<< HEAD
-        message::{Message, SanitizedMessage},
-=======
->>>>>>> 55438c03
         native_token::sol_to_lamports,
         poh_config::PohConfig,
         program_error::{ProgramError, ACCOUNT_BORROW_FAILED, UNSUPPORTED_SYSVAR},
@@ -45,11 +41,7 @@
     solana_vote_program::vote_state::{VoteState, VoteStateVersions},
     std::{
         cell::RefCell,
-<<<<<<< HEAD
-        collections::{HashMap, HashSet},
-=======
         collections::HashSet,
->>>>>>> 55438c03
         convert::TryFrom,
         fs::File,
         io::{self, Read},
@@ -113,11 +105,7 @@
         ..instruction_context.get_number_of_accounts();
 
     let log_collector = invoke_context.get_log_collector();
-<<<<<<< HEAD
-    let program_id = invoke_context.get_caller()?;
-=======
     let program_id = instruction_context.get_program_key(transaction_context)?;
->>>>>>> 55438c03
     stable_log::program_invoke(
         &log_collector,
         program_id,
@@ -276,93 +264,6 @@
             invoke_context.get_stack_height(),
         );
 
-<<<<<<< HEAD
-        let caller = *invoke_context.get_caller().expect("get_caller");
-        let message = Message::new(&[instruction.clone()], None);
-        let program_id_index = message.instructions[0].program_id_index as usize;
-        let program_id = message.account_keys[program_id_index];
-        // TODO don't have the caller's keyed_accounts so can't validate writer or signer escalation or deescalation yet
-        let caller_privileges = message
-            .account_keys
-            .iter()
-            .enumerate()
-            .map(|(i, _)| message.is_writable(i))
-            .collect::<Vec<bool>>();
-
-        stable_log::program_invoke(
-            &log_collector,
-            &program_id,
-            invoke_context.get_stack_height(),
-        );
-
-        // Convert AccountInfos into Accounts
-        let mut account_indices = Vec::with_capacity(message.account_keys.len());
-        let mut accounts = Vec::with_capacity(message.account_keys.len());
-        for (i, account_key) in message.account_keys.iter().enumerate() {
-            let ((account_index, account), account_info) = invoke_context
-                .get_account(account_key)
-                .zip(
-                    account_infos
-                        .iter()
-                        .find(|account_info| account_info.unsigned_key() == account_key),
-                )
-                .ok_or(InstructionError::MissingAccount)
-                .unwrap();
-            {
-                let mut account = account.borrow_mut();
-                account.copy_into_owner_from_slice(account_info.owner.as_ref());
-                account.set_data_from_slice(&account_info.try_borrow_data().unwrap());
-                account.set_lamports(account_info.lamports());
-                account.set_executable(account_info.executable);
-                account.set_rent_epoch(account_info.rent_epoch);
-            }
-            let account_info = if message.is_writable(i) {
-                Some(account_info)
-            } else {
-                None
-            };
-            account_indices.push(account_index);
-            accounts.push((account, account_info));
-        }
-        let (program_account_index, _program_account) =
-            invoke_context.get_account(&program_id).unwrap();
-        let program_indices = vec![program_account_index];
-
-        // Check Signers
-        for account_info in account_infos {
-            for instruction_account in &instruction.accounts {
-                if *account_info.unsigned_key() == instruction_account.pubkey
-                    && instruction_account.is_signer
-                    && !account_info.is_signer
-                {
-                    let mut program_signer = false;
-                    for seeds in signers_seeds.iter() {
-                        let signer = Pubkey::create_program_address(seeds, &caller).unwrap();
-                        if instruction_account.pubkey == signer {
-                            program_signer = true;
-                            break;
-                        }
-                    }
-                    assert!(
-                        program_signer,
-                        "Missing signer for {}",
-                        instruction_account.pubkey
-                    );
-                }
-            }
-        }
-
-        invoke_context.record_instruction(invoke_context.get_stack_height(), instruction.clone());
-
-        let message = SanitizedMessage::Legacy(message);
-        invoke_context
-            .process_instruction(
-                &message,
-                &message.instructions()[0],
-                &program_indices,
-                &account_indices,
-                &caller_privileges,
-=======
         let signers = signers_seeds
             .iter()
             .map(|seeds| Pubkey::create_program_address(seeds, caller).unwrap())
@@ -407,10 +308,8 @@
                 &instruction_accounts,
                 &program_indices,
                 &mut compute_units_consumed,
->>>>>>> 55438c03
                 &mut ExecuteTimings::default(),
             )
-            .result
             .map_err(|err| ProgramError::try_from(err).unwrap_or_else(|err| panic!("{}", err)))?;
 
         // Copy invoke_context accounts modifications into caller's account_info
@@ -471,20 +370,12 @@
     }
 
     fn sol_get_return_data(&self) -> Option<(Pubkey, Vec<u8>)> {
-<<<<<<< HEAD
-        let (program_id, data) = &get_invoke_context().return_data;
-=======
         let (program_id, data) = get_invoke_context().transaction_context.get_return_data();
->>>>>>> 55438c03
         Some((*program_id, data.to_vec()))
     }
 
     fn sol_set_return_data(&self, data: &[u8]) {
         let invoke_context = get_invoke_context();
-<<<<<<< HEAD
-        let caller = *invoke_context.get_caller().unwrap();
-        invoke_context.return_data = (caller, data.to_vec());
-=======
         let transaction_context = &mut invoke_context.transaction_context;
         let instruction_context = transaction_context
             .get_current_instruction_context()
@@ -495,7 +386,6 @@
         transaction_context
             .set_return_data(caller, data.to_vec())
             .unwrap();
->>>>>>> 55438c03
     }
 }
 
