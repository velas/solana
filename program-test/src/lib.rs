--- conflicted
+++ resolved
@@ -9,13 +9,10 @@
     log::*,
     solana_banks_client::start_client,
     solana_banks_server::banks_server::start_local_server,
-<<<<<<< HEAD
-=======
     solana_program_runtime::{
         compute_budget::ComputeBudget, ic_msg, invoke_context::ProcessInstructionWithContext,
         stable_log, timings::ExecuteTimings,
     },
->>>>>>> 3ac7e043
     solana_runtime::{
         bank::Bank,
         bank_forks::BankForks,
@@ -24,25 +21,6 @@
         genesis_utils::{create_genesis_config_with_leader_ex, GenesisConfigInfo},
     },
     solana_sdk::{
-<<<<<<< HEAD
-        account::{Account, AccountSharedData, ReadableAccount},
-        account_info::AccountInfo,
-        clock::{Clock, Slot},
-        entrypoint::{ProgramResult, SUCCESS},
-        epoch_schedule::EpochSchedule,
-        feature_set::demote_sysvar_write_locks,
-        fee_calculator::{FeeCalculator, FeeRateGovernor},
-        genesis_config::{ClusterType, GenesisConfig},
-        hash::Hash,
-        instruction::Instruction,
-        instruction::InstructionError,
-        keyed_account::KeyedAccount,
-        message::Message,
-        native_token::sol_to_lamports,
-        process_instruction::{
-            stable_log, BpfComputeBudget, InvokeContext, ProcessInstructionWithContext,
-        },
-=======
         account::{Account, AccountSharedData, ReadableAccount, WritableAccount},
         account_info::AccountInfo,
         clock::Slot,
@@ -55,20 +33,11 @@
         message::{Message, SanitizedMessage},
         native_token::sol_to_lamports,
         poh_config::PohConfig,
->>>>>>> 3ac7e043
         program_error::{ProgramError, ACCOUNT_BORROW_FAILED, UNSUPPORTED_SYSVAR},
         pubkey::Pubkey,
         rent::Rent,
         signature::{Keypair, Signer},
-<<<<<<< HEAD
-        sysvar::{
-            clock, epoch_schedule,
-            fees::{self, Fees},
-            rent, Sysvar,
-        },
-=======
         sysvar::{Sysvar, SysvarId},
->>>>>>> 3ac7e043
     },
     solana_vote_program::vote_state::{VoteState, VoteStateVersions},
     std::{
@@ -90,17 +59,10 @@
     tokio::task::JoinHandle,
 };
 // Export types so test clients can limit their solana crate dependencies
-<<<<<<< HEAD
-pub use solana_banks_client::BanksClient;
-
-// Export tokio for test clients
-pub use tokio;
-=======
 pub use {
     solana_banks_client::{BanksClient, BanksClientError},
     solana_program_runtime::invoke_context::InvokeContext,
 };
->>>>>>> 3ac7e043
 
 pub mod programs;
 
@@ -132,12 +94,7 @@
 
 pub fn builtin_process_instruction(
     process_instruction: solana_sdk::entrypoint::ProcessInstruction,
-<<<<<<< HEAD
-    program_id: &Pubkey,
-    keyed_accounts: &[KeyedAccount],
-=======
     _first_instruction_account: usize,
->>>>>>> 3ac7e043
     input: &[u8],
     invoke_context: &mut InvokeContext,
 ) -> Result<(), InstructionError> {
@@ -200,27 +157,19 @@
         .collect();
 
     // Execute the program
-<<<<<<< HEAD
-    process_instruction(program_id, &account_infos, input).map_err(u64::from)?;
-=======
     process_instruction(program_id, &account_infos, input).map_err(|err| {
         let err = u64::from(err);
         stable_log::program_failure(&log_collector, program_id, &err.into());
         err
     })?;
     stable_log::program_success(&log_collector, program_id);
->>>>>>> 3ac7e043
 
     // Commit AccountInfo changes back into KeyedAccounts
     for keyed_account in keyed_accounts {
         let mut account = keyed_account.account.borrow_mut();
         let key = keyed_account.unsigned_key();
         let (lamports, data, _owner) = &account_refs[key];
-<<<<<<< HEAD
-        account.lamports = **lamports.borrow();
-=======
         account.set_lamports(**lamports.borrow());
->>>>>>> 3ac7e043
         account.set_data(data.borrow().to_vec());
     }
 
@@ -247,55 +196,22 @@
     };
 }
 
-<<<<<<< HEAD
-fn get_sysvar<T: Default + Sysvar + Sized + serde::de::DeserializeOwned>(
-    id: &Pubkey,
-    var_addr: *mut u8,
-) -> u64 {
-    let invoke_context = get_invoke_context();
-
-    let sysvar_data = match invoke_context.get_sysvar_data(id).ok_or_else(|| {
-        ic_msg!(invoke_context, "Unable to get Sysvar {}", id);
-        UNSUPPORTED_SYSVAR
-    }) {
-        Ok(sysvar_data) => sysvar_data,
-        Err(err) => return err,
-    };
-
-    let var: T = match bincode::deserialize(&sysvar_data) {
-        Ok(sysvar_data) => sysvar_data,
-        Err(_) => return UNSUPPORTED_SYSVAR,
-    };
-
-    unsafe {
-        *(var_addr as *mut _ as *mut T) = var;
-    }
-
-=======
 fn get_sysvar<T: Default + Sysvar + Sized + serde::de::DeserializeOwned + Clone>(
     sysvar: Result<Arc<T>, InstructionError>,
     var_addr: *mut u8,
 ) -> u64 {
     let invoke_context = get_invoke_context();
->>>>>>> 3ac7e043
     if invoke_context
         .get_compute_meter()
         .try_borrow_mut()
         .map_err(|_| ACCOUNT_BORROW_FAILED)
         .unwrap()
-<<<<<<< HEAD
-        .consume(invoke_context.get_bpf_compute_budget().sysvar_base_cost + T::size_of() as u64)
-=======
         .consume(invoke_context.get_compute_budget().sysvar_base_cost + T::size_of() as u64)
->>>>>>> 3ac7e043
         .is_err()
     {
         panic!("Exceeded compute budget");
     }
 
-<<<<<<< HEAD
-    SUCCESS
-=======
     match sysvar {
         Ok(sysvar_data) => unsafe {
             *(var_addr as *mut _ as *mut T) = T::clone(&sysvar_data);
@@ -303,7 +219,6 @@
         },
         Err(_) => UNSUPPORTED_SYSVAR,
     }
->>>>>>> 3ac7e043
 }
 
 struct SyscallStubs {}
@@ -331,55 +246,14 @@
         let message = Message::new(&[instruction.clone()], None);
         let program_id_index = message.instructions[0].program_id_index as usize;
         let program_id = message.account_keys[program_id_index];
-<<<<<<< HEAD
-        let program_account_info = || {
-            for account_info in account_infos {
-                if account_info.unsigned_key() == &program_id {
-                    return account_info;
-                }
-            }
-            panic!("Program id {} wasn't found in account_infos", program_id);
-        };
-        let demote_sysvar_write_locks =
-            invoke_context.is_feature_active(&demote_sysvar_write_locks::id());
-=======
->>>>>>> 3ac7e043
         // TODO don't have the caller's keyed_accounts so can't validate writer or signer escalation or deescalation yet
         let caller_privileges = message
             .account_keys
             .iter()
             .enumerate()
-            .map(|(i, _)| message.is_writable(i, demote_sysvar_write_locks))
+            .map(|(i, _)| message.is_writable(i))
             .collect::<Vec<bool>>();
 
-<<<<<<< HEAD
-        stable_log::program_invoke(&logger, &program_id, invoke_context.invoke_depth());
-
-        fn ai_to_a(ai: &AccountInfo) -> AccountSharedData {
-            AccountSharedData::from(Account {
-                lamports: ai.lamports(),
-                data: ai.try_borrow_data().unwrap().to_vec(),
-                owner: *ai.owner,
-                executable: ai.executable,
-                rent_epoch: ai.rent_epoch,
-            })
-        }
-        let executables = vec![(
-            program_id,
-            Rc::new(RefCell::new(ai_to_a(program_account_info()))),
-        )];
-
-        // Convert AccountInfos into Accounts
-        let mut accounts = vec![];
-        'outer: for key in &message.account_keys {
-            for account_info in account_infos {
-                if account_info.unsigned_key() == key {
-                    accounts.push(Rc::new(RefCell::new(ai_to_a(account_info))));
-                    continue 'outer;
-                }
-            }
-            panic!("Account {} wasn't found in account_infos", key);
-=======
         stable_log::program_invoke(
             &log_collector,
             &program_id,
@@ -414,7 +288,6 @@
             };
             account_indices.push(account_index);
             accounts.push((account, account_info));
->>>>>>> 3ac7e043
         }
         let (program_account_index, _program_account) =
             invoke_context.get_account(&program_id).unwrap();
@@ -444,51 +317,6 @@
             }
         }
 
-<<<<<<< HEAD
-        invoke_context.record_instruction(instruction);
-
-        solana_runtime::message_processor::MessageProcessor::process_cross_program_instruction(
-            &message,
-            &executables,
-            &accounts,
-            &caller_privileges,
-            invoke_context,
-        )
-        .map_err(|err| ProgramError::try_from(err).unwrap_or_else(|err| panic!("{}", err)))?;
-
-        // Copy writeable account modifications back into the caller's AccountInfos
-        for (i, account_pubkey) in message.account_keys.iter().enumerate() {
-            if !message.is_writable(i, true) {
-                continue;
-            }
-
-            for account_info in account_infos {
-                if account_info.unsigned_key() == account_pubkey {
-                    let account = &accounts[i];
-                    **account_info.try_borrow_mut_lamports().unwrap() = account.borrow().lamports;
-
-                    let mut data = account_info.try_borrow_mut_data()?;
-                    let account_borrow = account.borrow();
-                    let new_data = account_borrow.data();
-                    if *account_info.owner != account.borrow().owner {
-                        // TODO Figure out a better way to allow the System Program to set the account owner
-                        #[allow(clippy::transmute_ptr_to_ptr)]
-                        #[allow(mutable_transmutes)]
-                        let account_info_mut =
-                            unsafe { transmute::<&Pubkey, &mut Pubkey>(account_info.owner) };
-                        *account_info_mut = account.borrow().owner;
-                    }
-                    if data.len() != new_data.len() {
-                        // TODO: Figure out how to allow the System Program to resize the account data
-                        panic!(
-                            "Account data resizing not supported yet: {} -> {}. \
-                            Consider making this test conditional on `#[cfg(feature = \"test-bpf\")]`",
-                            data.len(),
-                            new_data.len()
-                        );
-                    }
-                    data.clone_from_slice(new_data);
-=======
         invoke_context.record_instruction(invoke_context.get_stack_height(), instruction.clone());
 
         let message = SanitizedMessage::Legacy(message);
@@ -518,7 +346,6 @@
                     let account_info_mut =
                         unsafe { transmute::<&Pubkey, &mut Pubkey>(account_info.owner) };
                     *account_info_mut = *account.borrow().owner();
->>>>>>> 3ac7e043
                 }
                 // TODO: Figure out how to allow the System Program to resize the account data
                 assert!(
@@ -537,21 +364,6 @@
     }
 
     fn sol_get_clock_sysvar(&self, var_addr: *mut u8) -> u64 {
-<<<<<<< HEAD
-        get_sysvar::<Clock>(&clock::id(), var_addr)
-    }
-
-    fn sol_get_epoch_schedule_sysvar(&self, var_addr: *mut u8) -> u64 {
-        get_sysvar::<EpochSchedule>(&epoch_schedule::id(), var_addr)
-    }
-
-    fn sol_get_fees_sysvar(&self, var_addr: *mut u8) -> u64 {
-        get_sysvar::<Fees>(&fees::id(), var_addr)
-    }
-
-    fn sol_get_rent_sysvar(&self, var_addr: *mut u8) -> u64 {
-        get_sysvar::<Rent>(&rent::id(), var_addr)
-=======
         get_sysvar(
             get_invoke_context().get_sysvar_cache().get_clock(),
             var_addr,
@@ -583,7 +395,6 @@
         let invoke_context = get_invoke_context();
         let caller = *invoke_context.get_caller().unwrap();
         invoke_context.return_data = (caller, data.to_vec());
->>>>>>> 3ac7e043
     }
 }
 
@@ -629,14 +440,9 @@
     bank.commit_transactions(
         &[],     // transactions
         &mut [], // loaded accounts
-<<<<<<< HEAD
-        &[],     // transaction execution results
-        0,       // tx count
-=======
         vec![],  // transaction execution results
         0,       // executed tx count
         0,       // executed with failure output tx count
->>>>>>> 3ac7e043
         1,       // signature count
         &mut ExecuteTimings::default(),
         None,
@@ -958,19 +764,11 @@
         let bootstrap_validator_pubkey = Pubkey::new_unique();
         let bootstrap_validator_stake_lamports =
             rent.minimum_balance(VoteState::size_of()) + sol_to_lamports(1_000_000.0);
-<<<<<<< HEAD
 
         let mint_keypair = Keypair::new();
         let voting_keypair = Keypair::new();
 
-        let genesis_config = create_genesis_config_with_leader_ex(
-=======
-
-        let mint_keypair = Keypair::new();
-        let voting_keypair = Keypair::new();
-
         let mut genesis_config = create_genesis_config_with_leader_ex(
->>>>>>> 3ac7e043
             sol_to_lamports(1_000_000.0),
             &mint_keypair.pubkey(),
             &bootstrap_validator_pubkey,
@@ -983,8 +781,6 @@
             ClusterType::Development,
             vec![],
         );
-<<<<<<< HEAD
-=======
 
         // Remove features tagged to deactivate
         for deactivate_feature_pk in &self.deactivate_feature_set {
@@ -1006,20 +802,11 @@
 
         let target_tick_duration = Duration::from_micros(100);
         genesis_config.poh_config = PohConfig::new_sleep(target_tick_duration);
->>>>>>> 3ac7e043
         debug!("Payer address: {}", mint_keypair.pubkey());
         debug!("Genesis config: {}", genesis_config);
 
         let mut bank = Bank::new_for_tests(&genesis_config);
 
-<<<<<<< HEAD
-        for loader in &[
-            solana_bpf_loader_deprecated_program!(),
-            solana_bpf_loader_program!(),
-            solana_bpf_loader_upgradeable_program!(),
-        ] {
-            bank.add_builtin(&loader.0, loader.1, loader.2);
-=======
         // Add loaders
         macro_rules! add_builtin {
             ($b:expr) => {
@@ -1033,7 +820,6 @@
         } else {
             add_builtin!(solana_bpf_loader_program!());
             add_builtin!(solana_bpf_loader_upgradeable_program!());
->>>>>>> 3ac7e043
         }
 
         // Add commonly-used SPL programs as a convenience to the user
@@ -1079,10 +865,7 @@
                 genesis_config,
                 mint_keypair,
                 voting_keypair,
-<<<<<<< HEAD
-=======
                 validator_pubkey: bootstrap_validator_pubkey,
->>>>>>> 3ac7e043
             },
         )
     }
@@ -1120,7 +903,7 @@
     /// Start the test client
     ///
     /// Returns a `BanksClient` interface into the test environment as well as a payer `Keypair`
-    /// with VLX for sending transactions
+    /// with SOL for sending transactions
     pub async fn start_with_context(self) -> ProgramTestContext {
         let (bank_forks, block_commitment_cache, last_blockhash, gci) = self.setup_bank();
         let target_tick_duration = gci.genesis_config.poh_config.target_tick_duration;
