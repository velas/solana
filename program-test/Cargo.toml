--- conflicted
+++ resolved
@@ -5,11 +5,7 @@
 license = "Apache-2.0"
 name = "solana-program-test"
 repository = "https://github.com/solana-labs/solana"
-<<<<<<< HEAD
-version = "1.9.29"
-=======
 version = "1.10.41"
->>>>>>> 55438c03
 
 [dependencies]
 async-trait = "0.1.52"
@@ -17,22 +13,6 @@
 bincode = "1.3.3"
 chrono-humanize = "0.2.1"
 log = "0.4.14"
-<<<<<<< HEAD
-serde = "1.0.130"
-solana-banks-client = { path = "../banks-client", version = "=1.9.29" }
-solana-banks-server = { path = "../banks-server", version = "=1.9.29" }
-solana-bpf-loader-program = { path = "../programs/bpf_loader", version = "=1.9.29" }
-solana-logger = { path = "../logger", version = "=1.9.29" }
-solana-program-runtime = { path = "../program-runtime", version = "=1.9.29" }
-solana-runtime = { path = "../runtime", version = "=1.9.29" }
-solana-sdk = { path = "../sdk", version = "=1.9.29" }
-solana-vote-program = { path = "../programs/vote", version = "=1.9.29" }
-thiserror = "1.0"
-tokio = { version = "~1.14.1", features = ["full"] }
-
-[dev-dependencies]
-assert_matches = "1.5.0"
-=======
 serde = "1.0.136"
 solana-banks-client = { path = "../banks-client", version = "=1.10.41" }
 solana-banks-server = { path = "../banks-server", version = "=1.10.41" }
@@ -43,5 +23,4 @@
 solana-sdk = { path = "../sdk", version = "=1.10.41" }
 solana-vote-program = { path = "../programs/vote", version = "=1.10.41" }
 thiserror = "1.0"
-tokio = { version = "1", features = ["full"] }
->>>>>>> 55438c03
+tokio = { version = "1", features = ["full"] }