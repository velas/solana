[package]
authors = ["Solana Maintainers <maintainers@solana.foundation>"]
description = "Solana Program Test Framework"
edition = "2021"
license = "Apache-2.0"
name = "solana-program-test"
repository = "https://github.com/solana-labs/solana"
<<<<<<< HEAD
version = "1.13.4"
=======
version = "1.13.7"
>>>>>>> 88aeaa82

[dependencies]
async-trait = "0.1.52"
base64 = "0.13.0"
bincode = "1.3.3"
chrono-humanize = "0.2.1"
log = "0.4.14"
serde = "1.0.136"
<<<<<<< HEAD
solana-banks-client = { path = "../banks-client", version = "=1.13.4" }
solana-banks-server = { path = "../banks-server", version = "=1.13.4" }
solana-bpf-loader-program = { path = "../programs/bpf_loader", version = "=1.13.4" }
solana-logger = { path = "../logger", version = "=1.13.4" }
solana-program-runtime = { path = "../program-runtime", version = "=1.13.4" }
solana-runtime = { path = "../runtime", version = "=1.13.4" }
solana-sdk = { path = "../sdk", version = "=1.13.4" }
solana-vote-program = { path = "../programs/vote", version = "=1.13.4" }
=======
solana-banks-client = { path = "../banks-client", version = "=1.13.7" }
solana-banks-server = { path = "../banks-server", version = "=1.13.7" }
solana-bpf-loader-program = { path = "../programs/bpf_loader", version = "=1.13.7" }
solana-logger = { path = "../logger", version = "=1.13.7" }
solana-program-runtime = { path = "../program-runtime", version = "=1.13.7" }
solana-runtime = { path = "../runtime", version = "=1.13.7" }
solana-sdk = { path = "../sdk", version = "=1.13.7" }
solana-vote-program = { path = "../programs/vote", version = "=1.13.7" }
>>>>>>> 88aeaa82
thiserror = "1.0"
tokio = { version = "1", features = ["full"] }<|MERGE_RESOLUTION|>--- conflicted
+++ resolved
@@ -5,11 +5,7 @@
 license = "Apache-2.0"
 name = "solana-program-test"
 repository = "https://github.com/solana-labs/solana"
-<<<<<<< HEAD
-version = "1.13.4"
-=======
 version = "1.13.7"
->>>>>>> 88aeaa82
 
 [dependencies]
 async-trait = "0.1.52"
@@ -18,16 +14,6 @@
 chrono-humanize = "0.2.1"
 log = "0.4.14"
 serde = "1.0.136"
-<<<<<<< HEAD
-solana-banks-client = { path = "../banks-client", version = "=1.13.4" }
-solana-banks-server = { path = "../banks-server", version = "=1.13.4" }
-solana-bpf-loader-program = { path = "../programs/bpf_loader", version = "=1.13.4" }
-solana-logger = { path = "../logger", version = "=1.13.4" }
-solana-program-runtime = { path = "../program-runtime", version = "=1.13.4" }
-solana-runtime = { path = "../runtime", version = "=1.13.4" }
-solana-sdk = { path = "../sdk", version = "=1.13.4" }
-solana-vote-program = { path = "../programs/vote", version = "=1.13.4" }
-=======
 solana-banks-client = { path = "../banks-client", version = "=1.13.7" }
 solana-banks-server = { path = "../banks-server", version = "=1.13.7" }
 solana-bpf-loader-program = { path = "../programs/bpf_loader", version = "=1.13.7" }
@@ -36,6 +22,5 @@
 solana-runtime = { path = "../runtime", version = "=1.13.7" }
 solana-sdk = { path = "../sdk", version = "=1.13.7" }
 solana-vote-program = { path = "../programs/vote", version = "=1.13.7" }
->>>>>>> 88aeaa82
 thiserror = "1.0"
 tokio = { version = "1", features = ["full"] }