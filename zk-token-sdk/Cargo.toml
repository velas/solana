--- conflicted
+++ resolved
@@ -3,11 +3,7 @@
 description = "Solana Zk Token SDK"
 authors = ["Solana Maintainers <maintainers@solana.foundation>"]
 repository = "https://github.com/solana-labs/solana"
-<<<<<<< HEAD
-version = "1.13.4"
-=======
 version = "1.13.7"
->>>>>>> 88aeaa82
 license = "Apache-2.0"
 edition = "2021"
 
@@ -16,11 +12,7 @@
 bytemuck = { version = "1.8.0", features = ["derive"] }
 num-derive = "0.3"
 num-traits = "0.2"
-<<<<<<< HEAD
-solana-program = { path = "../sdk/program", version = "=1.13.4" }
-=======
 solana-program = { path = "../sdk/program", version = "=1.13.7" }
->>>>>>> 88aeaa82
 
 [target.'cfg(not(target_arch = "bpf"))'.dependencies]
 aes-gcm-siv = "0.10.3"
@@ -36,11 +28,7 @@
 serde = { version = "1.0", features = ["derive"] }
 serde_json = "1.0"
 sha3 = "0.9"
-<<<<<<< HEAD
-solana-sdk = { path = "../sdk", version = "=1.13.4" }
-=======
 solana-sdk = { path = "../sdk", version = "=1.13.7" }
->>>>>>> 88aeaa82
 subtle = "2"
 thiserror = "1"
 zeroize = { version = "1.3", default-features = false, features = ["zeroize_derive"] }
