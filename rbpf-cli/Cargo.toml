[package]
name = "rbpf-cli"
<<<<<<< HEAD
version = "1.9.29"
=======
version = "1.10.41"
>>>>>>> 55438c03
description = "CLI to test and analyze eBPF programs"
authors = ["Solana Maintainers <maintainers@solana.foundation>"]
repository = "https://github.com/solana-labs/rbpf"
homepage = "https://solana.com/"
keywords = ["BPF", "eBPF", "interpreter", "JIT"]
edition = "2021"
publish = false

[dependencies]
<<<<<<< HEAD
clap = { version = "3.0.0", features=["cargo"] }
serde = "1.0.130"
serde_json = "1.0.72"
solana-bpf-loader-program = { path = "../programs/bpf_loader", version = "=1.9.29" }
solana-logger = { path = "../logger", version = "=1.9.29" }
solana-program-runtime = { path = "../program-runtime", version = "=1.9.29" }
solana-sdk = { path = "../sdk", version = "=1.9.29" }
solana_rbpf = "=0.2.24"
time = "0.3.5"
=======
clap = { version = "3.1.5", features = ["cargo"] }
serde = "1.0.136"
serde_json = "1.0.79"
solana-bpf-loader-program = { path = "../programs/bpf_loader", version = "=1.10.41" }
solana-logger = { path = "../logger", version = "=1.10.41" }
solana-program-runtime = { path = "../program-runtime", version = "=1.10.41" }
solana-sdk = { path = "../sdk", version = "=1.10.41" }
solana_rbpf = "=0.2.24"
>>>>>>> 55438c03
<|MERGE_RESOLUTION|>--- conflicted
+++ resolved
@@ -1,10 +1,6 @@
 [package]
 name = "rbpf-cli"
-<<<<<<< HEAD
-version = "1.9.29"
-=======
 version = "1.10.41"
->>>>>>> 55438c03
 description = "CLI to test and analyze eBPF programs"
 authors = ["Solana Maintainers <maintainers@solana.foundation>"]
 repository = "https://github.com/solana-labs/rbpf"
@@ -14,17 +10,6 @@
 publish = false
 
 [dependencies]
-<<<<<<< HEAD
-clap = { version = "3.0.0", features=["cargo"] }
-serde = "1.0.130"
-serde_json = "1.0.72"
-solana-bpf-loader-program = { path = "../programs/bpf_loader", version = "=1.9.29" }
-solana-logger = { path = "../logger", version = "=1.9.29" }
-solana-program-runtime = { path = "../program-runtime", version = "=1.9.29" }
-solana-sdk = { path = "../sdk", version = "=1.9.29" }
-solana_rbpf = "=0.2.24"
-time = "0.3.5"
-=======
 clap = { version = "3.1.5", features = ["cargo"] }
 serde = "1.0.136"
 serde_json = "1.0.79"
@@ -32,5 +17,4 @@
 solana-logger = { path = "../logger", version = "=1.10.41" }
 solana-program-runtime = { path = "../program-runtime", version = "=1.10.41" }
 solana-sdk = { path = "../sdk", version = "=1.10.41" }
-solana_rbpf = "=0.2.24"
->>>>>>> 55438c03
+solana_rbpf = "=0.2.24"