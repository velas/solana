use {
    clap::{crate_version, Arg, Command},
    serde::{Deserialize, Serialize},
    serde_json::Result,
    solana_bpf_loader_program::{
        create_vm, serialization::serialize_parameters, syscalls::register_syscalls, BpfError,
        ThisInstructionMeter,
    },
    solana_program_runtime::invoke_context::{prepare_mock_invoke_context, InvokeContext},
    solana_rbpf::{
        assembler::assemble,
        elf::Executable,
        static_analysis::Analysis,
        verifier::check,
        vm::{Config, DynamicAnalysis},
    },
    solana_sdk::{
        account::AccountSharedData, bpf_loader, instruction::AccountMeta, pubkey::Pubkey,
        transaction_context::TransactionContext,
    },
    std::{
        fmt::{Debug, Formatter},
        fs::File,
        io::{Read, Seek, SeekFrom},
        path::Path,
        time::{Duration, Instant},
    },
};

#[derive(Serialize, Deserialize, Debug)]
struct Account {
    key: Pubkey,
    owner: Pubkey,
    is_signer: bool,
    is_writable: bool,
    lamports: u64,
    data: Vec<u8>,
}
#[derive(Serialize, Deserialize)]
struct Input {
    accounts: Vec<Account>,
    instruction_data: Vec<u8>,
}
fn load_accounts(path: &Path) -> Result<Input> {
    let file = File::open(path).unwrap();
    let input: Input = serde_json::from_reader(file)?;
    eprintln!("Program input:");
    eprintln!("accounts {:?}", &input.accounts);
    eprintln!("instruction_data {:?}", &input.instruction_data);
    eprintln!("----------------------------------------");
    Ok(input)
}

fn main() {
    solana_logger::setup();
    let matches = Command::new("Solana BPF CLI")
        .version(crate_version!())
        .author("Solana Maintainers <maintainers@solana.foundation>")
        .help(
            r##"CLI to test and analyze eBPF programs.

The tool executes eBPF programs in a mocked environment.
Some features, such as sysvars syscall and CPI, are not
available for the programs executed by the CLI tool.

The input data for a program execution have to be in JSON format
and the following fields are required
{
    "accounts": [
        {
            "key": [
                0, 0, 0, 0, 0, 0, 0, 0, 0, 0, 0, 0, 0, 0, 0, 0,
                0, 0, 0, 0, 0, 0, 0, 0, 0, 0, 0, 0, 0, 0, 0, 0
            ],
            "owner": [
                0, 0, 0, 0, 0, 0, 0, 0, 0, 0, 0, 0, 0, 0, 0, 0,
                0, 0, 0, 0, 0, 0, 0, 0, 0, 0, 0, 0, 0, 0, 0, 0
            ],
            "is_signer": false,
            "is_writable": true,
            "lamports": 1000,
            "data": [0, 0, 0, 3]
        }
    ],
    "instruction_data": []
}
"##,
        )
        .arg(
            Arg::new("PROGRAM")
                .help(
                    "Program file to use. This is either an ELF shared-object file to be executed, \
                     or an assembly file to be assembled and executed.",
                )
                .required(true)
                .index(1)
        )
        .arg(
            Arg::new("input")
                .help(
                    "Input for the program to run on, where FILE is a name of a JSON file \
with input data, or BYTES is the number of 0-valued bytes to allocate for program parameters",
                )
                .short('i')
                .long("input")
                .value_name("FILE / BYTES")
                .takes_value(true)
                .default_value("0"),
        )
        .arg(
            Arg::new("memory")
                .help("Heap memory for the program to run on")
                .short('m')
                .long("memory")
                .value_name("BYTES")
                .takes_value(true)
                .default_value("0"),
        )
        .arg(
            Arg::new("use")
                .help(
                    "Method of execution to use, where 'cfg' generates Control Flow Graph \
of the program, 'disassembler' dumps disassembled code of the program, 'interpreter' runs \
the program in the virtual machine's interpreter, and 'jit' precompiles the program to \
native machine code before execting it in the virtual machine.",
                )
                .short('u')
                .long("use")
                .takes_value(true)
                .value_name("VALUE")
                .possible_values(["cfg", "disassembler", "interpreter", "jit"])
                .default_value("jit"),
        )
        .arg(
            Arg::new("instruction limit")
                .help("Limit the number of instructions to execute")
                .short('l')
                .long("limit")
                .takes_value(true)
                .value_name("COUNT")
                .default_value(&std::i64::MAX.to_string()),
        )
        .arg(
            Arg::new("trace")
                .help("Output trace to 'trace.out' file using tracing instrumentation")
                .short('t')
                .long("trace"),
        )
        .arg(
            Arg::new("profile")
                .help("Output profile to 'profile.dot' file using tracing instrumentation")
                .short('p')
                .long("profile"),
        )
        .arg(
            Arg::new("verify")
                .help("Run the verifier before execution or disassembly")
                .short('v')
                .long("verify"),
        )
        .arg(
            Arg::new("output_format")
                .help("Return information in specified output format")
                .long("output")
                .value_name("FORMAT")
                .global(true)
                .takes_value(true)
                .possible_values(&["json", "json-compact"]),
        )
        .get_matches();

    let config = Config {
        enable_instruction_tracing: matches.is_present("trace") || matches.is_present("profile"),
        enable_symbol_and_section_labels: true,
        ..Config::default()
    };
    let loader_id = bpf_loader::id();
    let mut transaction_accounts = vec![
        (
            loader_id,
            AccountSharedData::new(0, 0, &solana_sdk::native_loader::id()),
        ),
        (
            Pubkey::new_unique(),
            AccountSharedData::new(0, 0, &loader_id),
        ),
    ];
    let mut instruction_accounts = Vec::new();
    let instruction_data = match matches.value_of("input").unwrap().parse::<usize>() {
        Ok(allocation_size) => {
            let pubkey = Pubkey::new_unique();
            transaction_accounts.push((
                pubkey,
                AccountSharedData::new(0, allocation_size, &Pubkey::new_unique()),
            ));
            instruction_accounts.push(AccountMeta {
                pubkey,
                is_signer: false,
                is_writable: true,
            });
            vec![]
        }
        Err(_) => {
            let input = load_accounts(Path::new(matches.value_of("input").unwrap())).unwrap();
            for account_info in input.accounts {
                let mut account = AccountSharedData::new(
                    account_info.lamports,
                    account_info.data.len(),
                    &account_info.owner,
                );
                account.set_data(account_info.data);
                instruction_accounts.push(AccountMeta {
                    pubkey: account_info.key,
                    is_signer: account_info.is_signer,
                    is_writable: account_info.is_writable,
                });
                transaction_accounts.push((account_info.key, account));
            }
            input.instruction_data
        }
    };
    let program_indices = [0, 1];
    let preparation =
        prepare_mock_invoke_context(transaction_accounts, instruction_accounts, &program_indices);
    let mut transaction_context = TransactionContext::new(preparation.transaction_accounts, 1, 1);
    let mut invoke_context = InvokeContext::new_mock(&mut transaction_context, &[]);
    invoke_context
        .push(
<<<<<<< HEAD
            &preparation.message,
            &preparation.message.instructions()[0],
            &program_indices,
            &preparation.account_indices,
=======
            &preparation.instruction_accounts,
            &program_indices,
            &instruction_data,
>>>>>>> 55438c03
        )
        .unwrap();
    let (mut parameter_bytes, account_lengths) = serialize_parameters(
        invoke_context.transaction_context,
        invoke_context
            .transaction_context
            .get_current_instruction_context()
            .unwrap(),
    )
    .unwrap();
    let compute_meter = invoke_context.get_compute_meter();
    let mut instruction_meter = ThisInstructionMeter { compute_meter };

    let program = matches.value_of("PROGRAM").unwrap();
    let mut file = File::open(Path::new(program)).unwrap();
    let mut magic = [0u8; 4];
    file.read_exact(&mut magic).unwrap();
    file.seek(SeekFrom::Start(0)).unwrap();
    let mut contents = Vec::new();
    file.read_to_end(&mut contents).unwrap();
    let syscall_registry = register_syscalls(&mut invoke_context).unwrap();
    let mut executable = if magic == [0x7f, 0x45, 0x4c, 0x46] {
        Executable::<BpfError, ThisInstructionMeter>::from_elf(
            &contents,
            None,
            config,
            syscall_registry,
        )
        .map_err(|err| format!("Executable constructor failed: {:?}", err))
    } else {
        assemble::<BpfError, ThisInstructionMeter>(
            std::str::from_utf8(contents.as_slice()).unwrap(),
            None,
            config,
            syscall_registry,
        )
    }
    .unwrap();

    if matches.is_present("verify") {
        let text_bytes = executable.get_text_bytes().1;
        check(text_bytes, &config).unwrap();
    }
    Executable::<BpfError, ThisInstructionMeter>::jit_compile(&mut executable).unwrap();
<<<<<<< HEAD
    let analysis = Analysis::from_executable(&executable);
=======
    let mut analysis = LazyAnalysis::new(&executable);
>>>>>>> 55438c03

    match matches.value_of("use") {
        Some("cfg") => {
            let mut file = File::create("cfg.dot").unwrap();
            analysis
                .analyze()
                .visualize_graphically(&mut file, None)
                .unwrap();
            return;
        }
        Some("disassembler") => {
            let stdout = std::io::stdout();
            analysis.analyze().disassemble(&mut stdout.lock()).unwrap();
            return;
        }
        _ => {}
    }

    let mut vm = create_vm(
        &executable,
        parameter_bytes.as_slice_mut(),
        &mut invoke_context,
        &account_lengths,
    )
    .unwrap();
    let start_time = Instant::now();
    let result = if matches.value_of("use").unwrap() == "interpreter" {
        vm.execute_program_interpreted(&mut instruction_meter)
    } else {
        vm.execute_program_jit(&mut instruction_meter)
    };
    let duration = Instant::now() - start_time;

    let output = Output {
        result: format!("{:?}", result),
        instruction_count: vm.get_total_instruction_count(),
        execution_time: duration,
    };
    match matches.value_of("output_format") {
        Some("json") => {
            println!("{}", serde_json::to_string_pretty(&output).unwrap());
        }
        Some("json-compact") => {
            println!("{}", serde_json::to_string(&output).unwrap());
        }
        _ => {
            println!("Program output:");
            println!("{:?}", output);
        }
    }

    if matches.is_present("trace") {
        eprintln!("Trace is saved in trace.out");
        let mut file = File::create("trace.out").unwrap();
        vm.get_tracer()
            .write(&mut file, analysis.analyze())
            .unwrap();
    }
    if matches.is_present("profile") {
        eprintln!("Profile is saved in profile.dot");
        let tracer = &vm.get_tracer();
        let analysis = analysis.analyze();
        let dynamic_analysis = DynamicAnalysis::new(tracer, analysis);
        let mut file = File::create("profile.dot").unwrap();
        analysis
            .visualize_graphically(&mut file, Some(&dynamic_analysis))
            .unwrap();
    }
}

#[derive(Serialize)]
struct Output {
    result: String,
    instruction_count: u64,
    execution_time: Duration,
}

impl Debug for Output {
    fn fmt(&self, f: &mut Formatter<'_>) -> std::fmt::Result {
        writeln!(f, "Result: {}", self.result)?;
        writeln!(f, "Instruction Count: {}", self.instruction_count)?;
        writeln!(f, "Execution time: {} us", self.execution_time.as_micros())?;
        Ok(())
    }
}

// Replace with std::lazy::Lazy when stabilized.
// https://github.com/rust-lang/rust/issues/74465
struct LazyAnalysis<'a> {
    analysis: Option<Analysis<'a, BpfError, ThisInstructionMeter>>,
    executable: &'a Executable<BpfError, ThisInstructionMeter>,
}

impl<'a> LazyAnalysis<'a> {
    fn new(executable: &'a Executable<BpfError, ThisInstructionMeter>) -> Self {
        Self {
            analysis: None,
            executable,
        }
    }

    fn analyze(&mut self) -> &Analysis<BpfError, ThisInstructionMeter> {
        if let Some(ref analysis) = self.analysis {
            return analysis;
        }
        self.analysis
            .insert(Analysis::from_executable(self.executable))
    }
}<|MERGE_RESOLUTION|>--- conflicted
+++ resolved
@@ -226,16 +226,9 @@
     let mut invoke_context = InvokeContext::new_mock(&mut transaction_context, &[]);
     invoke_context
         .push(
-<<<<<<< HEAD
-            &preparation.message,
-            &preparation.message.instructions()[0],
-            &program_indices,
-            &preparation.account_indices,
-=======
             &preparation.instruction_accounts,
             &program_indices,
             &instruction_data,
->>>>>>> 55438c03
         )
         .unwrap();
     let (mut parameter_bytes, account_lengths) = serialize_parameters(
@@ -280,11 +273,7 @@
         check(text_bytes, &config).unwrap();
     }
     Executable::<BpfError, ThisInstructionMeter>::jit_compile(&mut executable).unwrap();
-<<<<<<< HEAD
-    let analysis = Analysis::from_executable(&executable);
-=======
     let mut analysis = LazyAnalysis::new(&executable);
->>>>>>> 55438c03
 
     match matches.value_of("use") {
         Some("cfg") => {
