[package]
name = "solana-streamer"
<<<<<<< HEAD
version = "1.13.4"
=======
version = "1.13.7"
>>>>>>> 88aeaa82
description = "Solana Streamer"
authors = ["Solana Maintainers <maintainers@solana.foundation>"]
repository = "https://github.com/solana-labs/solana"
license = "Apache-2.0"
homepage = "https://solana.com/"
documentation = "https://docs.rs/solana-streamer"
edition = "2021"

[dependencies]
crossbeam-channel = "0.5"
futures-util = "0.3.21"
histogram = "0.6.9"
indexmap = "1.8.1"
itertools = "0.10.3"
libc = "0.2.120"
log = "0.4.14"
nix = "0.23.1"
pem = "1.0.2"
percentage = "0.1.0"
pkcs8 = { version = "0.8.0", features = ["alloc"] }
quinn = "0.8.3"
rand = "0.7.0"
rcgen = "0.9.2"
rustls = { version = "0.20.4", features = ["dangerous_configuration"] }
<<<<<<< HEAD
solana-metrics = { path = "../metrics", version = "=1.13.4" }
solana-perf = { path = "../perf", version = "=1.13.4" }
solana-sdk = { path = "../sdk", version = "=1.13.4" }
=======
solana-metrics = { path = "../metrics", version = "=1.13.7" }
solana-perf = { path = "../perf", version = "=1.13.7" }
solana-sdk = { path = "../sdk", version = "=1.13.7" }
>>>>>>> 88aeaa82
thiserror = "1.0"
tokio = { version = "1", features = ["full"] }
x509-parser = "0.14.0"

[dev-dependencies]
<<<<<<< HEAD
solana-logger = { path = "../logger", version = "=1.13.4" }
=======
solana-logger = { path = "../logger", version = "=1.13.7" }
>>>>>>> 88aeaa82

[lib]
crate-type = ["lib"]
name = "solana_streamer"

[package.metadata.docs.rs]
targets = ["x86_64-unknown-linux-gnu"]<|MERGE_RESOLUTION|>--- conflicted
+++ resolved
@@ -1,10 +1,6 @@
 [package]
 name = "solana-streamer"
-<<<<<<< HEAD
-version = "1.13.4"
-=======
 version = "1.13.7"
->>>>>>> 88aeaa82
 description = "Solana Streamer"
 authors = ["Solana Maintainers <maintainers@solana.foundation>"]
 repository = "https://github.com/solana-labs/solana"
@@ -29,25 +25,15 @@
 rand = "0.7.0"
 rcgen = "0.9.2"
 rustls = { version = "0.20.4", features = ["dangerous_configuration"] }
-<<<<<<< HEAD
-solana-metrics = { path = "../metrics", version = "=1.13.4" }
-solana-perf = { path = "../perf", version = "=1.13.4" }
-solana-sdk = { path = "../sdk", version = "=1.13.4" }
-=======
 solana-metrics = { path = "../metrics", version = "=1.13.7" }
 solana-perf = { path = "../perf", version = "=1.13.7" }
 solana-sdk = { path = "../sdk", version = "=1.13.7" }
->>>>>>> 88aeaa82
 thiserror = "1.0"
 tokio = { version = "1", features = ["full"] }
 x509-parser = "0.14.0"
 
 [dev-dependencies]
-<<<<<<< HEAD
-solana-logger = { path = "../logger", version = "=1.13.4" }
-=======
 solana-logger = { path = "../logger", version = "=1.13.7" }
->>>>>>> 88aeaa82
 
 [lib]
 crate-type = ["lib"]
