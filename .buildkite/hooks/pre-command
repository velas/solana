--- conflicted
+++ resolved
@@ -13,40 +13,9 @@
 #
 eval "$(ci/channel-info.sh)"
 eval "$(ci/sbf-tools-info.sh)"
-<<<<<<< HEAD
-export CARGO_TARGET_CACHE=$HOME/cargo-target-cache/"$CHANNEL"-"$BUILDKITE_LABEL"-"$SBF_TOOLS_VERSION"
-(
-  set -x
-  MAX_CACHE_SIZE=18 # gigabytes
-
-  if [[ -d $CARGO_TARGET_CACHE ]]; then
-    du -hs "$CARGO_TARGET_CACHE"
-    read -r cacheSizeInGB _ < <(du -s --block-size=1800000000 "$CARGO_TARGET_CACHE")
-    echo "--- ${cacheSizeInGB}GB: $CARGO_TARGET_CACHE"
-    if [[ $cacheSizeInGB -gt $MAX_CACHE_SIZE ]]; then
-      echo "--- $CARGO_TARGET_CACHE is too large, removing it"
-      rm -rf "$CARGO_TARGET_CACHE"
-    fi
-  else
-    echo "--- $CARGO_TARGET_CACHE not present"
-  fi
-
-  mkdir -p "$CARGO_TARGET_CACHE"/target
-  rsync -a --delete --link-dest="$CARGO_TARGET_CACHE" "$CARGO_TARGET_CACHE"/target .
-
-  # Don't reuse BPF target build artifacts due to incremental build issues with
-  # `std:
-  #    "found possibly newer version of crate `std` which `xyz` depends on
-  rm -rf target/bpfel-unknown-unknown
-  if [[ $BUILDKITE_LABEL = "stable-perf" ]]; then
-    rm -rf target/release
-  fi
-)
-=======
 source "ci/rust-version.sh"
 HOST_RUST_VERSION="$rust_stable"
 pattern='^[0-9]+\.[0-9]+\.[0-9]+$'
 if [[ ${HOST_RUST_VERSION} =~ ${pattern} ]]; then
     HOST_RUST_VERSION="${rust_stable%.*}"
-fi
->>>>>>> 55438c03
+fi