[package]
name = "solana-banks-interface"
<<<<<<< HEAD
version = "1.9.29"
=======
version = "1.10.41"
>>>>>>> 55438c03
description = "Solana banks RPC interface"
authors = ["Solana Maintainers <maintainers@solana.foundation>"]
repository = "https://github.com/solana-labs/solana"
license = "Apache-2.0"
homepage = "https://solana.com/"
documentation = "https://docs.rs/solana-banks-interface"
edition = "2021"

[dependencies]
<<<<<<< HEAD
serde = { version = "1.0.130", features = ["derive"] }
solana-sdk = { path = "../sdk", version = "=1.9.29" }
=======
serde = { version = "1.0.136", features = ["derive"] }
solana-sdk = { path = "../sdk", version = "=1.10.41" }
>>>>>>> 55438c03
tarpc = { version = "0.27.2", features = ["full"] }

[lib]
crate-type = ["lib"]
name = "solana_banks_interface"

[package.metadata.docs.rs]
targets = ["x86_64-unknown-linux-gnu"]<|MERGE_RESOLUTION|>--- conflicted
+++ resolved
@@ -1,10 +1,6 @@
 [package]
 name = "solana-banks-interface"
-<<<<<<< HEAD
-version = "1.9.29"
-=======
 version = "1.10.41"
->>>>>>> 55438c03
 description = "Solana banks RPC interface"
 authors = ["Solana Maintainers <maintainers@solana.foundation>"]
 repository = "https://github.com/solana-labs/solana"
@@ -14,13 +10,8 @@
 edition = "2021"
 
 [dependencies]
-<<<<<<< HEAD
-serde = { version = "1.0.130", features = ["derive"] }
-solana-sdk = { path = "../sdk", version = "=1.9.29" }
-=======
 serde = { version = "1.0.136", features = ["derive"] }
 solana-sdk = { path = "../sdk", version = "=1.10.41" }
->>>>>>> 55438c03
 tarpc = { version = "0.27.2", features = ["full"] }
 
 [lib]
