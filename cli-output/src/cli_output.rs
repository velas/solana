--- conflicted
+++ resolved
@@ -406,12 +406,7 @@
                 }
             }
 
-<<<<<<< HEAD
             let output = format!(
-=======
-            writeln!(
-                f,
->>>>>>> 55438c03
                 "{} {:<44}  {:<44}  {:>3}%  {:>14}  {:>14} {:>7} {:>8}  {:>7}  {:>22} ({:.2}%)",
                 if validator.delinquent {
                     WARNING.to_string()
@@ -439,7 +434,6 @@
                     }
                 ),
                 100. * validator.activated_stake as f64 / total_active_stake as f64,
-<<<<<<< HEAD
             );
             let style = if enable_majority_filtering && validator.activated_stake <= solana_vote_program::MIN_STAKERS_TO_BE_MAJORITY {
                 style(output).dim()
@@ -447,9 +441,6 @@
                 style(output)
             };
             writeln!(f, "{}", style)
-=======
-            )
->>>>>>> 55438c03
         }
 
         let padding = if self.number_validators {
