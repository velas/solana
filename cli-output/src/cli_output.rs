use {
    crate::{
        display::{
            build_balance_message, build_balance_message_with_config, format_labeled_address,
            unix_timestamp_to_string, writeln_name_value, writeln_transaction,
            BuildBalanceMessageConfig,
        },
        QuietDisplay, VerboseDisplay,
    },
    chrono::{Local, TimeZone},
    console::{style, Emoji},
    inflector::cases::titlecase::to_title_case,
    serde::{Deserialize, Serialize},
    serde_json::{Map, Value},
    solana_account_decoder::parse_token::UiTokenAccount,
    solana_clap_utils::keypair::SignOnly,
    solana_client::rpc_response::{
<<<<<<< HEAD
        RpcAccountBalance, RpcInflationGovernor, RpcInflationRate, RpcKeyedAccount, RpcSupply,
        RpcVoteAccountInfo,
=======
        RpcAccountBalance, RpcContactInfo, RpcInflationGovernor, RpcInflationRate, RpcKeyedAccount,
        RpcSupply, RpcVoteAccountInfo,
>>>>>>> 7759210f
    },
    solana_sdk::{
        clock::{Epoch, Slot, UnixTimestamp},
        epoch_info::EpochInfo,
        hash::Hash,
        native_token::lamports_to_sol,
        pubkey::Pubkey,
        signature::Signature,
        stake_history::StakeHistoryEntry,
        transaction::{Transaction, TransactionError},
    },
    solana_stake_program::stake_state::{Authorized, Lockup},
    solana_transaction_status::{
        EncodedConfirmedBlock, EncodedTransaction, TransactionConfirmationStatus,
        UiTransactionStatusMeta,
    },
    solana_vote_program::{
        authorized_voters::AuthorizedVoters,
<<<<<<< HEAD
        vote_state::{BlockTimestamp, Lockout},
=======
        vote_state::{BlockTimestamp, Lockout, MAX_EPOCH_CREDITS_HISTORY, MAX_LOCKOUT_HISTORY},
>>>>>>> 7759210f
    },
    std::{
        collections::{BTreeMap, HashMap},
        fmt,
        str::FromStr,
        time::Duration,
    },
};

static WARNING: Emoji = Emoji("⚠️", "!");

#[derive(PartialEq)]
pub enum OutputFormat {
    Display,
    Json,
    JsonCompact,
    DisplayQuiet,
    DisplayVerbose,
}

impl OutputFormat {
    pub fn formatted_string<T>(&self, item: &T) -> String
    where
        T: Serialize + fmt::Display + QuietDisplay + VerboseDisplay,
    {
        match self {
            OutputFormat::Display => format!("{}", item),
            OutputFormat::DisplayQuiet => {
                let mut s = String::new();
                QuietDisplay::write_str(item, &mut s).unwrap();
                s
            }
            OutputFormat::DisplayVerbose => {
                let mut s = String::new();
                VerboseDisplay::write_str(item, &mut s).unwrap();
                s
            }
            OutputFormat::Json => serde_json::to_string_pretty(item).unwrap(),
            OutputFormat::JsonCompact => serde_json::to_value(item).unwrap().to_string(),
        }
    }
}

#[derive(Serialize, Deserialize)]
pub struct CliAccount {
    #[serde(flatten)]
    pub keyed_account: RpcKeyedAccount,
    #[serde(skip_serializing)]
    pub use_lamports_unit: bool,
}

impl QuietDisplay for CliAccount {}
impl VerboseDisplay for CliAccount {}

impl fmt::Display for CliAccount {
    fn fmt(&self, f: &mut fmt::Formatter) -> fmt::Result {
        writeln!(f)?;
        writeln_name_value(f, "Public Key:", &self.keyed_account.pubkey)?;
        writeln_name_value(
            f,
            "Balance:",
            &build_balance_message(
                self.keyed_account.account.lamports,
                self.use_lamports_unit,
                true,
            ),
        )?;
        writeln_name_value(f, "Owner:", &self.keyed_account.account.owner)?;
        writeln_name_value(
            f,
            "Executable:",
            &self.keyed_account.account.executable.to_string(),
        )?;
        writeln_name_value(
            f,
            "Rent Epoch:",
            &self.keyed_account.account.rent_epoch.to_string(),
        )?;
        Ok(())
    }
}

#[derive(Default, Serialize, Deserialize)]
pub struct CliBlockProduction {
    pub epoch: Epoch,
    pub start_slot: Slot,
    pub end_slot: Slot,
    pub total_slots: usize,
    pub total_blocks_produced: usize,
    pub total_slots_skipped: usize,
    pub leaders: Vec<CliBlockProductionEntry>,
    pub individual_slot_status: Vec<CliSlotStatus>,
    #[serde(skip_serializing)]
    pub verbose: bool,
}

impl QuietDisplay for CliBlockProduction {}
impl VerboseDisplay for CliBlockProduction {}

impl fmt::Display for CliBlockProduction {
    fn fmt(&self, f: &mut fmt::Formatter) -> fmt::Result {
        writeln!(f)?;
        writeln!(
            f,
            "{}",
            style(format!(
                "  {:<44}  {:>15}  {:>15}  {:>15}  {:>23}",
                "Identity",
                "Leader Slots",
                "Blocks Produced",
                "Skipped Slots",
                "Skipped Slot Percentage",
            ))
            .bold()
        )?;
        for leader in &self.leaders {
            writeln!(
                f,
                "  {:<44}  {:>15}  {:>15}  {:>15}  {:>22.2}%",
                leader.identity_pubkey,
                leader.leader_slots,
                leader.blocks_produced,
                leader.skipped_slots,
                leader.skipped_slots as f64 / leader.leader_slots as f64 * 100.
            )?;
        }
        writeln!(f)?;
        writeln!(
            f,
            "  {:<44}  {:>15}  {:>15}  {:>15}  {:>22.2}%",
            format!("Epoch {} total:", self.epoch),
            self.total_slots,
            self.total_blocks_produced,
            self.total_slots_skipped,
            self.total_slots_skipped as f64 / self.total_slots as f64 * 100.
        )?;
        writeln!(
            f,
            "  (using data from {} slots: {} to {})",
            self.total_slots, self.start_slot, self.end_slot
        )?;
        if self.verbose {
            writeln!(f)?;
            writeln!(f)?;
            writeln!(
                f,
                "{}",
                style(format!("  {:<15} {:<44}", "Slot", "Identity Pubkey")).bold(),
            )?;
            for status in &self.individual_slot_status {
                if status.skipped {
                    writeln!(
                        f,
                        "{}",
                        style(format!(
                            "  {:<15} {:<44} SKIPPED",
                            status.slot, status.leader
                        ))
                        .red()
                    )?;
                } else {
                    writeln!(
                        f,
                        "{}",
                        style(format!("  {:<15} {:<44}", status.slot, status.leader))
                    )?;
                }
            }
        }
        Ok(())
    }
}

#[derive(Default, Serialize, Deserialize)]
#[serde(rename_all = "camelCase")]
pub struct CliBlockProductionEntry {
    pub identity_pubkey: String,
    pub leader_slots: u64,
    pub blocks_produced: u64,
    pub skipped_slots: u64,
}

#[derive(Default, Serialize, Deserialize)]
#[serde(rename_all = "camelCase")]
pub struct CliSlotStatus {
    pub slot: Slot,
    pub leader: String,
    pub skipped: bool,
}

#[derive(Serialize, Deserialize)]
#[serde(rename_all = "camelCase")]
pub struct CliEpochInfo {
    #[serde(flatten)]
    pub epoch_info: EpochInfo,
    #[serde(skip)]
    pub average_slot_time_ms: u64,
}

impl QuietDisplay for CliEpochInfo {}
impl VerboseDisplay for CliEpochInfo {}

impl fmt::Display for CliEpochInfo {
    fn fmt(&self, f: &mut fmt::Formatter) -> fmt::Result {
        writeln!(f)?;
        writeln_name_value(
            f,
            "Block height:",
            &self.epoch_info.block_height.to_string(),
        )?;
        writeln_name_value(f, "Slot:", &self.epoch_info.absolute_slot.to_string())?;
        writeln_name_value(f, "Epoch:", &self.epoch_info.epoch.to_string())?;
        if let Some(transaction_count) = &self.epoch_info.transaction_count {
            writeln_name_value(f, "Transaction Count:", &transaction_count.to_string())?;
        }
        let start_slot = self.epoch_info.absolute_slot - self.epoch_info.slot_index;
        let end_slot = start_slot + self.epoch_info.slots_in_epoch;
        writeln_name_value(
            f,
            "Epoch Slot Range:",
            &format!("[{}..{})", start_slot, end_slot),
        )?;
        writeln_name_value(
            f,
            "Epoch Completed Percent:",
            &format!(
                "{:>3.3}%",
                self.epoch_info.slot_index as f64 / self.epoch_info.slots_in_epoch as f64 * 100_f64
            ),
        )?;
        let remaining_slots_in_epoch = self.epoch_info.slots_in_epoch - self.epoch_info.slot_index;
        writeln_name_value(
            f,
            "Epoch Completed Slots:",
            &format!(
                "{}/{} ({} remaining)",
                self.epoch_info.slot_index,
                self.epoch_info.slots_in_epoch,
                remaining_slots_in_epoch
            ),
        )?;
        writeln_name_value(
            f,
            "Epoch Completed Time:",
            &format!(
                "{}/{} ({} remaining)",
                slot_to_human_time(self.epoch_info.slot_index, self.average_slot_time_ms),
                slot_to_human_time(self.epoch_info.slots_in_epoch, self.average_slot_time_ms),
                slot_to_human_time(remaining_slots_in_epoch, self.average_slot_time_ms)
            ),
        )
    }
}

fn slot_to_human_time(slot: Slot, slot_time_ms: u64) -> String {
    humantime::format_duration(Duration::from_secs((slot * slot_time_ms) / 1000)).to_string()
}

#[derive(Serialize, Deserialize, Default)]
#[serde(rename_all = "camelCase")]
pub struct CliValidatorsStakeByVersion {
    pub current_validators: usize,
    pub delinquent_validators: usize,
    pub current_active_stake: u64,
    pub delinquent_active_stake: u64,
}

#[derive(Serialize, Deserialize, Debug, PartialEq, Clone, Copy)]
pub enum CliValidatorsSortOrder {
    Delinquent,
    Commission,
    EpochCredits,
    Identity,
    LastVote,
    Root,
    SkipRate,
    Stake,
    VoteAccount,
}

#[derive(Serialize, Deserialize)]
#[serde(rename_all = "camelCase")]
pub struct CliValidators {
    pub majority_count: u64,
    pub total_active_stake: u64,
    pub total_current_stake: u64,
    pub total_delinquent_stake: u64,
    pub validators: Vec<CliValidator>,
    #[serde(skip_serializing)]
    pub validators_sort_order: CliValidatorsSortOrder,
    #[serde(skip_serializing)]
    pub validators_reverse_sort: bool,
    #[serde(skip_serializing)]
    pub number_validators: bool,
    pub stake_by_version: BTreeMap<String, CliValidatorsStakeByVersion>,
    #[serde(skip_serializing)]
    pub use_lamports_unit: bool,
}

impl QuietDisplay for CliValidators {}
impl VerboseDisplay for CliValidators {}

impl fmt::Display for CliValidators {
    fn fmt(&self, f: &mut fmt::Formatter) -> fmt::Result {
        fn write_vote_account(
            f: &mut fmt::Formatter,
            validator: &CliValidator,
            total_active_stake: u64,
            use_lamports_unit: bool,
            highest_last_vote: u64,
            highest_root: u64,
        ) -> fmt::Result {
            fn non_zero_or_dash(v: u64, max_v: u64) -> String {
                if v == 0 {
                    "-         ".into()
                } else if v == max_v {
                    format!("{:>8} (  0)", v)
                } else if v > max_v.saturating_sub(100) {
                    format!("{:>8} ({:>3})", v, -(max_v.saturating_sub(v) as isize))
                } else {
                    format!("{:>8}      ", v)
                }
            }

            writeln!(
                f,
                "{} {:<44}  {:<44}  {:>3}%  {:>14}  {:>14} {:>7} {:>8}  {:>7}  {}",
                if validator.delinquent {
                    WARNING.to_string()
                } else {
                    "\u{a0}".to_string()
                },
                validator.identity_pubkey,
                validator.vote_account_pubkey,
                validator.commission,
                non_zero_or_dash(validator.last_vote, highest_last_vote),
                non_zero_or_dash(validator.root_slot, highest_root),
                if let Some(skip_rate) = validator.skip_rate {
                    format!("{:.2}%", skip_rate)
                } else {
                    "- ".to_string()
                },
                validator.epoch_credits,
                validator.version,
                if validator.activated_stake > 0 {
                    format!(
                        "{} ({:.2}%)",
                        build_balance_message(validator.activated_stake, use_lamports_unit, true),
                        100. * validator.activated_stake as f64 / total_active_stake as f64,
                    )
                } else {
                    "-".into()
                },
            )
        }

<<<<<<< HEAD
        writeln_name_value(
            f,
            "Validators majority count:",
            &self.majority_count.to_string(),
        )?;

        writeln!(
            f,
            "{}",
            style(format!(
                "  {:<44}  {:<38}  {}  {}  {}  {:>10}  {:^8}  {}",
                "Identity",
                "Vote Account",
                "Commission",
                "Last Vote",
                "Root Block",
                "Credits",
                "Version",
                "Active Stake",
            ))
            .bold()
        )?;
        for validator in &self.current_validators {
            write_vote_account(
                f,
                validator,
                self.total_active_stake,
                self.use_lamports_unit,
                false,
            )?;
        }
        for validator in &self.delinquent_validators {
=======
        let padding = if self.number_validators {
            ((self.validators.len() + 1) as f64).log10().floor() as usize + 1
        } else {
            0
        };
        let header = style(format!(
            "{:padding$} {:<44}  {:<38}  {}  {}  {} {}  {}  {}  {}",
            " ",
            "Identity",
            "Vote Account",
            "Commission",
            "Last Vote     ",
            "Root Slot   ",
            "Skip Rate",
            "Credits",
            "Version",
            "Active Stake",
            padding = padding + 1
        ))
        .bold();
        writeln!(f, "{}", header)?;

        let mut sorted_validators = self.validators.clone();
        match self.validators_sort_order {
            CliValidatorsSortOrder::Delinquent => {
                sorted_validators.sort_by_key(|a| a.delinquent);
            }
            CliValidatorsSortOrder::Commission => {
                sorted_validators.sort_by_key(|a| a.commission);
            }
            CliValidatorsSortOrder::EpochCredits => {
                sorted_validators.sort_by_key(|a| a.epoch_credits);
            }
            CliValidatorsSortOrder::Identity => {
                sorted_validators.sort_by(|a, b| a.identity_pubkey.cmp(&b.identity_pubkey));
            }
            CliValidatorsSortOrder::LastVote => {
                sorted_validators.sort_by_key(|a| a.last_vote);
            }
            CliValidatorsSortOrder::Root => {
                sorted_validators.sort_by_key(|a| a.root_slot);
            }
            CliValidatorsSortOrder::VoteAccount => {
                sorted_validators.sort_by(|a, b| a.vote_account_pubkey.cmp(&b.vote_account_pubkey));
            }
            CliValidatorsSortOrder::SkipRate => {
                sorted_validators.sort_by(|a, b| {
                    use std::cmp::Ordering;
                    match (a.skip_rate, b.skip_rate) {
                        (None, None) => Ordering::Equal,
                        (None, Some(_)) => Ordering::Greater,
                        (Some(_), None) => Ordering::Less,
                        (Some(a), Some(b)) => a.partial_cmp(&b).unwrap_or(Ordering::Equal),
                    }
                });
            }
            CliValidatorsSortOrder::Stake => {
                sorted_validators.sort_by_key(|a| a.activated_stake);
            }
        }

        if self.validators_reverse_sort {
            sorted_validators.reverse();
        }

        let highest_root = sorted_validators
            .iter()
            .map(|v| v.root_slot)
            .max()
            .unwrap_or_default();
        let highest_last_vote = sorted_validators
            .iter()
            .map(|v| v.last_vote)
            .max()
            .unwrap_or_default();

        for (i, validator) in sorted_validators.iter().enumerate() {
            if padding > 0 {
                write!(f, "{:padding$}", i + 1, padding = padding)?;
            }
>>>>>>> 7759210f
            write_vote_account(
                f,
                validator,
                self.total_active_stake,
                self.use_lamports_unit,
<<<<<<< HEAD
                true,
            )?;
        }

=======
                highest_last_vote,
                highest_root,
            )?;
        }

        // The actual header has long scrolled away.  Print the header once more as a footer
        if self.validators.len() > 100 {
            writeln!(f, "{}", header)?;
        }

>>>>>>> 7759210f
        writeln!(f)?;
        writeln_name_value(
            f,
            "Active Stake:",
            &build_balance_message(self.total_active_stake, self.use_lamports_unit, true),
        )?;
        if self.total_delinquent_stake > 0 {
            writeln_name_value(
                f,
                "Current Stake:",
                &format!(
                    "{} ({:0.2}%)",
                    &build_balance_message(self.total_current_stake, self.use_lamports_unit, true),
                    100. * self.total_current_stake as f64 / self.total_active_stake as f64
                ),
            )?;
            writeln_name_value(
                f,
                "Delinquent Stake:",
                &format!(
                    "{} ({:0.2}%)",
                    &build_balance_message(
                        self.total_delinquent_stake,
                        self.use_lamports_unit,
                        true
                    ),
                    100. * self.total_delinquent_stake as f64 / self.total_active_stake as f64
                ),
            )?;
        }

        writeln!(f)?;
        writeln!(f, "{}", style("Stake By Version:").bold())?;
        for (version, info) in self.stake_by_version.iter() {
            writeln!(
                f,
                "{:<8} - {:3} current validators ({:>5.2}%){}",
                version,
                info.current_validators,
                100. * info.current_active_stake as f64 / self.total_active_stake as f64,
                if info.delinquent_validators > 0 {
                    format!(
                        ", {:3} delinquent validators ({:>5.2}%)",
                        info.delinquent_validators,
                        100. * info.delinquent_active_stake as f64 / self.total_active_stake as f64
                    )
                } else {
                    "".to_string()
                },
            )?;
        }

        Ok(())
    }
}

#[derive(Serialize, Deserialize, Clone)]
#[serde(rename_all = "camelCase")]
pub struct CliValidator {
    pub identity_pubkey: String,
    pub vote_account_pubkey: String,
    pub commission: u8,
    pub last_vote: u64,
    pub root_slot: u64,
    pub credits: u64,       // lifetime credits
    pub epoch_credits: u64, // credits earned in the current epoch
    pub activated_stake: u64,
    pub version: String,
    pub delinquent: bool,
    pub skip_rate: Option<f64>,
}

impl CliValidator {
    pub fn new(
        vote_account: &RpcVoteAccountInfo,
        current_epoch: Epoch,
        version: String,
        skip_rate: Option<f64>,
        address_labels: &HashMap<String, String>,
    ) -> Self {
        Self::_new(
            vote_account,
            current_epoch,
            version,
            skip_rate,
            address_labels,
            false,
        )
    }

    pub fn new_delinquent(
        vote_account: &RpcVoteAccountInfo,
        current_epoch: Epoch,
        version: String,
        skip_rate: Option<f64>,
        address_labels: &HashMap<String, String>,
    ) -> Self {
        Self::_new(
            vote_account,
            current_epoch,
            version,
            skip_rate,
            address_labels,
            true,
        )
    }

    fn _new(
        vote_account: &RpcVoteAccountInfo,
        current_epoch: Epoch,
        version: String,
        skip_rate: Option<f64>,
        address_labels: &HashMap<String, String>,
        delinquent: bool,
    ) -> Self {
        let (credits, epoch_credits) = vote_account
            .epoch_credits
            .iter()
            .find_map(|(epoch, credits, pre_credits)| {
                if *epoch == current_epoch {
                    Some((*credits, credits.saturating_sub(*pre_credits)))
                } else {
                    None
                }
            })
            .unwrap_or((0, 0));
        Self {
            identity_pubkey: format_labeled_address(&vote_account.node_pubkey, address_labels),
            vote_account_pubkey: format_labeled_address(&vote_account.vote_pubkey, address_labels),
            commission: vote_account.commission,
            last_vote: vote_account.last_vote,
            root_slot: vote_account.root_slot,
            credits,
            epoch_credits,
            activated_stake: vote_account.activated_stake,
            version,
            delinquent,
            skip_rate,
        }
    }
}

#[derive(Default, Serialize, Deserialize)]
#[serde(rename_all = "camelCase")]
pub struct CliNonceAccount {
    pub balance: u64,
    pub minimum_balance_for_rent_exemption: u64,
    pub nonce: Option<String>,
    pub lamports_per_signature: Option<u64>,
    pub authority: Option<String>,
    #[serde(skip_serializing)]
    pub use_lamports_unit: bool,
}

impl QuietDisplay for CliNonceAccount {}
impl VerboseDisplay for CliNonceAccount {}

impl fmt::Display for CliNonceAccount {
    fn fmt(&self, f: &mut fmt::Formatter) -> fmt::Result {
        writeln!(
            f,
            "Balance: {}",
            build_balance_message(self.balance, self.use_lamports_unit, true)
        )?;
        writeln!(
            f,
            "Minimum Balance Required: {}",
            build_balance_message(
                self.minimum_balance_for_rent_exemption,
                self.use_lamports_unit,
                true
            )
        )?;
        let nonce = self.nonce.as_deref().unwrap_or("uninitialized");
        writeln!(f, "Nonce blockhash: {}", nonce)?;
        if let Some(fees) = self.lamports_per_signature {
            writeln!(f, "Fee: {} lamports per signature", fees)?;
        } else {
            writeln!(f, "Fees: uninitialized")?;
        }
        let authority = self.authority.as_deref().unwrap_or("uninitialized");
        writeln!(f, "Authority: {}", authority)
    }
}

#[derive(Serialize, Deserialize)]
pub struct CliStakeVec(Vec<CliKeyedStakeState>);

impl CliStakeVec {
    pub fn new(list: Vec<CliKeyedStakeState>) -> Self {
        Self(list)
    }
}

impl QuietDisplay for CliStakeVec {}
impl VerboseDisplay for CliStakeVec {
    fn write_str(&self, w: &mut dyn std::fmt::Write) -> std::fmt::Result {
        for state in &self.0 {
            writeln!(w)?;
            VerboseDisplay::write_str(state, w)?;
        }
        Ok(())
    }
}

impl fmt::Display for CliStakeVec {
    fn fmt(&self, f: &mut fmt::Formatter) -> fmt::Result {
        for state in &self.0 {
            writeln!(f)?;
            write!(f, "{}", state)?;
        }
        Ok(())
    }
}

#[derive(Serialize, Deserialize)]
#[serde(rename_all = "camelCase")]
pub struct CliKeyedStakeState {
    pub stake_pubkey: String,
    #[serde(flatten)]
    pub stake_state: CliStakeState,
}

impl QuietDisplay for CliKeyedStakeState {}
impl VerboseDisplay for CliKeyedStakeState {
    fn write_str(&self, w: &mut dyn std::fmt::Write) -> std::fmt::Result {
        writeln!(w, "Stake Pubkey: {}", self.stake_pubkey)?;
        VerboseDisplay::write_str(&self.stake_state, w)
    }
}

impl fmt::Display for CliKeyedStakeState {
    fn fmt(&self, f: &mut fmt::Formatter) -> fmt::Result {
        writeln!(f, "Stake Pubkey: {}", self.stake_pubkey)?;
        write!(f, "{}", self.stake_state)
    }
}

#[derive(Serialize, Deserialize)]
#[serde(rename_all = "camelCase")]
pub struct CliEpochReward {
    pub epoch: Epoch,
    pub effective_slot: Slot,
    pub amount: u64,       // lamports
    pub post_balance: u64, // lamports
    pub percent_change: f64,
    pub apr: Option<f64>,
}

#[derive(Serialize, Deserialize)]
#[serde(rename_all = "camelCase")]
pub struct CliKeyedEpochReward {
    pub address: String,
    pub reward: Option<CliEpochReward>,
}

#[derive(Serialize, Deserialize)]
#[serde(rename_all = "camelCase")]
pub struct CliEpochRewardshMetadata {
    pub epoch: Epoch,
    pub effective_slot: Slot,
    pub block_time: UnixTimestamp,
}

#[derive(Serialize, Deserialize)]
#[serde(rename_all = "camelCase")]
pub struct CliKeyedEpochRewards {
    #[serde(flatten, skip_serializing_if = "Option::is_none")]
    pub epoch_metadata: Option<CliEpochRewardshMetadata>,
    pub rewards: Vec<CliKeyedEpochReward>,
}

impl QuietDisplay for CliKeyedEpochRewards {}
impl VerboseDisplay for CliKeyedEpochRewards {}

impl fmt::Display for CliKeyedEpochRewards {
    fn fmt(&self, f: &mut fmt::Formatter) -> fmt::Result {
        if self.rewards.is_empty() {
            writeln!(f, "No rewards found in epoch")?;
            return Ok(());
        }

        if let Some(metadata) = &self.epoch_metadata {
            writeln!(f, "Epoch: {}", metadata.epoch)?;
            writeln!(f, "Reward Slot: {}", metadata.effective_slot)?;
            let timestamp = metadata.block_time;
            writeln!(f, "Block Time: {}", unix_timestamp_to_string(timestamp))?;
        }
        writeln!(f, "Epoch Rewards:")?;
        writeln!(
            f,
            "  {:<44}  {:<18}  {:<18}  {:>14}  {:>14}",
            "Address", "Amount", "New Balance", "Percent Change", "APR"
        )?;
        for keyed_reward in &self.rewards {
            match &keyed_reward.reward {
                Some(reward) => {
                    writeln!(
                        f,
                        "  {:<44}  ◎{:<17.9}  ◎{:<17.9}  {:>13.2}%  {}",
                        keyed_reward.address,
                        lamports_to_sol(reward.amount),
                        lamports_to_sol(reward.post_balance),
                        reward.percent_change,
                        reward
                            .apr
                            .map(|apr| format!("{:>13.2}%", apr))
                            .unwrap_or_default(),
                    )?;
                }
                None => {
                    writeln!(f, "  {:<44}  No rewards in epoch", keyed_reward.address,)?;
                }
            }
        }
        Ok(())
    }
}

fn show_votes_and_credits(
    f: &mut fmt::Formatter,
    votes: &[CliLockout],
    epoch_voting_history: &[CliEpochVotingHistory],
) -> fmt::Result {
    if votes.is_empty() {
        return Ok(());
    }

    // Existence of this should guarantee the occurrence of vote truncation
    let newest_history_entry = epoch_voting_history.iter().rev().next();

    writeln!(
        f,
        "{} Votes (using {}/{} entries):",
        (if newest_history_entry.is_none() {
            "All"
        } else {
            "Recent"
        }),
        votes.len(),
        MAX_LOCKOUT_HISTORY
    )?;

    for vote in votes.iter().rev() {
        writeln!(
            f,
            "- slot: {} (confirmation count: {})",
            vote.slot, vote.confirmation_count
        )?;
    }
    if let Some(newest) = newest_history_entry {
        writeln!(
            f,
            "- ... (truncated {} rooted votes, which have been credited)",
            newest.credits
        )?;
    }

    if !epoch_voting_history.is_empty() {
        writeln!(
            f,
            "{} Epoch Voting History (using {}/{} entries):",
            (if epoch_voting_history.len() < MAX_EPOCH_CREDITS_HISTORY {
                "All"
            } else {
                "Recent"
            }),
            epoch_voting_history.len(),
            MAX_EPOCH_CREDITS_HISTORY
        )?;
        writeln!(
            f,
            "* missed credits include slots unavailable to vote on due to delinquent leaders",
        )?;
    }

    for entry in epoch_voting_history.iter().rev() {
        writeln!(
            f, // tame fmt so that this will be folded like following
            "- epoch: {}",
            entry.epoch
        )?;
        writeln!(
            f,
            "  credits range: ({}..{}]",
            entry.prev_credits, entry.credits
        )?;
        writeln!(
            f,
            "  credits/slots: {}/{}",
            entry.credits_earned, entry.slots_in_epoch
        )?;
    }
    if let Some(oldest) = epoch_voting_history.iter().next() {
        if oldest.prev_credits > 0 {
            // Oldest entry doesn't start with 0. so history must be truncated...

            // count of this combined pseudo credits range: (0..=oldest.prev_credits] like the above
            // (or this is just [1..=oldest.prev_credits] for human's simpler minds)
            let count = oldest.prev_credits;

            writeln!(
                f,
                "- ... (omitting {} past rooted votes, which have already been credited)",
                count
            )?;
        }
    }

    Ok(())
}

fn show_epoch_rewards(
    f: &mut fmt::Formatter,
    epoch_rewards: &Option<Vec<CliEpochReward>>,
) -> fmt::Result {
    if let Some(epoch_rewards) = epoch_rewards {
        if epoch_rewards.is_empty() {
            return Ok(());
        }

        writeln!(f, "Epoch Rewards:")?;
        writeln!(
            f,
            "  {:<6}  {:<11}  {:<18}  {:<18}  {:>14}  {:>14}",
            "Epoch", "Reward Slot", "Amount", "New Balance", "Percent Change", "APR"
        )?;
        for reward in epoch_rewards {
            writeln!(
                f,
                "  {:<6}  {:<11}  ◎{:<17.9}  ◎{:<17.9}  {:>13.2}%  {}",
                reward.epoch,
                reward.effective_slot,
                lamports_to_sol(reward.amount),
                lamports_to_sol(reward.post_balance),
                reward.percent_change,
                reward
                    .apr
                    .map(|apr| format!("{:>13.2}%", apr))
                    .unwrap_or_default(),
            )?;
        }
    }
    Ok(())
}

#[derive(Default, Serialize, Deserialize)]
#[serde(rename_all = "camelCase")]
pub struct CliStakeState {
    pub stake_type: CliStakeType,
    pub account_balance: u64,
    #[serde(skip_serializing_if = "Option::is_none")]
    pub credits_observed: Option<u64>,
    #[serde(skip_serializing_if = "Option::is_none")]
    pub delegated_stake: Option<u64>,
    #[serde(skip_serializing_if = "Option::is_none")]
    pub delegated_vote_account_address: Option<String>,
    #[serde(skip_serializing_if = "Option::is_none")]
    pub activation_epoch: Option<Epoch>,
    #[serde(skip_serializing_if = "Option::is_none")]
    pub deactivation_epoch: Option<Epoch>,
    #[serde(flatten, skip_serializing_if = "Option::is_none")]
    pub authorized: Option<CliAuthorized>,
    #[serde(flatten, skip_serializing_if = "Option::is_none")]
    pub lockup: Option<CliLockup>,
    #[serde(skip_serializing)]
    pub use_lamports_unit: bool,
    #[serde(skip_serializing)]
    pub current_epoch: Epoch,
    #[serde(skip_serializing_if = "Option::is_none")]
    pub rent_exempt_reserve: Option<u64>,
    #[serde(skip_serializing_if = "Option::is_none")]
    pub active_stake: Option<u64>,
    #[serde(skip_serializing_if = "Option::is_none")]
    pub activating_stake: Option<u64>,
    #[serde(skip_serializing_if = "Option::is_none")]
    pub deactivating_stake: Option<u64>,
    #[serde(skip_serializing_if = "Option::is_none")]
    pub epoch_rewards: Option<Vec<CliEpochReward>>,
}

impl QuietDisplay for CliStakeState {}
impl VerboseDisplay for CliStakeState {
    fn write_str(&self, w: &mut dyn std::fmt::Write) -> std::fmt::Result {
        write!(w, "{}", self)?;
        if let Some(credits) = self.credits_observed {
            writeln!(w, "Credits Observed: {}", credits)?;
        }
        Ok(())
    }
}

impl fmt::Display for CliStakeState {
    fn fmt(&self, f: &mut fmt::Formatter) -> fmt::Result {
        fn show_authorized(f: &mut fmt::Formatter, authorized: &CliAuthorized) -> fmt::Result {
            writeln!(f, "Stake Authority: {}", authorized.staker)?;
            writeln!(f, "Withdraw Authority: {}", authorized.withdrawer)?;
            Ok(())
        }
        fn show_lockup(f: &mut fmt::Formatter, lockup: Option<&CliLockup>) -> fmt::Result {
            if let Some(lockup) = lockup {
                if lockup.unix_timestamp != UnixTimestamp::default() {
                    writeln!(
                        f,
                        "Lockup Timestamp: {}",
                        unix_timestamp_to_string(lockup.unix_timestamp)
                    )?;
                }
                if lockup.epoch != Epoch::default() {
                    writeln!(f, "Lockup Epoch: {}", lockup.epoch)?;
                }
                writeln!(f, "Lockup Custodian: {}", lockup.custodian)?;
            }
            Ok(())
        }

        writeln!(
            f,
            "Balance: {}",
            build_balance_message(self.account_balance, self.use_lamports_unit, true)
        )?;

        if let Some(rent_exempt_reserve) = self.rent_exempt_reserve {
            writeln!(
                f,
                "Rent Exempt Reserve: {}",
                build_balance_message(rent_exempt_reserve, self.use_lamports_unit, true)
            )?;
        }

        match self.stake_type {
            CliStakeType::RewardsPool => writeln!(f, "Stake account is a rewards pool")?,
            CliStakeType::Uninitialized => writeln!(f, "Stake account is uninitialized")?,
            CliStakeType::Initialized => {
                writeln!(f, "Stake account is undelegated")?;
                show_authorized(f, self.authorized.as_ref().unwrap())?;
                show_lockup(f, self.lockup.as_ref())?;
            }
            CliStakeType::Stake => {
                let show_delegation = {
                    self.active_stake.is_some()
                        || self.activating_stake.is_some()
                        || self.deactivating_stake.is_some()
                        || self
                            .deactivation_epoch
                            .map(|de| de > self.current_epoch)
                            .unwrap_or(true)
                };
                if show_delegation {
                    let delegated_stake = self.delegated_stake.unwrap();
                    writeln!(
                        f,
                        "Delegated Stake: {}",
                        build_balance_message(delegated_stake, self.use_lamports_unit, true)
                    )?;
                    if self
                        .deactivation_epoch
                        .map(|d| self.current_epoch <= d)
                        .unwrap_or(true)
                    {
                        let active_stake = self.active_stake.unwrap_or(0);
                        writeln!(
                            f,
                            "Active Stake: {}",
                            build_balance_message(active_stake, self.use_lamports_unit, true),
                        )?;
                        let activating_stake = self.activating_stake.or_else(|| {
                            if self.active_stake.is_none() {
                                Some(delegated_stake)
                            } else {
                                None
                            }
                        });
                        if let Some(activating_stake) = activating_stake {
                            writeln!(
                                f,
                                "Activating Stake: {}",
                                build_balance_message(
                                    activating_stake,
                                    self.use_lamports_unit,
                                    true
                                ),
                            )?;
                            writeln!(
                                f,
                                "Stake activates starting from epoch: {}",
                                self.activation_epoch.unwrap()
                            )?;
                        }
                    }

                    if let Some(deactivation_epoch) = self.deactivation_epoch {
                        if self.current_epoch > deactivation_epoch {
                            let deactivating_stake = self.deactivating_stake.or(self.active_stake);
                            if let Some(deactivating_stake) = deactivating_stake {
                                writeln!(
                                    f,
                                    "Inactive Stake: {}",
                                    build_balance_message(
                                        delegated_stake - deactivating_stake,
                                        self.use_lamports_unit,
                                        true
                                    ),
                                )?;
                                writeln!(
                                    f,
                                    "Deactivating Stake: {}",
                                    build_balance_message(
                                        deactivating_stake,
                                        self.use_lamports_unit,
                                        true
                                    ),
                                )?;
                            }
                        }
                        writeln!(
                            f,
                            "Stake deactivates starting from epoch: {}",
                            deactivation_epoch
                        )?;
                    }
                    if let Some(delegated_vote_account_address) =
                        &self.delegated_vote_account_address
                    {
                        writeln!(
                            f,
                            "Delegated Vote Account Address: {}",
                            delegated_vote_account_address
                        )?;
                    }
                } else {
                    writeln!(f, "Stake account is undelegated")?;
                }
                show_authorized(f, self.authorized.as_ref().unwrap())?;
                show_lockup(f, self.lockup.as_ref())?;
                show_epoch_rewards(f, &self.epoch_rewards)?
            }
        }
        Ok(())
    }
}

#[derive(Serialize, Deserialize, PartialEq)]
pub enum CliStakeType {
    Stake,
    RewardsPool,
    Uninitialized,
    Initialized,
}

impl Default for CliStakeType {
    fn default() -> Self {
        Self::Uninitialized
    }
}

#[derive(Serialize, Deserialize)]
#[serde(rename_all = "camelCase")]
pub struct CliStakeHistory {
    pub entries: Vec<CliStakeHistoryEntry>,
    #[serde(skip_serializing)]
    pub use_lamports_unit: bool,
}

impl QuietDisplay for CliStakeHistory {}
impl VerboseDisplay for CliStakeHistory {}

impl fmt::Display for CliStakeHistory {
    fn fmt(&self, f: &mut fmt::Formatter) -> fmt::Result {
        writeln!(f)?;
        writeln!(
            f,
            "{}",
            style(format!(
                "  {:<5}  {:>20}  {:>20}  {:>20}",
                "Epoch", "Effective Stake", "Activating Stake", "Deactivating Stake",
            ))
            .bold()
        )?;
        let config = BuildBalanceMessageConfig {
            use_lamports_unit: self.use_lamports_unit,
            show_unit: false,
            trim_trailing_zeros: false,
        };
        for entry in &self.entries {
            writeln!(
                f,
                "  {:>5}  {:>20}  {:>20}  {:>20} {}",
                entry.epoch,
                build_balance_message_with_config(entry.effective_stake, &config),
                build_balance_message_with_config(entry.activating_stake, &config),
                build_balance_message_with_config(entry.deactivating_stake, &config),
                if self.use_lamports_unit {
                    "lamports"
                } else {
                    "VLX"
                }
            )?;
        }
        Ok(())
    }
}

impl From<&(Epoch, StakeHistoryEntry)> for CliStakeHistoryEntry {
    fn from((epoch, entry): &(Epoch, StakeHistoryEntry)) -> Self {
        Self {
            epoch: *epoch,
            effective_stake: entry.effective,
            activating_stake: entry.activating,
            deactivating_stake: entry.deactivating,
        }
    }
}

#[derive(Serialize, Deserialize)]
#[serde(rename_all = "camelCase")]
pub struct CliStakeHistoryEntry {
    pub epoch: Epoch,
    pub effective_stake: u64,
    pub activating_stake: u64,
    pub deactivating_stake: u64,
}

#[derive(Serialize, Deserialize)]
#[serde(rename_all = "camelCase")]
pub struct CliAuthorized {
    pub staker: String,
    pub withdrawer: String,
}

impl From<&Authorized> for CliAuthorized {
    fn from(authorized: &Authorized) -> Self {
        Self {
            staker: authorized.staker.to_string(),
            withdrawer: authorized.withdrawer.to_string(),
        }
    }
}

#[derive(Serialize, Deserialize)]
#[serde(rename_all = "camelCase")]
pub struct CliLockup {
    pub unix_timestamp: UnixTimestamp,
    pub epoch: Epoch,
    pub custodian: String,
}

impl From<&Lockup> for CliLockup {
    fn from(lockup: &Lockup) -> Self {
        Self {
            unix_timestamp: lockup.unix_timestamp,
            epoch: lockup.epoch,
            custodian: lockup.custodian.to_string(),
        }
    }
}

#[derive(Serialize, Deserialize)]
pub struct CliValidatorInfoVec(Vec<CliValidatorInfo>);

impl CliValidatorInfoVec {
    pub fn new(list: Vec<CliValidatorInfo>) -> Self {
        Self(list)
    }
}

impl QuietDisplay for CliValidatorInfoVec {}
impl VerboseDisplay for CliValidatorInfoVec {}

impl fmt::Display for CliValidatorInfoVec {
    fn fmt(&self, f: &mut fmt::Formatter) -> fmt::Result {
        if self.0.is_empty() {
            writeln!(f, "No validator info accounts found")?;
        }
        for validator_info in &self.0 {
            writeln!(f)?;
            write!(f, "{}", validator_info)?;
        }
        Ok(())
    }
}

#[derive(Serialize, Deserialize)]
#[serde(rename_all = "camelCase")]
pub struct CliValidatorInfo {
    pub identity_pubkey: String,
    pub info_pubkey: String,
    pub info: Map<String, Value>,
}

impl QuietDisplay for CliValidatorInfo {}
impl VerboseDisplay for CliValidatorInfo {}

impl fmt::Display for CliValidatorInfo {
    fn fmt(&self, f: &mut fmt::Formatter) -> fmt::Result {
        writeln_name_value(f, "Validator Identity:", &self.identity_pubkey)?;
        writeln_name_value(f, "  Info Address:", &self.info_pubkey)?;
        for (key, value) in self.info.iter() {
            writeln_name_value(
                f,
                &format!("  {}:", to_title_case(key)),
                &value.as_str().unwrap_or("?"),
            )?;
        }
        Ok(())
    }
}

#[derive(Serialize, Deserialize)]
#[serde(rename_all = "camelCase")]
pub struct CliVoteAccount {
    pub account_balance: u64,
    pub validator_identity: String,
    #[serde(flatten)]
    pub authorized_voters: CliAuthorizedVoters,
    pub authorized_withdrawer: String,
    pub credits: u64,
    pub commission: u8,
    pub root_slot: Option<Slot>,
    pub recent_timestamp: BlockTimestamp,
    pub votes: Vec<CliLockout>,
    pub epoch_voting_history: Vec<CliEpochVotingHistory>,
    #[serde(skip_serializing)]
    pub use_lamports_unit: bool,
    #[serde(skip_serializing_if = "Option::is_none")]
    pub epoch_rewards: Option<Vec<CliEpochReward>>,
}

impl QuietDisplay for CliVoteAccount {}
impl VerboseDisplay for CliVoteAccount {}

impl fmt::Display for CliVoteAccount {
    fn fmt(&self, f: &mut fmt::Formatter) -> fmt::Result {
        writeln!(
            f,
            "Account Balance: {}",
            build_balance_message(self.account_balance, self.use_lamports_unit, true)
        )?;
        writeln!(f, "Validator Identity: {}", self.validator_identity)?;
        writeln!(f, "Authorized Voters: {}", self.authorized_voters)?;
        writeln!(f, "Authorized Withdrawer: {}", self.authorized_withdrawer)?;
        writeln!(f, "Credits: {}", self.credits)?;
        writeln!(f, "Commission: {}%", self.commission)?;
        writeln!(
            f,
            "Root Slot: {}",
            match self.root_slot {
                Some(slot) => slot.to_string(),
                None => "~".to_string(),
            }
        )?;
        writeln!(
            f,
            "Recent Timestamp: {} from slot {}",
            unix_timestamp_to_string(self.recent_timestamp.timestamp),
            self.recent_timestamp.slot
        )?;
        show_votes_and_credits(f, &self.votes, &self.epoch_voting_history)?;
        show_epoch_rewards(f, &self.epoch_rewards)?;
        Ok(())
    }
}

#[derive(Debug, Serialize, Deserialize)]
#[serde(rename_all = "camelCase")]
pub struct CliAuthorizedVoters {
    authorized_voters: BTreeMap<Epoch, String>,
}

impl QuietDisplay for CliAuthorizedVoters {}
impl VerboseDisplay for CliAuthorizedVoters {}

impl fmt::Display for CliAuthorizedVoters {
    fn fmt(&self, f: &mut fmt::Formatter) -> fmt::Result {
        write!(f, "{:?}", self.authorized_voters)
    }
}

impl From<&AuthorizedVoters> for CliAuthorizedVoters {
    fn from(authorized_voters: &AuthorizedVoters) -> Self {
        let mut voter_map: BTreeMap<Epoch, String> = BTreeMap::new();
        for (epoch, voter) in authorized_voters.iter() {
            voter_map.insert(*epoch, voter.to_string());
        }
        Self {
            authorized_voters: voter_map,
        }
    }
}

#[derive(Serialize, Deserialize)]
#[serde(rename_all = "camelCase")]
pub struct CliEpochVotingHistory {
    pub epoch: Epoch,
    pub slots_in_epoch: u64,
    pub credits_earned: u64,
    pub credits: u64,
    pub prev_credits: u64,
}

#[derive(Serialize, Deserialize)]
#[serde(rename_all = "camelCase")]
pub struct CliLockout {
    pub slot: Slot,
    pub confirmation_count: u32,
}

impl From<&Lockout> for CliLockout {
    fn from(lockout: &Lockout) -> Self {
        Self {
            slot: lockout.slot,
            confirmation_count: lockout.confirmation_count,
        }
    }
}

#[derive(Serialize, Deserialize)]
#[serde(rename_all = "camelCase")]
pub struct CliBlockTime {
    pub slot: Slot,
    pub timestamp: UnixTimestamp,
}

impl QuietDisplay for CliBlockTime {}
impl VerboseDisplay for CliBlockTime {}

impl fmt::Display for CliBlockTime {
    fn fmt(&self, f: &mut fmt::Formatter) -> fmt::Result {
        writeln_name_value(f, "Block:", &self.slot.to_string())?;
        writeln_name_value(f, "Date:", &unix_timestamp_to_string(self.timestamp))
    }
}

#[derive(Serialize, Deserialize)]
#[serde(rename_all = "camelCase")]
pub struct CliLeaderSchedule {
    pub epoch: Epoch,
    pub leader_schedule_entries: Vec<CliLeaderScheduleEntry>,
}

impl QuietDisplay for CliLeaderSchedule {}
impl VerboseDisplay for CliLeaderSchedule {}

impl fmt::Display for CliLeaderSchedule {
    fn fmt(&self, f: &mut fmt::Formatter) -> fmt::Result {
        for entry in &self.leader_schedule_entries {
            writeln!(f, "  {:<15} {:<44}", entry.slot, entry.leader)?;
        }
        Ok(())
    }
}

#[derive(Serialize, Deserialize)]
#[serde(rename_all = "camelCase")]
pub struct CliLeaderScheduleEntry {
    pub slot: Slot,
    pub leader: String,
}

#[derive(Serialize, Deserialize)]
#[serde(rename_all = "camelCase")]
pub struct CliInflation {
    pub governor: RpcInflationGovernor,
    pub current_rate: RpcInflationRate,
}

impl QuietDisplay for CliInflation {}
impl VerboseDisplay for CliInflation {}

impl fmt::Display for CliInflation {
    fn fmt(&self, f: &mut fmt::Formatter) -> fmt::Result {
        writeln!(f, "{}", style("Inflation Governor:").bold())?;
        if (self.governor.initial - self.governor.terminal).abs() < f64::EPSILON {
            writeln!(
                f,
<<<<<<< HEAD
                "Fixed APR:               {:>5.2}%",
=======
                "Fixed rate:              {:>5.2}%",
>>>>>>> 7759210f
                self.governor.terminal * 100.
            )?;
        } else {
            writeln!(
                f,
<<<<<<< HEAD
                "Initial APR:             {:>5.2}%",
=======
                "Initial rate:            {:>5.2}%",
>>>>>>> 7759210f
                self.governor.initial * 100.
            )?;
            writeln!(
                f,
<<<<<<< HEAD
                "Terminal APR:            {:>5.2}%",
=======
                "Terminal rate:           {:>5.2}%",
>>>>>>> 7759210f
                self.governor.terminal * 100.
            )?;
            writeln!(
                f,
                "Rate reduction per year: {:>5.2}%",
                self.governor.taper * 100.
            )?;
<<<<<<< HEAD
=======
            writeln!(
                f,
                "* Rate reduction is derived using the target slot time in genesis config"
            )?;
>>>>>>> 7759210f
        }
        if self.governor.foundation_term > 0. {
            writeln!(
                f,
                "Foundation percentage:   {:>5.2}%",
                self.governor.foundation
            )?;
            writeln!(
                f,
                "Foundation term:         {:.1} years",
                self.governor.foundation_term
            )?;
        }

        writeln!(
            f,
            "\n{}",
            style(format!("Inflation for Epoch {}:", self.current_rate.epoch)).bold()
        )?;
        writeln!(
            f,
<<<<<<< HEAD
            "Total APR:               {:>5.2}%",
=======
            "Total rate:              {:>5.2}%",
>>>>>>> 7759210f
            self.current_rate.total * 100.
        )?;
        writeln!(
            f,
<<<<<<< HEAD
            "Staking APR:             {:>5.2}%",
=======
            "Staking rate:            {:>5.2}%",
>>>>>>> 7759210f
            self.current_rate.validator * 100.
        )?;
        writeln!(
            f,
<<<<<<< HEAD
            "Foundation APR:          {:>5.2}%",
=======
            "Foundation rate:         {:>5.2}%",
>>>>>>> 7759210f
            self.current_rate.foundation * 100.
        )
    }
}

#[derive(Serialize, Deserialize, Default)]
#[serde(rename_all = "camelCase")]
pub struct CliSignOnlyData {
    pub blockhash: String,
    #[serde(skip_serializing_if = "Option::is_none")]
    pub message: Option<String>,
    #[serde(skip_serializing_if = "Vec::is_empty", default)]
    pub signers: Vec<String>,
    #[serde(skip_serializing_if = "Vec::is_empty", default)]
    pub absent: Vec<String>,
    #[serde(skip_serializing_if = "Vec::is_empty", default)]
    pub bad_sig: Vec<String>,
}

impl QuietDisplay for CliSignOnlyData {}
impl VerboseDisplay for CliSignOnlyData {}

impl fmt::Display for CliSignOnlyData {
    fn fmt(&self, f: &mut fmt::Formatter) -> fmt::Result {
        writeln!(f)?;
        writeln_name_value(f, "Blockhash:", &self.blockhash)?;
        if let Some(message) = self.message.as_ref() {
            writeln_name_value(f, "Transaction Message:", message)?;
        }
        if !self.signers.is_empty() {
            writeln!(f, "{}", style("Signers (Pubkey=Signature):").bold())?;
            for signer in self.signers.iter() {
                writeln!(f, " {}", signer)?;
            }
        }
        if !self.absent.is_empty() {
            writeln!(f, "{}", style("Absent Signers (Pubkey):").bold())?;
            for pubkey in self.absent.iter() {
                writeln!(f, " {}", pubkey)?;
            }
        }
        if !self.bad_sig.is_empty() {
            writeln!(f, "{}", style("Bad Signatures (Pubkey):").bold())?;
            for pubkey in self.bad_sig.iter() {
                writeln!(f, " {}", pubkey)?;
            }
        }
        Ok(())
    }
}

#[derive(Serialize, Deserialize)]
#[serde(rename_all = "camelCase")]
pub struct CliSignature {
    pub signature: String,
}

impl QuietDisplay for CliSignature {}
impl VerboseDisplay for CliSignature {}

impl fmt::Display for CliSignature {
    fn fmt(&self, f: &mut fmt::Formatter) -> fmt::Result {
        writeln!(f)?;
        writeln_name_value(f, "Signature:", &self.signature)?;
        Ok(())
    }
}

#[derive(Serialize, Deserialize)]
#[serde(rename_all = "camelCase")]
pub struct CliAccountBalances {
    pub accounts: Vec<RpcAccountBalance>,
}

impl QuietDisplay for CliAccountBalances {}
impl VerboseDisplay for CliAccountBalances {}

impl fmt::Display for CliAccountBalances {
    fn fmt(&self, f: &mut fmt::Formatter) -> fmt::Result {
        writeln!(
            f,
            "{}",
            style(format!("{:<44}  {}", "Address", "Balance")).bold()
        )?;
        for account in &self.accounts {
            writeln!(
                f,
                "{:<44}  {}",
                account.address,
                &format!("{} VLX", lamports_to_sol(account.lamports))
            )?;
        }
        Ok(())
    }
}

#[derive(Serialize, Deserialize)]
#[serde(rename_all = "camelCase")]
pub struct CliSupply {
    pub total: u64,
    pub circulating: u64,
    pub non_circulating: u64,
    pub non_circulating_accounts: Vec<String>,
    #[serde(skip_serializing)]
    pub print_accounts: bool,
}

impl From<RpcSupply> for CliSupply {
    fn from(rpc_supply: RpcSupply) -> Self {
        Self {
            total: rpc_supply.total,
            circulating: rpc_supply.circulating,
            non_circulating: rpc_supply.non_circulating,
            non_circulating_accounts: rpc_supply.non_circulating_accounts,
            print_accounts: false,
        }
    }
}

impl QuietDisplay for CliSupply {}
impl VerboseDisplay for CliSupply {}

impl fmt::Display for CliSupply {
    fn fmt(&self, f: &mut fmt::Formatter) -> fmt::Result {
        writeln_name_value(f, "Total:", &format!("{} VLX", lamports_to_sol(self.total)))?;
        writeln_name_value(
            f,
            "Circulating:",
            &format!("{} VLX", lamports_to_sol(self.circulating)),
        )?;
        writeln_name_value(
            f,
            "Non-Circulating:",
            &format!("{} VLX", lamports_to_sol(self.non_circulating)),
        )?;
        if self.print_accounts {
            writeln!(f)?;
            writeln_name_value(f, "Non-Circulating Accounts:", " ")?;
            for account in &self.non_circulating_accounts {
                writeln!(f, "  {}", account)?;
            }
        }
        Ok(())
    }
}

#[derive(Serialize, Deserialize)]
#[serde(rename_all = "camelCase")]
pub struct CliFeesInner {
    pub slot: Slot,
    pub blockhash: String,
    pub lamports_per_signature: u64,
    pub last_valid_slot: Option<Slot>,
}

impl QuietDisplay for CliFeesInner {}
impl VerboseDisplay for CliFeesInner {}

impl fmt::Display for CliFeesInner {
    fn fmt(&self, f: &mut fmt::Formatter) -> fmt::Result {
        writeln_name_value(f, "Blockhash:", &self.blockhash)?;
        writeln_name_value(
            f,
            "Lamports per signature:",
            &self.lamports_per_signature.to_string(),
        )?;
        let last_valid_slot = self
            .last_valid_slot
            .map(|s| s.to_string())
            .unwrap_or_default();
        writeln_name_value(f, "Last valid slot:", &last_valid_slot)
    }
}

#[derive(Serialize, Deserialize)]
#[serde(rename_all = "camelCase")]
pub struct CliFees {
    #[serde(flatten, skip_serializing_if = "Option::is_none")]
    pub inner: Option<CliFeesInner>,
}

impl QuietDisplay for CliFees {}
impl VerboseDisplay for CliFees {}

impl fmt::Display for CliFees {
    fn fmt(&self, f: &mut fmt::Formatter) -> fmt::Result {
        match self.inner.as_ref() {
            Some(inner) => write!(f, "{}", inner),
            None => write!(f, "Fees unavailable"),
        }
    }
}

impl CliFees {
    pub fn some(
        slot: Slot,
        blockhash: Hash,
        lamports_per_signature: u64,
        last_valid_slot: Option<Slot>,
    ) -> Self {
        Self {
            inner: Some(CliFeesInner {
                slot,
                blockhash: blockhash.to_string(),
                lamports_per_signature,
                last_valid_slot,
            }),
        }
    }
    pub fn none() -> Self {
        Self { inner: None }
    }
}

#[derive(Serialize, Deserialize)]
#[serde(rename_all = "camelCase")]
pub struct CliTokenAccount {
    pub address: String,
    #[serde(flatten)]
    pub token_account: UiTokenAccount,
}

impl QuietDisplay for CliTokenAccount {}
impl VerboseDisplay for CliTokenAccount {}

impl fmt::Display for CliTokenAccount {
    fn fmt(&self, f: &mut fmt::Formatter) -> fmt::Result {
        writeln!(f)?;
        writeln_name_value(f, "Address:", &self.address)?;
        let account = &self.token_account;
        writeln_name_value(
            f,
            "Balance:",
            &account.token_amount.real_number_string_trimmed(),
        )?;
        let mint = format!(
            "{}{}",
            account.mint,
            if account.is_native { " (native)" } else { "" }
        );
        writeln_name_value(f, "Mint:", &mint)?;
        writeln_name_value(f, "Owner:", &account.owner)?;
        writeln_name_value(f, "State:", &format!("{:?}", account.state))?;
        if let Some(delegate) = &account.delegate {
            writeln!(f, "Delegation:")?;
            writeln_name_value(f, "  Delegate:", delegate)?;
            let allowance = account.delegated_amount.as_ref().unwrap();
            writeln_name_value(f, "  Allowance:", &allowance.real_number_string_trimmed())?;
        }
        writeln_name_value(
            f,
            "Close authority:",
            &account.close_authority.as_ref().unwrap_or(&String::new()),
        )?;
        Ok(())
    }
}

#[derive(Serialize, Deserialize)]
#[serde(rename_all = "camelCase")]
pub struct CliProgramId {
    pub program_id: String,
}

impl QuietDisplay for CliProgramId {}
impl VerboseDisplay for CliProgramId {}

impl fmt::Display for CliProgramId {
    fn fmt(&self, f: &mut fmt::Formatter) -> fmt::Result {
        writeln_name_value(f, "Program Id:", &self.program_id)
    }
}

#[derive(Serialize, Deserialize)]
#[serde(rename_all = "camelCase")]
pub struct CliProgramBuffer {
    pub buffer: String,
}

impl QuietDisplay for CliProgramBuffer {}
impl VerboseDisplay for CliProgramBuffer {}

impl fmt::Display for CliProgramBuffer {
    fn fmt(&self, f: &mut fmt::Formatter) -> fmt::Result {
        writeln_name_value(f, "Buffer:", &self.buffer)
    }
}

#[derive(Debug, Serialize, Deserialize)]
#[serde(rename_all = "camelCase")]
pub enum CliProgramAccountType {
    Buffer,
    Program,
}

#[derive(Serialize, Deserialize)]
#[serde(rename_all = "camelCase")]
pub struct CliProgramAuthority {
    pub authority: String,
    pub account_type: CliProgramAccountType,
}

impl QuietDisplay for CliProgramAuthority {}
impl VerboseDisplay for CliProgramAuthority {}

impl fmt::Display for CliProgramAuthority {
    fn fmt(&self, f: &mut fmt::Formatter) -> fmt::Result {
        writeln_name_value(f, "Account Type:", &format!("{:?}", self.account_type))?;
        writeln_name_value(f, "Authority:", &self.authority)
    }
}

#[derive(Serialize, Deserialize)]
#[serde(rename_all = "camelCase")]
pub struct CliProgram {
    pub program_id: String,
    pub owner: String,
    pub data_len: usize,
}
impl QuietDisplay for CliProgram {}
impl VerboseDisplay for CliProgram {}
impl fmt::Display for CliProgram {
    fn fmt(&self, f: &mut fmt::Formatter) -> fmt::Result {
        writeln!(f)?;
        writeln_name_value(f, "Program Id:", &self.program_id)?;
        writeln_name_value(f, "Owner:", &self.owner)?;
        writeln_name_value(
            f,
            "Data Length:",
            &format!("{:?} ({:#x?}) bytes", self.data_len, self.data_len),
        )?;
        Ok(())
    }
}

#[derive(Serialize, Deserialize)]
#[serde(rename_all = "camelCase")]
pub struct CliUpgradeableProgram {
    pub program_id: String,
    pub owner: String,
    pub programdata_address: String,
    pub authority: String,
    pub last_deploy_slot: u64,
    pub data_len: usize,
}
impl QuietDisplay for CliUpgradeableProgram {}
impl VerboseDisplay for CliUpgradeableProgram {}
impl fmt::Display for CliUpgradeableProgram {
    fn fmt(&self, f: &mut fmt::Formatter) -> fmt::Result {
        writeln!(f)?;
        writeln_name_value(f, "Program Id:", &self.program_id)?;
        writeln_name_value(f, "Owner:", &self.owner)?;
        writeln_name_value(f, "ProgramData Address:", &self.programdata_address)?;
        writeln_name_value(f, "Authority:", &self.authority)?;
        writeln_name_value(
            f,
            "Last Deployed In Slot:",
            &self.last_deploy_slot.to_string(),
        )?;
        writeln_name_value(
            f,
            "Data Length:",
            &format!("{:?} ({:#x?}) bytes", self.data_len, self.data_len),
        )?;
        Ok(())
    }
}

#[derive(Serialize, Deserialize)]
#[serde(rename_all = "camelCase")]
pub struct CliUpgradeableBuffer {
    pub address: String,
    pub authority: String,
    pub data_len: usize,
    pub lamports: u64,
    #[serde(skip_serializing)]
    pub use_lamports_unit: bool,
}
impl QuietDisplay for CliUpgradeableBuffer {}
impl VerboseDisplay for CliUpgradeableBuffer {}
impl fmt::Display for CliUpgradeableBuffer {
    fn fmt(&self, f: &mut fmt::Formatter) -> fmt::Result {
        writeln!(f)?;
        writeln_name_value(f, "Buffer Address:", &self.address)?;
        writeln_name_value(f, "Authority:", &self.authority)?;
        writeln_name_value(
            f,
            "Balance:",
            &build_balance_message(self.lamports, self.use_lamports_unit, true),
        )?;
        writeln_name_value(
            f,
            "Data Length:",
            &format!("{:?} ({:#x?}) bytes", self.data_len, self.data_len),
        )?;

        Ok(())
    }
}

#[derive(Serialize, Deserialize)]
#[serde(rename_all = "camelCase")]
pub struct CliUpgradeableBuffers {
    pub buffers: Vec<CliUpgradeableBuffer>,
    #[serde(skip_serializing)]
    pub use_lamports_unit: bool,
}
impl QuietDisplay for CliUpgradeableBuffers {}
impl VerboseDisplay for CliUpgradeableBuffers {}
impl fmt::Display for CliUpgradeableBuffers {
    fn fmt(&self, f: &mut fmt::Formatter) -> fmt::Result {
        writeln!(f)?;
        writeln!(
            f,
            "{}",
            style(format!(
                "{:<44} | {:<44} | {}",
                "Buffer Address", "Authority", "Balance"
            ))
            .bold()
        )?;
        for buffer in self.buffers.iter() {
            writeln!(
                f,
                "{}",
                &format!(
                    "{:<44} | {:<44} | {}",
                    buffer.address,
                    buffer.authority,
                    build_balance_message(buffer.lamports, self.use_lamports_unit, true)
                )
            )?;
        }
        Ok(())
    }
}

#[derive(Debug, Default)]
pub struct ReturnSignersConfig {
    pub dump_transaction_message: bool,
}

pub fn return_signers(
    tx: &Transaction,
    output_format: &OutputFormat,
) -> Result<String, Box<dyn std::error::Error>> {
    return_signers_with_config(tx, output_format, &ReturnSignersConfig::default())
}

pub fn return_signers_with_config(
    tx: &Transaction,
    output_format: &OutputFormat,
    config: &ReturnSignersConfig,
) -> Result<String, Box<dyn std::error::Error>> {
    let verify_results = tx.verify_with_results();
    let mut signers = Vec::new();
    let mut absent = Vec::new();
    let mut bad_sig = Vec::new();
    tx.signatures
        .iter()
        .zip(tx.message.account_keys.iter())
        .zip(verify_results.into_iter())
        .for_each(|((sig, key), res)| {
            if res {
                signers.push(format!("{}={}", key, sig))
            } else if *sig == Signature::default() {
                absent.push(key.to_string());
            } else {
                bad_sig.push(key.to_string());
            }
        });
    let message = if config.dump_transaction_message {
        let message_data = tx.message_data();
        Some(base64::encode(&message_data))
    } else {
        None
    };

    let cli_command = CliSignOnlyData {
        blockhash: tx.message.recent_blockhash.to_string(),
        message,
        signers,
        absent,
        bad_sig,
    };

    Ok(output_format.formatted_string(&cli_command))
}

pub fn parse_sign_only_reply_string(reply: &str) -> SignOnly {
    let object: Value = serde_json::from_str(&reply).unwrap();
    let blockhash_str = object.get("blockhash").unwrap().as_str().unwrap();
    let blockhash = blockhash_str.parse::<Hash>().unwrap();
    let mut present_signers: Vec<(Pubkey, Signature)> = Vec::new();
    let signer_strings = object.get("signers");
    if let Some(sig_strings) = signer_strings {
        present_signers = sig_strings
            .as_array()
            .unwrap()
            .iter()
            .map(|signer_string| {
                let mut signer = signer_string.as_str().unwrap().split('=');
                let key = Pubkey::from_str(signer.next().unwrap()).unwrap();
                let sig = Signature::from_str(signer.next().unwrap()).unwrap();
                (key, sig)
            })
            .collect();
    }
    let mut absent_signers: Vec<Pubkey> = Vec::new();
    let signer_strings = object.get("absent");
    if let Some(sig_strings) = signer_strings {
        absent_signers = sig_strings
            .as_array()
            .unwrap()
            .iter()
            .map(|val| {
                let s = val.as_str().unwrap();
                Pubkey::from_str(s).unwrap()
            })
            .collect();
    }
    let mut bad_signers: Vec<Pubkey> = Vec::new();
    let signer_strings = object.get("badSig");
    if let Some(sig_strings) = signer_strings {
        bad_signers = sig_strings
            .as_array()
            .unwrap()
            .iter()
            .map(|val| {
                let s = val.as_str().unwrap();
                Pubkey::from_str(s).unwrap()
            })
            .collect();
    }

    let message = object
        .get("message")
        .and_then(|o| o.as_str())
        .map(|m| m.to_string());

    SignOnly {
        blockhash,
        message,
        present_signers,
        absent_signers,
        bad_signers,
    }
}

#[derive(Debug, Serialize, Deserialize)]
#[serde(rename_all = "camelCase")]
pub enum CliSignatureVerificationStatus {
    None,
    Pass,
    Fail,
}

impl CliSignatureVerificationStatus {
    pub fn verify_transaction(tx: &Transaction) -> Vec<Self> {
        tx.verify_with_results()
            .iter()
            .zip(&tx.signatures)
            .map(|(stat, sig)| match stat {
                true => CliSignatureVerificationStatus::Pass,
                false if sig == &Signature::default() => CliSignatureVerificationStatus::None,
                false => CliSignatureVerificationStatus::Fail,
            })
            .collect()
    }
}

impl fmt::Display for CliSignatureVerificationStatus {
    fn fmt(&self, f: &mut fmt::Formatter) -> fmt::Result {
        match self {
            Self::None => write!(f, "none"),
            Self::Pass => write!(f, "pass"),
            Self::Fail => write!(f, "fail"),
        }
    }
}

#[derive(Serialize, Deserialize)]
#[serde(rename_all = "camelCase")]
pub struct CliBlock {
    #[serde(flatten)]
    pub encoded_confirmed_block: EncodedConfirmedBlock,
    #[serde(skip_serializing)]
    pub slot: Slot,
}

impl QuietDisplay for CliBlock {}
impl VerboseDisplay for CliBlock {}

impl fmt::Display for CliBlock {
    fn fmt(&self, f: &mut fmt::Formatter) -> fmt::Result {
        writeln!(f, "Slot: {}", self.slot)?;
        writeln!(
            f,
            "Parent Slot: {}",
            self.encoded_confirmed_block.parent_slot
        )?;
        writeln!(f, "Blockhash: {}", self.encoded_confirmed_block.blockhash)?;
        writeln!(
            f,
            "Previous Blockhash: {}",
            self.encoded_confirmed_block.previous_blockhash
        )?;
        if let Some(block_time) = self.encoded_confirmed_block.block_time {
            writeln!(f, "Block Time: {:?}", Local.timestamp(block_time, 0))?;
        }
<<<<<<< HEAD
=======
        if let Some(block_height) = self.encoded_confirmed_block.block_height {
            writeln!(f, "Block Height: {:?}", block_height)?;
        }
>>>>>>> 7759210f
        if !self.encoded_confirmed_block.rewards.is_empty() {
            let mut rewards = self.encoded_confirmed_block.rewards.clone();
            rewards.sort_by(|a, b| a.pubkey.cmp(&b.pubkey));
            let mut total_rewards = 0;
            writeln!(f, "Rewards:")?;
            writeln!(
                f,
                "  {:<44}  {:^15}  {:<15}  {:<20}  {:>14}",
                "Address", "Type", "Amount", "New Balance", "Percent Change"
            )?;
            for reward in rewards {
                let sign = if reward.lamports < 0 { "-" } else { "" };

                total_rewards += reward.lamports;
                writeln!(
                    f,
                    "  {:<44}  {:^15}  {:>15}  {}",
                    reward.pubkey,
                    if let Some(reward_type) = reward.reward_type {
                        format!("{}", reward_type)
                    } else {
                        "-".to_string()
                    },
                    format!(
                        "{}◎{:<14.9}",
                        sign,
                        lamports_to_sol(reward.lamports.abs() as u64)
                    ),
                    if reward.post_balance == 0 {
                        "          -                 -".to_string()
                    } else {
                        format!(
                            "◎{:<19.9}  {:>13.9}%",
                            lamports_to_sol(reward.post_balance),
                            (reward.lamports.abs() as f64
                                / (reward.post_balance as f64 - reward.lamports as f64))
                                * 100.0
                        )
                    }
                )?;
            }

            let sign = if total_rewards < 0 { "-" } else { "" };
            writeln!(
                f,
                "Total Rewards: {}◎{:<12.9}",
                sign,
                lamports_to_sol(total_rewards.abs() as u64)
            )?;
        }
        for (index, transaction_with_meta) in
            self.encoded_confirmed_block.transactions.iter().enumerate()
        {
            writeln!(f, "Transaction {}:", index)?;
            writeln_transaction(
                f,
                &transaction_with_meta.transaction.decode().unwrap(),
                &transaction_with_meta.meta,
                "  ",
                None,
                None,
            )?;
        }
        Ok(())
    }
}

#[derive(Serialize, Deserialize)]
#[serde(rename_all = "camelCase")]
pub struct CliTransaction {
    pub transaction: EncodedTransaction,
    pub meta: Option<UiTransactionStatusMeta>,
    pub block_time: Option<UnixTimestamp>,
    #[serde(skip_serializing)]
    pub slot: Option<Slot>,
    #[serde(skip_serializing)]
    pub decoded_transaction: Transaction,
    #[serde(skip_serializing)]
    pub prefix: String,
    #[serde(skip_serializing_if = "Vec::is_empty")]
    pub sigverify_status: Vec<CliSignatureVerificationStatus>,
}

impl QuietDisplay for CliTransaction {}
impl VerboseDisplay for CliTransaction {}

impl fmt::Display for CliTransaction {
    fn fmt(&self, f: &mut fmt::Formatter) -> fmt::Result {
        writeln_transaction(
            f,
            &self.decoded_transaction,
            &self.meta,
            &self.prefix,
            if !self.sigverify_status.is_empty() {
                Some(&self.sigverify_status)
            } else {
                None
            },
            self.block_time,
        )
    }
}

#[derive(Serialize, Deserialize)]
#[serde(rename_all = "camelCase")]
pub struct CliTransactionConfirmation {
    pub confirmation_status: Option<TransactionConfirmationStatus>,
    #[serde(flatten, skip_serializing_if = "Option::is_none")]
    pub transaction: Option<CliTransaction>,
    #[serde(skip_serializing)]
    pub get_transaction_error: Option<String>,
    #[serde(skip_serializing_if = "Option::is_none")]
    pub err: Option<TransactionError>,
}

impl QuietDisplay for CliTransactionConfirmation {}
impl VerboseDisplay for CliTransactionConfirmation {
    fn write_str(&self, w: &mut dyn std::fmt::Write) -> std::fmt::Result {
        if let Some(transaction) = &self.transaction {
            writeln!(
                w,
                "\nTransaction executed in slot {}:",
                transaction.slot.expect("slot should exist")
            )?;
            write!(w, "{}", transaction)?;
        } else if let Some(confirmation_status) = &self.confirmation_status {
            if confirmation_status != &TransactionConfirmationStatus::Finalized {
                writeln!(w)?;
                writeln!(
                    w,
                    "Unable to get finalized transaction details: not yet finalized"
                )?;
            } else if let Some(err) = &self.get_transaction_error {
                writeln!(w)?;
                writeln!(w, "Unable to get finalized transaction details: {}", err)?;
            }
        }
        writeln!(w)?;
        write!(w, "{}", self)
    }
}

impl fmt::Display for CliTransactionConfirmation {
    fn fmt(&self, f: &mut fmt::Formatter) -> fmt::Result {
        match &self.confirmation_status {
            None => write!(f, "Not found"),
            Some(confirmation_status) => {
                if let Some(err) = &self.err {
                    write!(f, "Transaction failed: {}", err)
                } else {
                    write!(f, "{:?}", confirmation_status)
                }
            }
        }
    }
}

<<<<<<< HEAD
=======
#[derive(Serialize, Deserialize)]
#[serde(rename_all = "camelCase")]
pub struct CliGossipNode {
    #[serde(skip_serializing_if = "Option::is_none")]
    pub ip_address: Option<String>,
    #[serde(skip_serializing_if = "Option::is_none")]
    pub identity_label: Option<String>,
    pub identity_pubkey: String,
    #[serde(skip_serializing_if = "Option::is_none")]
    pub gossip_port: Option<u16>,
    #[serde(skip_serializing_if = "Option::is_none")]
    pub tpu_port: Option<u16>,
    #[serde(skip_serializing_if = "Option::is_none")]
    pub rpc_host: Option<String>,
    #[serde(skip_serializing_if = "Option::is_none")]
    pub version: Option<String>,
}

impl CliGossipNode {
    pub fn new(info: RpcContactInfo, labels: &HashMap<String, String>) -> Self {
        Self {
            ip_address: info.gossip.map(|addr| addr.ip().to_string()),
            identity_label: labels.get(&info.pubkey).cloned(),
            identity_pubkey: info.pubkey,
            gossip_port: info.gossip.map(|addr| addr.port()),
            tpu_port: info.tpu.map(|addr| addr.port()),
            rpc_host: info.rpc.map(|addr| addr.to_string()),
            version: info.version,
        }
    }
}

fn unwrap_to_string_or_none<T>(option: Option<T>) -> String
where
    T: std::string::ToString,
{
    unwrap_to_string_or_default(option, "none")
}

fn unwrap_to_string_or_default<T>(option: Option<T>, default: &str) -> String
where
    T: std::string::ToString,
{
    option
        .as_ref()
        .map(|v| v.to_string())
        .unwrap_or_else(|| default.to_string())
}

impl fmt::Display for CliGossipNode {
    fn fmt(&self, f: &mut fmt::Formatter) -> fmt::Result {
        write!(
            f,
            "{:15} | {:44} | {:6} | {:5} | {:21} | {}",
            unwrap_to_string_or_none(self.ip_address.as_ref()),
            self.identity_label
                .as_ref()
                .unwrap_or(&self.identity_pubkey),
            unwrap_to_string_or_none(self.gossip_port.as_ref()),
            unwrap_to_string_or_none(self.tpu_port.as_ref()),
            unwrap_to_string_or_none(self.rpc_host.as_ref()),
            unwrap_to_string_or_default(self.version.as_ref(), "unknown"),
        )
    }
}

impl QuietDisplay for CliGossipNode {}
impl VerboseDisplay for CliGossipNode {}

#[derive(Serialize, Deserialize)]
pub struct CliGossipNodes(pub Vec<CliGossipNode>);

impl fmt::Display for CliGossipNodes {
    fn fmt(&self, f: &mut fmt::Formatter) -> fmt::Result {
        writeln!(
            f,
            "IP Address      | Node identifier                              \
             | Gossip | TPU   | RPC Address           | Version\n\
             ----------------+----------------------------------------------+\
             --------+-------+-----------------------+----------------",
        )?;
        for node in self.0.iter() {
            writeln!(f, "{}", node)?;
        }
        writeln!(f, "Nodes: {}", self.0.len())
    }
}

impl QuietDisplay for CliGossipNodes {}
impl VerboseDisplay for CliGossipNodes {}

>>>>>>> 7759210f
#[cfg(test)]
mod tests {
    use super::*;
    use solana_sdk::{
        message::Message,
        pubkey::Pubkey,
        signature::{keypair_from_seed, NullSigner, Signature, Signer, SignerError},
        system_instruction,
        transaction::Transaction,
    };

    #[test]
    fn test_return_signers() {
        struct BadSigner {
            pubkey: Pubkey,
        }

        impl BadSigner {
            pub fn new(pubkey: Pubkey) -> Self {
                Self { pubkey }
            }
        }

        impl Signer for BadSigner {
            fn try_pubkey(&self) -> Result<Pubkey, SignerError> {
                Ok(self.pubkey)
            }

            fn try_sign_message(&self, _message: &[u8]) -> Result<Signature, SignerError> {
                Ok(Signature::new(&[1u8; 64]))
            }
        }

        let present: Box<dyn Signer> = Box::new(keypair_from_seed(&[2u8; 32]).unwrap());
        let absent: Box<dyn Signer> = Box::new(NullSigner::new(&Pubkey::new(&[3u8; 32])));
        let bad: Box<dyn Signer> = Box::new(BadSigner::new(Pubkey::new(&[4u8; 32])));
        let to = Pubkey::new(&[5u8; 32]);
        let nonce = Pubkey::new(&[6u8; 32]);
        let from = present.pubkey();
        let fee_payer = absent.pubkey();
        let nonce_auth = bad.pubkey();
        let mut tx = Transaction::new_unsigned(Message::new_with_nonce(
            vec![system_instruction::transfer(&from, &to, 42)],
            Some(&fee_payer),
            &nonce,
            &nonce_auth,
        ));

        let signers = vec![present.as_ref(), absent.as_ref(), bad.as_ref()];
        let blockhash = Hash::new(&[7u8; 32]);
        tx.try_partial_sign(&signers, blockhash).unwrap();
        let res = return_signers(&tx, &OutputFormat::JsonCompact).unwrap();
        let sign_only = parse_sign_only_reply_string(&res);
        assert_eq!(sign_only.blockhash, blockhash);
        assert_eq!(sign_only.message, None);
        assert_eq!(sign_only.present_signers[0].0, present.pubkey());
        assert_eq!(sign_only.absent_signers[0], absent.pubkey());
        assert_eq!(sign_only.bad_signers[0], bad.pubkey());

        let expected_msg = "AwECBwMDAwMDAwMDAwMDAwMDAwMDAwMDAwMDAwMDAwMDAwMDgTl3Dqh9\
            F19Wo1Rmw0x+zMuNipG07jeiXfYPW4/Js5QEBAQEBAQEBAQEBAQEBAQEBAQEBAQEBAQEBAQE\
            BAQEBAYGBgYGBgYGBgYGBgYGBgYGBgYGBgYGBgYGBgYGBgYGBQUFBQUFBQUFBQUFBQUFBQUF\
            BQUFBQUFBQUFBQUFBQUGp9UXGSxWjuCKhF9z0peIzwNcMUWyGrNE2AYuqUAAAAAAAAAAAAAA\
            AAAAAAAAAAAAAAAAAAAAAAAAAAAAAAAABwcHBwcHBwcHBwcHBwcHBwcHBwcHBwcHBwcHBwcH\
            BwcCBgMDBQIEBAAAAAYCAQQMAgAAACoAAAAAAAAA"
            .to_string();
        let config = ReturnSignersConfig {
            dump_transaction_message: true,
        };
        let res = return_signers_with_config(&tx, &OutputFormat::JsonCompact, &config).unwrap();
        let sign_only = parse_sign_only_reply_string(&res);
        assert_eq!(sign_only.blockhash, blockhash);
        assert_eq!(sign_only.message, Some(expected_msg));
        assert_eq!(sign_only.present_signers[0].0, present.pubkey());
        assert_eq!(sign_only.absent_signers[0], absent.pubkey());
        assert_eq!(sign_only.bad_signers[0], bad.pubkey());
    }

    #[test]
    fn test_verbose_quiet_output_formats() {
        #[derive(Deserialize, Serialize)]
        struct FallbackToDisplay {}
        impl std::fmt::Display for FallbackToDisplay {
            fn fmt(&self, f: &mut std::fmt::Formatter) -> std::fmt::Result {
                write!(f, "display")
            }
        }
        impl QuietDisplay for FallbackToDisplay {}
        impl VerboseDisplay for FallbackToDisplay {}

        let f = FallbackToDisplay {};
        assert_eq!(&OutputFormat::Display.formatted_string(&f), "display");
        assert_eq!(&OutputFormat::DisplayQuiet.formatted_string(&f), "display");
        assert_eq!(
            &OutputFormat::DisplayVerbose.formatted_string(&f),
            "display"
        );

        #[derive(Deserialize, Serialize)]
        struct DiscreteVerbosityDisplay {}
        impl std::fmt::Display for DiscreteVerbosityDisplay {
            fn fmt(&self, f: &mut std::fmt::Formatter) -> std::fmt::Result {
                write!(f, "display")
            }
        }
        impl QuietDisplay for DiscreteVerbosityDisplay {
            fn write_str(&self, w: &mut dyn std::fmt::Write) -> std::fmt::Result {
                write!(w, "quiet")
            }
        }
        impl VerboseDisplay for DiscreteVerbosityDisplay {
            fn write_str(&self, w: &mut dyn std::fmt::Write) -> std::fmt::Result {
                write!(w, "verbose")
            }
        }

        let f = DiscreteVerbosityDisplay {};
        assert_eq!(&OutputFormat::Display.formatted_string(&f), "display");
        assert_eq!(&OutputFormat::DisplayQuiet.formatted_string(&f), "quiet");
        assert_eq!(
            &OutputFormat::DisplayVerbose.formatted_string(&f),
            "verbose"
        );
    }
}<|MERGE_RESOLUTION|>--- conflicted
+++ resolved
@@ -15,13 +15,8 @@
     solana_account_decoder::parse_token::UiTokenAccount,
     solana_clap_utils::keypair::SignOnly,
     solana_client::rpc_response::{
-<<<<<<< HEAD
-        RpcAccountBalance, RpcInflationGovernor, RpcInflationRate, RpcKeyedAccount, RpcSupply,
-        RpcVoteAccountInfo,
-=======
         RpcAccountBalance, RpcContactInfo, RpcInflationGovernor, RpcInflationRate, RpcKeyedAccount,
         RpcSupply, RpcVoteAccountInfo,
->>>>>>> 7759210f
     },
     solana_sdk::{
         clock::{Epoch, Slot, UnixTimestamp},
@@ -40,11 +35,7 @@
     },
     solana_vote_program::{
         authorized_voters::AuthorizedVoters,
-<<<<<<< HEAD
-        vote_state::{BlockTimestamp, Lockout},
-=======
         vote_state::{BlockTimestamp, Lockout, MAX_EPOCH_CREDITS_HISTORY, MAX_LOCKOUT_HISTORY},
->>>>>>> 7759210f
     },
     std::{
         collections::{BTreeMap, HashMap},
@@ -401,40 +392,6 @@
             )
         }
 
-<<<<<<< HEAD
-        writeln_name_value(
-            f,
-            "Validators majority count:",
-            &self.majority_count.to_string(),
-        )?;
-
-        writeln!(
-            f,
-            "{}",
-            style(format!(
-                "  {:<44}  {:<38}  {}  {}  {}  {:>10}  {:^8}  {}",
-                "Identity",
-                "Vote Account",
-                "Commission",
-                "Last Vote",
-                "Root Block",
-                "Credits",
-                "Version",
-                "Active Stake",
-            ))
-            .bold()
-        )?;
-        for validator in &self.current_validators {
-            write_vote_account(
-                f,
-                validator,
-                self.total_active_stake,
-                self.use_lamports_unit,
-                false,
-            )?;
-        }
-        for validator in &self.delinquent_validators {
-=======
         let padding = if self.number_validators {
             ((self.validators.len() + 1) as f64).log10().floor() as usize + 1
         } else {
@@ -515,18 +472,11 @@
             if padding > 0 {
                 write!(f, "{:padding$}", i + 1, padding = padding)?;
             }
->>>>>>> 7759210f
             write_vote_account(
                 f,
                 validator,
                 self.total_active_stake,
                 self.use_lamports_unit,
-<<<<<<< HEAD
-                true,
-            )?;
-        }
-
-=======
                 highest_last_vote,
                 highest_root,
             )?;
@@ -537,7 +487,6 @@
             writeln!(f, "{}", header)?;
         }
 
->>>>>>> 7759210f
         writeln!(f)?;
         writeln_name_value(
             f,
@@ -1513,30 +1462,18 @@
         if (self.governor.initial - self.governor.terminal).abs() < f64::EPSILON {
             writeln!(
                 f,
-<<<<<<< HEAD
-                "Fixed APR:               {:>5.2}%",
-=======
                 "Fixed rate:              {:>5.2}%",
->>>>>>> 7759210f
                 self.governor.terminal * 100.
             )?;
         } else {
             writeln!(
                 f,
-<<<<<<< HEAD
-                "Initial APR:             {:>5.2}%",
-=======
                 "Initial rate:            {:>5.2}%",
->>>>>>> 7759210f
                 self.governor.initial * 100.
             )?;
             writeln!(
                 f,
-<<<<<<< HEAD
-                "Terminal APR:            {:>5.2}%",
-=======
                 "Terminal rate:           {:>5.2}%",
->>>>>>> 7759210f
                 self.governor.terminal * 100.
             )?;
             writeln!(
@@ -1544,13 +1481,10 @@
                 "Rate reduction per year: {:>5.2}%",
                 self.governor.taper * 100.
             )?;
-<<<<<<< HEAD
-=======
             writeln!(
                 f,
                 "* Rate reduction is derived using the target slot time in genesis config"
             )?;
->>>>>>> 7759210f
         }
         if self.governor.foundation_term > 0. {
             writeln!(
@@ -1572,29 +1506,17 @@
         )?;
         writeln!(
             f,
-<<<<<<< HEAD
-            "Total APR:               {:>5.2}%",
-=======
             "Total rate:              {:>5.2}%",
->>>>>>> 7759210f
             self.current_rate.total * 100.
         )?;
         writeln!(
             f,
-<<<<<<< HEAD
-            "Staking APR:             {:>5.2}%",
-=======
             "Staking rate:            {:>5.2}%",
->>>>>>> 7759210f
             self.current_rate.validator * 100.
         )?;
         writeln!(
             f,
-<<<<<<< HEAD
-            "Foundation APR:          {:>5.2}%",
-=======
             "Foundation rate:         {:>5.2}%",
->>>>>>> 7759210f
             self.current_rate.foundation * 100.
         )
     }
@@ -2205,12 +2127,9 @@
         if let Some(block_time) = self.encoded_confirmed_block.block_time {
             writeln!(f, "Block Time: {:?}", Local.timestamp(block_time, 0))?;
         }
-<<<<<<< HEAD
-=======
         if let Some(block_height) = self.encoded_confirmed_block.block_height {
             writeln!(f, "Block Height: {:?}", block_height)?;
         }
->>>>>>> 7759210f
         if !self.encoded_confirmed_block.rewards.is_empty() {
             let mut rewards = self.encoded_confirmed_block.rewards.clone();
             rewards.sort_by(|a, b| a.pubkey.cmp(&b.pubkey));
@@ -2368,8 +2287,6 @@
     }
 }
 
-<<<<<<< HEAD
-=======
 #[derive(Serialize, Deserialize)]
 #[serde(rename_all = "camelCase")]
 pub struct CliGossipNode {
@@ -2461,7 +2378,6 @@
 impl QuietDisplay for CliGossipNodes {}
 impl VerboseDisplay for CliGossipNodes {}
 
->>>>>>> 7759210f
 #[cfg(test)]
 mod tests {
     use super::*;
