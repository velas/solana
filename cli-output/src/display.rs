use {
    crate::cli_output::CliSignatureVerificationStatus,
    chrono::{DateTime, Local, NaiveDateTime, SecondsFormat, TimeZone, Utc},
    console::style,
    indicatif::{ProgressBar, ProgressStyle},
    solana_cli_config::SettingType,
    solana_sdk::{
        clock::UnixTimestamp,
        hash::Hash,
        instruction::CompiledInstruction,
        message::v0::MessageAddressTableLookup,
        native_token::lamports_to_sol,
        program_utils::limited_deserialize,
        pubkey::Pubkey,
        signature::Signature,
        stake,
        transaction::{TransactionError, TransactionVersion, VersionedTransaction},
    },
    solana_transaction_status::{Rewards, UiTransactionStatusMeta},
    spl_memo::{id as spl_memo_id, v1::id as spl_memo_v1_id},
    std::{collections::HashMap, fmt, io},
};

#[derive(Clone, Debug)]
pub struct BuildBalanceMessageConfig {
    pub use_lamports_unit: bool,
    pub show_unit: bool,
    pub trim_trailing_zeros: bool,
}

impl Default for BuildBalanceMessageConfig {
    fn default() -> Self {
        Self {
            use_lamports_unit: false,
            show_unit: true,
            trim_trailing_zeros: true,
        }
    }
}

fn is_memo_program(k: &Pubkey) -> bool {
    let k_str = k.to_string();
    (k_str == spl_memo_v1_id().to_string()) || (k_str == spl_memo_id().to_string())
}

pub fn build_balance_message_with_config(
    lamports: u64,
    config: &BuildBalanceMessageConfig,
) -> String {
    let value = if config.use_lamports_unit {
        lamports.to_string()
    } else {
        let sol = lamports_to_sol(lamports);
        let sol_str = format!("{:.9}", sol);
        if config.trim_trailing_zeros {
            sol_str
                .trim_end_matches('0')
                .trim_end_matches('.')
                .to_string()
        } else {
            sol_str
        }
    };
    let unit = if config.show_unit {
        if config.use_lamports_unit {
            let ess = if lamports == 1 { "" } else { "s" };
            format!(" lamport{}", ess)
        } else {
            " VLX".to_string()
        }
    } else {
        "".to_string()
    };
    format!("{}{}", value, unit)
}

pub fn build_balance_message(lamports: u64, use_lamports_unit: bool, show_unit: bool) -> String {
    build_balance_message_with_config(
        lamports,
        &BuildBalanceMessageConfig {
            use_lamports_unit,
            show_unit,
            ..BuildBalanceMessageConfig::default()
        },
    )
}

// Pretty print a "name value"
pub fn println_name_value(name: &str, value: &str) {
    let styled_value = if value.is_empty() {
        style("(not set)").italic()
    } else {
        style(value)
    };
    println!("{} {}", style(name).bold(), styled_value);
}

pub fn writeln_name_value(f: &mut dyn fmt::Write, name: &str, value: &str) -> fmt::Result {
    let styled_value = if value.is_empty() {
        style("(not set)").italic()
    } else {
        style(value)
    };
    writeln!(f, "{} {}", style(name).bold(), styled_value)
}

pub fn println_name_value_or(name: &str, value: &str, setting_type: SettingType) {
    let description = match setting_type {
        SettingType::Explicit => "",
        SettingType::Computed => "(computed)",
        SettingType::SystemDefault => "(default)",
    };

    println!(
        "{} {} {}",
        style(name).bold(),
        style(value),
        style(description).italic(),
    );
}

pub fn format_labeled_address(pubkey: &str, address_labels: &HashMap<String, String>) -> String {
    let label = address_labels.get(pubkey);
    match label {
        Some(label) => format!(
            "{:.31} ({:.4}..{})",
            label,
            pubkey,
            pubkey.split_at(pubkey.len() - 4).1
        ),
        None => pubkey.to_string(),
    }
}

pub fn println_signers(
    blockhash: &Hash,
    signers: &[String],
    absent: &[String],
    bad_sig: &[String],
) {
    println!();
    println!("Blockhash: {}", blockhash);
    if !signers.is_empty() {
        println!("Signers (Pubkey=Signature):");
        signers.iter().for_each(|signer| println!("  {}", signer))
    }
    if !absent.is_empty() {
        println!("Absent Signers (Pubkey):");
        absent.iter().for_each(|pubkey| println!("  {}", pubkey))
    }
    if !bad_sig.is_empty() {
        println!("Bad Signatures (Pubkey):");
        bad_sig.iter().for_each(|pubkey| println!("  {}", pubkey))
    }
    println!();
}

struct CliAccountMeta {
    is_signer: bool,
    is_writable: bool,
    is_invoked: bool,
}

fn format_account_mode(meta: CliAccountMeta) -> String {
    format!(
        "{}r{}{}", // accounts are always readable...
        if meta.is_signer {
            "s" // stands for signer
        } else {
            "-"
        },
<<<<<<< HEAD
        if message.is_writable(index) {
=======
        if meta.is_writable {
>>>>>>> 55438c03
            "w" // comment for consistent rust fmt (no joking; lol)
        } else {
            "-"
        },
        // account may be executable on-chain while not being
        // designated as a program-id in the message
        if meta.is_invoked {
            "x"
        } else {
            // programs to be executed via CPI cannot be identified as
            // executable from the message
            "-"
        },
    )
}

<<<<<<< HEAD
#[allow(deprecated)]
pub fn write_transaction<W: io::Write>(
=======
fn write_transaction<W: io::Write>(
>>>>>>> 55438c03
    w: &mut W,
    transaction: &VersionedTransaction,
    transaction_status: Option<&UiTransactionStatusMeta>,
    prefix: &str,
    sigverify_status: Option<&[CliSignatureVerificationStatus]>,
    block_time: Option<UnixTimestamp>,
    timezone: CliTimezone,
) -> io::Result<()> {
    write_block_time(w, block_time, timezone, prefix)?;

    let message = &transaction.message;
    let account_keys: Vec<AccountKeyType> = {
        let static_keys_iter = message
            .static_account_keys()
            .iter()
            .map(AccountKeyType::Known);
        let dynamic_keys: Vec<AccountKeyType> = message
            .address_table_lookups()
            .map(transform_lookups_to_unknown_keys)
            .unwrap_or_default();
        static_keys_iter.chain(dynamic_keys).collect()
    };

    write_version(w, transaction.version(), prefix)?;
    write_recent_blockhash(w, message.recent_blockhash(), prefix)?;
    write_signatures(w, &transaction.signatures, sigverify_status, prefix)?;

    let mut fee_payer_index = None;
    for (account_index, account) in account_keys.iter().enumerate() {
        if fee_payer_index.is_none() && message.is_non_loader_key(account_index) {
            fee_payer_index = Some(account_index)
        }

        let account_meta = CliAccountMeta {
            is_signer: message.is_signer(account_index),
            is_writable: message.is_maybe_writable(account_index),
            is_invoked: message.is_invoked(account_index),
        };

        write_account(
            w,
            account_index,
            *account,
            format_account_mode(account_meta),
            Some(account_index) == fee_payer_index,
            prefix,
        )?;
    }

    for (instruction_index, instruction) in message.instructions().iter().enumerate() {
        let program_pubkey = account_keys[instruction.program_id_index as usize];
        let instruction_accounts = instruction
            .accounts
            .iter()
            .map(|account_index| (account_keys[*account_index as usize], *account_index));

        write_instruction(
            w,
            instruction_index,
            program_pubkey,
            instruction,
            instruction_accounts,
            prefix,
        )?;
    }

    if let Some(address_table_lookups) = message.address_table_lookups() {
        write_address_table_lookups(w, address_table_lookups, prefix)?;
    }

    if let Some(transaction_status) = transaction_status {
        write_status(w, &transaction_status.status, prefix)?;
        write_fees(w, transaction_status.fee, prefix)?;
        write_balances(w, transaction_status, prefix)?;
        write_log_messages(w, transaction_status.log_messages.as_ref().into(), prefix)?;
        write_rewards(w, transaction_status.rewards.as_ref().into(), prefix)?;
    } else {
        writeln!(w, "{}Status: Unavailable", prefix)?;
    }

    Ok(())
}

fn transform_lookups_to_unknown_keys(lookups: &[MessageAddressTableLookup]) -> Vec<AccountKeyType> {
    let unknown_writable_keys = lookups
        .iter()
        .enumerate()
        .flat_map(|(lookup_index, lookup)| {
            lookup
                .writable_indexes
                .iter()
                .map(move |table_index| AccountKeyType::Unknown {
                    lookup_index,
                    table_index: *table_index,
                })
        });

    let unknown_readonly_keys = lookups
        .iter()
        .enumerate()
        .flat_map(|(lookup_index, lookup)| {
            lookup
                .readonly_indexes
                .iter()
                .map(move |table_index| AccountKeyType::Unknown {
                    lookup_index,
                    table_index: *table_index,
                })
        });

    unknown_writable_keys.chain(unknown_readonly_keys).collect()
}

enum CliTimezone {
    Local,
    #[allow(dead_code)]
    Utc,
}

fn write_block_time<W: io::Write>(
    w: &mut W,
    block_time: Option<UnixTimestamp>,
    timezone: CliTimezone,
    prefix: &str,
) -> io::Result<()> {
    if let Some(block_time) = block_time {
        let block_time_output = match timezone {
            CliTimezone::Local => format!("{:?}", Local.timestamp(block_time, 0)),
            CliTimezone::Utc => format!("{:?}", Utc.timestamp(block_time, 0)),
        };
        writeln!(w, "{}Block Time: {}", prefix, block_time_output,)?;
    }
    Ok(())
}

fn write_version<W: io::Write>(
    w: &mut W,
    version: TransactionVersion,
    prefix: &str,
) -> io::Result<()> {
    let version = match version {
        TransactionVersion::Legacy(_) => "legacy".to_string(),
        TransactionVersion::Number(number) => number.to_string(),
    };
    writeln!(w, "{}Version: {}", prefix, version)
}

fn write_recent_blockhash<W: io::Write>(
    w: &mut W,
    recent_blockhash: &Hash,
    prefix: &str,
) -> io::Result<()> {
    writeln!(w, "{}Recent Blockhash: {:?}", prefix, recent_blockhash)
}

fn write_signatures<W: io::Write>(
    w: &mut W,
    signatures: &[Signature],
    sigverify_status: Option<&[CliSignatureVerificationStatus]>,
    prefix: &str,
) -> io::Result<()> {
    let sigverify_statuses = if let Some(sigverify_status) = sigverify_status {
        sigverify_status
            .iter()
            .map(|s| format!(" ({})", s))
            .collect()
    } else {
        vec!["".to_string(); signatures.len()]
    };
    for (signature_index, (signature, sigverify_status)) in
        signatures.iter().zip(&sigverify_statuses).enumerate()
    {
        writeln!(
            w,
            "{}Signature {}: {:?}{}",
            prefix, signature_index, signature, sigverify_status,
        )?;
    }
    Ok(())
}

#[derive(Debug, Clone, Copy, PartialEq)]
enum AccountKeyType<'a> {
    Known(&'a Pubkey),
    Unknown {
        lookup_index: usize,
        table_index: u8,
    },
}

impl fmt::Display for AccountKeyType<'_> {
    fn fmt(&self, f: &mut fmt::Formatter) -> fmt::Result {
        match self {
            Self::Known(address) => write!(f, "{}", address),
            Self::Unknown {
                lookup_index,
                table_index,
            } => {
                write!(
                    f,
                    "Unknown Address (uses lookup {} and index {})",
                    lookup_index, table_index
                )
            }
        }
    }
}

fn write_account<W: io::Write>(
    w: &mut W,
    account_index: usize,
    account_address: AccountKeyType,
    account_mode: String,
    is_fee_payer: bool,
    prefix: &str,
) -> io::Result<()> {
    writeln!(
        w,
        "{}Account {}: {} {}{}",
        prefix,
        account_index,
        account_mode,
        account_address,
        if is_fee_payer { " (fee payer)" } else { "" },
    )
}

fn write_instruction<'a, W: io::Write>(
    w: &mut W,
    instruction_index: usize,
    program_pubkey: AccountKeyType,
    instruction: &CompiledInstruction,
    instruction_accounts: impl Iterator<Item = (AccountKeyType<'a>, u8)>,
    prefix: &str,
) -> io::Result<()> {
    writeln!(w, "{}Instruction {}", prefix, instruction_index)?;
    writeln!(
        w,
        "{}  Program:   {} ({})",
        prefix, program_pubkey, instruction.program_id_index
    )?;
    for (index, (account_address, account_index)) in instruction_accounts.enumerate() {
        writeln!(
            w,
            "{}  Account {}: {} ({})",
            prefix, index, account_address, account_index
        )?;
    }

    let mut raw = true;
    if let AccountKeyType::Known(program_pubkey) = program_pubkey {
        if program_pubkey == &solana_vote_program::id() {
            if let Ok(vote_instruction) = limited_deserialize::<
                solana_vote_program::vote_instruction::VoteInstruction,
            >(&instruction.data)
            {
                writeln!(w, "{}  {:?}", prefix, vote_instruction)?;
                raw = false;
            }
        } else if program_pubkey == &stake::program::id() {
            if let Ok(stake_instruction) =
                limited_deserialize::<stake::instruction::StakeInstruction>(&instruction.data)
            {
                writeln!(w, "{}  {:?}", prefix, stake_instruction)?;
                raw = false;
            }
        } else if program_pubkey == &solana_sdk::system_program::id() {
            if let Ok(system_instruction) = limited_deserialize::<
                solana_sdk::system_instruction::SystemInstruction,
            >(&instruction.data)
            {
                writeln!(w, "{}  {:?}", prefix, system_instruction)?;
                raw = false;
            }
        } else if is_memo_program(program_pubkey) {
            if let Ok(s) = std::str::from_utf8(&instruction.data) {
                writeln!(w, "{}  Data: \"{}\"", prefix, s)?;
                raw = false;
            }
        }
    }

    if raw {
        writeln!(w, "{}  Data: {:?}", prefix, instruction.data)?;
    }

    Ok(())
}

fn write_address_table_lookups<W: io::Write>(
    w: &mut W,
    address_table_lookups: &[MessageAddressTableLookup],
    prefix: &str,
) -> io::Result<()> {
    for (lookup_index, lookup) in address_table_lookups.iter().enumerate() {
        writeln!(w, "{}Address Table Lookup {}", prefix, lookup_index,)?;
        writeln!(w, "{}  Table Account: {}", prefix, lookup.account_key,)?;
        writeln!(
            w,
            "{}  Writable Indexes: {:?}",
            prefix,
            &lookup.writable_indexes[..],
        )?;
        writeln!(
            w,
            "{}  Readonly Indexes: {:?}",
            prefix,
            &lookup.readonly_indexes[..],
        )?;
    }
    Ok(())
}

fn write_rewards<W: io::Write>(
    w: &mut W,
    rewards: Option<&Rewards>,
    prefix: &str,
) -> io::Result<()> {
    if let Some(rewards) = rewards {
        if !rewards.is_empty() {
            writeln!(w, "{}Rewards:", prefix,)?;
            writeln!(
                w,
                "{}  {:<44}  {:^15}  {:<16}  {:<20}",
                prefix, "Address", "Type", "Amount", "New Balance"
            )?;
            for reward in rewards {
                let sign = if reward.lamports < 0 { "-" } else { "" };
                writeln!(
                    w,
                    "{}  {:<44}  {:^15}  {}◎{:<14.9}  ◎{:<18.9}",
                    prefix,
                    reward.pubkey,
                    if let Some(reward_type) = reward.reward_type {
                        format!("{}", reward_type)
                    } else {
                        "-".to_string()
                    },
                    sign,
                    lamports_to_sol(reward.lamports.abs() as u64),
                    lamports_to_sol(reward.post_balance)
                )?;
            }
        }
    }
    Ok(())
}

fn write_status<W: io::Write>(
    w: &mut W,
    transaction_status: &Result<(), TransactionError>,
    prefix: &str,
) -> io::Result<()> {
    writeln!(
        w,
        "{}Status: {}",
        prefix,
        match transaction_status {
            Ok(_) => "Ok".into(),
            Err(err) => err.to_string(),
        }
    )
}

<<<<<<< HEAD
        if let Some(rewards) = &transaction_status.rewards {
            if !rewards.is_empty() {
                writeln!(w, "{}Rewards:", prefix,)?;
                writeln!(
                    w,
                    "{}  {:<44}  {:^15}  {:<15}  {:<20}",
                    prefix, "Address", "Type", "Amount", "New Balance"
                )?;
                for reward in rewards {
                    let sign = if reward.lamports < 0 { "-" } else { "" };
                    writeln!(
                        w,
                        "{}  {:<44}  {:^15}  {}◎{:<14.9}  ◎{:<18.9}",
                        prefix,
                        reward.pubkey,
                        if let Some(reward_type) = reward.reward_type {
                            format!("{}", reward_type)
                        } else {
                            "-".to_string()
                        },
                        sign,
                        lamports_to_sol(reward.lamports.unsigned_abs()),
                        lamports_to_sol(reward.post_balance)
                    )?;
                }
            }
=======
fn write_fees<W: io::Write>(w: &mut W, transaction_fee: u64, prefix: &str) -> io::Result<()> {
    writeln!(w, "{}  Fee: ◎{}", prefix, lamports_to_sol(transaction_fee))
}

fn write_balances<W: io::Write>(
    w: &mut W,
    transaction_status: &UiTransactionStatusMeta,
    prefix: &str,
) -> io::Result<()> {
    assert_eq!(
        transaction_status.pre_balances.len(),
        transaction_status.post_balances.len()
    );
    for (i, (pre, post)) in transaction_status
        .pre_balances
        .iter()
        .zip(transaction_status.post_balances.iter())
        .enumerate()
    {
        if pre == post {
            writeln!(
                w,
                "{}  Account {} balance: ◎{}",
                prefix,
                i,
                lamports_to_sol(*pre)
            )?;
        } else {
            writeln!(
                w,
                "{}  Account {} balance: ◎{} -> ◎{}",
                prefix,
                i,
                lamports_to_sol(*pre),
                lamports_to_sol(*post)
            )?;
>>>>>>> 55438c03
        }
    }
    Ok(())
}

fn write_log_messages<W: io::Write>(
    w: &mut W,
    log_messages: Option<&Vec<String>>,
    prefix: &str,
) -> io::Result<()> {
    if let Some(log_messages) = log_messages {
        if !log_messages.is_empty() {
            writeln!(w, "{}Log Messages:", prefix,)?;
            for log_message in log_messages {
                writeln!(w, "{}  {}", prefix, log_message)?;
            }
        }
    }
    Ok(())
}

pub fn println_transaction(
    transaction: &VersionedTransaction,
    transaction_status: Option<&UiTransactionStatusMeta>,
    prefix: &str,
    sigverify_status: Option<&[CliSignatureVerificationStatus]>,
    block_time: Option<UnixTimestamp>,
) {
    let mut w = Vec::new();
    if write_transaction(
        &mut w,
        transaction,
        transaction_status,
        prefix,
        sigverify_status,
        block_time,
        CliTimezone::Local,
    )
    .is_ok()
    {
        if let Ok(s) = String::from_utf8(w) {
            print!("{}", s);
        }
    }
}

pub fn writeln_transaction(
    f: &mut dyn fmt::Write,
    transaction: &VersionedTransaction,
    transaction_status: Option<&UiTransactionStatusMeta>,
    prefix: &str,
    sigverify_status: Option<&[CliSignatureVerificationStatus]>,
    block_time: Option<UnixTimestamp>,
) -> fmt::Result {
    let mut w = Vec::new();
    let write_result = write_transaction(
        &mut w,
        transaction,
        transaction_status,
        prefix,
        sigverify_status,
        block_time,
        CliTimezone::Local,
    );

    if write_result.is_ok() {
        if let Ok(s) = String::from_utf8(w) {
            write!(f, "{}", s)?;
        }
    }
    Ok(())
}

/// Creates a new process bar for processing that will take an unknown amount of time
pub fn new_spinner_progress_bar() -> ProgressBar {
    let progress_bar = ProgressBar::new(42);
    progress_bar
        .set_style(ProgressStyle::default_spinner().template("{spinner:.green} {wide_msg}"));
    progress_bar.enable_steady_tick(100);
    progress_bar
}

pub fn unix_timestamp_to_string(unix_timestamp: UnixTimestamp) -> String {
    match NaiveDateTime::from_timestamp_opt(unix_timestamp, 0) {
        Some(ndt) => DateTime::<Utc>::from_utc(ndt, Utc).to_rfc3339_opts(SecondsFormat::Secs, true),
        None => format!("UnixTimestamp {}", unix_timestamp),
    }
}

#[cfg(test)]
mod test {
    use {
        super::*,
        solana_sdk::{
            message::{
                v0::{self, LoadedAddresses},
                Message as LegacyMessage, MessageHeader, VersionedMessage,
            },
            pubkey::Pubkey,
            signature::{Keypair, Signer},
            transaction::Transaction,
        },
        solana_transaction_status::{Reward, RewardType, TransactionStatusMeta},
        std::io::BufWriter,
    };

    fn new_test_keypair() -> Keypair {
        let secret = ed25519_dalek::SecretKey::from_bytes(&[0u8; 32]).unwrap();
        let public = ed25519_dalek::PublicKey::from(&secret);
        let keypair = ed25519_dalek::Keypair { secret, public };
        Keypair::from_bytes(&keypair.to_bytes()).unwrap()
    }

    fn new_test_v0_transaction() -> VersionedTransaction {
        let keypair = new_test_keypair();
        let account_key = Pubkey::new_from_array([1u8; 32]);
        let address_table_key = Pubkey::new_from_array([2u8; 32]);
        VersionedTransaction::try_new(
            VersionedMessage::V0(v0::Message {
                header: MessageHeader {
                    num_required_signatures: 1,
                    num_readonly_signed_accounts: 0,
                    num_readonly_unsigned_accounts: 1,
                },
                recent_blockhash: Hash::default(),
                account_keys: vec![keypair.pubkey(), account_key],
                address_table_lookups: vec![MessageAddressTableLookup {
                    account_key: address_table_key,
                    writable_indexes: vec![0],
                    readonly_indexes: vec![1],
                }],
                instructions: vec![CompiledInstruction::new_from_raw_parts(
                    3,
                    vec![],
                    vec![1, 2],
                )],
            }),
            &[&keypair],
        )
        .unwrap()
    }

    #[test]
    fn test_write_legacy_transaction() {
        let keypair = new_test_keypair();
        let account_key = Pubkey::new_from_array([1u8; 32]);
        let transaction = VersionedTransaction::from(Transaction::new(
            &[&keypair],
            LegacyMessage {
                header: MessageHeader {
                    num_required_signatures: 1,
                    num_readonly_signed_accounts: 0,
                    num_readonly_unsigned_accounts: 1,
                },
                recent_blockhash: Hash::default(),
                account_keys: vec![keypair.pubkey(), account_key],
                instructions: vec![CompiledInstruction::new_from_raw_parts(1, vec![], vec![0])],
            },
            Hash::default(),
        ));

        let sigverify_status = CliSignatureVerificationStatus::verify_transaction(&transaction);
        let meta = TransactionStatusMeta {
            status: Ok(()),
            fee: 5000,
            pre_balances: vec![5000, 10_000],
            post_balances: vec![0, 9_900],
            inner_instructions: None,
            log_messages: Some(vec!["Test message".to_string()]),
            pre_token_balances: None,
            post_token_balances: None,
            rewards: Some(vec![Reward {
                pubkey: account_key.to_string(),
                lamports: -100,
                post_balance: 9_900,
                reward_type: Some(RewardType::Rent),
                commission: None,
            }]),
            loaded_addresses: LoadedAddresses::default(),
        };

        let output = {
            let mut write_buffer = BufWriter::new(Vec::new());
            write_transaction(
                &mut write_buffer,
                &transaction,
                Some(&meta.into()),
                "",
                Some(&sigverify_status),
                Some(1628633791),
                CliTimezone::Utc,
            )
            .unwrap();
            let bytes = write_buffer.into_inner().unwrap();
            String::from_utf8(bytes).unwrap()
        };

        assert_eq!(
            output,
            r#"Block Time: 2021-08-10T22:16:31Z
Version: legacy
Recent Blockhash: 11111111111111111111111111111111
Signature 0: 5pkjrE4VBa3Bu9CMKXgh1U345cT1gGo8QBVRTzHAo6gHeiPae5BTbShP15g6NgqRMNqu8Qrhph1ATmrfC1Ley3rx (pass)
Account 0: srw- 4zvwRjXUKGfvwnParsHAS3HuSVzV5cA4McphgmoCtajS (fee payer)
Account 1: -r-x 4vJ9JU1bJJE96FWSJKvHsmmFADCg4gpZQff4P3bkLKi
Instruction 0
  Program:   4vJ9JU1bJJE96FWSJKvHsmmFADCg4gpZQff4P3bkLKi (1)
  Account 0: 4zvwRjXUKGfvwnParsHAS3HuSVzV5cA4McphgmoCtajS (0)
  Data: []
Status: Ok
  Fee: ◎0.000005
  Account 0 balance: ◎0.000005 -> ◎0
  Account 1 balance: ◎0.00001 -> ◎0.0000099
Log Messages:
  Test message
Rewards:
  Address                                            Type        Amount            New Balance         \0
  4vJ9JU1bJJE96FWSJKvHsmmFADCg4gpZQff4P3bkLKi        rent        -◎0.000000100     ◎0.000009900       \0
"#.replace("\\0", "") // replace marker used to subvert trailing whitespace linter on CI
        );
    }

    #[test]
    fn test_write_v0_transaction() {
        let versioned_tx = new_test_v0_transaction();
        let sigverify_status = CliSignatureVerificationStatus::verify_transaction(&versioned_tx);
        let address_table_entry1 = Pubkey::new_from_array([3u8; 32]);
        let address_table_entry2 = Pubkey::new_from_array([4u8; 32]);
        let loaded_addresses = LoadedAddresses {
            writable: vec![address_table_entry1],
            readonly: vec![address_table_entry2],
        };
        let meta = TransactionStatusMeta {
            status: Ok(()),
            fee: 5000,
            pre_balances: vec![5000, 10_000, 15_000, 20_000],
            post_balances: vec![0, 10_000, 14_900, 20_000],
            inner_instructions: None,
            log_messages: Some(vec!["Test message".to_string()]),
            pre_token_balances: None,
            post_token_balances: None,
            rewards: Some(vec![Reward {
                pubkey: address_table_entry1.to_string(),
                lamports: -100,
                post_balance: 14_900,
                reward_type: Some(RewardType::Rent),
                commission: None,
            }]),
            loaded_addresses,
        };

        let output = {
            let mut write_buffer = BufWriter::new(Vec::new());
            write_transaction(
                &mut write_buffer,
                &versioned_tx,
                Some(&meta.into()),
                "",
                Some(&sigverify_status),
                Some(1628633791),
                CliTimezone::Utc,
            )
            .unwrap();
            let bytes = write_buffer.into_inner().unwrap();
            String::from_utf8(bytes).unwrap()
        };

        assert_eq!(
            output,
            r#"Block Time: 2021-08-10T22:16:31Z
Version: 0
Recent Blockhash: 11111111111111111111111111111111
Signature 0: 5iEy3TT3ZhTA1NkuCY8GrQGNVY8d5m1bpjdh5FT3Ca4Py81fMipAZjafDuKJKrkw5q5UAAd8oPcgZ4nyXpHt4Fp7 (pass)
Account 0: srw- 4zvwRjXUKGfvwnParsHAS3HuSVzV5cA4McphgmoCtajS (fee payer)
Account 1: -r-- 4vJ9JU1bJJE96FWSJKvHsmmFADCg4gpZQff4P3bkLKi
Account 2: -rw- Unknown Address (uses lookup 0 and index 0)
Account 3: -r-x Unknown Address (uses lookup 0 and index 1)
Instruction 0
  Program:   Unknown Address (uses lookup 0 and index 1) (3)
  Account 0: 4vJ9JU1bJJE96FWSJKvHsmmFADCg4gpZQff4P3bkLKi (1)
  Account 1: Unknown Address (uses lookup 0 and index 0) (2)
  Data: []
Address Table Lookup 0
  Table Account: 8qbHbw2BbbTHBW1sbeqakYXVKRQM8Ne7pLK7m6CVfeR
  Writable Indexes: [0]
  Readonly Indexes: [1]
Status: Ok
  Fee: ◎0.000005
  Account 0 balance: ◎0.000005 -> ◎0
  Account 1 balance: ◎0.00001
  Account 2 balance: ◎0.000015 -> ◎0.0000149
  Account 3 balance: ◎0.00002
Log Messages:
  Test message
Rewards:
  Address                                            Type        Amount            New Balance         \0
  CktRuQ2mttgRGkXJtyksdKHjUdc2C4TgDzyB98oEzy8        rent        -◎0.000000100     ◎0.000014900       \0
"#.replace("\\0", "") // replace marker used to subvert trailing whitespace linter on CI
        );
    }

    #[test]
    fn test_format_labeled_address() {
        let pubkey = Pubkey::default().to_string();
        let mut address_labels = HashMap::new();

        assert_eq!(format_labeled_address(&pubkey, &address_labels), pubkey);

        address_labels.insert(pubkey.to_string(), "Default Address".to_string());
        assert_eq!(
            &format_labeled_address(&pubkey, &address_labels),
            "Default Address (1111..1111)"
        );

        address_labels.insert(
            pubkey.to_string(),
            "abcdefghijklmnopqrstuvwxyz1234567890".to_string(),
        );
        assert_eq!(
            &format_labeled_address(&pubkey, &address_labels),
            "abcdefghijklmnopqrstuvwxyz12345 (1111..1111)"
        );
    }
}<|MERGE_RESOLUTION|>--- conflicted
+++ resolved
@@ -169,11 +169,7 @@
         } else {
             "-"
         },
-<<<<<<< HEAD
-        if message.is_writable(index) {
-=======
         if meta.is_writable {
->>>>>>> 55438c03
             "w" // comment for consistent rust fmt (no joking; lol)
         } else {
             "-"
@@ -190,12 +186,7 @@
     )
 }
 
-<<<<<<< HEAD
-#[allow(deprecated)]
-pub fn write_transaction<W: io::Write>(
-=======
 fn write_transaction<W: io::Write>(
->>>>>>> 55438c03
     w: &mut W,
     transaction: &VersionedTransaction,
     transaction_status: Option<&UiTransactionStatusMeta>,
@@ -560,34 +551,6 @@
     )
 }
 
-<<<<<<< HEAD
-        if let Some(rewards) = &transaction_status.rewards {
-            if !rewards.is_empty() {
-                writeln!(w, "{}Rewards:", prefix,)?;
-                writeln!(
-                    w,
-                    "{}  {:<44}  {:^15}  {:<15}  {:<20}",
-                    prefix, "Address", "Type", "Amount", "New Balance"
-                )?;
-                for reward in rewards {
-                    let sign = if reward.lamports < 0 { "-" } else { "" };
-                    writeln!(
-                        w,
-                        "{}  {:<44}  {:^15}  {}◎{:<14.9}  ◎{:<18.9}",
-                        prefix,
-                        reward.pubkey,
-                        if let Some(reward_type) = reward.reward_type {
-                            format!("{}", reward_type)
-                        } else {
-                            "-".to_string()
-                        },
-                        sign,
-                        lamports_to_sol(reward.lamports.unsigned_abs()),
-                        lamports_to_sol(reward.post_balance)
-                    )?;
-                }
-            }
-=======
 fn write_fees<W: io::Write>(w: &mut W, transaction_fee: u64, prefix: &str) -> io::Result<()> {
     writeln!(w, "{}  Fee: ◎{}", prefix, lamports_to_sol(transaction_fee))
 }
@@ -624,7 +587,6 @@
                 lamports_to_sol(*pre),
                 lamports_to_sol(*post)
             )?;
->>>>>>> 55438c03
         }
     }
     Ok(())
