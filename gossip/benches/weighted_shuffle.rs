#![feature(test)]

extern crate test;

use {
    rand::{Rng, SeedableRng},
    rand_chacha::ChaChaRng,
    solana_gossip::weighted_shuffle::WeightedShuffle,
    std::iter::repeat_with,
    test::Bencher,
};

fn make_weights<R: Rng>(rng: &mut R) -> Vec<u64> {
    repeat_with(|| rng.gen_range(1, 100)).take(1000).collect()
}

#[bench]
fn bench_weighted_shuffle(bencher: &mut Bencher) {
    let mut seed = [0u8; 32];
    let mut rng = rand::thread_rng();
    let weights = make_weights(&mut rng);
    bencher.iter(|| {
        rng.fill(&mut seed[..]);
<<<<<<< HEAD
        weighted_shuffle::<u64, &u64, std::slice::Iter<'_, u64>>(weights.iter(), seed);
    });
}

#[bench]
fn bench_weighted_shuffle_new(bencher: &mut Bencher) {
    let mut seed = [0u8; 32];
    let mut rng = rand::thread_rng();
    let weights = make_weights(&mut rng);
    bencher.iter(|| {
        rng.fill(&mut seed[..]);
=======
>>>>>>> 55438c03
        WeightedShuffle::new("", &weights)
            .shuffle(&mut ChaChaRng::from_seed(seed))
            .collect::<Vec<_>>()
    });
}<|MERGE_RESOLUTION|>--- conflicted
+++ resolved
@@ -21,20 +21,6 @@
     let weights = make_weights(&mut rng);
     bencher.iter(|| {
         rng.fill(&mut seed[..]);
-<<<<<<< HEAD
-        weighted_shuffle::<u64, &u64, std::slice::Iter<'_, u64>>(weights.iter(), seed);
-    });
-}
-
-#[bench]
-fn bench_weighted_shuffle_new(bencher: &mut Bencher) {
-    let mut seed = [0u8; 32];
-    let mut rng = rand::thread_rng();
-    let weights = make_weights(&mut rng);
-    bencher.iter(|| {
-        rng.fill(&mut seed[..]);
-=======
->>>>>>> 55438c03
         WeightedShuffle::new("", &weights)
             .shuffle(&mut ChaChaRng::from_seed(seed))
             .collect::<Vec<_>>()
