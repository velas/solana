[package]
authors = ["Solana Maintainers <maintainers@solana.foundation>"]
edition = "2021"
name = "solana-gossip"
description = "Blockchain, Rebuilt for Scale"
<<<<<<< HEAD
version = "1.9.29"
=======
version = "1.10.41"
>>>>>>> 55438c03
repository = "https://github.com/solana-labs/solana"
license = "Apache-2.0"
homepage = "https://solana.com/"
documentation = "https://docs.rs/solana-gossip"

[dependencies]
bincode = "1.3.3"
bv = { version = "0.11.1", features = ["serde"] }
clap = "2.33.1"
crossbeam-channel = "0.5"
flate2 = "1.0"
indexmap = { version = "1.8", features = ["rayon"] }
itertools = "0.10.3"
log = "0.4.14"
<<<<<<< HEAD
lru = "=0.7.1"
=======
lru = "0.7.5"
>>>>>>> 55438c03
matches = "0.1.9"
num-traits = "0.2"
rand = "0.7.0"
rand_chacha = "0.2.2"
rayon = "1.5.1"
serde = "1.0.136"
serde_bytes = "0.11"
serde_derive = "1.0.103"
<<<<<<< HEAD
solana-bloom = { path = "../bloom", version = "=1.9.29" }
solana-clap-utils = { path = "../clap-utils", version = "=1.9.29" }
solana-client = { path = "../client", version = "=1.9.29" }
solana-entry = { path = "../entry", version = "=1.9.29" }
solana-frozen-abi = { path = "../frozen-abi", version = "=1.9.29" }
solana-frozen-abi-macro = { path = "../frozen-abi/macro", version = "=1.9.29" }
solana-ledger = { path = "../ledger", version = "=1.9.29" }
solana-logger = { path = "../logger", version = "=1.9.29" }
solana-measure = { path = "../measure", version = "=1.9.29" }
solana-metrics = { path = "../metrics", version = "=1.9.29" }
solana-net-utils = { path = "../net-utils", version = "=1.9.29" }
solana-perf = { path = "../perf", version = "=1.9.29" }
solana-rayon-threadlimit = { path = "../rayon-threadlimit", version = "=1.9.29" }
solana-runtime = { path = "../runtime", version = "=1.9.29" }
solana-streamer = { path = "../streamer", version = "=1.9.29" }
solana-sdk = { path = "../sdk", version = "=1.9.29" }
solana-version = { path = "../version", version = "=0.6.3" }
solana-vote-program = { path = "../programs/vote", version = "=1.9.29" }
=======
solana-bloom = { path = "../bloom", version = "=1.10.41" }
solana-clap-utils = { path = "../clap-utils", version = "=1.10.41" }
solana-client = { path = "../client", version = "=1.10.41" }
solana-entry = { path = "../entry", version = "=1.10.41" }
solana-frozen-abi = { path = "../frozen-abi", version = "=1.10.41" }
solana-frozen-abi-macro = { path = "../frozen-abi/macro", version = "=1.10.41" }
solana-ledger = { path = "../ledger", version = "=1.10.41" }
solana-logger = { path = "../logger", version = "=1.10.41" }
solana-measure = { path = "../measure", version = "=1.10.41" }
solana-metrics = { path = "../metrics", version = "=1.10.41" }
solana-net-utils = { path = "../net-utils", version = "=1.10.41" }
solana-perf = { path = "../perf", version = "=1.10.41" }
solana-rayon-threadlimit = { path = "../rayon-threadlimit", version = "=1.10.41" }
solana-runtime = { path = "../runtime", version = "=1.10.41" }
solana-sdk = { path = "../sdk", version = "=1.10.41" }
solana-streamer = { path = "../streamer", version = "=1.10.41" }
solana-version = { path = "../version", version = "=1.10.41" }
solana-vote-program = { path = "../programs/vote", version = "=1.10.41" }
>>>>>>> 55438c03
thiserror = "1.0"

[dev-dependencies]
num_cpus = "1.13.1"
serial_test = "0.6.0"

[build-dependencies]
rustc_version = "0.4"

[[bench]]
name = "crds"

[[bench]]
name = "crds_gossip_pull"

[[bench]]
name = "crds_shards"

[[bin]]
name = "velas-gossip"
path = "src/main.rs"

[package.metadata.docs.rs]
targets = ["x86_64-unknown-linux-gnu"]<|MERGE_RESOLUTION|>--- conflicted
+++ resolved
@@ -3,11 +3,7 @@
 edition = "2021"
 name = "solana-gossip"
 description = "Blockchain, Rebuilt for Scale"
-<<<<<<< HEAD
-version = "1.9.29"
-=======
 version = "1.10.41"
->>>>>>> 55438c03
 repository = "https://github.com/solana-labs/solana"
 license = "Apache-2.0"
 homepage = "https://solana.com/"
@@ -22,11 +18,7 @@
 indexmap = { version = "1.8", features = ["rayon"] }
 itertools = "0.10.3"
 log = "0.4.14"
-<<<<<<< HEAD
-lru = "=0.7.1"
-=======
 lru = "0.7.5"
->>>>>>> 55438c03
 matches = "0.1.9"
 num-traits = "0.2"
 rand = "0.7.0"
@@ -35,26 +27,6 @@
 serde = "1.0.136"
 serde_bytes = "0.11"
 serde_derive = "1.0.103"
-<<<<<<< HEAD
-solana-bloom = { path = "../bloom", version = "=1.9.29" }
-solana-clap-utils = { path = "../clap-utils", version = "=1.9.29" }
-solana-client = { path = "../client", version = "=1.9.29" }
-solana-entry = { path = "../entry", version = "=1.9.29" }
-solana-frozen-abi = { path = "../frozen-abi", version = "=1.9.29" }
-solana-frozen-abi-macro = { path = "../frozen-abi/macro", version = "=1.9.29" }
-solana-ledger = { path = "../ledger", version = "=1.9.29" }
-solana-logger = { path = "../logger", version = "=1.9.29" }
-solana-measure = { path = "../measure", version = "=1.9.29" }
-solana-metrics = { path = "../metrics", version = "=1.9.29" }
-solana-net-utils = { path = "../net-utils", version = "=1.9.29" }
-solana-perf = { path = "../perf", version = "=1.9.29" }
-solana-rayon-threadlimit = { path = "../rayon-threadlimit", version = "=1.9.29" }
-solana-runtime = { path = "../runtime", version = "=1.9.29" }
-solana-streamer = { path = "../streamer", version = "=1.9.29" }
-solana-sdk = { path = "../sdk", version = "=1.9.29" }
-solana-version = { path = "../version", version = "=0.6.3" }
-solana-vote-program = { path = "../programs/vote", version = "=1.9.29" }
-=======
 solana-bloom = { path = "../bloom", version = "=1.10.41" }
 solana-clap-utils = { path = "../clap-utils", version = "=1.10.41" }
 solana-client = { path = "../client", version = "=1.10.41" }
@@ -71,9 +43,8 @@
 solana-runtime = { path = "../runtime", version = "=1.10.41" }
 solana-sdk = { path = "../sdk", version = "=1.10.41" }
 solana-streamer = { path = "../streamer", version = "=1.10.41" }
-solana-version = { path = "../version", version = "=1.10.41" }
+solana-version = { path = "../version", version = "=0.6.3" }
 solana-vote-program = { path = "../programs/vote", version = "=1.10.41" }
->>>>>>> 55438c03
 thiserror = "1.0"
 
 [dev-dependencies]
