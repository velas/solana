[package]
authors = ["Solana Maintainers <maintainers@solana.foundation>"]
edition = "2021"
name = "solana-gossip"
description = "Blockchain, Rebuilt for Scale"
<<<<<<< HEAD
version = "1.13.4"
=======
version = "1.13.7"
>>>>>>> 88aeaa82
repository = "https://github.com/solana-labs/solana"
license = "Apache-2.0"
homepage = "https://solana.com/"
documentation = "https://docs.rs/solana-gossip"

[dependencies]
bincode = "1.3.3"
bv = { version = "0.11.1", features = ["serde"] }
clap = "2.33.1"
crossbeam-channel = "0.5"
flate2 = "1.0"
indexmap = { version = "1.8", features = ["rayon"] }
itertools = "0.10.3"
log = "0.4.14"
lru = "0.7.5"
matches = "0.1.9"
num-traits = "0.2"
rand = "0.7.0"
rand_chacha = "0.2.2"
rayon = "1.5.1"
serde = "1.0.136"
serde_bytes = "0.11"
serde_derive = "1.0.103"
<<<<<<< HEAD
solana-bloom = { path = "../bloom", version = "=1.13.4" }
solana-clap-utils = { path = "../clap-utils", version = "=1.13.4" }
solana-client = { path = "../client", version = "=1.13.4" }
solana-entry = { path = "../entry", version = "=1.13.4" }
solana-frozen-abi = { path = "../frozen-abi", version = "=1.13.4" }
solana-frozen-abi-macro = { path = "../frozen-abi/macro", version = "=1.13.4" }
solana-ledger = { path = "../ledger", version = "=1.13.4" }
solana-logger = { path = "../logger", version = "=1.13.4" }
solana-measure = { path = "../measure", version = "=1.13.4" }
solana-metrics = { path = "../metrics", version = "=1.13.4" }
solana-net-utils = { path = "../net-utils", version = "=1.13.4" }
solana-perf = { path = "../perf", version = "=1.13.4" }
solana-rayon-threadlimit = { path = "../rayon-threadlimit", version = "=1.13.4" }
solana-runtime = { path = "../runtime", version = "=1.13.4" }
solana-sdk = { path = "../sdk", version = "=1.13.4" }
solana-streamer = { path = "../streamer", version = "=1.13.4" }
solana-version = { path = "../version", version = "=0.7.0" }
solana-vote-program = { path = "../programs/vote", version = "=1.13.4" }
=======
solana-bloom = { path = "../bloom", version = "=1.13.7" }
solana-clap-utils = { path = "../clap-utils", version = "=1.13.7" }
solana-client = { path = "../client", version = "=1.13.7" }
solana-entry = { path = "../entry", version = "=1.13.7" }
solana-frozen-abi = { path = "../frozen-abi", version = "=1.13.7" }
solana-frozen-abi-macro = { path = "../frozen-abi/macro", version = "=1.13.7" }
solana-ledger = { path = "../ledger", version = "=1.13.7" }
solana-logger = { path = "../logger", version = "=1.13.7" }
solana-measure = { path = "../measure", version = "=1.13.7" }
solana-metrics = { path = "../metrics", version = "=1.13.7" }
solana-net-utils = { path = "../net-utils", version = "=1.13.7" }
solana-perf = { path = "../perf", version = "=1.13.7" }
solana-rayon-threadlimit = { path = "../rayon-threadlimit", version = "=1.13.7" }
solana-runtime = { path = "../runtime", version = "=1.13.7" }
solana-sdk = { path = "../sdk", version = "=1.13.7" }
solana-streamer = { path = "../streamer", version = "=1.13.7" }
solana-version = { path = "../version", version = "=1.13.7" }
solana-vote-program = { path = "../programs/vote", version = "=1.13.7" }
>>>>>>> 88aeaa82
thiserror = "1.0"

[dev-dependencies]
num_cpus = "1.13.1"
serial_test = "0.6.0"

[build-dependencies]
rustc_version = "0.4"

[[bench]]
name = "crds"

[[bench]]
name = "crds_gossip_pull"

[[bench]]
name = "crds_shards"

[[bin]]
name = "velas-gossip"
path = "src/main.rs"

[package.metadata.docs.rs]
targets = ["x86_64-unknown-linux-gnu"]<|MERGE_RESOLUTION|>--- conflicted
+++ resolved
@@ -3,11 +3,7 @@
 edition = "2021"
 name = "solana-gossip"
 description = "Blockchain, Rebuilt for Scale"
-<<<<<<< HEAD
-version = "1.13.4"
-=======
 version = "1.13.7"
->>>>>>> 88aeaa82
 repository = "https://github.com/solana-labs/solana"
 license = "Apache-2.0"
 homepage = "https://solana.com/"
@@ -31,26 +27,6 @@
 serde = "1.0.136"
 serde_bytes = "0.11"
 serde_derive = "1.0.103"
-<<<<<<< HEAD
-solana-bloom = { path = "../bloom", version = "=1.13.4" }
-solana-clap-utils = { path = "../clap-utils", version = "=1.13.4" }
-solana-client = { path = "../client", version = "=1.13.4" }
-solana-entry = { path = "../entry", version = "=1.13.4" }
-solana-frozen-abi = { path = "../frozen-abi", version = "=1.13.4" }
-solana-frozen-abi-macro = { path = "../frozen-abi/macro", version = "=1.13.4" }
-solana-ledger = { path = "../ledger", version = "=1.13.4" }
-solana-logger = { path = "../logger", version = "=1.13.4" }
-solana-measure = { path = "../measure", version = "=1.13.4" }
-solana-metrics = { path = "../metrics", version = "=1.13.4" }
-solana-net-utils = { path = "../net-utils", version = "=1.13.4" }
-solana-perf = { path = "../perf", version = "=1.13.4" }
-solana-rayon-threadlimit = { path = "../rayon-threadlimit", version = "=1.13.4" }
-solana-runtime = { path = "../runtime", version = "=1.13.4" }
-solana-sdk = { path = "../sdk", version = "=1.13.4" }
-solana-streamer = { path = "../streamer", version = "=1.13.4" }
-solana-version = { path = "../version", version = "=0.7.0" }
-solana-vote-program = { path = "../programs/vote", version = "=1.13.4" }
-=======
 solana-bloom = { path = "../bloom", version = "=1.13.7" }
 solana-clap-utils = { path = "../clap-utils", version = "=1.13.7" }
 solana-client = { path = "../client", version = "=1.13.7" }
@@ -67,9 +43,8 @@
 solana-runtime = { path = "../runtime", version = "=1.13.7" }
 solana-sdk = { path = "../sdk", version = "=1.13.7" }
 solana-streamer = { path = "../streamer", version = "=1.13.7" }
-solana-version = { path = "../version", version = "=1.13.7" }
+solana-version = { path = "../version", version = "=0.7.0" }
 solana-vote-program = { path = "../programs/vote", version = "=1.13.7" }
->>>>>>> 88aeaa82
 thiserror = "1.0"
 
 [dev-dependencies]
