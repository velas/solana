--- conflicted
+++ resolved
@@ -123,7 +123,6 @@
     }
 
     pub fn remove_index(&mut self, index: usize) {
-<<<<<<< HEAD
         let zero = <T as Default>::default();
         let weight = self.cumsum(index + 1) - self.cumsum(index);
         if weight != zero {
@@ -151,58 +150,6 @@
         }
         let index = <usize as SampleUniform>::Sampler::sample_single(0usize, self.zeros.len(), rng);
         self.zeros.get(index).copied()
-    }
-}
-
-impl<'a, T: 'a> WeightedShuffle<T>
-where
-    T: Copy + Default + PartialOrd + AddAssign + SampleUniform + SubAssign + Sub<Output = T>,
-{
-    pub fn shuffle<R: Rng>(mut self, rng: &'a mut R) -> impl Iterator<Item = usize> + 'a {
-        std::iter::from_fn(move || {
-            let zero = <T as Default>::default();
-            if self.sum > zero {
-                let sample = <T as SampleUniform>::Sampler::sample_single(zero, self.sum, rng);
-                let (index, weight) = WeightedShuffle::search(&self, sample);
-                self.remove(index, weight);
-                return Some(index - 1);
-            }
-            if self.zeros.is_empty() {
-                return None;
-            }
-            let index =
-                <usize as SampleUniform>::Sampler::sample_single(0usize, self.zeros.len(), rng);
-            Some(self.zeros.swap_remove(index))
-        })
-=======
-        let zero = <T as Default>::default();
-        let weight = self.cumsum(index + 1) - self.cumsum(index);
-        if weight != zero {
-            self.remove(index + 1, weight);
-        } else if let Some(index) = self.zeros.iter().position(|ix| *ix == index) {
-            self.zeros.remove(index);
-        }
-    }
-}
-
-impl<T> WeightedShuffle<T>
-where
-    T: Copy + Default + PartialOrd + AddAssign + SampleUniform + SubAssign + Sub<Output = T>,
-{
-    // Equivalent to weighted_shuffle.shuffle(&mut rng).next()
-    pub fn first<R: Rng>(&self, rng: &mut R) -> Option<usize> {
-        let zero = <T as Default>::default();
-        if self.sum > zero {
-            let sample = <T as SampleUniform>::Sampler::sample_single(zero, self.sum, rng);
-            let (index, _weight) = WeightedShuffle::search(self, sample);
-            return Some(index - 1);
-        }
-        if self.zeros.is_empty() {
-            return None;
-        }
-        let index = <usize as SampleUniform>::Sampler::sample_single(0usize, self.zeros.len(), rng);
-        self.zeros.get(index).copied()
->>>>>>> 55438c03
     }
 }
 
@@ -269,75 +216,6 @@
             shuffle.push(zeros.swap_remove(index));
         }
         shuffle
-<<<<<<< HEAD
-    }
-
-    #[test]
-    fn test_weighted_shuffle_iterator() {
-        let mut test_set = [0; 6];
-        let mut count = 0;
-        let shuffle = weighted_shuffle(vec![50, 10, 2, 1, 1, 1].into_iter(), [0x5a; 32]);
-        shuffle.into_iter().for_each(|x| {
-            assert_eq!(test_set[x], 0);
-            test_set[x] = 1;
-            count += 1;
-        });
-        assert_eq!(count, 6);
-    }
-
-    #[test]
-    fn test_weighted_shuffle_iterator_large() {
-        let mut test_set = [0; 100];
-        let mut test_weights = vec![0; 100];
-        (0..100).for_each(|i| test_weights[i] = (i + 1) as u64);
-        let mut count = 0;
-        let shuffle = weighted_shuffle(test_weights.into_iter(), [0xa5; 32]);
-        shuffle.into_iter().for_each(|x| {
-            assert_eq!(test_set[x], 0);
-            test_set[x] = 1;
-            count += 1;
-        });
-        assert_eq!(count, 100);
-    }
-
-    #[test]
-    fn test_weighted_shuffle_compare() {
-        let shuffle = weighted_shuffle(vec![50, 10, 2, 1, 1, 1].into_iter(), [0x5a; 32]);
-
-        let shuffle1 = weighted_shuffle(vec![50, 10, 2, 1, 1, 1].into_iter(), [0x5a; 32]);
-        shuffle1
-            .into_iter()
-            .zip(shuffle.into_iter())
-            .for_each(|(x, y)| {
-                assert_eq!(x, y);
-            });
-    }
-
-    #[test]
-    fn test_weighted_shuffle_imbalanced() {
-        let mut weights = vec![std::u32::MAX as u64; 3];
-        weights.push(1);
-        let shuffle = weighted_shuffle(weights.iter().cloned(), [0x5a; 32]);
-        shuffle.into_iter().for_each(|x| {
-            if x == weights.len() - 1 {
-                assert_eq!(weights[x], 1);
-            } else {
-                assert_eq!(weights[x], std::u32::MAX as u64);
-            }
-        });
-    }
-
-    #[test]
-    fn test_weighted_best() {
-        let weights_and_indexes: Vec<_> = vec![100u64, 1000, 10_000, 10]
-            .into_iter()
-            .enumerate()
-            .map(|(i, weight)| (weight, i))
-            .collect();
-        let best_index = weighted_best(&weights_and_indexes, [0x5b; 32]);
-        assert_eq!(best_index, 2);
-=======
->>>>>>> 55438c03
     }
 
     // Asserts that empty weights will return empty shuffle.
