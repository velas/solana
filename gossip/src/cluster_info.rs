--- conflicted
+++ resolved
@@ -97,12 +97,6 @@
     },
 };
 
-<<<<<<< HEAD
-pub const VALIDATOR_PORT_RANGE: PortRange = (8000, 10_000);
-pub const MINIMUM_VALIDATOR_PORT_RANGE_WIDTH: u16 = 12; // VALIDATOR_PORT_RANGE must be at least this wide
-
-=======
->>>>>>> 55438c03
 /// The Data plane fanout size, also used as the neighborhood size
 pub const DATA_PLANE_FANOUT: usize = 200;
 /// milliseconds we sleep for between gossip requests
@@ -754,7 +748,7 @@
         let mut different_shred_nodes = 0usize;
         let my_pubkey = self.id();
         let my_shred_version = self.my_shred_version();
-        let mut nodes_sorted: Vec<_> = self
+        let nodes: Vec<_> = self
             .all_peers()
             .into_iter()
             .filter_map(|(node, last_updated)| {
@@ -764,17 +758,25 @@
                 }
 
                 let node_version = self.get_node_version(&node.id);
-                if my_shred_version != 0
-                    && (node.shred_version != 0 && node.shred_version != my_shred_version)
-                {
+                if my_shred_version != 0 && (node.shred_version != 0 && node.shred_version != my_shred_version) {
                     different_shred_nodes = different_shred_nodes.saturating_add(1);
                     None
                 } else {
                     if is_spy_node {
                         shred_spy_nodes = shred_spy_nodes.saturating_add(1);
                     }
+                    let addr_to_string = |default_ip: &IpAddr, addr: &SocketAddr| -> String {
+                        if ContactInfo::is_valid_address(addr, &self.socket_addr_space) {
+                            if &addr.ip() == default_ip {
+                                addr.port().to_string()
+                            } else {
+                                addr.to_string()
+                            }
+                        } else {
+                            "none".to_string()
+                        }
+                    };
                     let ip_addr = node.gossip.ip();
-<<<<<<< HEAD
                     let slot = self
                         .gossip
                         .crds
@@ -782,10 +784,8 @@
                         .unwrap()
                         .get::<&SnapshotHashes>(node.id)
                         .and_then(|x| x.hashes.iter().map(|(s, _)| *s).max());
-                    Some((slot, ip_addr, node, node_version, last_updated))
-=======
                     Some(format!(
-                        "{:15} {:2}| {:5} | {:44} |{:^9}| {:5}| {:5}| {:5}| {:5}| {:5}| {:5}| {:5}| {:5}| {}\n",
+                    	"{:15} {:2}| {:5} | {:44} |{:^9}| {:5}| {:6}| {:5}| {:5}| {:5}| {:5}| {:5}| {:5}| {:7}| {}\n",
                         if ContactInfo::is_valid_address(&node.gossip, &self.socket_addr_space) {
                             ip_addr.to_string()
                         } else {
@@ -808,52 +808,10 @@
                         addr_to_string(&ip_addr, &node.repair),
                         addr_to_string(&ip_addr, &node.serve_repair),
                         node.shred_version,
+                    	slot.map(|x|x.to_string()).unwrap_or_default(),
                     ))
->>>>>>> 55438c03
-                }
-            })
-            .collect();
-        nodes_sorted.sort_by_key(|(slot, ..)| slot.unwrap_or_default());
-
-        let nodes: Vec<_> = nodes_sorted.iter()
-            .map(|(slot, ip_addr, node, node_version , last_updated)| {
-                let addr_to_string = |default_ip: &IpAddr, addr: &SocketAddr| -> String {
-                    if ContactInfo::is_valid_address(addr, &self.socket_addr_space) {
-                        if &addr.ip() == default_ip {
-                            addr.port().to_string()
-                        } else {
-                            addr.to_string()
-                        }
-                    } else {
-                        "none".to_string()
-                    }
-                };
-                format!(
-                    "{:15} {:2}| {:5} | {:44} |{:^9}| {:5}| {:6}| {:5}| {:5}| {:5}| {:5}| {:5}| {:5}| {:7}| {}\n",
-                    if ContactInfo::is_valid_address(&node.gossip, &self.socket_addr_space) {
-                        ip_addr.to_string()
-                    } else {
-                        "none".to_string()
-                    },
-                    if node.id == my_pubkey { "me" } else { "" },
-                    now.saturating_sub(*last_updated),
-                    node.id,
-                    if let Some(node_version) = node_version {
-                        node_version.to_string()
-                    } else {
-                        "-".to_string()
-                    },
-                    addr_to_string(ip_addr, &node.gossip),
-                    addr_to_string(ip_addr, &node.tpu_vote),
-                    addr_to_string(ip_addr, &node.tpu),
-                    addr_to_string(ip_addr, &node.tpu_forwards),
-                    addr_to_string(ip_addr, &node.tvu),
-                    addr_to_string(ip_addr, &node.tvu_forwards),
-                    addr_to_string(ip_addr, &node.repair),
-                    addr_to_string(ip_addr, &node.serve_repair),
-                    node.shred_version,
-                    slot.map(|x|x.to_string()).unwrap_or_default(),
-                )})
+            }
+        })
             .collect();
 
         format!(
@@ -1091,11 +1049,7 @@
         };
         let vote_index = vote_index.unwrap_or(num_crds_votes);
         if (vote_index as usize) >= MAX_LOCKOUT_HISTORY {
-<<<<<<< HEAD
-            let (_, vote, hash) = vote_parser::parse_vote_transaction(&vote).unwrap();
-=======
             let (_, vote, hash, _) = vote_parser::parse_vote_transaction(&vote).unwrap();
->>>>>>> 55438c03
             panic!(
                 "invalid vote index: {}, switch: {}, vote slots: {:?}, tower: {:?}",
                 vote_index,
@@ -1625,11 +1579,7 @@
             let packet_batch = to_packet_batch_with_destination(recycler.clone(), &reqs);
             self.stats
                 .packets_sent_gossip_requests_count
-<<<<<<< HEAD
-                .add_relaxed(packet_batch.packets.len() as u64);
-=======
                 .add_relaxed(packet_batch.len() as u64);
->>>>>>> 55438c03
             sender.send(packet_batch)?;
         }
         Ok(())
@@ -1947,11 +1897,7 @@
             if let Some(ping) = ping {
                 let ping = Protocol::PingMessage(ping);
                 match Packet::from_data(Some(&node.1), ping) {
-<<<<<<< HEAD
-                    Ok(packet) => packet_batch.packets.push(packet),
-=======
                     Ok(packet) => packet_batch.push(packet),
->>>>>>> 55438c03
                     Err(err) => error!("failed to write ping packet: {:?}", err),
                 };
             }
@@ -2058,11 +2004,7 @@
                 Ok(packet) => {
                     if self.outbound_budget.take(packet.meta.size) {
                         total_bytes += packet.meta.size;
-<<<<<<< HEAD
-                        packet_batch.packets.push(packet);
-=======
                         packet_batch.push(packet);
->>>>>>> 55438c03
                         sent += 1;
                     } else {
                         self.stats.gossip_pull_request_no_budget.add_relaxed(1);
@@ -2355,17 +2297,10 @@
             return;
         }
         let mut packet_batch = to_packet_batch_with_destination(recycler.clone(), &prune_messages);
-<<<<<<< HEAD
-        let num_prune_packets = packet_batch.packets.len();
-        self.stats
-            .push_response_count
-            .add_relaxed(packet_batch.packets.len() as u64);
-=======
         let num_prune_packets = packet_batch.len();
         self.stats
             .push_response_count
             .add_relaxed(packet_batch.len() as u64);
->>>>>>> 55438c03
         let new_push_requests = self.new_push_requests(stakes);
         self.stats
             .push_message_pushes
@@ -2373,11 +2308,7 @@
         for (address, request) in new_push_requests {
             if ContactInfo::is_valid_address(&address, &self.socket_addr_space) {
                 match Packet::from_data(Some(&address), &request) {
-<<<<<<< HEAD
-                    Ok(packet) => packet_batch.packets.push(packet),
-=======
                     Ok(packet) => packet_batch.push(packet),
->>>>>>> 55438c03
                     Err(err) => error!("failed to write push-request packet: {:?}", err),
                 }
             } else {
@@ -2389,11 +2320,7 @@
             .add_relaxed(num_prune_packets as u64);
         self.stats
             .packets_sent_push_messages_count
-<<<<<<< HEAD
-            .add_relaxed((packet_batch.packets.len() - num_prune_packets) as u64);
-=======
             .add_relaxed((packet_batch.len() - num_prune_packets) as u64);
->>>>>>> 55438c03
         let _ = response_sender.send(packet_batch);
     }
 
@@ -2542,12 +2469,8 @@
         let packets = Vec::from(packets);
         let mut packets = VecDeque::from(packets);
         for packet_batch in receiver.try_iter() {
-<<<<<<< HEAD
-            packets.extend(packet_batch.packets.iter().cloned());
-=======
             count_packets_received(&packet_batch, &mut counts);
             packets.extend(packet_batch.iter().cloned());
->>>>>>> 55438c03
             let excess_count = packets.len().saturating_sub(MAX_GOSSIP_TRAFFIC);
             if excess_count > 0 {
                 packets.drain(0..excess_count);
@@ -2836,10 +2759,7 @@
     pub serve_repair: UdpSocket,
     pub ancestor_hashes_requests: UdpSocket,
     pub tpu_quic: UdpSocket,
-<<<<<<< HEAD
-=======
     pub tpu_forwards_quic: UdpSocket,
->>>>>>> 55438c03
 }
 
 #[derive(Debug)]
@@ -2908,10 +2828,7 @@
                 serve_repair,
                 ancestor_hashes_requests,
                 tpu_quic,
-<<<<<<< HEAD
-=======
                 tpu_forwards_quic,
->>>>>>> 55438c03
             },
         }
     }
@@ -2948,12 +2865,8 @@
         let (tvu_forwards_port, tvu_forwards) = Self::bind(bind_ip_addr, port_range);
         let ((tpu_port, tpu), (_tpu_quic_port, tpu_quic)) =
             bind_two_consecutive_in_range(bind_ip_addr, port_range).unwrap();
-<<<<<<< HEAD
-        let (tpu_forwards_port, tpu_forwards) = Self::bind(bind_ip_addr, port_range);
-=======
         let ((tpu_forwards_port, tpu_forwards), (_tpu_forwards_quic_port, tpu_forwards_quic)) =
             bind_two_consecutive_in_range(bind_ip_addr, port_range).unwrap();
->>>>>>> 55438c03
         let (tpu_vote_port, tpu_vote) = Self::bind(bind_ip_addr, port_range);
         let (_, retransmit_socket) = Self::bind(bind_ip_addr, port_range);
         let (repair_port, repair) = Self::bind(bind_ip_addr, port_range);
@@ -2997,10 +2910,7 @@
                 serve_repair,
                 ancestor_hashes_requests,
                 tpu_quic,
-<<<<<<< HEAD
-=======
                 tpu_forwards_quic,
->>>>>>> 55438c03
             },
         }
     }
@@ -3087,10 +2997,7 @@
                 ip_echo: Some(ip_echo),
                 ancestor_hashes_requests,
                 tpu_quic,
-<<<<<<< HEAD
-=======
                 tpu_forwards_quic,
->>>>>>> 55438c03
             },
         }
     }
