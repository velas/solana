--- conflicted
+++ resolved
@@ -1,23 +1,15 @@
 #![allow(clippy::integer_arithmetic)]
 use {
-<<<<<<< HEAD
-    itertools::Itertools,
-=======
     crossbeam_channel::{unbounded, Receiver, Sender, TryRecvError},
     itertools::Itertools,
     rand::SeedableRng,
     rand_chacha::ChaChaRng,
->>>>>>> 55438c03
     rayon::{iter::ParallelIterator, prelude::*},
     serial_test::serial,
     solana_gossip::{
         cluster_info::{compute_retransmit_peers, ClusterInfo},
         contact_info::ContactInfo,
-<<<<<<< HEAD
-        weighted_shuffle::weighted_shuffle,
-=======
         weighted_shuffle::WeightedShuffle,
->>>>>>> 55438c03
     },
     solana_sdk::{pubkey::Pubkey, signer::keypair::Keypair},
     solana_streamer::socket::SocketAddrSpace,
@@ -105,13 +97,6 @@
 }
 
 fn stake_weighted_shuffle(stakes_and_index: &[(u64, usize)], seed: [u8; 32]) -> Vec<(u64, usize)> {
-<<<<<<< HEAD
-    let stake_weights = stakes_and_index.iter().map(|(w, _)| *w);
-
-    let shuffle = weighted_shuffle(stake_weights, seed);
-
-    shuffle.iter().map(|x| stakes_and_index[*x]).collect()
-=======
     let mut rng = ChaChaRng::from_seed(seed);
     let stake_weights: Vec<_> = stakes_and_index.iter().map(|(w, _)| *w).collect();
     let shuffle = WeightedShuffle::new("stake_weighted_shuffle", &stake_weights);
@@ -119,7 +104,6 @@
         .shuffle(&mut rng)
         .map(|i| stakes_and_index[i])
         .collect()
->>>>>>> 55438c03
 }
 
 fn retransmit(
