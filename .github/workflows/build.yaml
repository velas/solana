name: Build
on:
  workflow_dispatch:
  push:
    branches:
      - develop
      - devnet
      - 'build/**'

jobs:
  docker-build-push:
    name: Build and push
    runs-on: build-dedicated
    outputs:
      repository: ${{ steps.build.outputs.repository }}
      image_tag: ${{ steps.build.outputs.image_tag }}
    steps:
      - uses: actions/checkout@v2
<<<<<<< HEAD
      - name: Login to Docker Hub
        uses: docker/login-action@v2
        with:
          username: ${{ secrets.REGISTRY_USER }}
          password: ${{ secrets.REGISTRY_PASS }}
          registry: ${{ secrets.REGISTRY_HOST }}
      - name: Build, tag, and push image 
        id: build
        env:
          REGISTRY: ${{ secrets.REGISTRY_HOST }}/velas
          REPOSITORY: velas-solana
          IMAGE_TAG: ${{github.sha}}
        run: |
          docker build -t $REGISTRY/$REPOSITORY:$IMAGE_TAG --no-cache  .
          docker push $REGISTRY/$REPOSITORY:$IMAGE_TAG
          echo "::set-output name=repository::$REPOSITORY"
          echo "::set-output name=image_tag::$IMAGE_TAG"
=======
      - uses: webfactory/ssh-agent@v0.5.4
        with:
          ssh-private-key: ${{ secrets.SSH_PRIVATE_KEY }}
      - name: Login to Docker Hub
        uses: docker/login-action@v2
        with:
          username: ${{ secrets.REGISTRY_USER }}
          password: ${{ secrets.REGISTRY_PASS }}
          registry: ${{ secrets.REGISTRY_HOST }}
      - name: Build and push
        id: docker_build
        uses: docker/build-push-action@v2
        with:
          ssh: |
            default=${{ env.SSH_AUTH_SOCK }}
          push: true
          tags: ${{ secrets.REGISTRY_HOST }}/velas/velas-solana:${{github.sha}}
>>>>>>> 40fbc689
<|MERGE_RESOLUTION|>--- conflicted
+++ resolved
@@ -16,25 +16,6 @@
       image_tag: ${{ steps.build.outputs.image_tag }}
     steps:
       - uses: actions/checkout@v2
-<<<<<<< HEAD
-      - name: Login to Docker Hub
-        uses: docker/login-action@v2
-        with:
-          username: ${{ secrets.REGISTRY_USER }}
-          password: ${{ secrets.REGISTRY_PASS }}
-          registry: ${{ secrets.REGISTRY_HOST }}
-      - name: Build, tag, and push image 
-        id: build
-        env:
-          REGISTRY: ${{ secrets.REGISTRY_HOST }}/velas
-          REPOSITORY: velas-solana
-          IMAGE_TAG: ${{github.sha}}
-        run: |
-          docker build -t $REGISTRY/$REPOSITORY:$IMAGE_TAG --no-cache  .
-          docker push $REGISTRY/$REPOSITORY:$IMAGE_TAG
-          echo "::set-output name=repository::$REPOSITORY"
-          echo "::set-output name=image_tag::$IMAGE_TAG"
-=======
       - uses: webfactory/ssh-agent@v0.5.4
         with:
           ssh-private-key: ${{ secrets.SSH_PRIVATE_KEY }}
@@ -51,5 +32,4 @@
           ssh: |
             default=${{ env.SSH_AUTH_SOCK }}
           push: true
-          tags: ${{ secrets.REGISTRY_HOST }}/velas/velas-solana:${{github.sha}}
->>>>>>> 40fbc689
+          tags: ${{ secrets.REGISTRY_HOST }}/velas/velas-solana:${{github.sha}}