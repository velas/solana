--- conflicted
+++ resolved
@@ -102,11 +102,7 @@
 fi
 
 # Install Rust-BPF
-<<<<<<< HEAD
-version=v1.5
-=======
 version=v1.23
->>>>>>> 3ac7e043
 if [[ ! -e bpf-tools-$version.md || ! -e bpf-tools ]]; then
   (
     set -e
