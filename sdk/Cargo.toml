[package]
name = "solana-sdk"
<<<<<<< HEAD
version = "1.13.4"
=======
version = "1.13.7"
>>>>>>> 88aeaa82
description = "Solana SDK"
authors = ["Solana Maintainers <maintainers@solana.foundation>"]
repository = "https://github.com/solana-labs/solana"
homepage = "https://solana.com/"
documentation = "https://docs.rs/solana-sdk"
readme = "README.md"
license = "Apache-2.0"
edition = "2021"

[features]
# "program" feature is a legacy feature retained to support v1.3 and older
# programs.  New development should not use this feature.  Instead use the
# solana-program crate
program = []

default = [
  "full",
] # functionality that is not compatible or needed for on-chain programs
full = [
    "assert_matches",
    "byteorder",
    "chrono",
    "generic-array",
    "memmap2",
    "rand",
    "rand_chacha",
    "serde_json",
    "ed25519-dalek",
    "ed25519-dalek-bip32",
    "solana-logger",
    "libsecp256k1",
    "sha3",
    "digest",
]

[dependencies]
assert_matches = { version = "1.5.0", optional = true }
base64 = "0.13"
bincode = "1.3.3"
bitflags = "1.3.1"
borsh = "0.9.3"
bs58 = "0.4.0"
bytemuck = { version = "1.8.0", features = ["derive"] }
byteorder = { version = "1.4.3", optional = true }
chrono = { default-features = false, features = ["alloc"], version = "0.4", optional = true }
curve25519-dalek = { version = "3.2.1", optional = true }
derivation-path = { version = "0.2.0", default-features = false }
digest = { version = "0.10.1", optional = true }
ed25519-dalek = { version = "=1.0.1", optional = true }
ed25519-dalek-bip32 = { version = "0.2.0", optional = true }
generic-array = { version = "0.14.5", default-features = false, features = ["serde", "more_lengths"], optional = true }
hmac = "0.12.1"
itertools =  "0.10.3"
lazy_static = "1.4.0"
libsecp256k1 = { version = "0.6.0", optional = true }
log = "0.4.14"
memmap2 = { version = "0.5.3", optional = true }
num-derive = "0.3"
num-traits = "0.2"
pbkdf2 = { version = "0.10.1", default-features = false }
qstring = "0.7.2"
rand = { version = "0.7.0", optional = true }
rand_chacha = { version = "0.2.2", optional = true }
rustversion = "1.0.6"
serde = "1.0.136"
serde_bytes = "0.11"
serde_derive = "1.0.103"
serde_json = { version = "1.0.79", optional = true }
sha2 = "0.10.2"
sha3 = { version = "0.10.1", optional = true }
<<<<<<< HEAD
solana-frozen-abi = { path = "../frozen-abi", version = "=1.13.4" }
solana-frozen-abi-macro = { path = "../frozen-abi/macro", version = "=1.13.4" }
solana-logger = { path = "../logger", version = "=1.13.4", optional = true }
solana-program = { path = "program", version = "=1.13.4" }
solana-sdk-macro = { path = "macro", version = "=1.13.4" }
=======
solana-frozen-abi = { path = "../frozen-abi", version = "=1.13.7" }
solana-frozen-abi-macro = { path = "../frozen-abi/macro", version = "=1.13.7" }
solana-logger = { path = "../logger", version = "=1.13.7", optional = true }
solana-program = { path = "program", version = "=1.13.7" }
solana-sdk-macro = { path = "macro", version = "=1.13.7" }
>>>>>>> 88aeaa82
thiserror = "1.0"
uriparse = "0.6.3"
wasm-bindgen = "0.2"
evm-state = { path = "../evm-utils/evm-state", version = "0.1" }
evm-rpc = { path = "../evm-utils/evm-rpc", version = "0.1" }
rlp = "0.5"
tempfile = "3.2"
once_cell = "1.7.2"
triehash = "0.8"
keccak-hasher = "0.15"
hex = "0.4.3"

[target.'cfg(target_arch = "wasm32")'.dependencies]
js-sys = "0.3.55"

[dev-dependencies]
anyhow = "1.0.56"
curve25519-dalek = "3.2.1"
tiny-bip39 = "0.8.2"

[build-dependencies]
rustc_version = "0.4"

[package.metadata.docs.rs]
targets = ["x86_64-unknown-linux-gnu"]

[lib]
crate-type = ["cdylib", "rlib"]<|MERGE_RESOLUTION|>--- conflicted
+++ resolved
@@ -1,10 +1,6 @@
 [package]
 name = "solana-sdk"
-<<<<<<< HEAD
-version = "1.13.4"
-=======
 version = "1.13.7"
->>>>>>> 88aeaa82
 description = "Solana SDK"
 authors = ["Solana Maintainers <maintainers@solana.foundation>"]
 repository = "https://github.com/solana-labs/solana"
@@ -75,19 +71,11 @@
 serde_json = { version = "1.0.79", optional = true }
 sha2 = "0.10.2"
 sha3 = { version = "0.10.1", optional = true }
-<<<<<<< HEAD
-solana-frozen-abi = { path = "../frozen-abi", version = "=1.13.4" }
-solana-frozen-abi-macro = { path = "../frozen-abi/macro", version = "=1.13.4" }
-solana-logger = { path = "../logger", version = "=1.13.4", optional = true }
-solana-program = { path = "program", version = "=1.13.4" }
-solana-sdk-macro = { path = "macro", version = "=1.13.4" }
-=======
 solana-frozen-abi = { path = "../frozen-abi", version = "=1.13.7" }
 solana-frozen-abi-macro = { path = "../frozen-abi/macro", version = "=1.13.7" }
 solana-logger = { path = "../logger", version = "=1.13.7", optional = true }
 solana-program = { path = "program", version = "=1.13.7" }
 solana-sdk-macro = { path = "macro", version = "=1.13.7" }
->>>>>>> 88aeaa82
 thiserror = "1.0"
 uriparse = "0.6.3"
 wasm-bindgen = "0.2"
