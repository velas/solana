[package]
name = "solana-sdk"
<<<<<<< HEAD
version = "1.9.29"
=======
version = "1.10.41"
>>>>>>> 55438c03
description = "Solana SDK"
authors = ["Solana Maintainers <maintainers@solana.foundation>"]
repository = "https://github.com/solana-labs/solana"
homepage = "https://solana.com/"
documentation = "https://docs.rs/solana-sdk"
readme = "README.md"
license = "Apache-2.0"
edition = "2021"

[features]
# "program" feature is a legacy feature retained to support v1.3 and older
# programs.  New development should not use this feature.  Instead use the
# solana-program crate
program = []

default = [
  "full",
] # functionality that is not compatible or needed for on-chain programs
full = [
    "assert_matches",
    "byteorder",
    "chrono",
    "generic-array",
    "memmap2",
    "rand",
    "rand_chacha",
    "serde_json",
    "ed25519-dalek",
    "ed25519-dalek-bip32",
    "solana-logger",
    "libsecp256k1",
    "sha3",
    "digest",
]

[dependencies]
assert_matches = { version = "1.5.0", optional = true }
<<<<<<< HEAD
bincode = "1.3.3"
bitflags = "1.3.1"
bytemuck = { version = "1.7.2", features = ["derive"] }
borsh = "0.9.0"
=======
>>>>>>> 55438c03
base64 = "0.13"
bincode = "1.3.3"
bitflags = "1.3.1"
borsh = "0.9.3"
bs58 = "0.4.0"
bytemuck = { version = "1.8.0", features = ["derive"] }
byteorder = { version = "1.4.3", optional = true }
chrono = { default-features = false, features = ["alloc"], version = "0.4", optional = true }
curve25519-dalek = { version = "3.2.1", optional = true }
derivation-path = { version = "0.2.0", default-features = false }
digest = { version = "0.10.1", optional = true }
ed25519-dalek = { version = "=1.0.1", optional = true }
ed25519-dalek-bip32 = { version = "0.2.0", optional = true }
generic-array = { version = "0.14.5", default-features = false, features = ["serde", "more_lengths"], optional = true }
hmac = "0.12.1"
itertools =  "0.10.3"
lazy_static = "1.4.0"
libsecp256k1 = { version = "0.6.0", optional = true }
log = "0.4.14"
memmap2 = { version = "0.5.3", optional = true }
num-derive = "0.3"
num-traits = "0.2"
pbkdf2 = { version = "0.10.1", default-features = false }
qstring = "0.7.2"
rand = { version = "0.7.0", optional = true }
rand_chacha = { version = "0.2.2", optional = true }
rustversion = "1.0.6"
serde = "1.0.136"
serde_bytes = "0.11"
serde_derive = "1.0.103"
<<<<<<< HEAD
serde_json = { version = "1.0.72", optional = true }
sha2 = "0.9.8"
sha3 = { version = "0.9.1", optional = true }
solana-logger = { path = "../logger", version = "=1.9.29", optional = true }
solana-frozen-abi = { path = "../frozen-abi", version = "=1.9.29" }
solana-frozen-abi-macro = { path = "../frozen-abi/macro", version = "=1.9.29" }
solana-program = { path = "program", version = "=1.9.29" }
solana-sdk-macro = { path = "macro", version = "=1.9.29" }
=======
serde_json = { version = "1.0.79", optional = true }
sha2 = "0.10.2"
sha3 = { version = "0.10.1", optional = true }
solana-frozen-abi = { path = "../frozen-abi", version = "=1.10.41" }
solana-frozen-abi-macro = { path = "../frozen-abi/macro", version = "=1.10.41" }
solana-logger = { path = "../logger", version = "=1.10.41", optional = true }
solana-program = { path = "program", version = "=1.10.41" }
solana-sdk-macro = { path = "macro", version = "=1.10.41" }
>>>>>>> 55438c03
thiserror = "1.0"

uriparse = "0.6.3"
wasm-bindgen = "0.2"
<<<<<<< HEAD
evm-state = { path = "../evm-utils/evm-state", version = "0.1" }
evm-rpc = { path = "../evm-utils/evm-rpc", version = "0.1" }
rlp = "0.5"
tempfile = "3.2"
once_cell = "1.7.2"
triehash = "0.8"
keccak-hasher = "0.15"
hex = "0.4.3"
=======
>>>>>>> 55438c03

[target.'cfg(target_arch = "wasm32")'.dependencies]
js-sys = "0.3.55"

[dev-dependencies]
<<<<<<< HEAD
anyhow = "1.0.45"
curve25519-dalek = "3.2.0"
=======
anyhow = "1.0.56"
curve25519-dalek = "3.2.1"
>>>>>>> 55438c03
tiny-bip39 = "0.8.2"

[build-dependencies]
rustc_version = "0.4"

[package.metadata.docs.rs]
targets = ["x86_64-unknown-linux-gnu"]

[lib]
crate-type = ["cdylib", "rlib"]<|MERGE_RESOLUTION|>--- conflicted
+++ resolved
@@ -1,10 +1,6 @@
 [package]
 name = "solana-sdk"
-<<<<<<< HEAD
-version = "1.9.29"
-=======
 version = "1.10.41"
->>>>>>> 55438c03
 description = "Solana SDK"
 authors = ["Solana Maintainers <maintainers@solana.foundation>"]
 repository = "https://github.com/solana-labs/solana"
@@ -42,13 +38,6 @@
 
 [dependencies]
 assert_matches = { version = "1.5.0", optional = true }
-<<<<<<< HEAD
-bincode = "1.3.3"
-bitflags = "1.3.1"
-bytemuck = { version = "1.7.2", features = ["derive"] }
-borsh = "0.9.0"
-=======
->>>>>>> 55438c03
 base64 = "0.13"
 bincode = "1.3.3"
 bitflags = "1.3.1"
@@ -79,16 +68,6 @@
 serde = "1.0.136"
 serde_bytes = "0.11"
 serde_derive = "1.0.103"
-<<<<<<< HEAD
-serde_json = { version = "1.0.72", optional = true }
-sha2 = "0.9.8"
-sha3 = { version = "0.9.1", optional = true }
-solana-logger = { path = "../logger", version = "=1.9.29", optional = true }
-solana-frozen-abi = { path = "../frozen-abi", version = "=1.9.29" }
-solana-frozen-abi-macro = { path = "../frozen-abi/macro", version = "=1.9.29" }
-solana-program = { path = "program", version = "=1.9.29" }
-solana-sdk-macro = { path = "macro", version = "=1.9.29" }
-=======
 serde_json = { version = "1.0.79", optional = true }
 sha2 = "0.10.2"
 sha3 = { version = "0.10.1", optional = true }
@@ -97,12 +76,9 @@
 solana-logger = { path = "../logger", version = "=1.10.41", optional = true }
 solana-program = { path = "program", version = "=1.10.41" }
 solana-sdk-macro = { path = "macro", version = "=1.10.41" }
->>>>>>> 55438c03
 thiserror = "1.0"
-
 uriparse = "0.6.3"
 wasm-bindgen = "0.2"
-<<<<<<< HEAD
 evm-state = { path = "../evm-utils/evm-state", version = "0.1" }
 evm-rpc = { path = "../evm-utils/evm-rpc", version = "0.1" }
 rlp = "0.5"
@@ -111,20 +87,13 @@
 triehash = "0.8"
 keccak-hasher = "0.15"
 hex = "0.4.3"
-=======
->>>>>>> 55438c03
 
 [target.'cfg(target_arch = "wasm32")'.dependencies]
 js-sys = "0.3.55"
 
 [dev-dependencies]
-<<<<<<< HEAD
-anyhow = "1.0.45"
-curve25519-dalek = "3.2.0"
-=======
 anyhow = "1.0.56"
 curve25519-dalek = "3.2.1"
->>>>>>> 55438c03
 tiny-bip39 = "0.8.2"
 
 [build-dependencies]
