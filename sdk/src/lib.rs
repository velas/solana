--- conflicted
+++ resolved
@@ -43,11 +43,8 @@
 pub mod pubkey;
 pub mod quic;
 pub mod recent_blockhashes_account;
-<<<<<<< HEAD
 pub mod recent_evm_blockhashes_account;
-=======
 pub mod reward_type;
->>>>>>> 55438c03
 pub mod rpc_port;
 pub mod secp256k1_instruction;
 pub mod shred_version;
