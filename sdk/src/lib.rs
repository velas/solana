--- conflicted
+++ resolved
@@ -16,17 +16,12 @@
 pub mod entrypoint_deprecated;
 pub mod entrypoint_native;
 pub mod epoch_info;
-<<<<<<< HEAD
+pub mod evm_loader;
+pub mod evm_state;
 pub mod feature;
 pub mod feature_set;
 pub mod genesis_config;
 pub mod hard_forks;
-=======
-pub mod epoch_schedule;
-pub mod evm_loader;
-pub mod evm_state;
-pub mod fee_calculator;
->>>>>>> 1b629c1a
 pub mod hash;
 pub mod inflation;
 pub mod keyed_account;
