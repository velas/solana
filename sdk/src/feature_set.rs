//! Collection of all runtime features.
//!
//! Steps to add a new feature are outlined below. Note that these steps only cover
//! the process of getting a feature into the core Solana code.
//! - For features that are unambiguously good (ie bug fixes), these steps are sufficient.
//! - For features that should go up for community vote (ie fee structure changes), more
//!   information on the additional steps to follow can be found at:
//!   <https://spl.solana.com/feature-proposal#feature-proposal-life-cycle>
//!
//! 1. Generate a new keypair with `velas-keygen new --outfile feature.json --no-passphrase`
//!    - Keypairs should be held by core contributors only. If you're a non-core contirbutor going
//!      through these steps, the PR process will facilitate a keypair holder being picked. That
//!      person will generate the keypair, provide pubkey for PR, and ultimately enable the feature.
//! 2. Add a public module for the feature, specifying keypair pubkey as the id with
//!    `solana_sdk::declare_id!()` within the module.
//!    Additionally, add an entry to `FEATURE_NAMES` map.
//! 3. Add desired logic to check for and switch on feature availability.
//!
//! For more information on how features are picked up, see comments for `Feature`.

use {
    lazy_static::lazy_static,
    solana_sdk::{
        clock::Slot,
        hash::{Hash, Hasher},
        pubkey::Pubkey,
    },
    std::collections::{HashMap, HashSet},
};

pub mod deprecate_rewards_sysvar {
    solana_sdk::declare_id!("GaBtBJvmS4Arjj5W1NmFcyvPjsHN38UGYDq2MDwbs9Qu");
}

pub mod pico_inflation {
    solana_sdk::declare_id!("4RWNif6C2WCNiKVW7otP4G7dkmkHGyKQWRpuZ1pxKU5m");
}

pub mod full_inflation {
    pub mod devnet_and_testnet_velas_mainnet {
        solana_sdk::declare_id!("DT4n6ABDqs6w4bnfwrXT9rsprcPf6cdDga1egctaPkLC");
    }

    pub mod mainnet {
        pub mod certusone {
            pub mod vote {
                solana_sdk::declare_id!("BzBBveUDymEYoYzcMWNQCx3cd4jQs7puaVFHLtsbB6fm");
            }
            pub mod enable {
                solana_sdk::declare_id!("7XRJcS5Ud5vxGB54JbK9N2vBZVwnwdBNeJW1ibRgD9gx");
            }
        }
    }
}

pub mod secp256k1_program_enabled {
    solana_sdk::declare_id!("E3PHP7w8kB7np3CTQ1qQ2tW3KCtjRSXBQgW9vM2mWv2Y");
}

pub mod spl_token_v2_multisig_fix {
    solana_sdk::declare_id!("E5JiFDQCwyC6QfT9REFyMpfK2mHcmv1GUDySU1Ue7TYv");
}

pub mod no_overflow_rent_distribution {
    solana_sdk::declare_id!("4kpdyrcj5jS47CZb2oJGfVxjYbsMm2Kx97gFyZrxxwXz");
}

pub mod filter_stake_delegation_accounts {
    solana_sdk::declare_id!("GE7fRxmW46K6EmCD9AMZSbnaJ2e3LfqCZzdHi9hmYAgi");
}

pub mod require_custodian_for_locked_stake_authorize {
    solana_sdk::declare_id!("D4jsDcXaqdW8tDAWn8H4R25Cdns2YwLneujSL1zvjW6R");
}

pub mod spl_token_v2_self_transfer_fix {
    solana_sdk::declare_id!("BL99GYhdjjcv6ys22C9wPgn2aTVERDbPHHo4NbS3hgp7");
}

pub mod warp_timestamp_again {
    solana_sdk::declare_id!("GvDsGDkH5gyzwpDhxNixx8vtx1kwYHH13RiNAPw27zXb");
}

pub mod check_init_vote_data {
    solana_sdk::declare_id!("3ccR6QpxGYsAbWyfevEtBNGfWV4xBffxRj2tD6A9i39F");
}

pub mod secp256k1_recover_syscall_enabled {
    solana_sdk::declare_id!("AT9Uetzbg1tMtFVF5MyM7GKXPnxYYp2mF4w3quT44TTq");
}

pub mod require_stake_for_gossip {
    solana_sdk::declare_id!("EV8cfTBZfhjNH23qg7xz4TL95f4vKLGoNuG5gJJG85WY");
}

pub mod blake3_syscall_enabled {
    solana_sdk::declare_id!("EPghBhwDZ22GxtS8VGGUvjt782HR9ZG4aFWoBNMxEyxj");
}

pub mod dedupe_config_program_signers {
    solana_sdk::declare_id!("9GPUKsfby7DhKBJYeA4wLKMiPetfYj2himhibLMMDN5c");
}

<<<<<<< HEAD
pub mod deterministic_shred_seed_enabled {
    solana_sdk::declare_id!("44mj7xcpxMWfbdKkmg4nx6uVwJxaLUZG68H7KLgYKUWx");
}

=======
>>>>>>> 55438c03
pub mod verify_tx_signatures_len {
    solana_sdk::declare_id!("BBgMBfyF2S8wDdmtJxLAq7JZqAkjm5PbD1FBsZJ5BVha");
}

pub mod vote_stake_checked_instructions {
    solana_sdk::declare_id!("JCbownRcSZnQGT7wH37Coa7mVQ4jrAeXr8m5AvkKPhh5");
}

pub mod neon_evm_compute_budget {
    solana_sdk::declare_id!("ET2UpXAFfZ5AaTda2aNZUsnDbsU2dJJ13iHMx2h6saGM");
}

pub mod rent_for_sysvars {
    solana_sdk::declare_id!("3WrEtnnBhftU7T5gLHP9wQGsydvMJatGsjFSSjbUk6fP");
}

pub mod tx_wide_compute_cap {
    solana_sdk::declare_id!("HPapMaoQExkaFhdMMFuYpfdqPMtMY2ad11WCC256RKwp");
}

pub mod spl_token_v2_set_authority_fix {
<<<<<<< HEAD
    solana_sdk::declare_id!("D242FbFnEvVTxY1bbk5o1Zdk5QBQ82rGQxNurYjKEfL9");
=======
    solana_sdk::declare_id!("FToKNBYyiF4ky9s8WsmLBXHCht17Ek7RXaLZGHzzQhJ1");
>>>>>>> 55438c03
}

pub mod merge_nonce_error_into_system_error {
    solana_sdk::declare_id!("9FgehSu5tsq75Y8gEfnzJjLuxyg8BS4CsWAwPuXAogMi");
}

pub mod disable_fees_sysvar {
    solana_sdk::declare_id!("FTcBZeNTPk4HZnmqVKQET27mDGhyXyn7wbMGAxZJmKmq");
}

pub mod stake_merge_with_unmatched_credits_observed {
    solana_sdk::declare_id!("J5rEzrCKQVa23bG8KQyVCfWhu4py9q7VKw9X6MZ2WKK3");
}

pub mod gate_large_block {
    solana_sdk::declare_id!("4UPG1aJdScuxDkEqD9brENqLk9b9Qpzy69WfXgpZxLPz");
}

pub mod zk_token_sdk_enabled {
    solana_sdk::declare_id!("zk1snxsc6Fh3wsGNbbHAJNHiJoYgF29mMnTSusGx5EJ");
}

pub mod curve25519_syscall_enabled {
    solana_sdk::declare_id!("7rcw5UtqgDTBBv2EcynNfYckgdAaH1MAsCjKgXMkN7Ri");
}

pub mod versioned_tx_message_enabled {
    solana_sdk::declare_id!("3Xa7Gzhge3vNGr4wEP3NSnafFQPGTySo3bn8SRUr4DeK");
}

pub mod libsecp256k1_fail_on_bad_count {
    solana_sdk::declare_id!("BbZwXnae6nJzbr36LCMduTChw8eTAdDQUHU8gcSzauLW");
}

pub mod libsecp256k1_fail_on_bad_count2 {
    solana_sdk::declare_id!("54KAoNiUERNoWWUhTWWwXgym94gzoXFVnHyQwPA18V9A");
}

pub mod instructions_sysvar_owned_by_sysvar {
    solana_sdk::declare_id!("EfbG3kFQFaNuWdrfmK6sZisGWEWhLFmwUdmE4jtxm31d");
}

pub mod stake_program_advance_activating_credits_observed {
    solana_sdk::declare_id!("49x9JGnqdbGfRKRCsJuwZ1e9h3XjuNq5Hk357M1reh22");
}

pub mod demote_program_write_locks {
    solana_sdk::declare_id!("HrjSPBE9Ud4ox7QyM7ZUVu3w6kjpZc6ofQoApT8W5mmL");
}

pub mod ed25519_program_enabled {
<<<<<<< HEAD
    solana_sdk::declare_id!("8cEaqMxTqSxxNEFQ2Wqx8gaZX59RFtFStHkMyEEj1bDY");
}

pub mod return_data_syscall_enabled {
    solana_sdk::declare_id!("Be63DQhVeGApFxP6b6dXjJoiD9ot6RoSnaTTNwiRGgVE");
=======
    solana_sdk::declare_id!("6ppMXNYLhVd7GcsZ5uV11wQEW7spppiMVfqQv5SXhDpX");
}

pub mod return_data_syscall_enabled {
    solana_sdk::declare_id!("DwScAzPUjuv65TMbDnFY7AgwmotzWy3xpEJMXM3hZFaB");
>>>>>>> 55438c03
}

pub mod reduce_required_deploy_balance {
    solana_sdk::declare_id!("5MpaxB8P2qcQ2XUVop3nkEzTXK3usY9NkjvWzDezJP2t");
}

pub mod sol_log_data_syscall_enabled {
<<<<<<< HEAD
    solana_sdk::declare_id!("7ZJWhQSS55aX3McX2KVenrBpG88cxuTrPhH41sjZhPT3");
=======
    solana_sdk::declare_id!("6uaHcKPGUy4J7emLBgUTeufhJdiwhngW6a1R9B7c2ob9");
>>>>>>> 55438c03
}

pub mod stakes_remove_delegation_if_inactive {
    solana_sdk::declare_id!("9CcMBCcQJVNL2d9Eg9zcCjin8cP7mf1994f3XQ1jcxTX");
}

pub mod do_support_realloc {
    solana_sdk::declare_id!("FSQCa8sKNTNMM8CFbP83wnmTKx88JNYXLfW23uJ4HLbR");
}

// Note: when this feature is cleaned up, also remove the secp256k1 program from
// the list of builtins and remove its files from /programs
pub mod prevent_calling_precompiles_as_programs {
    solana_sdk::declare_id!("Gi7CTx8yyS67ehMDcqtPC2vy1FdLR7pSKvfUSfUtbNSt");
}

pub mod optimize_epoch_boundary_updates {
    solana_sdk::declare_id!("FWB3jKvsUcd9ECXSeteR8QuPciXeFG8NnsHf3eJhAXWW");
}

pub mod remove_native_loader {
    solana_sdk::declare_id!("GEhtX9GzKX7xTj4ovY1117NGn2Z5gj1nLorvpA3oLMND");
}

pub mod send_to_tpu_vote_port {
    solana_sdk::declare_id!("5BTa7JwJGuxLHqiuympG8XHXnftvriZbAnMNJMyHKZa2");
}

<<<<<<< HEAD
pub mod turbine_peers_shuffle {
    solana_sdk::declare_id!("A2zx9SGayLnSiDLasV2enDRMk8U7CByYxk7RX3SDZoRZ");
}

=======
>>>>>>> 55438c03
pub mod requestable_heap_size {
    solana_sdk::declare_id!("9xCNKScHp2wRYhVtVE4S2j6qtANrQzvHheZ68LP6ptu1");
}

pub mod disable_fee_calculator {
    solana_sdk::declare_id!("FWvU5UkjD3HvpK1N9YG1zRu4ZkLzduySUrCiezcKeBL7");
}

pub mod add_compute_budget_program {
<<<<<<< HEAD
    solana_sdk::declare_id!("62xudn7B3zNEMUZ57Tdk2HdDBeYpgPBF8YuCGkPkukxG");
=======
    solana_sdk::declare_id!("4d5AKtxoh93Dwm1vHXUU3iRATuMndx1c431KgT2td52r");
>>>>>>> 55438c03
}

pub mod nonce_must_be_writable {
    solana_sdk::declare_id!("6Gx36JjLJnx5dZacxXwJCUGgvyxXiZgntjrsFqdSeCEv");
}

pub mod spl_token_v3_3_0_release {
    solana_sdk::declare_id!("4DmZWdTk1Qxff4LjVDLRdpec3ir6JXGCi3K8LuBD1T3z");
}

pub mod leave_nonce_on_success {
    solana_sdk::declare_id!("DnkEdU3PuZ3QmcMfd38YfGPXv7PZgZjFiDp4eiURexRK");
}

pub mod reject_empty_instruction_without_program {
    solana_sdk::declare_id!("EdVMAajAR6DjxfBr22ZsVqh2N8x6WNThJ8DVkyqwXQKQ");
}

pub mod reject_non_rent_exempt_vote_withdraws {
    solana_sdk::declare_id!("8cZEsHN41GrFnAp98ivJzUU33caKKnsyjWXPCT7R1VMx");
}

pub mod evict_invalid_stakes_cache_entries {
    solana_sdk::declare_id!("HMFbRJdZaMsMyVAtCwmDyZuYxfE9rYfomwfK3GHs4V6b");
}

pub mod cap_accounts_data_len {
    solana_sdk::declare_id!("3GnCXHAKJfVQjB8KwHP1xuv8HWYKFTPCvWShye5Ufsqa");
}

pub mod max_tx_account_locks {
    solana_sdk::declare_id!("BTSCj81SqxphCDsMSrxa5a71ZLw9bTvAvMY2PTYsTSP3");
}

pub mod require_rent_exempt_accounts {
    solana_sdk::declare_id!("84ADcpnDQGVJfDkPRNYPtuX7gZgDr9ZZ8RS4h4RQ9Fnp");
}

pub mod vote_withdraw_authority_may_change_authorized_voter {
    solana_sdk::declare_id!("5EW4kCw6LMLcmkC7fqqd7pky6732Mf3kSM7u9EZeVtdd");
}

pub mod spl_associated_token_account_v1_0_4 {
    solana_sdk::declare_id!("G8M9wV8KjHUJfeAfHXejV6uiMVnwJygtJWwWMBje7yDx");
}

pub mod update_syscall_base_costs {
    solana_sdk::declare_id!("Eb5dHhEtkVggr98SffmPJ8C6Y9gvGqngM39aKg8rrFDp");
}

pub mod reject_vote_account_close_unless_zero_credit_epoch {
    solana_sdk::declare_id!("FzCCojixUktU4qbkWVEEjrDimqNajd1YyW1Wto4FMoB3");
}

pub mod bank_tranaction_count_fix {
    solana_sdk::declare_id!("7DeeVjqtgV4FYMrwcwoMRPCTKv8As4Y97yvRzDeuMk4u");
}

pub mod disable_bpf_deprecated_load_instructions {
    solana_sdk::declare_id!("vA5qCgRAjvcTgFoC53CrDNaZguZz7LCgJrwAfUZSBnb");
}

pub mod disable_bpf_unresolved_symbols_at_runtime {
    solana_sdk::declare_id!("87s91NBpVNcTCihzKAr44Mjgu7rNx1dEi9EVGuY4MZnN");
}

pub mod add_get_processed_sibling_instruction_syscall {
    solana_sdk::declare_id!("BQXp78AatCdBGWSByQMELkPptQHtS8dcDJTqrzYcTji3");
}

pub mod fixed_memcpy_nonoverlapping_check {
    solana_sdk::declare_id!("D5YEM15Fgox3JFqCGFRgnwqAcJ2QtB6MiJMAm7B38sQ3");
}

pub mod drop_redundant_turbine_path {
    solana_sdk::declare_id!("9e9RFVCfsBA19iJ6w7v7w5gvoEP8C2SVMxCgRZNKEVaX");
}

pub mod default_units_per_instruction {
    solana_sdk::declare_id!("HLtQsLVVBaCL3YYwt6UsH9gWoPHB285hTiYMa4rFpBbp");
}

pub mod add_shred_type_to_shred_seed {
    solana_sdk::declare_id!("D63CT5jtNMSTnNmKvVdd22NTbGiW9DgZEowaAPFsDvD3");
}

pub mod warp_timestamp_with_a_vengeance {
    solana_sdk::declare_id!("76k5t7davqtAHxLc4f84W7KVnwgUEBgeg6JxxrixE5jF");
}

pub mod separate_nonce_from_blockhash {
    solana_sdk::declare_id!("HRXtnwaMAwH9b2P8jT4CpvChk3Tj5wbuQaLLKcuKz3vb");
}

pub mod enable_durable_nonce {
    solana_sdk::declare_id!("m1HeqS9BpDqJ6NUu8oUgFxes1DZWQB1pbchbwmWTbyo");
}

<<<<<<< HEAD
pub mod nonce_must_be_authorized {
    solana_sdk::declare_id!("2xLqXg2nj3UpdNonMxkwc6DBxmjPiyNYAWLh2NuHzNuk");
}

pub mod nonce_must_be_advanceable {
    solana_sdk::declare_id!("4ViDUMd1axFfJxWViMkZ2nwdbYGxHer1MhoT3igGasPj");
}

pub mod cpi_data_cost {
    solana_sdk::declare_id!("CuYeffE36Bed4qExko1XwUDHB2b6TJ9pwphXw52Nm9UB");
}

pub mod upgradeable_close_instruction {
    solana_sdk::declare_id!("8CiKcDAct4LY4FZgzTv2tcAi1PkNW2P1JFzaS28tpFzB");
}

pub mod demote_sysvar_write_locks {
    solana_sdk::declare_id!("6LDeGYz9iqbscuLrMYpZxeifFZWDzXL7n7zS6syaCDJ8");
}

pub mod sysvar_via_syscall {
    solana_sdk::declare_id!("2bfZ6cxMn5yJ5cf3T8J3zSoraYPe9V9iMSab1gNiRERr");
}

pub mod check_duplicates_by_hash {
    solana_sdk::declare_id!("AjSWo5fdpbo2Xy2G8Xbjhythe42MQci3CV8FuJ9cpi9d");
}

pub mod enforce_aligned_host_addrs {
    solana_sdk::declare_id!("5GDsuYGNKRRKE2tTpid7aGRixfryAVBz2MPHzSJexwyp");
}
pub mod set_upgrade_authority_via_cpi_enabled {
    solana_sdk::declare_id!("3n34oY4kEma7jNGGsu4btRteisnqqHGmSEZNJpz3A8cU");
}

pub mod update_data_on_realloc {
    solana_sdk::declare_id!("23wrJ1vCGMbugM14C5vgXxP1trJbKSzK52MnMzWBtQQ4");
}

pub mod keccak256_syscall_enabled {
    solana_sdk::declare_id!("DtDVADxBHPQpPUuXunL4tRik4fx9YiSQTHa5H1hXHksc");
}

pub mod stake_program_v4 {
    solana_sdk::declare_id!("cug7ESsYA4ma7iE1y4qgi5zsdKyo6KJ1NyS5K4CVEE3");
}

pub mod system_transfer_zero_check {
    solana_sdk::declare_id!("EqohBJpJsJym3qAJ3N7AH35c4u2rfS5yYvS693ThYTbG");
}

pub mod velas {
    pub mod hardfork_pack {
        // 1. difficulty not a hash but a number.
        // 2. transactionRoot, receiptRoot - should calculate, and empty hashes should be setted too
        // 3. nonce is 64bit hash not a number.
        // 4. sha3uncle hash from zero block, not zeros.
        solana_sdk::declare_id!("91nakVjUc5UmNzLioE6K7HhASmb2m1E7hRuLZS4LzUPV");
    }

    pub mod evm_cross_execution {
        solana_sdk::declare_id!("3rkhJCKKR8Szj5v237NzRF3FS2nnyRvaeGF8xAvnVkwf");
    }

    pub mod native_swap_in_evm_history {
        solana_sdk::declare_id!("8h8BTnexqgpfiA8E6Bx8JT97asTPDGBPwhBR98x1Z5cW");
    }
    pub mod evm_new_error_handling {
        solana_sdk::declare_id!("9HscytNCkVfhQYuVbKGdicUzk6zGjRVtwXXbo1b6spRG");
    }

    pub mod unsigned_tx_fix {
        solana_sdk::declare_id!("HfCMpyxjAmu7sPtRdnqdrTf3zDpkErKugzYPnKs4vhat");
    }

    pub mod ignore_reset_on_cleared {
        solana_sdk::declare_id!("HC6ZH7Dx92Q5dwVLYAaK3SPNCDc1L7Wq41Zuc7FU1mR1");
    }

    pub mod free_ownership_require_signer {
        solana_sdk::declare_id!("3zdr7CPgRJegSXMQrSVvAMXvGFPyRKmuLdajCXnbrXNL");
    }

    pub mod burn_fee {
        solana_sdk::declare_id!("CjdrowBMM3drcSSciwPVpAWz4hBqWAKSLj9Ea9PD1vip");
    }

    pub mod clear_logs_on_error {
        solana_sdk::declare_id!("9rZZ68tcDSZYkDMuFn59iRzoUxki2r16RWUucZQywFzS");
    }

    pub mod disable_durable_nonce {
        solana_sdk::declare_id!("AKAGpT85PfoGDxCBPsxGHy8iZdaJoeAiVXq5oRxFS5TL");
    }

    pub mod evm_instruction_borsh_serialization {
        solana_sdk::declare_id!("9NUVkN3PYJXz6z8cUgtGHYWd1CmcYF7ci3a552rASPQw");
    }

    pub mod evm_new_precompiles {
        solana_sdk::declare_id!("4NLsdp3QnxQaERdfVqSMDczFQLeLokqGXBWpp1EJVLme");
    }

    pub mod accept_zero_gas_price_with_native_fee {
        solana_sdk::declare_id!("H4xTVSJMFSzWSoi6JuunAJSn8EJxHtJHWYDb3yDpuvU3");
    }

    pub mod clear_logs_on_native_error {
        solana_sdk::declare_id!("BVF8r9JP1is4YworaZsiEk6fCSTiDxvD59Eo9kFyc85F");
    }
}
lazy_static! {
    /// Map of feature identifiers to user-visible description
    pub static ref FEATURE_NAMES_BEFORE_MAINNET: HashMap<Pubkey, &'static str> = [
        // (instructions_sysvar_enabled::id(), "instructions sysvar"),
        // (check_program_owner::id(), "limit programs to operating on accounts owned by itself"),
=======
pub mod fixed_memcpy_nonoverlapping_check {
    solana_sdk::declare_id!("36PRUK2Dz6HWYdG9SpjeAsF5F3KxnFCakA2BZMbtMhSb");
}

pub mod reject_non_rent_exempt_vote_withdraws {
    solana_sdk::declare_id!("7txXZZD6Um59YoLMF7XUNimbMjsqsWhc7g2EniiTrmp1");
}

pub mod evict_invalid_stakes_cache_entries {
    solana_sdk::declare_id!("EMX9Q7TVFAmQ9V1CggAkhMzhXSg8ECp7fHrWQX2G1chf");
}

pub mod allow_votes_to_directly_update_vote_state {
    solana_sdk::declare_id!("Ff8b1fBeB86q8cjq47ZhsQLgv5EkHu3G1C99zjUfAzrq");
}

pub mod cap_accounts_data_len {
    solana_sdk::declare_id!("capRxUrBjNkkCpjrJxPGfPaWijB7q3JoDfsWXAnt46r");
}

pub mod max_tx_account_locks {
    solana_sdk::declare_id!("CBkDroRDqm8HwHe6ak9cguPjUomrASEkfmxEaZ5CNNxz");
}

pub mod require_rent_exempt_accounts {
    solana_sdk::declare_id!("BkFDxiJQWZXGTZaJQxH7wVEHkAmwCgSEVkrvswFfRJPD");
}

pub mod filter_votes_outside_slot_hashes {
    solana_sdk::declare_id!("3gtZPqvPpsbXZVCx6hceMfWxtsmrjMzmg8C7PLKSxS2d");
}

pub mod update_syscall_base_costs {
    solana_sdk::declare_id!("2h63t332mGCCsWK2nqqqHhN4U9ayyqhLVFvczznHDoTZ");
}

pub mod vote_withdraw_authority_may_change_authorized_voter {
    solana_sdk::declare_id!("AVZS3ZsN4gi6Rkx2QUibYuSJG3S6QHib7xCYhG6vGJxU");
}

pub mod spl_associated_token_account_v1_0_4 {
    solana_sdk::declare_id!("FaTa4SpiaSNH44PGC4z8bnGVTkSRYaWvrBs3KTu8XQQq");
}

pub mod reject_vote_account_close_unless_zero_credit_epoch {
    solana_sdk::declare_id!("ALBk3EWdeAg2WAGf6GPDUf1nynyNqCdEVmgouG7rpuCj");
}

pub mod add_get_processed_sibling_instruction_syscall {
    solana_sdk::declare_id!("CFK1hRCNy8JJuAAY8Pb2GjLFNdCThS2qwZNe3izzBMgn");
}

pub mod bank_tranaction_count_fix {
    solana_sdk::declare_id!("Vo5siZ442SaZBKPXNocthiXysNviW4UYPwRFggmbgAp");
}

pub mod disable_bpf_deprecated_load_instructions {
    solana_sdk::declare_id!("3XgNukcZWf9o3HdA3fpJbm94XFc4qpvTXc8h1wxYwiPi");
}

pub mod disable_bpf_unresolved_symbols_at_runtime {
    solana_sdk::declare_id!("4yuaYAj2jGMGTh1sSmi4G2eFscsDq8qjugJXZoBN6YEa");
}

pub mod record_instruction_in_transaction_context_push {
    solana_sdk::declare_id!("3aJdcZqxoLpSBxgeYGjPwaYS1zzcByxUDqJkbzWAH1Zb");
}

pub mod syscall_saturated_math {
    solana_sdk::declare_id!("HyrbKftCdJ5CrUfEti6x26Cj7rZLNe32weugk7tLcWb8");
}

pub mod check_physical_overlapping {
    solana_sdk::declare_id!("nWBqjr3gpETbiaVj3CBJ3HFC5TMdnJDGt21hnvSTvVZ");
}

pub mod limit_secp256k1_recovery_id {
    solana_sdk::declare_id!("7g9EUwj4j7CS21Yx1wvgWLjSZeh5aPq8x9kpoPwXM8n8");
}

pub mod disable_deprecated_loader {
    solana_sdk::declare_id!("GTUMCZ8LTNxVfxdrw7ZsDFTxXb7TutYkzJnFwinpE6dg");
}

pub mod drop_redundant_turbine_path {
    solana_sdk::declare_id!("4Di3y24QFLt5QEUPZtbnjyfQKfm6ZMTfa6Dw1psfoMKU");
}

pub mod spl_token_v3_4_0 {
    solana_sdk::declare_id!("Ftok4njE8b7tDffYkC5bAbCaQv5sL6jispYrprzatUwN");
}

pub mod spl_associated_token_account_v1_1_0 {
    solana_sdk::declare_id!("FaTa17gVKoqbh38HcfiQonPsAaQViyDCCSg71AubYZw8");
}

pub mod default_units_per_instruction {
    solana_sdk::declare_id!("J2QdYx8crLbTVK8nur1jeLsmc3krDbfjoxoea2V1Uy5Q");
}

pub mod stake_allow_zero_undelegated_amount {
    solana_sdk::declare_id!("sTKz343FM8mqtyGvYWvbLpTThw3ixRM4Xk8QvZ985mw");
}

pub mod require_static_program_ids_in_transaction {
    solana_sdk::declare_id!("8FdwgyHFEjhAdjWfV2vfqk7wA1g9X3fQpKH7SBpEv3kC");
}

pub mod add_set_compute_unit_price_ix {
    solana_sdk::declare_id!("98std1NSHqXi9WYvFShfVepRdCoq1qvsp8fsR2XZtG8g");
}

pub mod include_account_index_in_rent_error {
    solana_sdk::declare_id!("2R72wpcQ7qV7aTJWUumdn8u5wmmTyXbK7qzEy7YSAgyY");
}

pub mod add_shred_type_to_shred_seed {
    solana_sdk::declare_id!("Ds87KVeqhbv7Jw8W6avsS1mqz3Mw5J3pRTpPoDQ2QdiJ");
}

pub mod warp_timestamp_with_a_vengeance {
    solana_sdk::declare_id!("3BX6SBeEBibHaVQXywdkcgyUk6evfYZkHdztXiDtEpFS");
}

pub mod separate_nonce_from_blockhash {
    solana_sdk::declare_id!("Gea3ZkK2N4pHuVZVxWcnAtS6UEDdyumdYt4pFcKjA3ar");
}

pub mod enable_durable_nonce {
    solana_sdk::declare_id!("4EJQtF2pkRyawwcTVfQutzq4Sa5hRhibF6QAK1QXhtEX");
}

pub mod executables_incur_cpi_data_cost {
    solana_sdk::declare_id!("7GUcYgq4tVtaqNCKT3dho9r4665Qp5TxCZ27Qgjx3829");
}

pub mod quick_bail_on_panic {
    solana_sdk::declare_id!("DpJREPyuMZ5nDfU6H3WTqSqUFSXAfw8u7xqmWtEwJDcP");
}

pub mod nonce_must_be_authorized {
    solana_sdk::declare_id!("HxrEu1gXuH7iD3Puua1ohd5n4iUKJyFNtNxk9DVJkvgr");
}

pub mod nonce_must_be_advanceable {
    solana_sdk::declare_id!("3u3Er5Vc2jVcwz4xr2GJeSAXT3fAj6ADHZ4BJMZiScFd");
}

pub mod vote_authorize_with_seed {
    solana_sdk::declare_id!("6tRxEYKuy2L5nnv5bgn7iT28MxUbYxp5h7F3Ncf1exrT");
}

pub mod cap_accounts_data_size_per_block {
    solana_sdk::declare_id!("qywiJyZmqTKspFg2LeuUHqcA5nNvBgobqb9UprywS9N");
}

pub mod preserve_rent_epoch_for_rent_exempt_accounts {
    solana_sdk::declare_id!("HH3MUYReL2BvqqA3oEcAa7txju5GY6G4nxJ51zvsEjEZ");
}

pub mod prevent_crediting_accounts_that_end_rent_paying {
    solana_sdk::declare_id!("812kqX67odAp5NFwM8D2N24cku7WTm9CHUTFUXaDkWPn");
}

pub mod sign_repair_requests {
    solana_sdk::declare_id!("sigrs6u1EWeHuoKFkY8RR7qcSsPmrAeBBPESyf5pnYe");
}

pub mod return_none_for_zero_lamport_accounts {
    solana_sdk::declare_id!("7K5HFrS1WAq6ND7RQbShXZXbtAookyTfaDQPTJNuZpze");
}

pub mod increase_tx_account_lock_limit {
    solana_sdk::declare_id!("9LZdXeKGeBV6hRLdxS1rHbHoEUsKqesCC2ZAPTPKJAbK");
}

lazy_static! {
    /// Map of feature identifiers to user-visible description
    pub static ref FEATURE_NAMES: HashMap<Pubkey, &'static str> = [
>>>>>>> 55438c03
        (secp256k1_program_enabled::id(), "secp256k1 program"),
        (deprecate_rewards_sysvar::id(), "deprecate unused rewards sysvar"),
        (pico_inflation::id(), "pico inflation"),
        (full_inflation::devnet_and_testnet_velas_mainnet::id(), "full inflation on devnet and testnet"),
        (spl_token_v2_multisig_fix::id(), "spl-token multisig fix"),
        (no_overflow_rent_distribution::id(), "no overflow rent distribution"),
        (filter_stake_delegation_accounts::id(), "filter stake_delegation_accounts #14062"),
        (require_custodian_for_locked_stake_authorize::id(), "require custodian to authorize withdrawer change for locked stake"),
        (spl_token_v2_self_transfer_fix::id(), "spl-token self-transfer fix"),
        (warp_timestamp_again::id(), "warp timestamp again, adjust bounding to 25% fast 80% slow #15204"),
        (check_init_vote_data::id(), "check initialized Vote data"),
<<<<<<< HEAD
=======
        (secp256k1_recover_syscall_enabled::id(), "secp256k1_recover syscall"),
        (system_transfer_zero_check::id(), "perform all checks for transfers of 0 lamports"),
        (blake3_syscall_enabled::id(), "blake3 syscall"),
        (dedupe_config_program_signers::id(), "dedupe config program signers"),
        (verify_tx_signatures_len::id(), "prohibit extra transaction signatures"),
        (vote_stake_checked_instructions::id(), "vote/state program checked instructions #18345"),
        (neon_evm_compute_budget::id(), "bump neon_evm's compute budget"),
        (rent_for_sysvars::id(), "collect rent from accounts owned by sysvars"),
        (libsecp256k1_0_5_upgrade_enabled::id(), "upgrade libsecp256k1 to v0.5.0"),
        (tx_wide_compute_cap::id(), "transaction wide compute cap"),
        (spl_token_v2_set_authority_fix::id(), "spl-token set_authority fix"),
        (merge_nonce_error_into_system_error::id(), "merge NonceError into SystemError"),
        (disable_fees_sysvar::id(), "disable fees sysvar"),
        (stake_merge_with_unmatched_credits_observed::id(), "allow merging active stakes with unmatched credits_observed #18985"),
        (gate_large_block::id(), "validator checks block cost against max limit in realtime, reject if exceeds."),
        (zk_token_sdk_enabled::id(), "enable Zk Token proof program and syscalls"),
        (curve25519_syscall_enabled::id(), "enable curve25519 syscalls"),
        (versioned_tx_message_enabled::id(), "enable versioned transaction message processing"),
        (libsecp256k1_fail_on_bad_count::id(), "fail libsec256k1_verify if count appears wrong"),
        (libsecp256k1_fail_on_bad_count2::id(), "fail libsec256k1_verify if count appears wrong"),
        (instructions_sysvar_owned_by_sysvar::id(), "fix owner for instructions sysvar"),
        (stake_program_advance_activating_credits_observed::id(), "Enable advancing credits observed for activation epoch #19309"),
        (demote_program_write_locks::id(), "demote program write locks to readonly, except when upgradeable loader present #19593 #20265"),
        (ed25519_program_enabled::id(), "enable builtin ed25519 signature verify program"),
        (return_data_syscall_enabled::id(), "enable sol_{set,get}_return_data syscall"),
        (reduce_required_deploy_balance::id(), "reduce required payer balance for program deploys"),
        (sol_log_data_syscall_enabled::id(), "enable sol_log_data syscall"),
        (stakes_remove_delegation_if_inactive::id(), "remove delegations from stakes cache when inactive"),
        (do_support_realloc::id(), "support account data reallocation"),
        (prevent_calling_precompiles_as_programs::id(), "prevent calling precompiles as programs"),
        (optimize_epoch_boundary_updates::id(), "optimize epoch boundary updates"),
        (remove_native_loader::id(), "remove support for the native loader"),
        (send_to_tpu_vote_port::id(), "send votes to the tpu vote port"),
        (requestable_heap_size::id(), "Requestable heap frame size"),
        (disable_fee_calculator::id(), "deprecate fee calculator"),
        (add_compute_budget_program::id(), "Add compute_budget_program"),
        (nonce_must_be_writable::id(), "nonce must be writable"),
        (spl_token_v3_3_0_release::id(), "spl-token v3.3.0 release"),
        (leave_nonce_on_success::id(), "leave nonce as is on success"),
        (reject_empty_instruction_without_program::id(), "fail instructions which have native_loader as program_id directly"),
        (fixed_memcpy_nonoverlapping_check::id(), "use correct check for nonoverlapping regions in memcpy syscall"),
        (reject_non_rent_exempt_vote_withdraws::id(), "fail vote withdraw instructions which leave the account non-rent-exempt"),
        (evict_invalid_stakes_cache_entries::id(), "evict invalid stakes cache entries on epoch boundaries"),
        (allow_votes_to_directly_update_vote_state::id(), "enable direct vote state update"),
        (cap_accounts_data_len::id(), "cap the accounts data len"),
        (max_tx_account_locks::id(), "enforce max number of locked accounts per transaction"),
        (require_rent_exempt_accounts::id(), "require all new transaction accounts with data to be rent-exempt"),
        (filter_votes_outside_slot_hashes::id(), "filter vote slots older than the slot hashes history"),
        (update_syscall_base_costs::id(), "update syscall base costs"),
        (vote_withdraw_authority_may_change_authorized_voter::id(), "vote account withdraw authority may change the authorized voter #22521"),
        (spl_associated_token_account_v1_0_4::id(), "SPL Associated Token Account Program release version 1.0.4, tied to token 3.3.0 #22648"),
        (reject_vote_account_close_unless_zero_credit_epoch::id(), "fail vote account withdraw to 0 unless account earned 0 credits in last completed epoch"),
        (add_get_processed_sibling_instruction_syscall::id(), "add add_get_processed_sibling_instruction_syscall"),
        (bank_tranaction_count_fix::id(), "fixes Bank::transaction_count to include all committed transactions, not just successful ones"),
        (disable_bpf_deprecated_load_instructions::id(), "disable ldabs* and ldind* BPF instructions"),
        (disable_bpf_unresolved_symbols_at_runtime::id(), "disable reporting of unresolved BPF symbols at runtime"),
        (record_instruction_in_transaction_context_push::id(), "move the CPI stack overflow check to the end of push"),
        (syscall_saturated_math::id(), "syscalls use saturated math"),
        (check_physical_overlapping::id(), "check physical overlapping regions"),
        (limit_secp256k1_recovery_id::id(), "limit secp256k1 recovery id"),
        (disable_deprecated_loader::id(), "disable the deprecated BPF loader"),
        (drop_redundant_turbine_path::id(), "drop redundant turbine path"),
        (spl_token_v3_4_0::id(), "SPL Token Program version 3.4.0 release #24740"),
        (spl_associated_token_account_v1_1_0::id(), "SPL Associated Token Account Program version 1.1.0 release #24741"),
        (default_units_per_instruction::id(), "Default max tx-wide compute units calculated per instruction"),
        (stake_allow_zero_undelegated_amount::id(), "Allow zero-lamport undelegated amount for initialized stakes #24670"),
        (require_static_program_ids_in_transaction::id(), "require static program ids in versioned transactions"),
        (add_set_compute_unit_price_ix::id(), "add compute budget ix for setting a compute unit price"),
        (include_account_index_in_rent_error::id(), "include account index in rent tx error #25190"),
        (add_shred_type_to_shred_seed::id(), "add shred-type to shred seed #25556"),
        (warp_timestamp_with_a_vengeance::id(), "warp timestamp again, adjust bounding to 150% slow #25666"),
        (separate_nonce_from_blockhash::id(), "separate durable nonce and blockhash domains #25744"),
        (enable_durable_nonce::id(), "enable durable nonce #25744"),
        (executables_incur_cpi_data_cost::id(), "Executables incure CPI data costs"),
        (quick_bail_on_panic::id(), "quick bail on panic"),
        (nonce_must_be_authorized::id(), "nonce must be authorized"),
        (nonce_must_be_advanceable::id(), "durable nonces must be advanceable"),
        (vote_authorize_with_seed::id(), "An instruction you can use to change a vote accounts authority when the current authority is a derived key #25860"),
        (cap_accounts_data_size_per_block::id(), "cap the accounts data size per block #25517"),
        (preserve_rent_epoch_for_rent_exempt_accounts::id(), "preserve rent epoch for rent exempt accounts #26479"),
        (prevent_crediting_accounts_that_end_rent_paying::id(), "prevent crediting rent paying accounts #26606"),
        (sign_repair_requests::id(), "sign repair requests #26834"),
        (return_none_for_zero_lamport_accounts::id(), "return none for zero lamport accounts #27800"),
        (increase_tx_account_lock_limit::id(), "increase tx account lock limit to 128 #27241"),
>>>>>>> 55438c03
        /*************** ADD NEW FEATURES HERE ***************/
    ]
        .iter()
        .copied()
        .collect();

    pub static ref FEATURE_NAMES: HashMap<Pubkey, &'static str> = FEATURE_NAMES_BEFORE_MAINNET.iter().map(|(k, v)| (*k, *v)).chain(
        [
            // Solana new features
            (require_stake_for_gossip::id(), "require stakes for propagating crds values through gossip #15561"),
            (cpi_data_cost::id(), "charge the compute budget for data passed via CPI"),
            (upgradeable_close_instruction::id(), "close upgradeable buffer accounts"),
            (demote_sysvar_write_locks::id(), "demote builtins and sysvar write locks to readonly #15497"),
            (sysvar_via_syscall::id(), "provide sysvars via syscalls"),
            (check_duplicates_by_hash::id(), "use transaction message hash for duplicate check"),
            (enforce_aligned_host_addrs::id(), "enforce aligned host addresses"),
            (update_data_on_realloc::id(), "Retain updated data values modified after realloc via CPI"),
            (set_upgrade_authority_via_cpi_enabled::id(), "set upgrade authority instruction via cpi calls for upgradable programs"),
            (keccak256_syscall_enabled::id(), "keccak256 syscall"),
            (stake_program_v4::id(), "solana_stake_program v4"),
            (system_transfer_zero_check::id(), "perform all checks for transfers of 0 lamports"),
            (full_inflation::mainnet::certusone::enable::id(), "full inflation enabled by Certus One"),
            (secp256k1_recover_syscall_enabled::id(), "secp256k1_recover syscall"),
            (blake3_syscall_enabled::id(), "blake3 syscall"),
            (dedupe_config_program_signers::id(), "dedupe config program signers"),
            (deterministic_shred_seed_enabled::id(), "deterministic shred seed"),
            (verify_tx_signatures_len::id(), "prohibit extra transaction signatures"),
            (vote_stake_checked_instructions::id(), "vote/state program checked instructions #18345"),
            (neon_evm_compute_budget::id(), "bump neon_evm's compute budget"),
            (rent_for_sysvars::id(), "collect rent from accounts owned by sysvars"),
            (tx_wide_compute_cap::id(), "transaction wide compute cap"),
            (spl_token_v2_set_authority_fix::id(), "spl-token set_authority fix"),
            (merge_nonce_error_into_system_error::id(), "merge NonceError into SystemError"),
            (disable_fees_sysvar::id(), "disable fees sysvar"),
            (stake_merge_with_unmatched_credits_observed::id(), "allow merging active stakes with unmatched credits_observed #18985"),
            (gate_large_block::id(), "validator checks block cost against max limit in realtime, reject if exceeds."),
            (versioned_tx_message_enabled::id(), "enable versioned transaction message processing"),
            (libsecp256k1_fail_on_bad_count::id(), "fail libsec256k1_verify if count appears wrong"),
            (instructions_sysvar_owned_by_sysvar::id(), "fix owner for instructions sysvar"),
            (stake_program_advance_activating_credits_observed::id(), "Enable advancing credits observed for activation epoch #19309"),
            (demote_program_write_locks::id(), "demote program write locks to readonly, except when upgradeable loader present #19593 #20265"),
            (ed25519_program_enabled::id(), "enable builtin ed25519 signature verify program"),
            (return_data_syscall_enabled::id(), "enable sol_{set,get}_return_data syscall"),
            (reduce_required_deploy_balance::id(), "reduce required payer balance for program deploys"),
            (sol_log_data_syscall_enabled::id(), "enable sol_log_data syscall"),
            (stakes_remove_delegation_if_inactive::id(), "remove delegations from stakes cache when inactive"),
            (do_support_realloc::id(), "support account data reallocation"),
            (prevent_calling_precompiles_as_programs::id(), "prevent calling precompiles as programs"),
            (optimize_epoch_boundary_updates::id(), "optimize epoch boundary updates"),
            (remove_native_loader::id(), "remove support for the native loader"),
            (send_to_tpu_vote_port::id(), "send votes to the tpu vote port"),
            (turbine_peers_shuffle::id(), "turbine peers shuffle patch"),
            (requestable_heap_size::id(), "Requestable heap frame size"),
            (disable_fee_calculator::id(), "deprecate fee calculator"),
            (add_compute_budget_program::id(), "Add compute_budget_program"),
            (nonce_must_be_writable::id(), "nonce must be writable"),
            (spl_token_v3_3_0_release::id(), "spl-token v3.3.0 release"),
            (leave_nonce_on_success::id(), "leave nonce as is on success"),
            (reject_empty_instruction_without_program::id(), "fail instructions which have native_loader as program_id directly"),
            (reject_non_rent_exempt_vote_withdraws::id(), "fail vote withdraw instructions which leave the account non-rent-exempt"),
            (evict_invalid_stakes_cache_entries::id(), "evict invalid stakes cache entries on epoch boundaries"),
            (cap_accounts_data_len::id(), "cap the accounts data len"),
            (max_tx_account_locks::id(), "enforce max number of locked accounts per transaction"),
            (require_rent_exempt_accounts::id(), "require all new transaction accounts with data to be rent-exempt"),
            (vote_withdraw_authority_may_change_authorized_voter::id(), "vote account withdraw authority may change the authorized voter #22521"),
            (spl_associated_token_account_v1_0_4::id(), "SPL Associated Token Account Program release version 1.0.4, tied to token 3.3.0 #22648"),
            (update_syscall_base_costs::id(), "Update syscall base costs"),
            (reject_vote_account_close_unless_zero_credit_epoch::id(), "fail vote account withdraw to 0 unless account earned 0 credits in last completed epoch"),
            (bank_tranaction_count_fix::id(), "Fixes Bank::transaction_count to include all committed transactions, not just successful ones"),
            (disable_bpf_deprecated_load_instructions::id(), "Disable ldabs* and ldind* BPF instructions"),
            (disable_bpf_unresolved_symbols_at_runtime::id(), "Disable reporting of unresolved BPF symbols at runtime"),
            (add_get_processed_sibling_instruction_syscall::id(), "add add_get_processed_sibling_instruction_syscall"),
            (fixed_memcpy_nonoverlapping_check::id(), "use correct check for nonoverlapping regions in memcpy syscall"),
            (drop_redundant_turbine_path::id(), "drop redundant turbine path"),
            (default_units_per_instruction::id(), "Default max tx-wide compute units calculated per instruction"),
            (add_shred_type_to_shred_seed::id(), "add shred-type to shred seed #25556"),
            (warp_timestamp_with_a_vengeance::id(), "warp timestamp again, adjust bounding to 150% slow #25666"),
            (separate_nonce_from_blockhash::id(), "separate durable nonce and blockhash domains #25744"),
            (enable_durable_nonce::id(), "enable durable nonce #25744"),
            (nonce_must_be_authorized::id(), "nonce must be authorized"),
            (nonce_must_be_advanceable::id(), "durable nonces must be advanceable"),
            // Velas features
            (velas::hardfork_pack::id(), "EVMblockhashes sysvar history, roothashes calculation. Apply old (reconfigure_native_token, unlock_switch_vote)."),
            (velas::evm_cross_execution::id(), "EVM cross execution."),
            (velas::native_swap_in_evm_history::id(), "Native swap in evm history."),
            (velas::evm_new_error_handling::id(), "EVM new error handling."),
            (velas::unsigned_tx_fix::id(), "Authorized transaction hash fixed."),
            (velas::ignore_reset_on_cleared::id(), "Don't reset evm_swap address balance, when it already swapped, to avoid empty blocks."),
            (velas::free_ownership_require_signer::id(), "Free ownership require signer."),
            (velas::burn_fee::id(), "Burn fee during transaction execution."),
            (velas::clear_logs_on_error::id(), "Clear logs from receipt if transaction is failed or reverted."),
            (velas::disable_durable_nonce::id(), "Disable durable nonce."),
            (velas::evm_new_precompiles::id(), "Evm new precomplies pack."),
            (velas::evm_instruction_borsh_serialization::id(), "Support for Borsh serialization for EVM instructions."),
            (velas::accept_zero_gas_price_with_native_fee::id(), "Accept evm transactions with native fee and zero gas price."),
            (velas::clear_logs_on_native_error::id(), "Clear evm logs from receipt if native transaction is failed."),
            /*************** ADD NEW FEATURES HERE ***************/
        ]
    ).collect();


    /// Unique identifier of the current software's feature set
    pub static ref ID: Hash = {
        let mut hasher = Hasher::default();
        let mut feature_ids = FEATURE_NAMES.keys().collect::<Vec<_>>();
        feature_ids.sort();
        for feature in feature_ids {
            hasher.hash(feature.as_ref());
        }
        hasher.result()
    };
}

#[derive(Clone, PartialEq, Eq, Hash)]
pub struct FullInflationFeaturePair {
    pub vote_id: Pubkey, // Feature that grants the candidate the ability to enable full inflation
    pub enable_id: Pubkey, // Feature to enable full inflation by the candidate
}

lazy_static! {
    /// Set of feature pairs that once enabled will trigger full inflation
    pub static ref FULL_INFLATION_FEATURE_PAIRS: HashSet<FullInflationFeaturePair> = [
        FullInflationFeaturePair {
            vote_id: full_inflation::mainnet::certusone::vote::id(),
            enable_id: full_inflation::mainnet::certusone::enable::id(),
        },
    ]
        .iter()
        .cloned()
        .collect();
}

/// `FeatureSet` holds the set of currently active/inactive runtime features
#[derive(AbiExample, Debug, Clone)]
pub struct FeatureSet {
    pub active: HashMap<Pubkey, Slot>,
    pub inactive: HashSet<Pubkey>,
}
impl Default for FeatureSet {
    fn default() -> Self {
        // All features disabled
        Self {
            active: HashMap::new(),
            inactive: FEATURE_NAMES.keys().cloned().collect(),
        }
    }
}
impl FeatureSet {
    pub fn is_active(&self, feature_id: &Pubkey) -> bool {
        self.active.contains_key(feature_id)
    }

    pub fn activated_slot(&self, feature_id: &Pubkey) -> Option<Slot> {
        self.active.get(feature_id).copied()
    }

    /// List of enabled features that trigger full inflation
    pub fn full_inflation_features_enabled(&self) -> HashSet<Pubkey> {
        let mut hash_set = FULL_INFLATION_FEATURE_PAIRS
            .iter()
            .filter_map(|pair| {
                if self.is_active(&pair.vote_id) && self.is_active(&pair.enable_id) {
                    Some(pair.enable_id)
                } else {
                    None
                }
            })
            .collect::<HashSet<_>>();

        if self.is_active(&full_inflation::devnet_and_testnet_velas_mainnet::id()) {
            hash_set.insert(full_inflation::devnet_and_testnet_velas_mainnet::id());
        }
        hash_set
    }

    /// All features enabled, useful for testing
    pub fn all_enabled() -> Self {
        Self {
            active: FEATURE_NAMES.keys().cloned().map(|key| (key, 0)).collect(),
            inactive: HashSet::new(),
        }
    }

    /// Activate a feature
    pub fn activate(&mut self, feature_id: &Pubkey, slot: u64) {
        self.inactive.remove(feature_id);
        self.active.insert(*feature_id, slot);
    }

    /// Deactivate a feature
    pub fn deactivate(&mut self, feature_id: &Pubkey) {
        self.active.remove(feature_id);
        self.inactive.insert(*feature_id);
    }
}

#[cfg(test)]
mod test {
    use super::*;

    #[test]
    fn test_full_inflation_features_enabled_devnet_and_testnet() {
        let mut feature_set = FeatureSet::default();
        assert!(feature_set.full_inflation_features_enabled().is_empty());
        feature_set
            .active
            .insert(full_inflation::devnet_and_testnet_velas_mainnet::id(), 42);
        assert_eq!(
            feature_set.full_inflation_features_enabled(),
            [full_inflation::devnet_and_testnet_velas_mainnet::id()]
                .iter()
                .cloned()
                .collect()
        );
    }

    #[test]
    fn test_full_inflation_features_enabled() {
        // Normal sequence: vote_id then enable_id
        let mut feature_set = FeatureSet::default();
        assert!(feature_set.full_inflation_features_enabled().is_empty());
        feature_set
            .active
            .insert(full_inflation::mainnet::certusone::vote::id(), 42);
        assert!(feature_set.full_inflation_features_enabled().is_empty());
        feature_set
            .active
            .insert(full_inflation::mainnet::certusone::enable::id(), 42);
        assert_eq!(
            feature_set.full_inflation_features_enabled(),
            [full_inflation::mainnet::certusone::enable::id()]
                .iter()
                .cloned()
                .collect()
        );

        // Backwards sequence: enable_id and then vote_id
        let mut feature_set = FeatureSet::default();
        assert!(feature_set.full_inflation_features_enabled().is_empty());
        feature_set
            .active
            .insert(full_inflation::mainnet::certusone::enable::id(), 42);
        assert!(feature_set.full_inflation_features_enabled().is_empty());
        feature_set
            .active
            .insert(full_inflation::mainnet::certusone::vote::id(), 42);
        assert_eq!(
            feature_set.full_inflation_features_enabled(),
            [full_inflation::mainnet::certusone::enable::id()]
                .iter()
                .cloned()
                .collect()
        );
    }

    #[test]
    fn test_feature_set_activate_deactivate() {
        let mut feature_set = FeatureSet::default();

        let feature = Pubkey::new_unique();
        assert!(!feature_set.is_active(&feature));
        feature_set.activate(&feature, 0);
        assert!(feature_set.is_active(&feature));
        feature_set.deactivate(&feature);
        assert!(!feature_set.is_active(&feature));
    }
}<|MERGE_RESOLUTION|>--- conflicted
+++ resolved
@@ -101,13 +101,10 @@
     solana_sdk::declare_id!("9GPUKsfby7DhKBJYeA4wLKMiPetfYj2himhibLMMDN5c");
 }
 
-<<<<<<< HEAD
 pub mod deterministic_shred_seed_enabled {
     solana_sdk::declare_id!("44mj7xcpxMWfbdKkmg4nx6uVwJxaLUZG68H7KLgYKUWx");
 }
 
-=======
->>>>>>> 55438c03
 pub mod verify_tx_signatures_len {
     solana_sdk::declare_id!("BBgMBfyF2S8wDdmtJxLAq7JZqAkjm5PbD1FBsZJ5BVha");
 }
@@ -129,11 +126,7 @@
 }
 
 pub mod spl_token_v2_set_authority_fix {
-<<<<<<< HEAD
     solana_sdk::declare_id!("D242FbFnEvVTxY1bbk5o1Zdk5QBQ82rGQxNurYjKEfL9");
-=======
-    solana_sdk::declare_id!("FToKNBYyiF4ky9s8WsmLBXHCht17Ek7RXaLZGHzzQhJ1");
->>>>>>> 55438c03
 }
 
 pub mod merge_nonce_error_into_system_error {
@@ -153,11 +146,11 @@
 }
 
 pub mod zk_token_sdk_enabled {
-    solana_sdk::declare_id!("zk1snxsc6Fh3wsGNbbHAJNHiJoYgF29mMnTSusGx5EJ");
+    solana_sdk::declare_id!("GeRe1G19482JagxzZ8ug7U6g74shoTLsT4t3Sk7hSJfi");
 }
 
 pub mod curve25519_syscall_enabled {
-    solana_sdk::declare_id!("7rcw5UtqgDTBBv2EcynNfYckgdAaH1MAsCjKgXMkN7Ri");
+    solana_sdk::declare_id!("8tUrW8mkouRCwgnWvu1bPbQKVQSWBEaPdYZyDE7XVbXD");
 }
 
 pub mod versioned_tx_message_enabled {
@@ -168,10 +161,6 @@
     solana_sdk::declare_id!("BbZwXnae6nJzbr36LCMduTChw8eTAdDQUHU8gcSzauLW");
 }
 
-pub mod libsecp256k1_fail_on_bad_count2 {
-    solana_sdk::declare_id!("54KAoNiUERNoWWUhTWWwXgym94gzoXFVnHyQwPA18V9A");
-}
-
 pub mod instructions_sysvar_owned_by_sysvar {
     solana_sdk::declare_id!("EfbG3kFQFaNuWdrfmK6sZisGWEWhLFmwUdmE4jtxm31d");
 }
@@ -185,19 +174,11 @@
 }
 
 pub mod ed25519_program_enabled {
-<<<<<<< HEAD
     solana_sdk::declare_id!("8cEaqMxTqSxxNEFQ2Wqx8gaZX59RFtFStHkMyEEj1bDY");
 }
 
 pub mod return_data_syscall_enabled {
     solana_sdk::declare_id!("Be63DQhVeGApFxP6b6dXjJoiD9ot6RoSnaTTNwiRGgVE");
-=======
-    solana_sdk::declare_id!("6ppMXNYLhVd7GcsZ5uV11wQEW7spppiMVfqQv5SXhDpX");
-}
-
-pub mod return_data_syscall_enabled {
-    solana_sdk::declare_id!("DwScAzPUjuv65TMbDnFY7AgwmotzWy3xpEJMXM3hZFaB");
->>>>>>> 55438c03
 }
 
 pub mod reduce_required_deploy_balance {
@@ -205,11 +186,7 @@
 }
 
 pub mod sol_log_data_syscall_enabled {
-<<<<<<< HEAD
     solana_sdk::declare_id!("7ZJWhQSS55aX3McX2KVenrBpG88cxuTrPhH41sjZhPT3");
-=======
-    solana_sdk::declare_id!("6uaHcKPGUy4J7emLBgUTeufhJdiwhngW6a1R9B7c2ob9");
->>>>>>> 55438c03
 }
 
 pub mod stakes_remove_delegation_if_inactive {
@@ -238,13 +215,10 @@
     solana_sdk::declare_id!("5BTa7JwJGuxLHqiuympG8XHXnftvriZbAnMNJMyHKZa2");
 }
 
-<<<<<<< HEAD
 pub mod turbine_peers_shuffle {
     solana_sdk::declare_id!("A2zx9SGayLnSiDLasV2enDRMk8U7CByYxk7RX3SDZoRZ");
 }
 
-=======
->>>>>>> 55438c03
 pub mod requestable_heap_size {
     solana_sdk::declare_id!("9xCNKScHp2wRYhVtVE4S2j6qtANrQzvHheZ68LP6ptu1");
 }
@@ -254,11 +228,7 @@
 }
 
 pub mod add_compute_budget_program {
-<<<<<<< HEAD
     solana_sdk::declare_id!("62xudn7B3zNEMUZ57Tdk2HdDBeYpgPBF8YuCGkPkukxG");
-=======
-    solana_sdk::declare_id!("4d5AKtxoh93Dwm1vHXUU3iRATuMndx1c431KgT2td52r");
->>>>>>> 55438c03
 }
 
 pub mod nonce_must_be_writable {
@@ -357,7 +327,6 @@
     solana_sdk::declare_id!("m1HeqS9BpDqJ6NUu8oUgFxes1DZWQB1pbchbwmWTbyo");
 }
 
-<<<<<<< HEAD
 pub mod nonce_must_be_authorized {
     solana_sdk::declare_id!("2xLqXg2nj3UpdNonMxkwc6DBxmjPiyNYAWLh2NuHzNuk");
 }
@@ -469,192 +438,100 @@
         solana_sdk::declare_id!("BVF8r9JP1is4YworaZsiEk6fCSTiDxvD59Eo9kFyc85F");
     }
 }
+
+pub mod allow_votes_to_directly_update_vote_state {
+    solana_sdk::declare_id!("59ERyBwB4c87P6pL2YNk5TWZywoAfzJ4WJUZ38v62puF");
+}
+
+pub mod filter_votes_outside_slot_hashes {
+    solana_sdk::declare_id!("2p7vj6Na47DnnsnugbWaecmncuQbowCv6jenCAFkapvJ");
+}
+
+pub mod record_instruction_in_transaction_context_push {
+    solana_sdk::declare_id!("2Kr6HBCte7zNtdy5YyqJHuEEy9uATzda854Wn5TCTH3e");
+}
+
+pub mod syscall_saturated_math {
+    solana_sdk::declare_id!("BmrsJ15d3B8fe4qkCtkRYaBFBURCJJaoPekdfTjWhXJ7");
+}
+
+pub mod check_physical_overlapping {
+    solana_sdk::declare_id!("5uJVX3r8R5nRhtDqTEe8DW2pW9mf2ANxHrTq1JrAtxP4");
+}
+
+pub mod limit_secp256k1_recovery_id {
+    solana_sdk::declare_id!("3KgbRjKx7FN37RVBdsoKzhx54p5orCCR7bcLTNZDTSBV");
+}
+
+pub mod disable_deprecated_loader {
+    solana_sdk::declare_id!("94JS29AXMyKkexM4YEb4sqg4jCGE63Bx97cMTU3vJTcL");
+}
+
+pub mod spl_token_v3_4_0 {
+    solana_sdk::declare_id!("Fd3rWCAN3NXtVh5UEbqVc3fsvG88rToPuuojaUqRm7yj");
+}
+
+pub mod spl_associated_token_account_v1_1_0 {
+    solana_sdk::declare_id!("7DphuBjvTCyhhnsmVEe6FoV7HUDBoQL9UsTFv2PC4gBs");
+}
+
+pub mod stake_allow_zero_undelegated_amount {
+    solana_sdk::declare_id!("HBwktH2TaM1GgfvN83wZKzsouPSaVvVKj6Sc3qCtfedH");
+}
+
+pub mod require_static_program_ids_in_transaction {
+    solana_sdk::declare_id!("59UWyKDb8pqs6h79kXCwvkBuHBSmk2MHDJQDc6Th6H4L");
+}
+
+pub mod add_set_compute_unit_price_ix {
+    solana_sdk::declare_id!("F7qkNWKiDG5iBV1ivneq7uB5G94dWiWuDbEk3fimo7iy");
+}
+
+pub mod include_account_index_in_rent_error {
+    solana_sdk::declare_id!("HPYA1bUYArG5tS4CgALXMHBmhvUmHfky6LHid6wxujFr");
+}
+
+pub mod executables_incur_cpi_data_cost {
+    solana_sdk::declare_id!("AdLPpPEFvKCJwXBzvqYLRQkAqCM21tV5rap9G6CwZuUn");
+}
+
+pub mod quick_bail_on_panic {
+    solana_sdk::declare_id!("HCmiJRZamjFewgrXfY39GHa9MACtsSDyNQ2zyhfU3t6X");
+}
+
+pub mod vote_authorize_with_seed {
+    solana_sdk::declare_id!("7GAy3vA2H7R1nHQfXtVBX7QqmanAycJpJhs4sZe4Rg7r");
+}
+
+pub mod cap_accounts_data_size_per_block {
+    solana_sdk::declare_id!("F6a2Qe7ak47XLfkjfkWmDYZPathZ3YCNfz6LS1rNiC23");
+}
+
+pub mod preserve_rent_epoch_for_rent_exempt_accounts {
+    solana_sdk::declare_id!("6fX6HE3HvuEh5mX9StqDas1X523WCMa1b9qM37ZJPPRL");
+}
+
+pub mod prevent_crediting_accounts_that_end_rent_paying {
+    solana_sdk::declare_id!("96NdMoPxigEwEeGZCCDWTMqXUyZyUuvVTFaVsdenkwmD");
+}
+
+pub mod sign_repair_requests {
+    solana_sdk::declare_id!("GVEj117ucvHxL7LfqaCTbZF9JscAMXYcECsa9Pu1f7e3");
+}
+
+pub mod return_none_for_zero_lamport_accounts {
+    solana_sdk::declare_id!("BFez6hGLRwm8dNx1uVCX5Xjq2e7XiGje1vrRD8UtfrYU");
+}
+
+pub mod increase_tx_account_lock_limit {
+    solana_sdk::declare_id!("4pfVvtTJWz5FE8aZYJYjjipavxkoRuuoJnQEUZvKHvs9");
+}
+
 lazy_static! {
     /// Map of feature identifiers to user-visible description
     pub static ref FEATURE_NAMES_BEFORE_MAINNET: HashMap<Pubkey, &'static str> = [
         // (instructions_sysvar_enabled::id(), "instructions sysvar"),
         // (check_program_owner::id(), "limit programs to operating on accounts owned by itself"),
-=======
-pub mod fixed_memcpy_nonoverlapping_check {
-    solana_sdk::declare_id!("36PRUK2Dz6HWYdG9SpjeAsF5F3KxnFCakA2BZMbtMhSb");
-}
-
-pub mod reject_non_rent_exempt_vote_withdraws {
-    solana_sdk::declare_id!("7txXZZD6Um59YoLMF7XUNimbMjsqsWhc7g2EniiTrmp1");
-}
-
-pub mod evict_invalid_stakes_cache_entries {
-    solana_sdk::declare_id!("EMX9Q7TVFAmQ9V1CggAkhMzhXSg8ECp7fHrWQX2G1chf");
-}
-
-pub mod allow_votes_to_directly_update_vote_state {
-    solana_sdk::declare_id!("Ff8b1fBeB86q8cjq47ZhsQLgv5EkHu3G1C99zjUfAzrq");
-}
-
-pub mod cap_accounts_data_len {
-    solana_sdk::declare_id!("capRxUrBjNkkCpjrJxPGfPaWijB7q3JoDfsWXAnt46r");
-}
-
-pub mod max_tx_account_locks {
-    solana_sdk::declare_id!("CBkDroRDqm8HwHe6ak9cguPjUomrASEkfmxEaZ5CNNxz");
-}
-
-pub mod require_rent_exempt_accounts {
-    solana_sdk::declare_id!("BkFDxiJQWZXGTZaJQxH7wVEHkAmwCgSEVkrvswFfRJPD");
-}
-
-pub mod filter_votes_outside_slot_hashes {
-    solana_sdk::declare_id!("3gtZPqvPpsbXZVCx6hceMfWxtsmrjMzmg8C7PLKSxS2d");
-}
-
-pub mod update_syscall_base_costs {
-    solana_sdk::declare_id!("2h63t332mGCCsWK2nqqqHhN4U9ayyqhLVFvczznHDoTZ");
-}
-
-pub mod vote_withdraw_authority_may_change_authorized_voter {
-    solana_sdk::declare_id!("AVZS3ZsN4gi6Rkx2QUibYuSJG3S6QHib7xCYhG6vGJxU");
-}
-
-pub mod spl_associated_token_account_v1_0_4 {
-    solana_sdk::declare_id!("FaTa4SpiaSNH44PGC4z8bnGVTkSRYaWvrBs3KTu8XQQq");
-}
-
-pub mod reject_vote_account_close_unless_zero_credit_epoch {
-    solana_sdk::declare_id!("ALBk3EWdeAg2WAGf6GPDUf1nynyNqCdEVmgouG7rpuCj");
-}
-
-pub mod add_get_processed_sibling_instruction_syscall {
-    solana_sdk::declare_id!("CFK1hRCNy8JJuAAY8Pb2GjLFNdCThS2qwZNe3izzBMgn");
-}
-
-pub mod bank_tranaction_count_fix {
-    solana_sdk::declare_id!("Vo5siZ442SaZBKPXNocthiXysNviW4UYPwRFggmbgAp");
-}
-
-pub mod disable_bpf_deprecated_load_instructions {
-    solana_sdk::declare_id!("3XgNukcZWf9o3HdA3fpJbm94XFc4qpvTXc8h1wxYwiPi");
-}
-
-pub mod disable_bpf_unresolved_symbols_at_runtime {
-    solana_sdk::declare_id!("4yuaYAj2jGMGTh1sSmi4G2eFscsDq8qjugJXZoBN6YEa");
-}
-
-pub mod record_instruction_in_transaction_context_push {
-    solana_sdk::declare_id!("3aJdcZqxoLpSBxgeYGjPwaYS1zzcByxUDqJkbzWAH1Zb");
-}
-
-pub mod syscall_saturated_math {
-    solana_sdk::declare_id!("HyrbKftCdJ5CrUfEti6x26Cj7rZLNe32weugk7tLcWb8");
-}
-
-pub mod check_physical_overlapping {
-    solana_sdk::declare_id!("nWBqjr3gpETbiaVj3CBJ3HFC5TMdnJDGt21hnvSTvVZ");
-}
-
-pub mod limit_secp256k1_recovery_id {
-    solana_sdk::declare_id!("7g9EUwj4j7CS21Yx1wvgWLjSZeh5aPq8x9kpoPwXM8n8");
-}
-
-pub mod disable_deprecated_loader {
-    solana_sdk::declare_id!("GTUMCZ8LTNxVfxdrw7ZsDFTxXb7TutYkzJnFwinpE6dg");
-}
-
-pub mod drop_redundant_turbine_path {
-    solana_sdk::declare_id!("4Di3y24QFLt5QEUPZtbnjyfQKfm6ZMTfa6Dw1psfoMKU");
-}
-
-pub mod spl_token_v3_4_0 {
-    solana_sdk::declare_id!("Ftok4njE8b7tDffYkC5bAbCaQv5sL6jispYrprzatUwN");
-}
-
-pub mod spl_associated_token_account_v1_1_0 {
-    solana_sdk::declare_id!("FaTa17gVKoqbh38HcfiQonPsAaQViyDCCSg71AubYZw8");
-}
-
-pub mod default_units_per_instruction {
-    solana_sdk::declare_id!("J2QdYx8crLbTVK8nur1jeLsmc3krDbfjoxoea2V1Uy5Q");
-}
-
-pub mod stake_allow_zero_undelegated_amount {
-    solana_sdk::declare_id!("sTKz343FM8mqtyGvYWvbLpTThw3ixRM4Xk8QvZ985mw");
-}
-
-pub mod require_static_program_ids_in_transaction {
-    solana_sdk::declare_id!("8FdwgyHFEjhAdjWfV2vfqk7wA1g9X3fQpKH7SBpEv3kC");
-}
-
-pub mod add_set_compute_unit_price_ix {
-    solana_sdk::declare_id!("98std1NSHqXi9WYvFShfVepRdCoq1qvsp8fsR2XZtG8g");
-}
-
-pub mod include_account_index_in_rent_error {
-    solana_sdk::declare_id!("2R72wpcQ7qV7aTJWUumdn8u5wmmTyXbK7qzEy7YSAgyY");
-}
-
-pub mod add_shred_type_to_shred_seed {
-    solana_sdk::declare_id!("Ds87KVeqhbv7Jw8W6avsS1mqz3Mw5J3pRTpPoDQ2QdiJ");
-}
-
-pub mod warp_timestamp_with_a_vengeance {
-    solana_sdk::declare_id!("3BX6SBeEBibHaVQXywdkcgyUk6evfYZkHdztXiDtEpFS");
-}
-
-pub mod separate_nonce_from_blockhash {
-    solana_sdk::declare_id!("Gea3ZkK2N4pHuVZVxWcnAtS6UEDdyumdYt4pFcKjA3ar");
-}
-
-pub mod enable_durable_nonce {
-    solana_sdk::declare_id!("4EJQtF2pkRyawwcTVfQutzq4Sa5hRhibF6QAK1QXhtEX");
-}
-
-pub mod executables_incur_cpi_data_cost {
-    solana_sdk::declare_id!("7GUcYgq4tVtaqNCKT3dho9r4665Qp5TxCZ27Qgjx3829");
-}
-
-pub mod quick_bail_on_panic {
-    solana_sdk::declare_id!("DpJREPyuMZ5nDfU6H3WTqSqUFSXAfw8u7xqmWtEwJDcP");
-}
-
-pub mod nonce_must_be_authorized {
-    solana_sdk::declare_id!("HxrEu1gXuH7iD3Puua1ohd5n4iUKJyFNtNxk9DVJkvgr");
-}
-
-pub mod nonce_must_be_advanceable {
-    solana_sdk::declare_id!("3u3Er5Vc2jVcwz4xr2GJeSAXT3fAj6ADHZ4BJMZiScFd");
-}
-
-pub mod vote_authorize_with_seed {
-    solana_sdk::declare_id!("6tRxEYKuy2L5nnv5bgn7iT28MxUbYxp5h7F3Ncf1exrT");
-}
-
-pub mod cap_accounts_data_size_per_block {
-    solana_sdk::declare_id!("qywiJyZmqTKspFg2LeuUHqcA5nNvBgobqb9UprywS9N");
-}
-
-pub mod preserve_rent_epoch_for_rent_exempt_accounts {
-    solana_sdk::declare_id!("HH3MUYReL2BvqqA3oEcAa7txju5GY6G4nxJ51zvsEjEZ");
-}
-
-pub mod prevent_crediting_accounts_that_end_rent_paying {
-    solana_sdk::declare_id!("812kqX67odAp5NFwM8D2N24cku7WTm9CHUTFUXaDkWPn");
-}
-
-pub mod sign_repair_requests {
-    solana_sdk::declare_id!("sigrs6u1EWeHuoKFkY8RR7qcSsPmrAeBBPESyf5pnYe");
-}
-
-pub mod return_none_for_zero_lamport_accounts {
-    solana_sdk::declare_id!("7K5HFrS1WAq6ND7RQbShXZXbtAookyTfaDQPTJNuZpze");
-}
-
-pub mod increase_tx_account_lock_limit {
-    solana_sdk::declare_id!("9LZdXeKGeBV6hRLdxS1rHbHoEUsKqesCC2ZAPTPKJAbK");
-}
-
-lazy_static! {
-    /// Map of feature identifiers to user-visible description
-    pub static ref FEATURE_NAMES: HashMap<Pubkey, &'static str> = [
->>>>>>> 55438c03
         (secp256k1_program_enabled::id(), "secp256k1 program"),
         (deprecate_rewards_sysvar::id(), "deprecate unused rewards sysvar"),
         (pico_inflation::id(), "pico inflation"),
@@ -666,93 +543,6 @@
         (spl_token_v2_self_transfer_fix::id(), "spl-token self-transfer fix"),
         (warp_timestamp_again::id(), "warp timestamp again, adjust bounding to 25% fast 80% slow #15204"),
         (check_init_vote_data::id(), "check initialized Vote data"),
-<<<<<<< HEAD
-=======
-        (secp256k1_recover_syscall_enabled::id(), "secp256k1_recover syscall"),
-        (system_transfer_zero_check::id(), "perform all checks for transfers of 0 lamports"),
-        (blake3_syscall_enabled::id(), "blake3 syscall"),
-        (dedupe_config_program_signers::id(), "dedupe config program signers"),
-        (verify_tx_signatures_len::id(), "prohibit extra transaction signatures"),
-        (vote_stake_checked_instructions::id(), "vote/state program checked instructions #18345"),
-        (neon_evm_compute_budget::id(), "bump neon_evm's compute budget"),
-        (rent_for_sysvars::id(), "collect rent from accounts owned by sysvars"),
-        (libsecp256k1_0_5_upgrade_enabled::id(), "upgrade libsecp256k1 to v0.5.0"),
-        (tx_wide_compute_cap::id(), "transaction wide compute cap"),
-        (spl_token_v2_set_authority_fix::id(), "spl-token set_authority fix"),
-        (merge_nonce_error_into_system_error::id(), "merge NonceError into SystemError"),
-        (disable_fees_sysvar::id(), "disable fees sysvar"),
-        (stake_merge_with_unmatched_credits_observed::id(), "allow merging active stakes with unmatched credits_observed #18985"),
-        (gate_large_block::id(), "validator checks block cost against max limit in realtime, reject if exceeds."),
-        (zk_token_sdk_enabled::id(), "enable Zk Token proof program and syscalls"),
-        (curve25519_syscall_enabled::id(), "enable curve25519 syscalls"),
-        (versioned_tx_message_enabled::id(), "enable versioned transaction message processing"),
-        (libsecp256k1_fail_on_bad_count::id(), "fail libsec256k1_verify if count appears wrong"),
-        (libsecp256k1_fail_on_bad_count2::id(), "fail libsec256k1_verify if count appears wrong"),
-        (instructions_sysvar_owned_by_sysvar::id(), "fix owner for instructions sysvar"),
-        (stake_program_advance_activating_credits_observed::id(), "Enable advancing credits observed for activation epoch #19309"),
-        (demote_program_write_locks::id(), "demote program write locks to readonly, except when upgradeable loader present #19593 #20265"),
-        (ed25519_program_enabled::id(), "enable builtin ed25519 signature verify program"),
-        (return_data_syscall_enabled::id(), "enable sol_{set,get}_return_data syscall"),
-        (reduce_required_deploy_balance::id(), "reduce required payer balance for program deploys"),
-        (sol_log_data_syscall_enabled::id(), "enable sol_log_data syscall"),
-        (stakes_remove_delegation_if_inactive::id(), "remove delegations from stakes cache when inactive"),
-        (do_support_realloc::id(), "support account data reallocation"),
-        (prevent_calling_precompiles_as_programs::id(), "prevent calling precompiles as programs"),
-        (optimize_epoch_boundary_updates::id(), "optimize epoch boundary updates"),
-        (remove_native_loader::id(), "remove support for the native loader"),
-        (send_to_tpu_vote_port::id(), "send votes to the tpu vote port"),
-        (requestable_heap_size::id(), "Requestable heap frame size"),
-        (disable_fee_calculator::id(), "deprecate fee calculator"),
-        (add_compute_budget_program::id(), "Add compute_budget_program"),
-        (nonce_must_be_writable::id(), "nonce must be writable"),
-        (spl_token_v3_3_0_release::id(), "spl-token v3.3.0 release"),
-        (leave_nonce_on_success::id(), "leave nonce as is on success"),
-        (reject_empty_instruction_without_program::id(), "fail instructions which have native_loader as program_id directly"),
-        (fixed_memcpy_nonoverlapping_check::id(), "use correct check for nonoverlapping regions in memcpy syscall"),
-        (reject_non_rent_exempt_vote_withdraws::id(), "fail vote withdraw instructions which leave the account non-rent-exempt"),
-        (evict_invalid_stakes_cache_entries::id(), "evict invalid stakes cache entries on epoch boundaries"),
-        (allow_votes_to_directly_update_vote_state::id(), "enable direct vote state update"),
-        (cap_accounts_data_len::id(), "cap the accounts data len"),
-        (max_tx_account_locks::id(), "enforce max number of locked accounts per transaction"),
-        (require_rent_exempt_accounts::id(), "require all new transaction accounts with data to be rent-exempt"),
-        (filter_votes_outside_slot_hashes::id(), "filter vote slots older than the slot hashes history"),
-        (update_syscall_base_costs::id(), "update syscall base costs"),
-        (vote_withdraw_authority_may_change_authorized_voter::id(), "vote account withdraw authority may change the authorized voter #22521"),
-        (spl_associated_token_account_v1_0_4::id(), "SPL Associated Token Account Program release version 1.0.4, tied to token 3.3.0 #22648"),
-        (reject_vote_account_close_unless_zero_credit_epoch::id(), "fail vote account withdraw to 0 unless account earned 0 credits in last completed epoch"),
-        (add_get_processed_sibling_instruction_syscall::id(), "add add_get_processed_sibling_instruction_syscall"),
-        (bank_tranaction_count_fix::id(), "fixes Bank::transaction_count to include all committed transactions, not just successful ones"),
-        (disable_bpf_deprecated_load_instructions::id(), "disable ldabs* and ldind* BPF instructions"),
-        (disable_bpf_unresolved_symbols_at_runtime::id(), "disable reporting of unresolved BPF symbols at runtime"),
-        (record_instruction_in_transaction_context_push::id(), "move the CPI stack overflow check to the end of push"),
-        (syscall_saturated_math::id(), "syscalls use saturated math"),
-        (check_physical_overlapping::id(), "check physical overlapping regions"),
-        (limit_secp256k1_recovery_id::id(), "limit secp256k1 recovery id"),
-        (disable_deprecated_loader::id(), "disable the deprecated BPF loader"),
-        (drop_redundant_turbine_path::id(), "drop redundant turbine path"),
-        (spl_token_v3_4_0::id(), "SPL Token Program version 3.4.0 release #24740"),
-        (spl_associated_token_account_v1_1_0::id(), "SPL Associated Token Account Program version 1.1.0 release #24741"),
-        (default_units_per_instruction::id(), "Default max tx-wide compute units calculated per instruction"),
-        (stake_allow_zero_undelegated_amount::id(), "Allow zero-lamport undelegated amount for initialized stakes #24670"),
-        (require_static_program_ids_in_transaction::id(), "require static program ids in versioned transactions"),
-        (add_set_compute_unit_price_ix::id(), "add compute budget ix for setting a compute unit price"),
-        (include_account_index_in_rent_error::id(), "include account index in rent tx error #25190"),
-        (add_shred_type_to_shred_seed::id(), "add shred-type to shred seed #25556"),
-        (warp_timestamp_with_a_vengeance::id(), "warp timestamp again, adjust bounding to 150% slow #25666"),
-        (separate_nonce_from_blockhash::id(), "separate durable nonce and blockhash domains #25744"),
-        (enable_durable_nonce::id(), "enable durable nonce #25744"),
-        (executables_incur_cpi_data_cost::id(), "Executables incure CPI data costs"),
-        (quick_bail_on_panic::id(), "quick bail on panic"),
-        (nonce_must_be_authorized::id(), "nonce must be authorized"),
-        (nonce_must_be_advanceable::id(), "durable nonces must be advanceable"),
-        (vote_authorize_with_seed::id(), "An instruction you can use to change a vote accounts authority when the current authority is a derived key #25860"),
-        (cap_accounts_data_size_per_block::id(), "cap the accounts data size per block #25517"),
-        (preserve_rent_epoch_for_rent_exempt_accounts::id(), "preserve rent epoch for rent exempt accounts #26479"),
-        (prevent_crediting_accounts_that_end_rent_paying::id(), "prevent crediting rent paying accounts #26606"),
-        (sign_repair_requests::id(), "sign repair requests #26834"),
-        (return_none_for_zero_lamport_accounts::id(), "return none for zero lamport accounts #27800"),
-        (increase_tx_account_lock_limit::id(), "increase tx account lock limit to 128 #27241"),
->>>>>>> 55438c03
         /*************** ADD NEW FEATURES HERE ***************/
     ]
         .iter()
@@ -772,13 +562,11 @@
             (update_data_on_realloc::id(), "Retain updated data values modified after realloc via CPI"),
             (set_upgrade_authority_via_cpi_enabled::id(), "set upgrade authority instruction via cpi calls for upgradable programs"),
             (keccak256_syscall_enabled::id(), "keccak256 syscall"),
-            (stake_program_v4::id(), "solana_stake_program v4"),
             (system_transfer_zero_check::id(), "perform all checks for transfers of 0 lamports"),
             (full_inflation::mainnet::certusone::enable::id(), "full inflation enabled by Certus One"),
             (secp256k1_recover_syscall_enabled::id(), "secp256k1_recover syscall"),
             (blake3_syscall_enabled::id(), "blake3 syscall"),
             (dedupe_config_program_signers::id(), "dedupe config program signers"),
-            (deterministic_shred_seed_enabled::id(), "deterministic shred seed"),
             (verify_tx_signatures_len::id(), "prohibit extra transaction signatures"),
             (vote_stake_checked_instructions::id(), "vote/state program checked instructions #18345"),
             (neon_evm_compute_budget::id(), "bump neon_evm's compute budget"),
@@ -789,6 +577,8 @@
             (disable_fees_sysvar::id(), "disable fees sysvar"),
             (stake_merge_with_unmatched_credits_observed::id(), "allow merging active stakes with unmatched credits_observed #18985"),
             (gate_large_block::id(), "validator checks block cost against max limit in realtime, reject if exceeds."),
+            (zk_token_sdk_enabled::id(), "enable Zk Token proof program and syscalls"),
+            (curve25519_syscall_enabled::id(), "enable curve25519 syscalls"),
             (versioned_tx_message_enabled::id(), "enable versioned transaction message processing"),
             (libsecp256k1_fail_on_bad_count::id(), "fail libsec256k1_verify if count appears wrong"),
             (instructions_sysvar_owned_by_sysvar::id(), "fix owner for instructions sysvar"),
@@ -804,7 +594,6 @@
             (optimize_epoch_boundary_updates::id(), "optimize epoch boundary updates"),
             (remove_native_loader::id(), "remove support for the native loader"),
             (send_to_tpu_vote_port::id(), "send votes to the tpu vote port"),
-            (turbine_peers_shuffle::id(), "turbine peers shuffle patch"),
             (requestable_heap_size::id(), "Requestable heap frame size"),
             (disable_fee_calculator::id(), "deprecate fee calculator"),
             (add_compute_budget_program::id(), "Add compute_budget_program"),
@@ -812,28 +601,54 @@
             (spl_token_v3_3_0_release::id(), "spl-token v3.3.0 release"),
             (leave_nonce_on_success::id(), "leave nonce as is on success"),
             (reject_empty_instruction_without_program::id(), "fail instructions which have native_loader as program_id directly"),
+            (fixed_memcpy_nonoverlapping_check::id(), "use correct check for nonoverlapping regions in memcpy syscall"),
             (reject_non_rent_exempt_vote_withdraws::id(), "fail vote withdraw instructions which leave the account non-rent-exempt"),
             (evict_invalid_stakes_cache_entries::id(), "evict invalid stakes cache entries on epoch boundaries"),
+            (allow_votes_to_directly_update_vote_state::id(), "enable direct vote state update"),
             (cap_accounts_data_len::id(), "cap the accounts data len"),
             (max_tx_account_locks::id(), "enforce max number of locked accounts per transaction"),
             (require_rent_exempt_accounts::id(), "require all new transaction accounts with data to be rent-exempt"),
+            (filter_votes_outside_slot_hashes::id(), "filter vote slots older than the slot hashes history"),
+            (update_syscall_base_costs::id(), "update syscall base costs"),
             (vote_withdraw_authority_may_change_authorized_voter::id(), "vote account withdraw authority may change the authorized voter #22521"),
             (spl_associated_token_account_v1_0_4::id(), "SPL Associated Token Account Program release version 1.0.4, tied to token 3.3.0 #22648"),
             (update_syscall_base_costs::id(), "Update syscall base costs"),
             (reject_vote_account_close_unless_zero_credit_epoch::id(), "fail vote account withdraw to 0 unless account earned 0 credits in last completed epoch"),
+            (add_get_processed_sibling_instruction_syscall::id(), "add add_get_processed_sibling_instruction_syscall"),
             (bank_tranaction_count_fix::id(), "Fixes Bank::transaction_count to include all committed transactions, not just successful ones"),
             (disable_bpf_deprecated_load_instructions::id(), "Disable ldabs* and ldind* BPF instructions"),
             (disable_bpf_unresolved_symbols_at_runtime::id(), "Disable reporting of unresolved BPF symbols at runtime"),
             (add_get_processed_sibling_instruction_syscall::id(), "add add_get_processed_sibling_instruction_syscall"),
+            (record_instruction_in_transaction_context_push::id(), "move the CPI stack overflow check to the end of push"),
             (fixed_memcpy_nonoverlapping_check::id(), "use correct check for nonoverlapping regions in memcpy syscall"),
+            (syscall_saturated_math::id(), "syscalls use saturated math"),
+            (check_physical_overlapping::id(), "check physical overlapping regions"),
+            (limit_secp256k1_recovery_id::id(), "limit secp256k1 recovery id"),
+            (disable_deprecated_loader::id(), "disable the deprecated BPF loader"),
             (drop_redundant_turbine_path::id(), "drop redundant turbine path"),
+            (spl_token_v3_4_0::id(), "SPL Token Program version 3.4.0 release #24740"),
+            (spl_associated_token_account_v1_1_0::id(), "SPL Associated Token Account Program version 1.1.0 release #24741"),
             (default_units_per_instruction::id(), "Default max tx-wide compute units calculated per instruction"),
+            (stake_allow_zero_undelegated_amount::id(), "Allow zero-lamport undelegated amount for initialized stakes #24670"),
+            (require_static_program_ids_in_transaction::id(), "require static program ids in versioned transactions"),
+            (add_set_compute_unit_price_ix::id(), "add compute budget ix for setting a compute unit price"),
+            (include_account_index_in_rent_error::id(), "include account index in rent tx error #25190"),
             (add_shred_type_to_shred_seed::id(), "add shred-type to shred seed #25556"),
             (warp_timestamp_with_a_vengeance::id(), "warp timestamp again, adjust bounding to 150% slow #25666"),
             (separate_nonce_from_blockhash::id(), "separate durable nonce and blockhash domains #25744"),
             (enable_durable_nonce::id(), "enable durable nonce #25744"),
+            (executables_incur_cpi_data_cost::id(), "Executables incure CPI data costs"),
+            (quick_bail_on_panic::id(), "quick bail on panic"),
             (nonce_must_be_authorized::id(), "nonce must be authorized"),
             (nonce_must_be_advanceable::id(), "durable nonces must be advanceable"),
+            (vote_authorize_with_seed::id(), "An instruction you can use to change a vote accounts authority when the current authority is a derived key #25860"),
+            (cap_accounts_data_size_per_block::id(), "cap the accounts data size per block #25517"),
+            (preserve_rent_epoch_for_rent_exempt_accounts::id(), "preserve rent epoch for rent exempt accounts #26479"),
+            (prevent_crediting_accounts_that_end_rent_paying::id(), "prevent crediting rent paying accounts #26606"),
+            (sign_repair_requests::id(), "sign repair requests #26834"),
+            (return_none_for_zero_lamport_accounts::id(), "return none for zero lamport accounts #27800"),
+            (increase_tx_account_lock_limit::id(), "increase tx account lock limit to 128 #27241"),
+
             // Velas features
             (velas::hardfork_pack::id(), "EVMblockhashes sysvar history, roothashes calculation. Apply old (reconfigure_native_token, unlock_switch_vote)."),
             (velas::evm_cross_execution::id(), "EVM cross execution."),
