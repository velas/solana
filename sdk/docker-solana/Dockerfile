--- conflicted
+++ resolved
@@ -30,11 +30,8 @@
 EXPOSE 8007/udp
 # broadcast
 EXPOSE 8008/udp
-<<<<<<< HEAD
-=======
 # tpu_vote
 EXPOSE 8009/udp
->>>>>>> 3ac7e043
 
 RUN apt update && \
     apt-get install -y bzip2 libssl-dev && \
