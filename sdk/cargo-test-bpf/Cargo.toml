[package]
name = "solana-cargo-test-bpf"
<<<<<<< HEAD
version = "1.13.4"
=======
version = "1.13.7"
>>>>>>> 88aeaa82
description = "Execute all unit and integration tests after building with the Solana BPF SDK"
authors = ["Solana Maintainers <maintainers@solana.foundation>"]
repository = "https://github.com/solana-labs/solana"
homepage = "https://solana.com/"
license = "Apache-2.0"
edition = "2021"
publish = false

[dependencies]
cargo_metadata = "0.14.2"
clap = { version = "3.1.5", features = ["cargo"] }

[[bin]]
name = "cargo-test-bpf"
path = "src/main.rs"<|MERGE_RESOLUTION|>--- conflicted
+++ resolved
@@ -1,10 +1,6 @@
 [package]
 name = "solana-cargo-test-bpf"
-<<<<<<< HEAD
-version = "1.13.4"
-=======
 version = "1.13.7"
->>>>>>> 88aeaa82
 description = "Execute all unit and integration tests after building with the Solana BPF SDK"
 authors = ["Solana Maintainers <maintainers@solana.foundation>"]
 repository = "https://github.com/solana-labs/solana"
