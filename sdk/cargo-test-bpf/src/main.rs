--- conflicted
+++ resolved
@@ -305,16 +305,6 @@
         .get_matches_from(args);
 
     let mut config = Config {
-<<<<<<< HEAD
-        bpf_sdk: value_t!(matches, "bpf_sdk", String).ok(),
-        bpf_out_dir: value_t!(matches, "bpf_out_dir", String).ok(),
-        extra_cargo_test_args: values_t!(matches, "extra_cargo_test_args", String)
-            .ok()
-            .unwrap_or_default(),
-        features: values_t!(matches, "features", String)
-            .ok()
-            .unwrap_or_default(),
-=======
         bpf_sdk: matches.value_of_t("bpf_sdk").ok(),
         bpf_out_dir: matches.value_of_t("bpf_out_dir").ok(),
         extra_cargo_test_args: matches
@@ -322,7 +312,6 @@
             .ok()
             .unwrap_or_default(),
         features: matches.values_of_t("features").ok().unwrap_or_default(),
->>>>>>> 55438c03
         generate_child_script_on_failure: matches.is_present("generate_child_script_on_failure"),
         test_name: matches.value_of_t("test").ok(),
         no_default_features: matches.is_present("no_default_features"),
