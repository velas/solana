use {
    bzip2::bufread::BzDecoder,
    clap::{crate_description, crate_name, crate_version, Arg},
    regex::Regex,
    solana_download_utils::download_file,
    solana_sdk::signature::{write_keypair_file, Keypair},
    std::{
        collections::{HashMap, HashSet},
        env,
        ffi::OsStr,
        fs::{self, File},
        io::{prelude::*, BufReader, BufWriter},
        path::{Path, PathBuf},
        process::{exit, Command, Stdio},
        str::FromStr,
    },
    tar::Archive,
};

#[derive(Debug)]
struct Config<'a> {
    cargo_args: Option<Vec<&'a str>>,
    bpf_out_dir: Option<PathBuf>,
    bpf_sdk: PathBuf,
    bpf_tools_version: &'a str,
    dump: bool,
    features: Vec<String>,
    generate_child_script_on_failure: bool,
    no_default_features: bool,
    offline: bool,
    remap_cwd: bool,
    verbose: bool,
    workspace: bool,
}

impl Default for Config<'_> {
    fn default() -> Self {
        Self {
            cargo_args: None,
            bpf_sdk: env::current_exe()
                .expect("Unable to get current executable")
                .parent()
                .expect("Unable to get parent directory")
                .to_path_buf()
                .join("sdk")
                .join("bpf"),
            bpf_out_dir: None,
            bpf_tools_version: "(unknown)",
            dump: false,
            features: vec![],
            generate_child_script_on_failure: false,
            no_default_features: false,
            offline: false,
            remap_cwd: true,
            verbose: false,
            workspace: false,
        }
    }
}

fn spawn<I, S>(program: &Path, args: I, generate_child_script_on_failure: bool) -> String
where
    I: IntoIterator<Item = S>,
    S: AsRef<OsStr>,
{
    let args = args.into_iter().collect::<Vec<_>>();
    print!("cargo-build-bpf child: {}", program.display());
    for arg in args.iter() {
        print!(" {}", arg.as_ref().to_str().unwrap_or("?"));
    }
    println!();

    let child = Command::new(program)
        .args(&args)
        .stdout(Stdio::piped())
        .spawn()
        .unwrap_or_else(|err| {
            eprintln!("Failed to execute {}: {}", program.display(), err);
            exit(1);
        });

    let output = child.wait_with_output().expect("failed to wait on child");
    if !output.status.success() {
        if !generate_child_script_on_failure {
            exit(1);
        }
        eprintln!("cargo-build-bpf exited on command execution failure");
        let script_name = format!(
            "cargo-build-bpf-child-script-{}.sh",
            program.file_name().unwrap().to_str().unwrap(),
        );
        let file = File::create(&script_name).unwrap();
        let mut out = BufWriter::new(file);
        for (key, value) in env::vars() {
            writeln!(out, "{}=\"{}\" \\", key, value).unwrap();
        }
        write!(out, "{}", program.display()).unwrap();
        for arg in args.iter() {
            write!(out, " {}", arg.as_ref().to_str().unwrap_or("?")).unwrap();
        }
        writeln!(out).unwrap();
        out.flush().unwrap();
        eprintln!(
            "To rerun the failed command for debugging use {}",
            script_name,
        );
        exit(1);
    }
    output
        .stdout
        .as_slice()
        .iter()
        .map(|&c| c as char)
        .collect::<String>()
}

// Check whether a package is installed and install it if missing.
fn install_if_missing(
    config: &Config,
    package: &str,
    url: &str,
    download_file_name: &str,
    target_path: &Path,
) -> Result<(), String> {
    // Check whether the target path is an empty directory. This can
    // happen if package download failed on previous run of
    // cargo-build-bpf.  Remove the target_path directory in this
    // case.
    if target_path.is_dir()
        && target_path
            .read_dir()
            .map_err(|err| err.to_string())?
            .next()
            .is_none()
    {
        fs::remove_dir(target_path).map_err(|err| err.to_string())?;
    }

    // Check whether the package is already in ~/.cache/solana.
    // Download it and place in the proper location if not found.
    if !target_path.is_dir()
        && !target_path
            .symlink_metadata()
            .map(|metadata| metadata.file_type().is_symlink())
            .unwrap_or(false)
    {
        if target_path.exists() {
            fs::remove_file(target_path).map_err(|err| err.to_string())?;
        }
        fs::create_dir_all(target_path).map_err(|err| err.to_string())?;
        let mut url = String::from(url);
        url.push('/');
        url.push_str(config.bpf_tools_version);
        url.push('/');
        url.push_str(download_file_name);
        let download_file_path = target_path.join(download_file_name);
        if download_file_path.exists() {
            fs::remove_file(&download_file_path).map_err(|err| err.to_string())?;
        }
        download_file(url.as_str(), &download_file_path, true, &mut None)?;
        let zip = File::open(&download_file_path).map_err(|err| err.to_string())?;
        let tar = BzDecoder::new(BufReader::new(zip));
        let mut archive = Archive::new(tar);
        archive
            .unpack(target_path)
            .map_err(|err| err.to_string())?;
        fs::remove_file(download_file_path).map_err(|err| err.to_string())?;
    }
    // Make a symbolic link source_path -> target_path in the
    // sdk/bpf/dependencies directory if no valid link found.
    let source_base = config.bpf_sdk.join("dependencies");
    if !source_base.exists() {
        fs::create_dir_all(&source_base).map_err(|err| err.to_string())?;
    }
    let source_path = source_base.join(package);
    // Check whether the correct symbolic link exists.
    let invalid_link = if let Ok(link_target) = source_path.read_link() {
        if link_target.ne(target_path) {
            fs::remove_file(&source_path).map_err(|err| err.to_string())?;
            true
        } else {
            false
        }
    } else {
        true
    };
    if invalid_link {
        #[cfg(unix)]
        std::os::unix::fs::symlink(target_path, source_path).map_err(|err| err.to_string())?;
        #[cfg(windows)]
        std::os::windows::fs::symlink_dir(target_path, source_path)
            .map_err(|err| err.to_string())?;
    }
    Ok(())
}

// Process dump file attributing call instructions with callee function names
fn postprocess_dump(program_dump: &Path) {
    if !program_dump.exists() {
        return;
    }
    let postprocessed_dump = program_dump.with_extension("postprocessed");
    let head_re = Regex::new(r"^([0-9a-f]{16}) (.+)").unwrap();
    let insn_re = Regex::new(r"^ +([0-9]+)((\s[0-9a-f]{2})+)\s.+").unwrap();
    let call_re = Regex::new(r"^ +([0-9]+)(\s[0-9a-f]{2})+\scall (-?)0x([0-9a-f]+)").unwrap();
    let relo_re = Regex::new(r"^([0-9a-f]{16})  [0-9a-f]{16} R_BPF_64_32 +0{16} (.+)").unwrap();
    let mut a2n: HashMap<i64, String> = HashMap::new();
    let mut rel: HashMap<u64, String> = HashMap::new();
    let mut name = String::from("");
    let mut state = 0;
    let file = match File::open(program_dump) {
        Ok(x) => x,
        _ => return,
    };
    for line_result in BufReader::new(file).lines() {
        let line = line_result.unwrap();
        let line = line.trim_end();
        if line == "Disassembly of section .text" {
            state = 1;
        }
        if state == 0 {
            if relo_re.is_match(line) {
                let captures = relo_re.captures(line).unwrap();
                let address = u64::from_str_radix(&captures[1], 16).unwrap();
                let symbol = captures[2].to_string();
                rel.insert(address, symbol);
            }
        } else if state == 1 {
            if head_re.is_match(line) {
                state = 2;
                let captures = head_re.captures(line).unwrap();
                name = captures[2].to_string();
            }
        } else if state == 2 {
            state = 1;
            if insn_re.is_match(line) {
                let captures = insn_re.captures(line).unwrap();
                let address = i64::from_str(&captures[1]).unwrap();
                a2n.insert(address, name.clone());
            }
        }
    }
    let file = match File::create(&postprocessed_dump) {
        Ok(x) => x,
        _ => return,
    };
    let mut out = BufWriter::new(file);
    let file = match File::open(program_dump) {
        Ok(x) => x,
        _ => return,
    };
    let mut pc = 0u64;
    let mut step = 0u64;
    for line_result in BufReader::new(file).lines() {
        let line = line_result.unwrap();
        let line = line.trim_end();
        if head_re.is_match(line) {
            let captures = head_re.captures(line).unwrap();
            pc = u64::from_str_radix(&captures[1], 16).unwrap();
            writeln!(out, "{}", line).unwrap();
            continue;
        }
        if insn_re.is_match(line) {
            let captures = insn_re.captures(line).unwrap();
            step = if captures[2].len() > 24 { 16 } else { 8 };
        }
        if call_re.is_match(line) {
            if rel.contains_key(&pc) {
                writeln!(out, "{} ; {}", line, rel[&pc]).unwrap();
            } else {
                let captures = call_re.captures(line).unwrap();
                let pc = i64::from_str(&captures[1]).unwrap().checked_add(1).unwrap();
                let offset = i64::from_str_radix(&captures[4], 16).unwrap();
                let offset = if &captures[3] == "-" {
                    offset.checked_neg().unwrap()
                } else {
                    offset
                };
                let address = pc.checked_add(offset).unwrap();
                if a2n.contains_key(&address) {
                    writeln!(out, "{} ; {}", line, a2n[&address]).unwrap();
                } else {
                    writeln!(out, "{}", line).unwrap();
                }
            }
        } else {
            writeln!(out, "{}", line).unwrap();
        }
        pc = pc.checked_add(step).unwrap();
    }
    fs::rename(postprocessed_dump, program_dump).unwrap();
}

// Check whether the built .so file contains undefined symbols that are
// not known to the runtime and warn about them if any.
fn check_undefined_symbols(config: &Config, program: &Path) {
    let syscalls_txt = config.bpf_sdk.join("syscalls.txt");
    let file = match File::open(syscalls_txt) {
        Ok(x) => x,
        _ => return,
    };
    let mut syscalls = HashSet::new();
    for line_result in BufReader::new(file).lines() {
        let line = line_result.unwrap();
        let line = line.trim_end();
        syscalls.insert(line.to_string());
    }
    let entry =
        Regex::new(r"^ *[0-9]+: [0-9a-f]{16} +[0-9a-f]+ +NOTYPE +GLOBAL +DEFAULT +UND +(.+)")
            .unwrap();
    let readelf = config
        .bpf_sdk
        .join("dependencies")
        .join("bpf-tools")
        .join("llvm")
        .join("bin")
        .join("llvm-readelf");
    let mut readelf_args = vec!["--dyn-symbols"];
    readelf_args.push(program.to_str().unwrap());
    let output = spawn(
        &readelf,
        &readelf_args,
        config.generate_child_script_on_failure,
    );
    if config.verbose {
        println!("{}", output);
    }
    let mut unresolved_symbols: Vec<String> = Vec::new();
    for line in output.lines() {
        let line = line.trim_end();
        if entry.is_match(line) {
            let captures = entry.captures(line).unwrap();
            let symbol = captures[1].to_string();
            if !syscalls.contains(&symbol) {
                unresolved_symbols.push(symbol);
            }
        }
    }
    if !unresolved_symbols.is_empty() {
        println!(
            "Warning: the following functions are undefined and not known syscalls {:?}.",
            unresolved_symbols
        );
        println!("         Calling them will trigger a run-time error.");
    }
}

// check whether custom BPF toolchain is linked, and link it if it is not.
fn link_bpf_toolchain(config: &Config) {
    let toolchain_path = config
        .bpf_sdk
        .join("dependencies")
        .join("bpf-tools")
        .join("rust");
    let rustup = PathBuf::from("rustup");
    let rustup_args = vec!["toolchain", "list", "-v"];
    let rustup_output = spawn(
        &rustup,
        rustup_args,
        config.generate_child_script_on_failure,
    );
    if config.verbose {
        println!("{}", rustup_output);
    }
    let mut do_link = true;
    for line in rustup_output.lines() {
        if line.starts_with("bpf") {
            let mut it = line.split_whitespace();
            let _ = it.next();
            let path = it.next();
            if path.unwrap() != toolchain_path.to_str().unwrap() {
                let rustup_args = vec!["toolchain", "uninstall", "bpf"];
                let output = spawn(
                    &rustup,
                    rustup_args,
                    config.generate_child_script_on_failure,
                );
                if config.verbose {
                    println!("{}", output);
                }
            } else {
                do_link = false;
            }
            break;
        }
    }
    if do_link {
        let rustup_args = vec!["toolchain", "link", "bpf", toolchain_path.to_str().unwrap()];
        let output = spawn(
            &rustup,
            rustup_args,
            config.generate_child_script_on_failure,
        );
        if config.verbose {
            println!("{}", output);
        }
    }
}

fn build_bpf_package(config: &Config, target_directory: &Path, package: &cargo_metadata::Package) {
    let program_name = {
        let cdylib_targets = package
            .targets
            .iter()
            .filter_map(|target| {
                if target.crate_types.contains(&"cdylib".to_string()) {
                    Some(&target.name)
                } else {
                    None
                }
            })
            .collect::<Vec<_>>();

        match cdylib_targets.len() {
            0 => {
                println!(
                    "Note: {} crate does not contain a cdylib target",
                    package.name
                );
                None
            }
            1 => Some(cdylib_targets[0].replace('-', "_")),
            _ => {
                eprintln!(
                    "{} crate contains multiple cdylib targets: {:?}",
                    package.name, cdylib_targets
                );
                exit(1);
            }
        }
    };

    let legacy_program_feature_present = package.name == "solana-sdk";
    let root_package_dir = &package.manifest_path.parent().unwrap_or_else(|| {
        eprintln!("Unable to get directory of {}", package.manifest_path);
        exit(1);
    });

    let bpf_out_dir = config
        .bpf_out_dir
        .as_ref()
        .cloned()
        .unwrap_or_else(|| target_directory.join("deploy"));

    let target_build_directory = target_directory
        .join("bpfel-unknown-unknown")
        .join("release");

    env::set_current_dir(root_package_dir).unwrap_or_else(|err| {
        eprintln!(
            "Unable to set current directory to {}: {}",
            root_package_dir, err
        );
        exit(1);
    });

    println!("BPF SDK: {}", config.bpf_sdk.display());
    if config.no_default_features {
        println!("No default features");
    }
    if !config.features.is_empty() {
        println!("Features: {}", config.features.join(" "));
    }
    if legacy_program_feature_present {
        println!("Legacy program feature detected");
    }
    let bpf_tools_download_file_name = if cfg!(target_os = "windows") {
        "solana-bpf-tools-windows.tar.bz2"
    } else if cfg!(target_os = "macos") {
        "solana-bpf-tools-osx.tar.bz2"
    } else {
        "solana-bpf-tools-linux.tar.bz2"
    };

    let home_dir = PathBuf::from(env::var("HOME").unwrap_or_else(|err| {
        eprintln!("Can't get home directory path: {}", err);
        exit(1);
    }));
<<<<<<< HEAD

    // The following line is scanned by CI configuration script to
    // separate cargo caches according to the version of sbf-tools.
    let bpf_tools_version = "v1.25";
=======
>>>>>>> 55438c03
    let package = "bpf-tools";
    let target_path = home_dir
        .join(".cache")
        .join("solana")
<<<<<<< HEAD
        .join(bpf_tools_version)
=======
        .join(config.bpf_tools_version)
>>>>>>> 55438c03
        .join(package);
    install_if_missing(
        config,
        package,
<<<<<<< HEAD
        bpf_tools_version,
=======
>>>>>>> 55438c03
        "https://github.com/solana-labs/bpf-tools/releases/download",
        bpf_tools_download_file_name,
        &target_path,
    )
    .unwrap_or_else(|err| {
        // The package version directory doesn't contain a valid
        // installation, and it should be removed.
        let target_path_parent = target_path.parent().expect("Invalid package path");
        fs::remove_dir_all(target_path_parent).unwrap_or_else(|err| {
            eprintln!(
                "Failed to remove {} while recovering from installation failure: {}",
                target_path_parent.to_string_lossy(),
                err,
            );
            exit(1);
        });
        eprintln!("Failed to install bpf-tools: {}", err);
        exit(1);
    });
    link_bpf_toolchain(config);

    let llvm_bin = config
        .bpf_sdk
        .join("dependencies")
        .join("bpf-tools")
        .join("llvm")
        .join("bin");
    env::set_var("CC", llvm_bin.join("clang"));
    env::set_var("AR", llvm_bin.join("llvm-ar"));
    env::set_var("OBJDUMP", llvm_bin.join("llvm-objdump"));
    env::set_var("OBJCOPY", llvm_bin.join("llvm-objcopy"));
<<<<<<< HEAD
    const RF_LTO: &str = "-C lto=no";
    let mut rustflags = match env::var("RUSTFLAGS") {
        Ok(rf) => {
            if rf.contains(RF_LTO) {
                rf
            } else {
                format!("{} {}", rf, RF_LTO)
            }
        }
        _ => RF_LTO.to_string(),
    };
    if cfg!(windows) && !rustflags.contains("-C linker=") {
        let ld_path = llvm_bin.join("ld.lld");
        rustflags = format!("{} -C linker={}", rustflags, ld_path.display());
=======

    let rustflags = env::var("RUSTFLAGS").ok();
    let rustflags = rustflags.as_deref().unwrap_or_default();
    if config.remap_cwd {
        let rustflags = format!("{} -Zremap-cwd-prefix=", &rustflags);
        env::set_var("RUSTFLAGS", &rustflags);
>>>>>>> 55438c03
    }
    if config.verbose {
        println!(
            "RUSTFLAGS=\"{}\"",
            env::var("RUSTFLAGS").ok().unwrap_or_default()
        );
    }

    // RUSTC variable overrides cargo +<toolchain> mechanism of
    // selecting the rust compiler and makes cargo run a rust compiler
    // other than the one linked in BPF toolchain. We have to prevent
    // this by removing RUSTC from the child process environment.
    if env::var("RUSTC").is_ok() {
        env::remove_var("RUSTC")
    }

    let cargo_build = PathBuf::from("cargo");
    let mut cargo_build_args = vec![
        "+bpf",
        "build",
        "--target",
        "bpfel-unknown-unknown",
        "--release",
    ];
    if config.no_default_features {
        cargo_build_args.push("--no-default-features");
    }
    for feature in &config.features {
        cargo_build_args.push("--features");
        cargo_build_args.push(feature);
    }
    if legacy_program_feature_present {
        if !config.no_default_features {
            cargo_build_args.push("--no-default-features");
        }
        cargo_build_args.push("--features=program");
    }
    if config.verbose {
        cargo_build_args.push("--verbose");
    }
    if let Some(args) = &config.cargo_args {
        for arg in args {
            cargo_build_args.push(arg);
        }
    }
    let output = spawn(
        &cargo_build,
        &cargo_build_args,
        config.generate_child_script_on_failure,
    );
    if config.verbose {
        println!("{}", output);
    }

    if let Some(program_name) = program_name {
        let program_unstripped_so = target_build_directory.join(format!("{}.so", program_name));
        let program_dump = bpf_out_dir.join(format!("{}-dump.txt", program_name));
        let program_so = bpf_out_dir.join(format!("{}.so", program_name));
        let program_keypair = bpf_out_dir.join(format!("{}-keypair.json", program_name));

        fn file_older_or_missing(prerequisite_file: &Path, target_file: &Path) -> bool {
            let prerequisite_metadata = fs::metadata(prerequisite_file).unwrap_or_else(|err| {
                eprintln!(
                    "Unable to get file metadata for {}: {}",
                    prerequisite_file.display(),
                    err
                );
                exit(1);
            });

            if let Ok(target_metadata) = fs::metadata(target_file) {
                use std::time::UNIX_EPOCH;
                prerequisite_metadata.modified().unwrap_or(UNIX_EPOCH)
                    > target_metadata.modified().unwrap_or(UNIX_EPOCH)
            } else {
                true
            }
        }

        if !program_keypair.exists() {
            write_keypair_file(&Keypair::new(), &program_keypair).unwrap_or_else(|err| {
                eprintln!(
                    "Unable to get create {}: {}",
                    program_keypair.display(),
                    err
                );
                exit(1);
            });
        }

        if file_older_or_missing(&program_unstripped_so, &program_so) {
            #[cfg(windows)]
            let output = spawn(
                &llvm_bin.join("llvm-objcopy"),
                &[
                    "--strip-all".as_ref(),
                    program_unstripped_so.as_os_str(),
                    program_so.as_os_str(),
                ],
                config.generate_child_script_on_failure,
            );
            #[cfg(not(windows))]
            let output = spawn(
                &config.bpf_sdk.join("scripts").join("strip.sh"),
                [&program_unstripped_so, &program_so],
                config.generate_child_script_on_failure,
            );
            if config.verbose {
                println!("{}", output);
            }
        }

        if config.dump && file_older_or_missing(&program_unstripped_so, &program_dump) {
            let dump_script = config.bpf_sdk.join("scripts").join("dump.sh");
            #[cfg(windows)]
            {
                eprintln!("Using Bash scripts from within a program is not supported on Windows, skipping `--dump`.");
                eprintln!(
                    "Please run \"{} {} {}\" from a Bash-supporting shell, then re-run this command to see the processed program dump.",
                    &dump_script.display(),
                    &program_unstripped_so.display(),
                    &program_dump.display());
            }
            #[cfg(not(windows))]
            {
                let output = spawn(
                    &dump_script,
<<<<<<< HEAD
                    [&program_unstripped_so, &program_dump],
=======
                    &[&program_unstripped_so, &program_dump],
>>>>>>> 55438c03
                    config.generate_child_script_on_failure,
                );
                if config.verbose {
                    println!("{}", output);
                }
            }
            postprocess_dump(&program_dump);
        }

        check_undefined_symbols(config, &program_so);

        println!();
        println!("To deploy this program:");
        println!("  $ solana program deploy {}", program_so.display());
        println!("The program address will default to this keypair (override with --program-id):");
        println!("  {}", program_keypair.display());
    } else if config.dump {
        println!("Note: --dump is only available for crates with a cdylib target");
    }
}

fn build_bpf(config: Config, manifest_path: Option<PathBuf>) {
    let mut metadata_command = cargo_metadata::MetadataCommand::new();
    if let Some(manifest_path) = manifest_path {
        metadata_command.manifest_path(manifest_path);
    }
    if config.offline {
        metadata_command.other_options(vec!["--offline".to_string()]);
    }

    let metadata = metadata_command.exec().unwrap_or_else(|err| {
        eprintln!("Failed to obtain package metadata: {}", err);
        exit(1);
    });

    if let Some(root_package) = metadata.root_package() {
        if !config.workspace {
            build_bpf_package(&config, metadata.target_directory.as_ref(), root_package);
            return;
        }
    }

    let all_bpf_packages = metadata
        .packages
        .iter()
        .filter(|package| {
            if metadata.workspace_members.contains(&package.id) {
                for target in package.targets.iter() {
                    if target.kind.contains(&"cdylib".to_string()) {
                        return true;
                    }
                }
            }
            false
        })
        .collect::<Vec<_>>();

    for package in all_bpf_packages {
        build_bpf_package(&config, metadata.target_directory.as_ref(), package);
    }
}

fn main() {
    let default_config = Config::default();
    let default_bpf_sdk = format!("{}", default_config.bpf_sdk.display());

    let mut args = env::args().collect::<Vec<_>>();
    // When run as a cargo subcommand, the first program argument is the subcommand name.
    // Remove it
    if let Some(arg1) = args.get(1) {
        if arg1 == "build-bpf" {
            args.remove(1);
        }
    }

    // The following line is scanned by CI configuration script to
    // separate cargo caches according to the version of sbf-tools.
    let bpf_tools_version = "v1.27";
    let version = format!("{}\nbpf-tools {}", crate_version!(), bpf_tools_version);
    let matches = clap::Command::new(crate_name!())
        .about(crate_description!())
        .version(version.as_str())
        .arg(
            Arg::new("bpf_out_dir")
                .env("BPF_OUT_PATH")
                .long("bpf-out-dir")
                .value_name("DIRECTORY")
                .takes_value(true)
                .help("Place final BPF build artifacts in this directory"),
        )
        .arg(
            Arg::new("bpf_sdk")
                .env("BPF_SDK_PATH")
                .long("bpf-sdk")
                .value_name("PATH")
                .takes_value(true)
                .default_value(&default_bpf_sdk)
                .help("Path to the Solana BPF SDK"),
        )
        .arg(
            Arg::new("cargo_args")
                .help("Arguments passed directly to `cargo build`")
                .multiple_occurrences(true)
                .multiple_values(true)
                .last(true),
        )
        .arg(
            Arg::new("remap_cwd")
                .long("disable-remap-cwd")
                .takes_value(false)
                .help("Disable remap of cwd prefix and preserve full path strings in binaries"),
        )
        .arg(
            Arg::new("dump")
                .long("dump")
                .takes_value(false)
                .help("Dump ELF information to a text file on success"),
        )
        .arg(
            Arg::new("features")
                .long("features")
                .value_name("FEATURES")
                .takes_value(true)
                .multiple_occurrences(true)
                .multiple_values(true)
                .help("Space-separated list of features to activate"),
        )
        .arg(
            Arg::new("generate_child_script_on_failure")
                .long("generate-child-script-on-failure")
                .takes_value(false)
                .help("Generate a shell script to rerun a failed subcommand"),
        )
        .arg(
            Arg::new("manifest_path")
                .long("manifest-path")
                .value_name("PATH")
                .takes_value(true)
                .help("Path to Cargo.toml"),
        )
        .arg(
            Arg::new("no_default_features")
                .long("no-default-features")
                .takes_value(false)
                .help("Do not activate the `default` feature"),
        )
        .arg(
            Arg::new("offline")
                .long("offline")
                .takes_value(false)
                .help("Run without accessing the network"),
        )
        .arg(
            Arg::new("verbose")
                .short('v')
                .long("verbose")
                .takes_value(false)
                .help("Use verbose output"),
        )
        .arg(
            Arg::new("workspace")
                .long("workspace")
                .takes_value(false)
                .alias("all")
                .help("Build all BPF packages in the workspace"),
        )
        .get_matches_from(args);

    let bpf_sdk: PathBuf = matches.value_of_t_or_exit("bpf_sdk");
    let bpf_out_dir: Option<PathBuf> = matches.value_of_t("bpf_out_dir").ok();

    let config = Config {
        cargo_args: matches
            .values_of("cargo_args")
            .map(|vals| vals.collect::<Vec<_>>()),
        bpf_sdk: fs::canonicalize(&bpf_sdk).unwrap_or_else(|err| {
            eprintln!(
                "BPF SDK path does not exist: {}: {}",
                bpf_sdk.display(),
                err
            );
            exit(1);
        }),
        bpf_out_dir: bpf_out_dir.map(|bpf_out_dir| {
            if bpf_out_dir.is_absolute() {
                bpf_out_dir
            } else {
                env::current_dir()
                    .expect("Unable to get current working directory")
                    .join(bpf_out_dir)
            }
        }),
        bpf_tools_version,
        dump: matches.is_present("dump"),
<<<<<<< HEAD
        features: values_t!(matches, "features", String)
            .ok()
            .unwrap_or_default(),
=======
        features: matches.values_of_t("features").ok().unwrap_or_default(),
>>>>>>> 55438c03
        generate_child_script_on_failure: matches.is_present("generate_child_script_on_failure"),
        no_default_features: matches.is_present("no_default_features"),
        offline: matches.is_present("offline"),
        remap_cwd: !matches.is_present("remap_cwd"),
        verbose: matches.is_present("verbose"),
        workspace: matches.is_present("workspace"),
    };
    let manifest_path: Option<PathBuf> = matches.value_of_t("manifest_path").ok();
    if config.verbose {
        println!("{:?}", config);
        println!("manifest_path: {:?}", manifest_path);
    }
    build_bpf(config, manifest_path);
}<|MERGE_RESOLUTION|>--- conflicted
+++ resolved
@@ -133,7 +133,7 @@
             .next()
             .is_none()
     {
-        fs::remove_dir(target_path).map_err(|err| err.to_string())?;
+        fs::remove_dir(&target_path).map_err(|err| err.to_string())?;
     }
 
     // Check whether the package is already in ~/.cache/solana.
@@ -145,9 +145,9 @@
             .unwrap_or(false)
     {
         if target_path.exists() {
-            fs::remove_file(target_path).map_err(|err| err.to_string())?;
-        }
-        fs::create_dir_all(target_path).map_err(|err| err.to_string())?;
+            fs::remove_file(&target_path).map_err(|err| err.to_string())?;
+        }
+        fs::create_dir_all(&target_path).map_err(|err| err.to_string())?;
         let mut url = String::from(url);
         url.push('/');
         url.push_str(config.bpf_tools_version);
@@ -162,7 +162,7 @@
         let tar = BzDecoder::new(BufReader::new(zip));
         let mut archive = Archive::new(tar);
         archive
-            .unpack(target_path)
+            .unpack(&target_path)
             .map_err(|err| err.to_string())?;
         fs::remove_file(download_file_path).map_err(|err| err.to_string())?;
     }
@@ -356,7 +356,7 @@
     let rustup_args = vec!["toolchain", "list", "-v"];
     let rustup_output = spawn(
         &rustup,
-        rustup_args,
+        &rustup_args,
         config.generate_child_script_on_failure,
     );
     if config.verbose {
@@ -372,7 +372,7 @@
                 let rustup_args = vec!["toolchain", "uninstall", "bpf"];
                 let output = spawn(
                     &rustup,
-                    rustup_args,
+                    &rustup_args,
                     config.generate_child_script_on_failure,
                 );
                 if config.verbose {
@@ -388,7 +388,7 @@
         let rustup_args = vec!["toolchain", "link", "bpf", toolchain_path.to_str().unwrap()];
         let output = spawn(
             &rustup,
-            rustup_args,
+            &rustup_args,
             config.generate_child_script_on_failure,
         );
         if config.verbose {
@@ -446,7 +446,7 @@
         .join("bpfel-unknown-unknown")
         .join("release");
 
-    env::set_current_dir(root_package_dir).unwrap_or_else(|err| {
+    env::set_current_dir(&root_package_dir).unwrap_or_else(|err| {
         eprintln!(
             "Unable to set current directory to {}: {}",
             root_package_dir, err
@@ -476,30 +476,15 @@
         eprintln!("Can't get home directory path: {}", err);
         exit(1);
     }));
-<<<<<<< HEAD
-
-    // The following line is scanned by CI configuration script to
-    // separate cargo caches according to the version of sbf-tools.
-    let bpf_tools_version = "v1.25";
-=======
->>>>>>> 55438c03
     let package = "bpf-tools";
     let target_path = home_dir
         .join(".cache")
         .join("solana")
-<<<<<<< HEAD
-        .join(bpf_tools_version)
-=======
         .join(config.bpf_tools_version)
->>>>>>> 55438c03
         .join(package);
     install_if_missing(
         config,
         package,
-<<<<<<< HEAD
-        bpf_tools_version,
-=======
->>>>>>> 55438c03
         "https://github.com/solana-labs/bpf-tools/releases/download",
         bpf_tools_download_file_name,
         &target_path,
@@ -508,7 +493,7 @@
         // The package version directory doesn't contain a valid
         // installation, and it should be removed.
         let target_path_parent = target_path.parent().expect("Invalid package path");
-        fs::remove_dir_all(target_path_parent).unwrap_or_else(|err| {
+        fs::remove_dir_all(&target_path_parent).unwrap_or_else(|err| {
             eprintln!(
                 "Failed to remove {} while recovering from installation failure: {}",
                 target_path_parent.to_string_lossy(),
@@ -531,29 +516,12 @@
     env::set_var("AR", llvm_bin.join("llvm-ar"));
     env::set_var("OBJDUMP", llvm_bin.join("llvm-objdump"));
     env::set_var("OBJCOPY", llvm_bin.join("llvm-objcopy"));
-<<<<<<< HEAD
-    const RF_LTO: &str = "-C lto=no";
-    let mut rustflags = match env::var("RUSTFLAGS") {
-        Ok(rf) => {
-            if rf.contains(RF_LTO) {
-                rf
-            } else {
-                format!("{} {}", rf, RF_LTO)
-            }
-        }
-        _ => RF_LTO.to_string(),
-    };
-    if cfg!(windows) && !rustflags.contains("-C linker=") {
-        let ld_path = llvm_bin.join("ld.lld");
-        rustflags = format!("{} -C linker={}", rustflags, ld_path.display());
-=======
 
     let rustflags = env::var("RUSTFLAGS").ok();
     let rustflags = rustflags.as_deref().unwrap_or_default();
     if config.remap_cwd {
         let rustflags = format!("{} -Zremap-cwd-prefix=", &rustflags);
         env::set_var("RUSTFLAGS", &rustflags);
->>>>>>> 55438c03
     }
     if config.verbose {
         println!(
@@ -609,10 +577,10 @@
     }
 
     if let Some(program_name) = program_name {
-        let program_unstripped_so = target_build_directory.join(format!("{}.so", program_name));
-        let program_dump = bpf_out_dir.join(format!("{}-dump.txt", program_name));
-        let program_so = bpf_out_dir.join(format!("{}.so", program_name));
-        let program_keypair = bpf_out_dir.join(format!("{}-keypair.json", program_name));
+        let program_unstripped_so = target_build_directory.join(&format!("{}.so", program_name));
+        let program_dump = bpf_out_dir.join(&format!("{}-dump.txt", program_name));
+        let program_so = bpf_out_dir.join(&format!("{}.so", program_name));
+        let program_keypair = bpf_out_dir.join(&format!("{}-keypair.json", program_name));
 
         fn file_older_or_missing(prerequisite_file: &Path, target_file: &Path) -> bool {
             let prerequisite_metadata = fs::metadata(prerequisite_file).unwrap_or_else(|err| {
@@ -658,7 +626,7 @@
             #[cfg(not(windows))]
             let output = spawn(
                 &config.bpf_sdk.join("scripts").join("strip.sh"),
-                [&program_unstripped_so, &program_so],
+                &[&program_unstripped_so, &program_so],
                 config.generate_child_script_on_failure,
             );
             if config.verbose {
@@ -681,11 +649,7 @@
             {
                 let output = spawn(
                     &dump_script,
-<<<<<<< HEAD
-                    [&program_unstripped_so, &program_dump],
-=======
                     &[&program_unstripped_so, &program_dump],
->>>>>>> 55438c03
                     config.generate_child_script_on_failure,
                 );
                 if config.verbose {
@@ -880,13 +844,7 @@
         }),
         bpf_tools_version,
         dump: matches.is_present("dump"),
-<<<<<<< HEAD
-        features: values_t!(matches, "features", String)
-            .ok()
-            .unwrap_or_default(),
-=======
         features: matches.values_of_t("features").ok().unwrap_or_default(),
->>>>>>> 55438c03
         generate_child_script_on_failure: matches.is_present("generate_child_script_on_failure"),
         no_default_features: matches.is_present("no_default_features"),
         offline: matches.is_present("offline"),
