[package]
name = "solana-program"
<<<<<<< HEAD
version = "1.9.29"
=======
version = "1.10.41"
>>>>>>> 55438c03
description = "Solana Program"
authors = ["Solana Maintainers <maintainers@solana.foundation>"]
repository = "https://github.com/solana-labs/solana"
homepage = "https://solana.com/"
documentation = "https://docs.rs/solana-program"
readme = "README.md"
license = "Apache-2.0"
edition = "2021"

[dependencies]
bincode = "1.3.1"
blake3 = { version = "1.2.0", features = ["traits-preview"] }
borsh = "0.9.1"
borsh-derive = "0.9.1"
bs58 = "0.4.0"
bytemuck = { version = "1.7.2", features = ["derive"] }
bv = { version = "0.11.1", features = ["serde"] }
itertools =  "0.10.1"
lazy_static = "1.4.0"
log = "0.4.14"
num-derive = "0.3"
num-traits = "0.2"
rustversion = "1.0.3"
serde = "1.0.112"
serde_bytes = "0.11"
serde_derive = "1.0.103"
<<<<<<< HEAD
sha2 = "0.9.2"
sha3 = "0.9.1"
solana-frozen-abi = { path = "../../frozen-abi", version = "=1.9.29" }
solana-frozen-abi-macro = { path = "../../frozen-abi/macro", version = "=1.9.29" }
solana-sdk-macro = { path = "../macro", version = "=1.9.29" }
=======
sha2 = "0.10.0"
sha3 = "0.10.0"
solana-frozen-abi = { path = "../../frozen-abi", version = "=1.10.41" }
solana-frozen-abi-macro = { path = "../../frozen-abi/macro", version = "=1.10.41" }
solana-sdk-macro = { path = "../macro", version = "=1.10.41" }
>>>>>>> 55438c03
thiserror = "1.0"

[target.'cfg(not(target_arch = "bpf"))'.dependencies]
bitflags = "1.3.1"
base64 = "0.13"
curve25519-dalek = "3.2.1"
libsecp256k1 = "0.6.0"
rand = "0.7.0"
<<<<<<< HEAD
solana-logger = { path = "../../logger", version = "=1.9.29" }
itertools = "0.10.1"
wasm-bindgen = "0.2"

=======
itertools = "0.10.1"
wasm-bindgen = "0.2"

[target.'cfg(not(target_arch = "bpf"))'.dev-dependencies]
solana-logger = { path = "../../logger", version = "=1.10.41" }

>>>>>>> 55438c03
[target.'cfg(target_arch = "wasm32")'.dependencies]
console_error_panic_hook = "0.1.7"
console_log = "0.2.0"
js-sys = "0.3.55"
getrandom = { version = "0.1", features = ["wasm-bindgen"] }

[target.'cfg(not(target_pointer_width = "64"))'.dependencies]
parking_lot = "0.12"

[dev-dependencies]
anyhow = "1.0.45"
assert_matches = "1.3.0"
bincode = "1.3.1"
borsh = "0.9.1"
borsh-derive = "0.9.1"
serde_json = "1.0.56"
static_assertions = "1.1.0"

[build-dependencies]
rustc_version = "0.4"

[package.metadata.docs.rs]
targets = ["x86_64-unknown-linux-gnu"]

[lib]
crate-type = ["cdylib", "rlib"]<|MERGE_RESOLUTION|>--- conflicted
+++ resolved
@@ -1,10 +1,6 @@
 [package]
 name = "solana-program"
-<<<<<<< HEAD
-version = "1.9.29"
-=======
 version = "1.10.41"
->>>>>>> 55438c03
 description = "Solana Program"
 authors = ["Solana Maintainers <maintainers@solana.foundation>"]
 repository = "https://github.com/solana-labs/solana"
@@ -31,19 +27,11 @@
 serde = "1.0.112"
 serde_bytes = "0.11"
 serde_derive = "1.0.103"
-<<<<<<< HEAD
-sha2 = "0.9.2"
-sha3 = "0.9.1"
-solana-frozen-abi = { path = "../../frozen-abi", version = "=1.9.29" }
-solana-frozen-abi-macro = { path = "../../frozen-abi/macro", version = "=1.9.29" }
-solana-sdk-macro = { path = "../macro", version = "=1.9.29" }
-=======
 sha2 = "0.10.0"
 sha3 = "0.10.0"
 solana-frozen-abi = { path = "../../frozen-abi", version = "=1.10.41" }
 solana-frozen-abi-macro = { path = "../../frozen-abi/macro", version = "=1.10.41" }
 solana-sdk-macro = { path = "../macro", version = "=1.10.41" }
->>>>>>> 55438c03
 thiserror = "1.0"
 
 [target.'cfg(not(target_arch = "bpf"))'.dependencies]
@@ -52,19 +40,12 @@
 curve25519-dalek = "3.2.1"
 libsecp256k1 = "0.6.0"
 rand = "0.7.0"
-<<<<<<< HEAD
-solana-logger = { path = "../../logger", version = "=1.9.29" }
-itertools = "0.10.1"
-wasm-bindgen = "0.2"
-
-=======
 itertools = "0.10.1"
 wasm-bindgen = "0.2"
 
 [target.'cfg(not(target_arch = "bpf"))'.dev-dependencies]
 solana-logger = { path = "../../logger", version = "=1.10.41" }
 
->>>>>>> 55438c03
 [target.'cfg(target_arch = "wasm32")'.dependencies]
 console_error_panic_hook = "0.1.7"
 console_log = "0.2.0"
