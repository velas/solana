[package]
name = "solana-program"
<<<<<<< HEAD
version = "1.13.4"
=======
version = "1.13.7"
>>>>>>> 88aeaa82
description = "Solana Program"
authors = ["Solana Maintainers <maintainers@solana.foundation>"]
repository = "https://github.com/solana-labs/solana"
homepage = "https://solana.com/"
documentation = "https://docs.rs/solana-program"
readme = "README.md"
license = "Apache-2.0"
edition = "2021"

[dependencies]
bincode = "1.3.1"
blake3 = { version = "1.2.0", features = ["traits-preview"] }
borsh = "0.9.1"
borsh-derive = "0.9.1"
bs58 = "0.4.0"
bytemuck = { version = "1.7.2", features = ["derive"] }
bv = { version = "0.11.1", features = ["serde"] }
itertools =  "0.10.1"
lazy_static = "1.4.0"
log = "0.4.14"
num-derive = "0.3"
num-traits = "0.2"
rustversion = "1.0.3"
serde = "1.0.112"
serde_bytes = "0.11"
serde_derive = "1.0.103"
sha2 = "0.10.0"
sha3 = "0.10.0"
<<<<<<< HEAD
solana-frozen-abi = { path = "../../frozen-abi", version = "=1.13.4" }
solana-frozen-abi-macro = { path = "../../frozen-abi/macro", version = "=1.13.4" }
solana-sdk-macro = { path = "../macro", version = "=1.13.4" }
=======
solana-frozen-abi = { path = "../../frozen-abi", version = "=1.13.7" }
solana-frozen-abi-macro = { path = "../../frozen-abi/macro", version = "=1.13.7" }
solana-sdk-macro = { path = "../macro", version = "=1.13.7" }
>>>>>>> 88aeaa82
thiserror = "1.0"

[target.'cfg(not(target_arch = "bpf"))'.dependencies]
bitflags = "1.3.1"
base64 = "0.13"
curve25519-dalek = "3.2.1"
libsecp256k1 = "0.6.0"
rand = "0.7.0"
itertools = "0.10.1"
wasm-bindgen = "0.2"

[target.'cfg(not(target_arch = "bpf"))'.dev-dependencies]
<<<<<<< HEAD
solana-logger = { path = "../../logger", version = "=1.13.4" }
=======
solana-logger = { path = "../../logger", version = "=1.13.7" }
>>>>>>> 88aeaa82

[target.'cfg(target_arch = "wasm32")'.dependencies]
console_error_panic_hook = "0.1.7"
console_log = "0.2.0"
js-sys = "0.3.55"
getrandom = { version = "0.1", features = ["wasm-bindgen"] }

[target.'cfg(not(target_pointer_width = "64"))'.dependencies]
parking_lot = "0.12"

[dev-dependencies]
anyhow = "1.0.45"
assert_matches = "1.3.0"
bincode = "1.3.1"
borsh = "0.9.1"
borsh-derive = "0.9.1"
serde_json = "1.0.56"
static_assertions = "1.1.0"

[build-dependencies]
rustc_version = "0.4"

[package.metadata.docs.rs]
targets = ["x86_64-unknown-linux-gnu"]

[lib]
crate-type = ["cdylib", "rlib"]<|MERGE_RESOLUTION|>--- conflicted
+++ resolved
@@ -1,10 +1,6 @@
 [package]
 name = "solana-program"
-<<<<<<< HEAD
-version = "1.13.4"
-=======
 version = "1.13.7"
->>>>>>> 88aeaa82
 description = "Solana Program"
 authors = ["Solana Maintainers <maintainers@solana.foundation>"]
 repository = "https://github.com/solana-labs/solana"
@@ -33,15 +29,9 @@
 serde_derive = "1.0.103"
 sha2 = "0.10.0"
 sha3 = "0.10.0"
-<<<<<<< HEAD
-solana-frozen-abi = { path = "../../frozen-abi", version = "=1.13.4" }
-solana-frozen-abi-macro = { path = "../../frozen-abi/macro", version = "=1.13.4" }
-solana-sdk-macro = { path = "../macro", version = "=1.13.4" }
-=======
 solana-frozen-abi = { path = "../../frozen-abi", version = "=1.13.7" }
 solana-frozen-abi-macro = { path = "../../frozen-abi/macro", version = "=1.13.7" }
 solana-sdk-macro = { path = "../macro", version = "=1.13.7" }
->>>>>>> 88aeaa82
 thiserror = "1.0"
 
 [target.'cfg(not(target_arch = "bpf"))'.dependencies]
@@ -54,11 +44,7 @@
 wasm-bindgen = "0.2"
 
 [target.'cfg(not(target_arch = "bpf"))'.dev-dependencies]
-<<<<<<< HEAD
-solana-logger = { path = "../../logger", version = "=1.13.4" }
-=======
 solana-logger = { path = "../../logger", version = "=1.13.7" }
->>>>>>> 88aeaa82
 
 [target.'cfg(target_arch = "wasm32")'.dependencies]
 console_error_panic_hook = "0.1.7"
