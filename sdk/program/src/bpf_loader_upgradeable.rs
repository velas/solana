--- conflicted
+++ resolved
@@ -196,13 +196,10 @@
 
 pub fn is_set_authority_instruction(instruction_data: &[u8]) -> bool {
     !instruction_data.is_empty() && 4 == instruction_data[0]
-<<<<<<< HEAD
-=======
 }
 
 pub fn is_close_instruction(instruction_data: &[u8]) -> bool {
     !instruction_data.is_empty() && 5 == instruction_data[0]
->>>>>>> 3ac7e043
 }
 
 /// Returns the instructions required to set a buffers's authority.
@@ -240,23 +237,12 @@
     Instruction::new_with_bincode(id(), &UpgradeableLoaderInstruction::SetAuthority, metas)
 }
 
-<<<<<<< HEAD
-/// Returns the instructions required to close an account
-=======
 /// Returns the instructions required to close a buffer account
->>>>>>> 3ac7e043
 pub fn close(
     close_address: &Pubkey,
     recipient_address: &Pubkey,
     authority_address: &Pubkey,
 ) -> Instruction {
-<<<<<<< HEAD
-    let metas = vec![
-        AccountMeta::new(*close_address, false),
-        AccountMeta::new(*recipient_address, false),
-        AccountMeta::new_readonly(*authority_address, true),
-    ];
-=======
     close_any(
         close_address,
         recipient_address,
@@ -282,7 +268,6 @@
     if let Some(program_address) = program_address {
         metas.push(AccountMeta::new(*program_address, false));
     }
->>>>>>> 3ac7e043
     Instruction::new_with_bincode(id(), &UpgradeableLoaderInstruction::Close, metas)
 }
 
