--- conflicted
+++ resolved
@@ -218,8 +218,6 @@
     IncorrectAuthority,
 
     /// Failed to serialize or deserialize account data
-<<<<<<< HEAD
-=======
     ///
     /// Warning: This error should never be emitted by the runtime.
     ///
@@ -228,7 +226,6 @@
     /// Borsh versions. Only programs can use this error because they are
     /// consistent across Solana software versions.
     ///
->>>>>>> 3ac7e043
     #[error("Failed to serialize or deserialize account data: {0}")]
     BorshIoError(String),
 
@@ -251,8 +248,6 @@
     /// Illegal account owner
     #[error("Provided owner is not allowed")]
     IllegalOwner,
-<<<<<<< HEAD
-=======
 
     /// Account data allocation exceeded the maximum accounts data size limit
     #[error("Account data allocation exceeded the maximum accounts data size limit")]
@@ -263,7 +258,6 @@
     ActiveVoteAccountClose,
     // Note: For any new error added here an equivalent ProgramError and its
     // conversions must also be added
->>>>>>> 3ac7e043
 }
 
 /// A directive for a single invocation of a Solana program.
@@ -340,17 +334,6 @@
 }
 
 impl Instruction {
-<<<<<<< HEAD
-    #[deprecated(
-        since = "1.6.0",
-        note = "Please use another Instruction constructor instead, such as `Instruction::new_with_bincode`"
-    )]
-    pub fn new<T: Serialize>(program_id: Pubkey, data: &T, accounts: Vec<AccountMeta>) -> Self {
-        Self::new_with_bincode(program_id, data, accounts)
-    }
-
-    pub fn new_with_bincode<T: Serialize>(
-=======
     /// Create a new instruction from a value, encoded with [`borsh`].
     ///
     /// [`borsh`]: https://docs.rs/borsh/latest/borsh/
@@ -398,7 +381,6 @@
     /// }
     /// ```
     pub fn new_with_borsh<T: BorshSerialize>(
->>>>>>> 3ac7e043
         program_id: Pubkey,
         data: &T,
         accounts: Vec<AccountMeta>,
