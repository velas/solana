//! Types for directing the execution of Solana programs.
//!
//! Every invocation of a Solana program executes a single instruction, as
//! defined by the [`Instruction`] type. An instruction is primarily a vector of
//! bytes, the contents of which are program-specific, and not interpreted by
//! the Solana runtime. This allows flexibility in how programs behave, how they
//! are controlled by client software, and what data encodings they use.
//!
//! Besides the instruction data, every account a program may read or write
//! while executing a given instruction is also included in `Instruction`, as
//! [`AccountMeta`] values. The runtime uses this information to efficiently
//! schedule execution of transactions.

#![allow(clippy::integer_arithmetic)]

use {
    crate::{pubkey::Pubkey, sanitize::Sanitize, short_vec, wasm_bindgen},
    bincode::serialize,
    borsh::BorshSerialize,
    serde::Serialize,
    thiserror::Error,
};

/// Reasons the runtime might have rejected an instruction.
///
/// Instructions errors are included in the bank hashes and therefore are
/// included as part of the transaction results when determining consensus.
/// Because of this, members of this enum must not be removed, but new ones can
/// be added.  Also, it is crucial that meta-information if any that comes along
/// with an error be consistent across software versions.  For example, it is
/// dangerous to include error strings from 3rd party crates because they could
/// change at any time and changes to them are difficult to detect.
#[derive(
    Serialize, Deserialize, Debug, Error, PartialEq, Eq, Clone, AbiExample, AbiEnumVisitor,
)]
pub enum InstructionError {
    /// Deprecated! Use CustomError instead!
    /// The program instruction returned an error
    #[error("generic instruction error")]
    GenericError,

    /// The arguments provided to a program were invalid
    #[error("invalid program argument")]
    InvalidArgument,

    /// An instruction's data contents were invalid
    #[error("invalid instruction data")]
    InvalidInstructionData,

    /// An account's data contents was invalid
    #[error("invalid account data for instruction")]
    InvalidAccountData,

    /// An account's data was too small
    #[error("account data too small for instruction")]
    AccountDataTooSmall,

    /// An account's balance was too small to complete the instruction
    #[error("insufficient funds for instruction")]
    InsufficientFunds,

    /// The account did not have the expected program id
    #[error("incorrect program id for instruction")]
    IncorrectProgramId,

    /// A signature was required but not found
    #[error("missing required signature for instruction")]
    MissingRequiredSignature,

    /// An initialize instruction was sent to an account that has already been initialized.
    #[error("instruction requires an uninitialized account")]
    AccountAlreadyInitialized,

    /// An attempt to operate on an account that hasn't been initialized.
    #[error("instruction requires an initialized account")]
    UninitializedAccount,

    /// Program's instruction lamport balance does not equal the balance after the instruction
    #[error("sum of account balances before and after instruction do not match")]
    UnbalancedInstruction,

    /// Program illegally modified an account's program id
    #[error("instruction illegally modified the program id of an account")]
    ModifiedProgramId,

    /// Program spent the lamports of an account that doesn't belong to it
    #[error("instruction spent from the balance of an account it does not own")]
    ExternalAccountLamportSpend,

    /// Program modified the data of an account that doesn't belong to it
    #[error("instruction modified data of an account it does not own")]
    ExternalAccountDataModified,

    /// Read-only account's lamports modified
    #[error("instruction changed the balance of a read-only account")]
    ReadonlyLamportChange,

    /// Read-only account's data was modified
    #[error("instruction modified data of a read-only account")]
    ReadonlyDataModified,

    /// An account was referenced more than once in a single instruction
    // Deprecated, instructions can now contain duplicate accounts
    #[error("instruction contains duplicate accounts")]
    DuplicateAccountIndex,

    /// Executable bit on account changed, but shouldn't have
    #[error("instruction changed executable bit of an account")]
    ExecutableModified,

    /// Rent_epoch account changed, but shouldn't have
    #[error("instruction modified rent epoch of an account")]
    RentEpochModified,

    /// The instruction expected additional account keys
    #[error("insufficient account keys for instruction")]
    NotEnoughAccountKeys,

    /// Program other than the account's owner changed the size of the account data
    #[error("program other than the account's owner changed the size of the account data")]
    AccountDataSizeChanged,

    /// The instruction expected an executable account
    #[error("instruction expected an executable account")]
    AccountNotExecutable,

    /// Failed to borrow a reference to account data, already borrowed
    #[error("instruction tries to borrow reference for an account which is already borrowed")]
    AccountBorrowFailed,

    /// Account data has an outstanding reference after a program's execution
    #[error("instruction left account with an outstanding borrowed reference")]
    AccountBorrowOutstanding,

    /// The same account was multiply passed to an on-chain program's entrypoint, but the program
    /// modified them differently.  A program can only modify one instance of the account because
    /// the runtime cannot determine which changes to pick or how to merge them if both are modified
    #[error("instruction modifications of multiply-passed account differ")]
    DuplicateAccountOutOfSync,

    /// Allows on-chain programs to implement program-specific error types and see them returned
    /// by the Solana runtime. A program-specific error may be any type that is represented as
    /// or serialized to a u32 integer.
    #[error("custom program error: {0:#x}")]
    Custom(u32),

    /// The return value from the program was invalid.  Valid errors are either a defined builtin
    /// error value or a user-defined error in the lower 32 bits.
    #[error("program returned invalid error code")]
    InvalidError,

    /// Executable account's data was modified
    #[error("instruction changed executable accounts data")]
    ExecutableDataModified,

    /// Executable account's lamports modified
    #[error("instruction changed the balance of a executable account")]
    ExecutableLamportChange,

    /// Executable accounts must be rent exempt
    #[error("executable accounts must be rent exempt")]
    ExecutableAccountNotRentExempt,

    /// Unsupported program id
    #[error("Unsupported program id")]
    UnsupportedProgramId,

    /// Cross-program invocation call depth too deep
    #[error("Cross-program invocation call depth too deep")]
    CallDepth,

    /// An account required by the instruction is missing
    #[error("An account required by the instruction is missing")]
    MissingAccount,

    /// Cross-program invocation reentrancy not allowed for this instruction
    #[error("Cross-program invocation reentrancy not allowed for this instruction")]
    ReentrancyNotAllowed,

    /// Length of the seed is too long for address generation
    #[error("Length of the seed is too long for address generation")]
    MaxSeedLengthExceeded,

    /// Provided seeds do not result in a valid address
    #[error("Provided seeds do not result in a valid address")]
    InvalidSeeds,

    /// Failed to reallocate account data of this length
    #[error("Failed to reallocate account data")]
    InvalidRealloc,

    /// Computational budget exceeded
    #[error("Computational budget exceeded")]
    ComputationalBudgetExceeded,

    /// Cross-program invocation with unauthorized signer or writable account
    #[error("Cross-program invocation with unauthorized signer or writable account")]
    PrivilegeEscalation,

    /// Failed to create program execution environment
    #[error("Failed to create program execution environment")]
    ProgramEnvironmentSetupFailure,

    /// Program failed to complete
    #[error("Program failed to complete")]
    ProgramFailedToComplete,

    /// Program failed to compile
    #[error("Program failed to compile")]
    ProgramFailedToCompile,

    /// Account is immutable
    #[error("Account is immutable")]
    Immutable,

    /// Incorrect authority provided
    #[error("Incorrect authority provided")]
    IncorrectAuthority,

    /// Failed to serialize or deserialize account data
    ///
    /// Warning: This error should never be emitted by the runtime.
    ///
    /// This error includes strings from the underlying 3rd party Borsh crate
    /// which can be dangerous because the error strings could change across
    /// Borsh versions. Only programs can use this error because they are
    /// consistent across Solana software versions.
    ///
    #[error("Failed to serialize or deserialize account data: {0}")]
    BorshIoError(String),

    /// An account does not have enough lamports to be rent-exempt
    #[error("An account does not have enough lamports to be rent-exempt")]
    AccountNotRentExempt,

    /// Invalid account owner
    #[error("Invalid account owner")]
    InvalidAccountOwner,

    /// Program arithmetic overflowed
    #[error("Program arithmetic overflowed")]
    ArithmeticOverflow,

    /// Unsupported sysvar
    #[error("Unsupported sysvar")]
    UnsupportedSysvar,

    /// Illegal account owner
    #[error("Provided owner is not allowed")]
    IllegalOwner,

    /// Account data allocation exceeded the maximum accounts data size limit
    #[error("Account data allocation exceeded the maximum accounts data size limit")]
    MaxAccountsDataSizeExceeded,

    /// Active vote account close
    #[error("Cannot close vote account unless it stopped voting at least one full epoch ago")]
    ActiveVoteAccountClose,
    // Note: For any new error added here an equivalent ProgramError and its
    // conversions must also be added
}

/// A directive for a single invocation of a Solana program.
///
/// An instruction specifies which program it is calling, which accounts it may
/// read or modify, and additional data that serves as input to the program. One
/// or more instructions are included in transactions submitted by Solana
/// clients. Instructions are also used to describe [cross-program
/// invocations][cpi].
///
/// [cpi]: https://docs.solana.com/developing/programming-model/calling-between-programs
///
/// During execution, a program will receive a list of account data as one of
/// its arguments, in the same order as specified during `Instruction`
/// construction.
///
/// While Solana is agnostic to the format of the instruction data, it has
/// built-in support for serialization via [`borsh`] and [`bincode`].
///
/// [`borsh`]: https://docs.rs/borsh/latest/borsh/
/// [`bincode`]: https://docs.rs/bincode/latest/bincode/
///
/// # Specifying account metadata
///
/// When constructing an [`Instruction`], a list of all accounts that may be
/// read or written during the execution of that instruction must be supplied as
/// [`AccountMeta`] values.
///
/// Any account whose data may be mutated by the program during execution must
/// be specified as writable. During execution, writing to an account that was
/// not specified as writable will cause the transaction to fail. Writing to an
/// account that is not owned by the program will cause the transaction to fail.
///
/// Any account whose lamport balance may be mutated by the program during
/// execution must be specified as writable. During execution, mutating the
/// lamports of an account that was not specified as writable will cause the
/// transaction to fail. While _subtracting_ lamports from an account not owned
/// by the program will cause the transaction to fail, _adding_ lamports to any
/// account is allowed, as long is it is mutable.
///
/// Accounts that are not read or written by the program may still be specified
/// in an `Instruction`'s account list. These will affect scheduling of program
/// execution by the runtime, but will otherwise be ignored.
///
/// When building a transaction, the Solana runtime coalesces all accounts used
/// by all instructions in that transaction, along with accounts and permissions
/// required by the runtime, into a single account list. Some accounts and
/// account permissions required by the runtime to process a transaction are
/// _not_ required to be included in an `Instruction`s account list. These
/// include:
///
/// - The program ID &mdash; it is a separate field of `Instruction`
/// - The transaction's fee-paying account &mdash; it is added during [`Message`]
///   construction. A program may still require the fee payer as part of the
///   account list if it directly references it.
///
/// [`Message`]: crate::message::Message
///
/// Programs may require signatures from some accounts, in which case they
/// should be specified as signers during `Instruction` construction. The
/// program must still validate during execution that the account is a signer.
#[wasm_bindgen]
#[derive(Debug, PartialEq, Clone, Serialize, Deserialize)]
pub struct Instruction {
    /// Pubkey of the program that executes this instruction.
    #[wasm_bindgen(skip)]
    pub program_id: Pubkey,
    /// Metadata describing accounts that should be passed to the program.
    #[wasm_bindgen(skip)]
    pub accounts: Vec<AccountMeta>,
    /// Opaque data passed to the program for its own interpretation.
    #[wasm_bindgen(skip)]
    pub data: Vec<u8>,
}

impl Instruction {
    /// Create a new instruction from a value, encoded with [`borsh`].
    ///
    /// [`borsh`]: https://docs.rs/borsh/latest/borsh/
    ///
    /// `program_id` is the address of the program that will execute the instruction.
    /// `accounts` contains a description of all accounts that may be accessed by the program.
    ///
    /// Borsh serialization is often prefered over bincode as it has a stable
    /// [specification] and an [implementation in JavaScript][jsb], neither of
    /// which are true of bincode.
    ///
    /// [specification]: https://borsh.io/
    /// [jsb]: https://github.com/near/borsh-js
    ///
    /// # Examples
    ///
    /// ```
    /// # use solana_program::{
    /// #     pubkey::Pubkey,
    /// #     instruction::{AccountMeta, Instruction},
    /// # };
    /// # use borsh::{BorshSerialize, BorshDeserialize};
    /// #
    /// #[derive(BorshSerialize, BorshDeserialize)]
    /// pub struct MyInstruction {
    ///     pub lamports: u64,
    /// }
    ///
    /// pub fn create_instruction(
    ///     program_id: &Pubkey,
    ///     from: &Pubkey,
    ///     to: &Pubkey,
    ///     lamports: u64,
    /// ) -> Instruction {
    ///     let instr = MyInstruction { lamports };
    ///
    ///     Instruction::new_with_borsh(
    ///         *program_id,
    ///         &instr,
    ///         vec![
    ///             AccountMeta::new(*from, true),
    ///             AccountMeta::new(*to, false),
    ///         ],
    ///    )
    /// }
    /// ```
    pub fn new_with_borsh<T: BorshSerialize>(
        program_id: Pubkey,
        data: &T,
        accounts: Vec<AccountMeta>,
    ) -> Self {
        let data = data.try_to_vec().unwrap();
        Self {
            program_id,
            accounts,
            data,
        }
    }

    /// Create a new instruction from a value, encoded with [`bincode`].
    ///
    /// [`bincode`]: https://docs.rs/bincode/latest/bincode/
    ///
    /// `program_id` is the address of the program that will execute the instruction.
    /// `accounts` contains a description of all accounts that may be accessed by the program.
    ///
    /// # Examples
    ///
    /// ```
    /// # use solana_program::{
    /// #     pubkey::Pubkey,
    /// #     instruction::{AccountMeta, Instruction},
    /// # };
    /// # use serde::{Serialize, Deserialize};
    /// #
    /// #[derive(Serialize, Deserialize)]
    /// pub struct MyInstruction {
    ///     pub lamports: u64,
    /// }
    ///
    /// pub fn create_instruction(
    ///     program_id: &Pubkey,
    ///     from: &Pubkey,
    ///     to: &Pubkey,
    ///     lamports: u64,
    /// ) -> Instruction {
    ///     let instr = MyInstruction { lamports };
    ///
    ///     Instruction::new_with_bincode(
    ///         *program_id,
    ///         &instr,
    ///         vec![
    ///             AccountMeta::new(*from, true),
    ///             AccountMeta::new(*to, false),
    ///         ],
    ///    )
    /// }
    /// ```
    pub fn new_with_bincode<T: Serialize>(
        program_id: Pubkey,
        data: &T,
        accounts: Vec<AccountMeta>,
    ) -> Self {
        let data = serialize(data).unwrap();
        Self {
            program_id,
            accounts,
            data,
        }
    }

    /// Create a new instruction from a byte slice.
    ///
    /// `program_id` is the address of the program that will execute the instruction.
    /// `accounts` contains a description of all accounts that may be accessed by the program.
    ///
    /// The caller is responsible for ensuring the correct encoding of `data` as expected
    /// by the callee program.
    ///
    /// # Examples
    ///
    /// ```
    /// # use solana_program::{
    /// #     pubkey::Pubkey,
    /// #     instruction::{AccountMeta, Instruction},
    /// # };
    /// # use borsh::{BorshSerialize, BorshDeserialize};
    /// # use anyhow::Result;
    /// #
    /// #[derive(BorshSerialize, BorshDeserialize)]
    /// pub struct MyInstruction {
    ///     pub lamports: u64,
    /// }
    ///
    /// pub fn create_instruction(
    ///     program_id: &Pubkey,
    ///     from: &Pubkey,
    ///     to: &Pubkey,
    ///     lamports: u64,
    /// ) -> Result<Instruction> {
    ///     let instr = MyInstruction { lamports };
    ///
    ///     let mut instr_in_bytes: Vec<u8> = Vec::new();
    ///     instr.serialize(&mut instr_in_bytes)?;
    ///
    ///     Ok(Instruction::new_with_bytes(
    ///         *program_id,
    ///         &instr_in_bytes,
    ///         vec![
    ///             AccountMeta::new(*from, true),
    ///             AccountMeta::new(*to, false),
    ///         ],
    ///    ))
    /// }
    /// ```
    pub fn new_with_bytes(program_id: Pubkey, data: &[u8], accounts: Vec<AccountMeta>) -> Self {
        Self {
            program_id,
            accounts,
            data: data.to_vec(),
        }
    }

    #[deprecated(
        since = "1.6.0",
        note = "Please use another Instruction constructor instead, such as `Instruction::new_with_borsh`"
    )]
    pub fn new<T: Serialize>(program_id: Pubkey, data: &T, accounts: Vec<AccountMeta>) -> Self {
        Self::new_with_bincode(program_id, data, accounts)
    }
}

/// Addition that returns [`InstructionError::InsufficientFunds`] on overflow.
///
/// This is an internal utility function.
#[doc(hidden)]
pub fn checked_add(a: u64, b: u64) -> Result<u64, InstructionError> {
    a.checked_add(b).ok_or(InstructionError::InsufficientFunds)
}

/// Describes a single account read or written by a program during instruction
/// execution.
///
/// When constructing an [`Instruction`], a list of all accounts that may be
/// read or written during the execution of that instruction must be supplied.
/// Any account that may be mutated by the program during execution, either its
/// data or metadata such as held lamports, must be writable.
///
/// Note that because the Solana runtime schedules parallel transaction
/// execution around which accounts are writable, care should be taken that only
/// accounts which actually may be mutated are specified as writable. As the
/// default [`AccountMeta::new`] constructor creates writable accounts, this is
/// a minor hazard: use [`AccountMeta::new_readonly`] to specify that an account
/// is not writable.
#[repr(C)]
#[derive(Debug, Default, PartialEq, Clone, Serialize, Deserialize)]
pub struct AccountMeta {
    /// An account's public key.
    pub pubkey: Pubkey,
    /// True if an `Instruction` requires a `Transaction` signature matching `pubkey`.
    pub is_signer: bool,
    /// True if the account data or metadata may be mutated during program execution.
    pub is_writable: bool,
}

impl AccountMeta {
    /// Construct metadata for a writable account.
    ///
    /// # Examples
    ///
    /// ```
    /// # use solana_program::{
    /// #     pubkey::Pubkey,
    /// #     instruction::{AccountMeta, Instruction},
    /// # };
    /// # use borsh::{BorshSerialize, BorshDeserialize};
    /// #
    /// # #[derive(BorshSerialize, BorshDeserialize)]
    /// # pub struct MyInstruction;
    /// #
    /// # let instruction = MyInstruction;
    /// # let from = Pubkey::new_unique();
    /// # let to = Pubkey::new_unique();
    /// # let program_id = Pubkey::new_unique();
    /// let instr = Instruction::new_with_borsh(
    ///     program_id,
    ///     &instruction,
    ///     vec![
    ///         AccountMeta::new(from, true),
    ///         AccountMeta::new(to, false),
    ///     ],
    /// );
    /// ```
    pub fn new(pubkey: Pubkey, is_signer: bool) -> Self {
        Self {
            pubkey,
            is_signer,
            is_writable: true,
        }
    }

    /// Construct metadata for a read-only account.
    ///
    /// # Examples
    ///
    /// ```
    /// # use solana_program::{
    /// #     pubkey::Pubkey,
    /// #     instruction::{AccountMeta, Instruction},
    /// # };
    /// # use borsh::{BorshSerialize, BorshDeserialize};
    /// #
    /// # #[derive(BorshSerialize, BorshDeserialize)]
    /// # pub struct MyInstruction;
    /// #
    /// # let instruction = MyInstruction;
    /// # let from = Pubkey::new_unique();
    /// # let to = Pubkey::new_unique();
    /// # let from_account_storage = Pubkey::new_unique();
    /// # let program_id = Pubkey::new_unique();
    /// let instr = Instruction::new_with_borsh(
    ///     program_id,
    ///     &instruction,
    ///     vec![
    ///         AccountMeta::new(from, true),
    ///         AccountMeta::new(to, false),
    ///         AccountMeta::new_readonly(from_account_storage, false),
    ///     ],
    /// );
    /// ```
    pub fn new_readonly(pubkey: Pubkey, is_signer: bool) -> Self {
        Self {
            pubkey,
            is_signer,
            is_writable: false,
        }
    }
}

/// A compact encoding of an instruction.
///
/// A `CompiledInstruction` is a component of a multi-instruction [`Message`],
/// which is the core of a Solana transaction. It is created during the
/// construction of `Message`. Most users will not interact with it directly.
///
/// [`Message`]: crate::message::Message
#[derive(Serialize, Deserialize, Debug, PartialEq, Eq, Clone, AbiExample)]
#[serde(rename_all = "camelCase")]
pub struct CompiledInstruction {
    /// Index into the transaction keys array indicating the program account that executes this instruction.
    pub program_id_index: u8,
    /// Ordered indices into the transaction keys array indicating which accounts to pass to the program.
    #[serde(with = "short_vec")]
    pub accounts: Vec<u8>,
    /// The program input data.
    #[serde(with = "short_vec")]
    pub data: Vec<u8>,
}

impl Sanitize for CompiledInstruction {}

impl CompiledInstruction {
    pub fn new<T: Serialize>(program_ids_index: u8, data: &T, accounts: Vec<u8>) -> Self {
        let data = serialize(data).unwrap();
        Self {
            program_id_index: program_ids_index,
            accounts,
            data,
        }
    }

    pub fn new_from_raw_parts(program_id_index: u8, data: Vec<u8>, accounts: Vec<u8>) -> Self {
        Self {
            program_id_index,
            accounts,
            data,
        }
    }

    pub fn program_id<'a>(&self, program_ids: &'a [Pubkey]) -> &'a Pubkey {
        &program_ids[self.program_id_index as usize]
    }
}

/// Use to query and convey information about the sibling instruction components
/// when calling the `sol_get_processed_sibling_instruction` syscall.
#[repr(C)]
#[derive(Default, Debug, Clone, Copy)]
pub struct ProcessedSiblingInstruction {
    /// Length of the instruction data
    pub data_len: usize,
    /// Number of AccountMeta structures
    pub accounts_len: usize,
}

/// Returns a sibling instruction from the processed sibling instruction list.
///
/// The processed sibling instruction list is a reverse-ordered list of
/// successfully processed sibling instructions. For example, given the call flow:
///
/// A
/// B -> C -> D
/// B -> E
/// B -> F
///
/// Then B's processed sibling instruction list is: `[A]`
/// Then F's processed sibling instruction list is: `[E, C]`
pub fn get_processed_sibling_instruction(index: usize) -> Option<Instruction> {
    #[cfg(target_arch = "bpf")]
    {
        extern "C" {
            fn sol_get_processed_sibling_instruction(
                index: u64,
                meta: *mut ProcessedSiblingInstruction,
                program_id: *mut Pubkey,
                data: *mut u8,
                accounts: *mut AccountMeta,
            ) -> u64;
        }

        let mut meta = ProcessedSiblingInstruction::default();
        let mut program_id = Pubkey::default();

        if 1 == unsafe {
            sol_get_processed_sibling_instruction(
                index as u64,
                &mut meta,
                &mut program_id,
                &mut u8::default(),
                &mut AccountMeta::default(),
            )
        } {
            let mut data = Vec::new();
            let mut accounts = Vec::new();
            data.resize_with(meta.data_len, u8::default);
            accounts.resize_with(meta.accounts_len, AccountMeta::default);

            let _ = unsafe {
                sol_get_processed_sibling_instruction(
                    index as u64,
                    &mut meta,
                    &mut program_id,
                    data.as_mut_ptr(),
                    accounts.as_mut_ptr(),
                )
            };

            Some(Instruction::new_with_bytes(program_id, &data, accounts))
        } else {
            None
        }
    }

    #[cfg(not(target_arch = "bpf"))]
<<<<<<< HEAD
    pub fn decompile(
        &self,
        message: &crate::message::SanitizedMessage,
    ) -> Result<Instruction, InstructionError> {
        Ok(Instruction::new_with_bytes(
            *message
                .get_account_key(self.program_id_index as usize)
                .ok_or(InstructionError::MissingAccount)?,
            &self.data,
            self.accounts
                .iter()
                .map(|account_index| {
                    let account_index = *account_index as usize;
                    Ok(AccountMeta {
                        is_signer: message.is_signer(account_index),
                        is_writable: message.is_writable(account_index),
                        pubkey: *message
                            .get_account_key(account_index)
                            .ok_or(InstructionError::MissingAccount)?,
                    })
                })
                .collect::<Result<Vec<AccountMeta>, InstructionError>>()?,
        ))
    }
=======
    crate::program_stubs::sol_get_processed_sibling_instruction(index)
>>>>>>> 55438c03
}

// Stack height when processing transaction-level instructions
pub const TRANSACTION_LEVEL_STACK_HEIGHT: usize = 1;

/// Get the current stack height, transaction-level instructions are height
/// TRANSACTION_LEVEL_STACK_HEIGHT, fist invoked inner instruction is height
/// TRANSACTION_LEVEL_STACK_HEIGHT + 1, etc...
pub fn get_stack_height() -> usize {
    #[cfg(target_arch = "bpf")]
    {
        extern "C" {
            fn sol_get_stack_height() -> u64;
        }

        unsafe { sol_get_stack_height() as usize }
    }

    #[cfg(not(target_arch = "bpf"))]
    {
        crate::program_stubs::sol_get_stack_height() as usize
    }
}

<<<<<<< HEAD
/// Use to query and convey information about the sibling instruction components
/// when calling the `sol_get_processed_sibling_instruction` syscall.
#[repr(C)]
#[derive(Default, Debug, Clone, Copy)]
pub struct ProcessedSiblingInstruction {
    /// Length of the instruction data
    pub data_len: usize,
    /// Number of AccountMeta structures
    pub accounts_len: usize,
}

/// Returns a sibling instruction from the processed sibling instruction list.
///
/// The processed sibling instruction list is a reverse-ordered list of
/// successfully processed sibling instructions. For example, given the call flow:
///
/// A
/// B -> C -> D
/// B -> E
/// B -> F
///
/// Then B's processed sibling instruction list is: `[A]`
/// Then F's processed sibling instruction list is: `[E, C]`
pub fn get_processed_sibling_instruction(index: usize) -> Option<Instruction> {
    #[cfg(target_arch = "bpf")]
    {
        extern "C" {
            fn sol_get_processed_sibling_instruction(
                index: u64,
                meta: *mut ProcessedSiblingInstruction,
                program_id: *mut Pubkey,
                data: *mut u8,
                accounts: *mut AccountMeta,
            ) -> u64;
        }

        let mut meta = ProcessedSiblingInstruction::default();
        let mut program_id = Pubkey::default();

        if 1 == unsafe {
            sol_get_processed_sibling_instruction(
                index as u64,
                &mut meta,
                &mut program_id,
                &mut u8::default(),
                &mut AccountMeta::default(),
            )
        } {
            let mut data = Vec::new();
            let mut accounts = Vec::new();
            data.resize_with(meta.data_len, u8::default);
            accounts.resize_with(meta.accounts_len, AccountMeta::default);

            let _ = unsafe {
                sol_get_processed_sibling_instruction(
                    index as u64,
                    &mut meta,
                    &mut program_id,
                    data.as_mut_ptr(),
                    accounts.as_mut_ptr(),
                )
            };

            Some(Instruction::new_with_bytes(program_id, &data, accounts))
        } else {
            None
        }
    }

    #[cfg(not(target_arch = "bpf"))]
    crate::program_stubs::sol_get_processed_sibling_instruction(index)
}

// Stack height when processing transaction-level instructions
pub const TRANSACTION_LEVEL_STACK_HEIGHT: usize = 1;

/// Get the current stack height, transaction-level instructions are height
/// TRANSACTION_LEVEL_STACK_HEIGHT, fist invoked inner instruction is height
/// TRANSACTION_LEVEL_STACK_HEIGHT + 1, etc...
pub fn get_stack_height() -> usize {
    #[cfg(target_arch = "bpf")]
    {
        extern "C" {
            fn sol_get_stack_height() -> u64;
        }

        unsafe { sol_get_stack_height() as usize }
    }

    #[cfg(not(target_arch = "bpf"))]
    {
        crate::program_stubs::sol_get_stack_height() as usize
    }
}

=======
>>>>>>> 55438c03
#[test]
fn test_account_meta_layout() {
    #[derive(Debug, Default, PartialEq, Clone, Serialize, Deserialize)]
    struct AccountMetaRust {
        pub pubkey: Pubkey,
        pub is_signer: bool,
        pub is_writable: bool,
    }

    let account_meta_rust = AccountMetaRust::default();
    let base_rust_addr = &account_meta_rust as *const _ as u64;
    let pubkey_rust_addr = &account_meta_rust.pubkey as *const _ as u64;
    let is_signer_rust_addr = &account_meta_rust.is_signer as *const _ as u64;
    let is_writable_rust_addr = &account_meta_rust.is_writable as *const _ as u64;

    let account_meta_c = AccountMeta::default();
    let base_c_addr = &account_meta_c as *const _ as u64;
    let pubkey_c_addr = &account_meta_c.pubkey as *const _ as u64;
    let is_signer_c_addr = &account_meta_c.is_signer as *const _ as u64;
    let is_writable_c_addr = &account_meta_c.is_writable as *const _ as u64;

    assert_eq!(
        std::mem::size_of::<AccountMetaRust>(),
        std::mem::size_of::<AccountMeta>()
    );
    assert_eq!(
        pubkey_rust_addr - base_rust_addr,
        pubkey_c_addr - base_c_addr
    );
    assert_eq!(
        is_signer_rust_addr - base_rust_addr,
        is_signer_c_addr - base_c_addr
    );
    assert_eq!(
        is_writable_rust_addr - base_rust_addr,
        is_writable_c_addr - base_c_addr
    );
}<|MERGE_RESOLUTION|>--- conflicted
+++ resolved
@@ -728,34 +728,7 @@
     }
 
     #[cfg(not(target_arch = "bpf"))]
-<<<<<<< HEAD
-    pub fn decompile(
-        &self,
-        message: &crate::message::SanitizedMessage,
-    ) -> Result<Instruction, InstructionError> {
-        Ok(Instruction::new_with_bytes(
-            *message
-                .get_account_key(self.program_id_index as usize)
-                .ok_or(InstructionError::MissingAccount)?,
-            &self.data,
-            self.accounts
-                .iter()
-                .map(|account_index| {
-                    let account_index = *account_index as usize;
-                    Ok(AccountMeta {
-                        is_signer: message.is_signer(account_index),
-                        is_writable: message.is_writable(account_index),
-                        pubkey: *message
-                            .get_account_key(account_index)
-                            .ok_or(InstructionError::MissingAccount)?,
-                    })
-                })
-                .collect::<Result<Vec<AccountMeta>, InstructionError>>()?,
-        ))
-    }
-=======
     crate::program_stubs::sol_get_processed_sibling_instruction(index)
->>>>>>> 55438c03
 }
 
 // Stack height when processing transaction-level instructions
@@ -780,104 +753,6 @@
     }
 }
 
-<<<<<<< HEAD
-/// Use to query and convey information about the sibling instruction components
-/// when calling the `sol_get_processed_sibling_instruction` syscall.
-#[repr(C)]
-#[derive(Default, Debug, Clone, Copy)]
-pub struct ProcessedSiblingInstruction {
-    /// Length of the instruction data
-    pub data_len: usize,
-    /// Number of AccountMeta structures
-    pub accounts_len: usize,
-}
-
-/// Returns a sibling instruction from the processed sibling instruction list.
-///
-/// The processed sibling instruction list is a reverse-ordered list of
-/// successfully processed sibling instructions. For example, given the call flow:
-///
-/// A
-/// B -> C -> D
-/// B -> E
-/// B -> F
-///
-/// Then B's processed sibling instruction list is: `[A]`
-/// Then F's processed sibling instruction list is: `[E, C]`
-pub fn get_processed_sibling_instruction(index: usize) -> Option<Instruction> {
-    #[cfg(target_arch = "bpf")]
-    {
-        extern "C" {
-            fn sol_get_processed_sibling_instruction(
-                index: u64,
-                meta: *mut ProcessedSiblingInstruction,
-                program_id: *mut Pubkey,
-                data: *mut u8,
-                accounts: *mut AccountMeta,
-            ) -> u64;
-        }
-
-        let mut meta = ProcessedSiblingInstruction::default();
-        let mut program_id = Pubkey::default();
-
-        if 1 == unsafe {
-            sol_get_processed_sibling_instruction(
-                index as u64,
-                &mut meta,
-                &mut program_id,
-                &mut u8::default(),
-                &mut AccountMeta::default(),
-            )
-        } {
-            let mut data = Vec::new();
-            let mut accounts = Vec::new();
-            data.resize_with(meta.data_len, u8::default);
-            accounts.resize_with(meta.accounts_len, AccountMeta::default);
-
-            let _ = unsafe {
-                sol_get_processed_sibling_instruction(
-                    index as u64,
-                    &mut meta,
-                    &mut program_id,
-                    data.as_mut_ptr(),
-                    accounts.as_mut_ptr(),
-                )
-            };
-
-            Some(Instruction::new_with_bytes(program_id, &data, accounts))
-        } else {
-            None
-        }
-    }
-
-    #[cfg(not(target_arch = "bpf"))]
-    crate::program_stubs::sol_get_processed_sibling_instruction(index)
-}
-
-// Stack height when processing transaction-level instructions
-pub const TRANSACTION_LEVEL_STACK_HEIGHT: usize = 1;
-
-/// Get the current stack height, transaction-level instructions are height
-/// TRANSACTION_LEVEL_STACK_HEIGHT, fist invoked inner instruction is height
-/// TRANSACTION_LEVEL_STACK_HEIGHT + 1, etc...
-pub fn get_stack_height() -> usize {
-    #[cfg(target_arch = "bpf")]
-    {
-        extern "C" {
-            fn sol_get_stack_height() -> u64;
-        }
-
-        unsafe { sol_get_stack_height() as usize }
-    }
-
-    #[cfg(not(target_arch = "bpf"))]
-    {
-        crate::program_stubs::sol_get_stack_height() as usize
-    }
-}
-
-=======
->>>>>>> 55438c03
 #[test]
 fn test_account_meta_layout() {
     #[derive(Debug, Default, PartialEq, Clone, Serialize, Deserialize)]
