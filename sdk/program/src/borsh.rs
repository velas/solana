#![allow(clippy::integer_arithmetic)]
//! Borsh utils
use {
    borsh::{
        maybestd::io::{Error, Write},
        schema::{BorshSchema, Declaration, Definition, Fields},
        BorshDeserialize, BorshSerialize,
    },
    std::collections::HashMap,
};

/// Get packed length for the given BorchSchema Declaration
fn get_declaration_packed_len(
    declaration: &str,
    definitions: &HashMap<Declaration, Definition>,
) -> usize {
    match definitions.get(declaration) {
        Some(Definition::Array { length, elements }) => {
            *length as usize * get_declaration_packed_len(elements, definitions)
        }
        Some(Definition::Enum { variants }) => {
            1 + variants
                .iter()
                .map(|(_, declaration)| get_declaration_packed_len(declaration, definitions))
                .max()
                .unwrap_or(0)
        }
        Some(Definition::Struct { fields }) => match fields {
            Fields::NamedFields(named_fields) => named_fields
                .iter()
                .map(|(_, declaration)| get_declaration_packed_len(declaration, definitions))
                .sum(),
            Fields::UnnamedFields(declarations) => declarations
                .iter()
                .map(|declaration| get_declaration_packed_len(declaration, definitions))
                .sum(),
            Fields::Empty => 0,
        },
        Some(Definition::Sequence {
            elements: _elements,
        }) => panic!("Missing support for Definition::Sequence"),
        Some(Definition::Tuple { elements }) => elements
            .iter()
            .map(|element| get_declaration_packed_len(element, definitions))
            .sum(),
        None => match declaration {
            "bool" | "u8" | "i8" => 1,
            "u16" | "i16" => 2,
            "u32" | "i32" => 4,
            "u64" | "i64" => 8,
            "u128" | "i128" => 16,
            "nil" => 0,
            _ => panic!("Missing primitive type: {}", declaration),
        },
    }
}

/// Get the worst-case packed length for the given BorshSchema
///
/// Note: due to the serializer currently used by Borsh, this function cannot
/// be used on-chain in the Solana BPF execution environment.
pub fn get_packed_len<S: BorshSchema>() -> usize {
    let schema_container = S::schema_container();
    get_declaration_packed_len(&schema_container.declaration, &schema_container.definitions)
}

/// Deserializes without checking that the entire slice has been consumed
///
/// Normally, `try_from_slice` checks the length of the final slice to ensure
/// that the deserialization uses up all of the bytes in the slice.
///
/// Note that there is a potential issue with this function. Any buffer greater than
/// or equal to the expected size will properly deserialize. For example, if the
/// user passes a buffer destined for a different type, the error won't get caught
/// as easily.
pub fn try_from_slice_unchecked<T: BorshDeserialize>(data: &[u8]) -> Result<T, Error> {
    let mut data_mut = data;
    let result = T::deserialize(&mut data_mut)?;
    Ok(result)
}

/// Helper struct which to count how much data would be written during serialization
#[derive(Default)]
struct WriteCounter {
    count: usize,
}

impl Write for WriteCounter {
    fn write(&mut self, data: &[u8]) -> Result<usize, Error> {
        let amount = data.len();
        self.count += amount;
        Ok(amount)
    }

    fn flush(&mut self) -> Result<(), Error> {
        Ok(())
    }
}

/// Get the packed length for the serialized form of this object instance.
///
/// Useful when working with instances of types that contain a variable-length
/// sequence, such as a Vec or HashMap.  Since it is impossible to know the packed
/// length only from the type's schema, this can be used when an instance already
/// exists, to figure out how much space to allocate in an account.
pub fn get_instance_packed_len<T: BorshSerialize>(instance: &T) -> Result<usize, Error> {
    let mut counter = WriteCounter::default();
    instance.serialize(&mut counter)?;
    Ok(counter.count)
}

#[cfg(test)]
mod tests {
    use {
        super::*,
        borsh::{maybestd::io::ErrorKind, BorshSchema, BorshSerialize},
        std::{collections::HashMap, mem::size_of},
    };

    #[derive(PartialEq, Clone, Debug, BorshSerialize, BorshDeserialize, BorshSchema)]
    enum TestEnum {
        NoValue,
<<<<<<< HEAD
        Value(u32),
        StructValue {
=======
        Number(u32),
        Struct {
>>>>>>> 3ac7e043
            #[allow(dead_code)]
            number: u64,
            #[allow(dead_code)]
            array: [u8; 8],
        },
    }

    // for test simplicity
    impl Default for TestEnum {
        fn default() -> Self {
            Self::NoValue
        }
    }

    #[derive(Default, BorshSerialize, BorshDeserialize, BorshSchema)]
    struct TestStruct {
        pub array: [u64; 16],
        pub number_u128: u128,
        pub number_u32: u32,
        pub tuple: (u8, u16),
        pub enumeration: TestEnum,
<<<<<<< HEAD
=======
        pub r#bool: bool,
>>>>>>> 3ac7e043
    }

    #[derive(Debug, PartialEq, BorshSerialize, BorshDeserialize, BorshSchema)]
    struct Child {
        pub data: [u8; 64],
    }

    #[derive(Debug, PartialEq, BorshSerialize, BorshDeserialize, BorshSchema)]
    struct Parent {
        pub data: Vec<Child>,
    }

    #[test]
    fn unchecked_deserialization() {
        let data = vec![
            Child { data: [0u8; 64] },
            Child { data: [1u8; 64] },
            Child { data: [2u8; 64] },
        ];
        let parent = Parent { data };

        // exact size, both work
        let mut byte_vec = vec![0u8; 4 + get_packed_len::<Child>() * 3];
        let mut bytes = byte_vec.as_mut_slice();
        parent.serialize(&mut bytes).unwrap();
        let deserialized = Parent::try_from_slice(&byte_vec).unwrap();
        assert_eq!(deserialized, parent);
        let deserialized = try_from_slice_unchecked::<Parent>(&byte_vec).unwrap();
        assert_eq!(deserialized, parent);

        // too big, only unchecked works
        let mut byte_vec = vec![0u8; 4 + get_packed_len::<Child>() * 10];
        let mut bytes = byte_vec.as_mut_slice();
        parent.serialize(&mut bytes).unwrap();
        let err = Parent::try_from_slice(&byte_vec).unwrap_err();
        assert_eq!(err.kind(), ErrorKind::InvalidData);
        let deserialized = try_from_slice_unchecked::<Parent>(&byte_vec).unwrap();
        assert_eq!(deserialized, parent);
    }

    #[test]
    fn packed_len() {
        assert_eq!(
            get_packed_len::<TestEnum>(),
            size_of::<u8>() + size_of::<u64>() + size_of::<u8>() * 8
        );
        assert_eq!(
            get_packed_len::<TestStruct>(),
            size_of::<u64>() * 16
<<<<<<< HEAD
=======
                + size_of::<bool>()
>>>>>>> 3ac7e043
                + size_of::<u128>()
                + size_of::<u32>()
                + size_of::<u8>()
                + size_of::<u16>()
                + get_packed_len::<TestEnum>()
        );
    }

    #[test]
    fn instance_packed_len_matches_packed_len() {
<<<<<<< HEAD
        let enumeration = TestEnum::StructValue {
=======
        let enumeration = TestEnum::Struct {
>>>>>>> 3ac7e043
            number: u64::MAX,
            array: [255; 8],
        };
        assert_eq!(
            get_packed_len::<TestEnum>(),
            get_instance_packed_len(&enumeration).unwrap(),
        );
        let test_struct = TestStruct {
            enumeration,
            ..TestStruct::default()
        };
        assert_eq!(
            get_packed_len::<TestStruct>(),
            get_instance_packed_len(&test_struct).unwrap(),
        );
        assert_eq!(
            get_packed_len::<u8>(),
            get_instance_packed_len(&0u8).unwrap(),
        );
        assert_eq!(
            get_packed_len::<u16>(),
            get_instance_packed_len(&0u16).unwrap(),
        );
        assert_eq!(
            get_packed_len::<u32>(),
            get_instance_packed_len(&0u32).unwrap(),
        );
        assert_eq!(
            get_packed_len::<u64>(),
            get_instance_packed_len(&0u64).unwrap(),
        );
        assert_eq!(
            get_packed_len::<u128>(),
            get_instance_packed_len(&0u128).unwrap(),
        );
        assert_eq!(
            get_packed_len::<[u8; 10]>(),
            get_instance_packed_len(&[0u8; 10]).unwrap(),
        );
        assert_eq!(
            get_packed_len::<(i8, i16, i32, i64, i128)>(),
            get_instance_packed_len(&(i8::MAX, i16::MAX, i32::MAX, i64::MAX, i128::MAX)).unwrap(),
        );
    }

    #[test]
    fn instance_packed_len_with_vec() {
        let data = vec![
            Child { data: [0u8; 64] },
            Child { data: [1u8; 64] },
            Child { data: [2u8; 64] },
            Child { data: [3u8; 64] },
            Child { data: [4u8; 64] },
            Child { data: [5u8; 64] },
        ];
        let parent = Parent { data };
        assert_eq!(
            get_instance_packed_len(&parent).unwrap(),
            4 + parent.data.len() * get_packed_len::<Child>()
        );
    }

    #[derive(Debug, PartialEq, BorshSerialize, BorshDeserialize, BorshSchema)]
    struct StructWithHashMap {
        data: HashMap<String, TestEnum>,
    }

    #[test]
    fn instance_packed_len_with_varying_sizes_in_hashmap() {
        let mut data = HashMap::new();
        let string1 = "the first string, it's actually really really long".to_string();
        let enum1 = TestEnum::NoValue;
        let string2 = "second string, shorter".to_string();
<<<<<<< HEAD
        let enum2 = TestEnum::Value(u32::MAX);
        let string3 = "third".to_string();
        let enum3 = TestEnum::StructValue {
=======
        let enum2 = TestEnum::Number(u32::MAX);
        let string3 = "third".to_string();
        let enum3 = TestEnum::Struct {
>>>>>>> 3ac7e043
            number: 0,
            array: [0; 8],
        };
        data.insert(string1.clone(), enum1.clone());
        data.insert(string2.clone(), enum2.clone());
        data.insert(string3.clone(), enum3.clone());
        let instance = StructWithHashMap { data };
        assert_eq!(
            get_instance_packed_len(&instance).unwrap(),
            4 + get_instance_packed_len(&string1).unwrap()
                + get_instance_packed_len(&enum1).unwrap()
                + get_instance_packed_len(&string2).unwrap()
                + get_instance_packed_len(&enum2).unwrap()
                + get_instance_packed_len(&string3).unwrap()
                + get_instance_packed_len(&enum3).unwrap()
        );
    }
}<|MERGE_RESOLUTION|>--- conflicted
+++ resolved
@@ -120,13 +120,8 @@
     #[derive(PartialEq, Clone, Debug, BorshSerialize, BorshDeserialize, BorshSchema)]
     enum TestEnum {
         NoValue,
-<<<<<<< HEAD
-        Value(u32),
-        StructValue {
-=======
         Number(u32),
         Struct {
->>>>>>> 3ac7e043
             #[allow(dead_code)]
             number: u64,
             #[allow(dead_code)]
@@ -148,10 +143,7 @@
         pub number_u32: u32,
         pub tuple: (u8, u16),
         pub enumeration: TestEnum,
-<<<<<<< HEAD
-=======
         pub r#bool: bool,
->>>>>>> 3ac7e043
     }
 
     #[derive(Debug, PartialEq, BorshSerialize, BorshDeserialize, BorshSchema)]
@@ -201,10 +193,7 @@
         assert_eq!(
             get_packed_len::<TestStruct>(),
             size_of::<u64>() * 16
-<<<<<<< HEAD
-=======
                 + size_of::<bool>()
->>>>>>> 3ac7e043
                 + size_of::<u128>()
                 + size_of::<u32>()
                 + size_of::<u8>()
@@ -215,11 +204,7 @@
 
     #[test]
     fn instance_packed_len_matches_packed_len() {
-<<<<<<< HEAD
-        let enumeration = TestEnum::StructValue {
-=======
         let enumeration = TestEnum::Struct {
->>>>>>> 3ac7e043
             number: u64::MAX,
             array: [255; 8],
         };
@@ -293,15 +278,9 @@
         let string1 = "the first string, it's actually really really long".to_string();
         let enum1 = TestEnum::NoValue;
         let string2 = "second string, shorter".to_string();
-<<<<<<< HEAD
-        let enum2 = TestEnum::Value(u32::MAX);
-        let string3 = "third".to_string();
-        let enum3 = TestEnum::StructValue {
-=======
         let enum2 = TestEnum::Number(u32::MAX);
         let string3 = "third".to_string();
         let enum3 = TestEnum::Struct {
->>>>>>> 3ac7e043
             number: 0,
             array: [0; 8],
         };
