--- conflicted
+++ resolved
@@ -346,24 +346,6 @@
     ///
     /// The client program:
     ///
-<<<<<<< HEAD
-    /// ```ignore
-    /// # // NB: This example depends on solana_sdk and solana_client, and adding
-    /// # // those as dev-dependencies would create an unpublishable circular
-    /// # // dependency, hence it is ignored.
-    /// #
-    /// # use borsh::{BorshSerialize, BorshDeserialize};
-    /// # use solana_program::pubkey::Pubkey;
-    /// # use solana_program::instruction::Instruction;
-    /// # use solana_program::hash::Hash;
-    /// # use solana_program::instruction::AccountMeta;
-    /// # use solana_program::system_program;
-    /// # use solana_sdk::signature::Keypair;
-    /// # use solana_sdk::signature::{Signer, Signature};
-    /// # use solana_sdk::transaction::Transaction;
-    /// # use solana_client::rpc_client::RpcClient;
-    /// # use std::convert::TryFrom;
-=======
     /// ```
     /// # use borsh::{BorshSerialize, BorshDeserialize};
     /// # use solana_program::example_mocks::{solana_sdk, solana_client};
@@ -382,7 +364,6 @@
     /// # use solana_client::rpc_client::RpcClient;
     /// # use std::convert::TryFrom;
     /// # use anyhow::Result;
->>>>>>> 55438c03
     /// #
     /// # #[derive(BorshSerialize, BorshDeserialize, Debug)]
     /// # struct InstructionData {
@@ -391,54 +372,6 @@
     /// # }
     /// #
     /// # pub static VAULT_ACCOUNT_SIZE: u64 = 1024;
-<<<<<<< HEAD
-    /// # let program_id = Pubkey::new_unique();
-    /// # let payer = Keypair::new();
-    /// # let rpc_client = RpcClient::new("no-run".to_string());
-    /// #
-    /// // Derive the PDA from the payer account, a string representing the unique
-    /// // purpose of the account ("vault"), and the address of our on-chain program.
-    /// let (vault_pubkey, vault_bump_seed) = Pubkey::find_program_address(
-    ///     &[b"vault", payer.pubkey().as_ref()],
-    ///     &program_id
-    /// );
-    ///
-    /// // Get the amount of lamports needed to pay for the vault's rent
-    /// let vault_account_size = usize::try_from(VAULT_ACCOUNT_SIZE)?;
-    /// let lamports = rpc_client.get_minimum_balance_for_rent_exemption(vault_account_size)?;
-    ///
-    /// // The on-chain program's instruction data, imported from that program's crate.
-    /// let instr_data = InstructionData {
-    ///     vault_bump_seed,
-    ///     lamports,
-    /// };
-    ///
-    /// // The accounts required by both our on-chain program and the system program's
-    /// // `create_account` instruction, including the vault's address.
-    /// let accounts = vec![
-    ///     AccountMeta::new(payer.pubkey(), true),
-    ///     AccountMeta::new(vault_pubkey, false),
-    ///     AccountMeta::new(system_program::ID, false),
-    /// ];
-    ///
-    /// // Create the instruction by serializing our instruction data via borsh
-    /// let instruction = Instruction::new_with_borsh(
-    ///     program_id,
-    ///     &instr_data,
-    ///     accounts,
-    /// );
-    ///
-    /// let blockhash = rpc_client.get_latest_blockhash()?;
-    ///
-    /// let transaction = Transaction::new_signed_with_payer(
-    ///     &[instruction],
-    ///     Some(&payer.pubkey()),
-    ///     &[&payer],
-    ///     blockhash,
-    /// );
-    ///
-    /// rpc_client.send_and_confirm_transaction(&transaction)?;
-=======
     /// #
     /// fn create_vault_account(
     ///     client: &RpcClient,
@@ -496,7 +429,6 @@
     /// #
     /// # create_vault_account(&client, program_id, &payer)?;
     /// #
->>>>>>> 55438c03
     /// # Ok::<(), anyhow::Error>(())
     /// ```
     pub fn find_program_address(seeds: &[&[u8]], program_id: &Pubkey) -> (Pubkey, u8) {
