<<<<<<< HEAD
use crate::{
    bpf_loader, bpf_loader_deprecated, config, decode_error::DecodeError, feature, hash::hashv,
    secp256k1_program, stake, system_program, sysvar, vote,
};

use borsh::{BorshDeserialize, BorshSchema, BorshSerialize};
use num_derive::{FromPrimitive, ToPrimitive};
use std::{
    convert::{Infallible, TryFrom},
    fmt, mem,
    str::FromStr,
};
use thiserror::Error;
=======
#![allow(clippy::integer_arithmetic)]
use {
    crate::{decode_error::DecodeError, hash::hashv, wasm_bindgen},
    borsh::{BorshDeserialize, BorshSchema, BorshSerialize},
    bytemuck::{Pod, Zeroable},
    num_derive::{FromPrimitive, ToPrimitive},
    std::{
        convert::{Infallible, TryFrom},
        fmt, mem,
        str::FromStr,
    },
    thiserror::Error,
};
>>>>>>> 3ac7e043

/// Number of bytes in a pubkey
pub const PUBKEY_BYTES: usize = 32;
/// maximum length of derived `Pubkey` seed
pub const MAX_SEED_LEN: usize = 32;
/// Maximum number of seeds
pub const MAX_SEEDS: usize = 16;
/// Maximum string length of a base58 encoded pubkey
const MAX_BASE58_LEN: usize = 44;

const PDA_MARKER: &[u8; 21] = b"ProgramDerivedAddress";

#[derive(Error, Debug, Serialize, Clone, PartialEq, FromPrimitive, ToPrimitive)]
pub enum PubkeyError {
    /// Length of the seed is too long for address generation
    #[error("Length of the seed is too long for address generation")]
    MaxSeedLengthExceeded,
    #[error("Provided seeds do not result in a valid address")]
    InvalidSeeds,
    #[error("Provided owner is not allowed")]
    IllegalOwner,
}
impl<T> DecodeError<T> for PubkeyError {
    fn type_of() -> &'static str {
        "PubkeyError"
    }
}
impl From<u64> for PubkeyError {
    fn from(error: u64) -> Self {
        match error {
            0 => PubkeyError::MaxSeedLengthExceeded,
            1 => PubkeyError::InvalidSeeds,
            _ => panic!("Unsupported PubkeyError"),
        }
    }
}

#[wasm_bindgen]
#[repr(transparent)]
#[derive(
    AbiExample,
    BorshDeserialize,
    BorshSchema,
    BorshSerialize,
    Clone,
    Copy,
    Default,
    Deserialize,
    Eq,
    Hash,
    Ord,
    PartialEq,
    PartialOrd,
    Pod,
    Serialize,
    Zeroable,
)]
pub struct Pubkey(pub(crate) [u8; 32]);

impl crate::sanitize::Sanitize for Pubkey {}

#[derive(Error, Debug, Serialize, Clone, PartialEq, FromPrimitive, ToPrimitive)]
pub enum ParsePubkeyError {
    #[error("String is the wrong size")]
    WrongSize,
    #[error("Invalid Base58 string")]
    Invalid,
    #[error("Infallible")]
    Infallible,
}

impl From<Infallible> for ParsePubkeyError {
    fn from(_: Infallible) -> Self {
<<<<<<< HEAD
        Self::Infallible
=======
        unreachable!("Infallible unihnabited");
>>>>>>> 3ac7e043
    }
}

impl<T> DecodeError<T> for ParsePubkeyError {
    fn type_of() -> &'static str {
        "ParsePubkeyError"
    }
}

impl FromStr for Pubkey {
    type Err = ParsePubkeyError;

    fn from_str(s: &str) -> Result<Self, Self::Err> {
        if s.len() > MAX_BASE58_LEN {
            return Err(ParsePubkeyError::WrongSize);
        }
        let pubkey_vec = bs58::decode(s)
            .into_vec()
            .map_err(|_| ParsePubkeyError::Invalid)?;
        if pubkey_vec.len() != mem::size_of::<Pubkey>() {
            Err(ParsePubkeyError::WrongSize)
        } else {
            Ok(Pubkey::new(&pubkey_vec))
        }
    }
}

impl TryFrom<&str> for Pubkey {
    type Error = ParsePubkeyError;
    fn try_from(s: &str) -> Result<Self, Self::Error> {
        Pubkey::from_str(s)
    }
}

pub fn bytes_are_curve_point<T: AsRef<[u8]>>(_bytes: T) -> bool {
    #[cfg(not(target_arch = "bpf"))]
    {
        curve25519_dalek::edwards::CompressedEdwardsY::from_slice(_bytes.as_ref())
            .decompress()
            .is_some()
    }
    #[cfg(target_arch = "bpf")]
    unimplemented!();
}

impl Pubkey {
    pub fn new(pubkey_vec: &[u8]) -> Self {
        Self(
            <[u8; 32]>::try_from(<&[u8]>::clone(&pubkey_vec))
                .expect("Slice must be the same length as a Pubkey"),
        )
    }

    pub const fn new_from_array(pubkey_array: [u8; 32]) -> Self {
        Self(pubkey_array)
    }

    #[deprecated(since = "1.3.9", note = "Please use 'Pubkey::new_unique' instead")]
    #[cfg(not(target_arch = "bpf"))]
    pub fn new_rand() -> Self {
        // Consider removing Pubkey::new_rand() entirely in the v1.5 or v1.6 timeframe
        Pubkey::new(&rand::random::<[u8; 32]>())
    }

    /// unique Pubkey for tests and benchmarks.
    pub fn new_unique() -> Self {
        use crate::atomic_u64::AtomicU64;
        static I: AtomicU64 = AtomicU64::new(1);

        let mut b = [0u8; 32];
        let i = I.fetch_add(1);
        b[0..8].copy_from_slice(&i.to_le_bytes());
        Self::new(&b)
    }

    pub fn create_with_seed(
        base: &Pubkey,
        seed: &str,
        owner: &Pubkey,
    ) -> Result<Pubkey, PubkeyError> {
        if seed.len() > MAX_SEED_LEN {
            return Err(PubkeyError::MaxSeedLengthExceeded);
        }

        let owner = owner.as_ref();
        if owner.len() >= PDA_MARKER.len() {
            let slice = &owner[owner.len() - PDA_MARKER.len()..];
            if slice == PDA_MARKER {
                return Err(PubkeyError::IllegalOwner);
            }
        }

        Ok(Pubkey::new(
            hashv(&[base.as_ref(), seed.as_ref(), owner]).as_ref(),
        ))
    }

    /// Find a valid [program derived address][pda] and its corresponding bump seed.
    ///
    /// [pda]: https://docs.solana.com/developing/programming-model/calling-between-programs#program-derived-addresses
    ///
    /// Program derived addresses (PDAs) are account keys that only the program,
    /// `program_id`, has the authority to sign. The address is of the same form
    /// as a Solana `Pubkey`, except they are ensured to not be on the ed25519
    /// curve and thus have no associated private key. When performing
    /// cross-program invocations the program can "sign" for the key by calling
    /// [`invoke_signed`] and passing the same seeds used to generate the
    /// address, along with the calculated _bump seed_, which this function
    /// returns as the second tuple element. The runtime will verify that the
    /// program associated with this address is the caller and thus authorized
    /// to be the signer.
    ///
    /// [`invoke_signed`]: crate::program::invoke_signed
    ///
    /// The `seeds` are application-specific, and must be carefully selected to
    /// uniquely derive accounts per application requirements. It is common to
    /// use static strings and other pubkeys as seeds.
    ///
    /// Because the program address must not lie on the ed25519 curve, there may
    /// be seed and program id combinations that are invalid. For this reason,
    /// an extra seed (the bump seed) is calculated that results in a
    /// point off the curve. The bump seed must be passed as an additional seed
    /// when calling `invoke_signed`.
    ///
    /// The processes of finding a valid program address is by trial and error,
    /// and even though it is deterministic given a set of inputs it can take a
    /// variable amount of time to succeed across different inputs.  This means
    /// that when called from an on-chain program it may incur a variable amount
    /// of the program's compute budget.  Programs that are meant to be very
    /// performant may not want to use this function because it could take a
    /// considerable amount of time. Programs that are already at risk
    /// of exceeding their compute budget should call this with care since
    /// there is a chance that the program's budget may be occasionally
    /// and unpredictably exceeded.
    ///
    /// As all account addresses accessed by an on-chain Solana program must be
    /// explicitly passed to the program, it is typical for the PDAs to be
    /// derived in off-chain client programs, avoiding the compute cost of
    /// generating the address on-chain. The address may or may not then be
    /// verified by re-deriving it on-chain, depending on the requirements of
    /// the program. This verification may be performed without the overhead of
    /// re-searching for the bump key by using the [`create_program_address`]
    /// function.
    ///
    /// [`create_program_address`]: Pubkey::create_program_address
    ///
    /// **Warning**: Because of the way the seeds are hashed there is a potential
    /// for program address collisions for the same program id.  The seeds are
    /// hashed sequentially which means that seeds {"abcdef"}, {"abc", "def"},
    /// and {"ab", "cd", "ef"} will all result in the same program address given
    /// the same program id. Since the chance of collision is local to a given
    /// program id, the developer of that program must take care to choose seeds
    /// that do not collide with each other. For seed schemes that are susceptible
    /// to this type of hash collision, a common remedy is to insert separators
    /// between seeds, e.g. transforming {"abc", "def"} into {"abc", "-", "def"}.
    ///
    /// # Panics
    ///
    /// Panics in the statistically improbable event that a bump seed could not be
    /// found. Use [`try_find_program_address`] to handle this case.
    ///
    /// [`try_find_program_address`]: Pubkey::try_find_program_address
    ///
    /// Panics if any of the following are true:
    ///
    /// - the number of provided seeds is greater than, _or equal to_,  [`MAX_SEEDS`],
    /// - any individual seed's length is greater than [`MAX_SEED_LEN`].
    ///
    /// # Examples
    ///
    /// This example illustrates a simple case of creating a "vault" account
    /// which is derived from the payer account, but owned by an on-chain
    /// program. The program derived address is derived in an off-chain client
    /// program, which invokes an on-chain Solana program that uses the address
    /// to create a new account owned and controlled by the program itself.
    ///
    /// By convention, the on-chain program will be compiled for use in two
    /// different contexts: both on-chain, to interpret a custom program
    /// instruction as a Solana transaction; and off-chain, as a library, so
    /// that clients can share the instruction data structure, constructors, and
    /// other common code.
    ///
    /// First the on-chain Solana program:
    ///
    /// ```
    /// # use borsh::{BorshSerialize, BorshDeserialize};
    /// # use solana_program::{
    /// #     pubkey::Pubkey,
    /// #     entrypoint::ProgramResult,
    /// #     program::invoke_signed,
    /// #     system_instruction,
    /// #     account_info::{
    /// #         AccountInfo,
    /// #         next_account_info,
    /// #     },
    /// # };
    /// // The custom instruction processed by our program. It includes the
    /// // PDA's bump seed, which is derived by the client program. This
    /// // definition is also imported into the off-chain client program.
    /// // The computed address of the PDA will be passed to this program via
    /// // the `accounts` vector of the `Instruction` type.
    /// #[derive(BorshSerialize, BorshDeserialize, Debug)]
    /// pub struct InstructionData {
    ///     pub vault_bump_seed: u8,
    ///     pub lamports: u64,
    /// }
    ///
    /// // The size in bytes of a vault account. The client program needs
    /// // this information to calculate the quantity of lamports necessary
    /// // to pay for the account's rent.
    /// pub static VAULT_ACCOUNT_SIZE: u64 = 1024;
    ///
    /// // The entrypoint of the on-chain program, as provided to the
    /// // `entrypoint!` macro.
    /// fn process_instruction(
    ///     program_id: &Pubkey,
    ///     accounts: &[AccountInfo],
    ///     instruction_data: &[u8],
    /// ) -> ProgramResult {
    ///     let account_info_iter = &mut accounts.iter();
    ///     let payer = next_account_info(account_info_iter)?;
    ///     // The vault PDA, derived from the payer's address
    ///     let vault = next_account_info(account_info_iter)?;
    ///
    ///     let mut instruction_data = instruction_data;
    ///     let instr = InstructionData::deserialize(&mut instruction_data)?;
    ///     let vault_bump_seed = instr.vault_bump_seed;
    ///     let lamports = instr.lamports;
    ///     let vault_size = VAULT_ACCOUNT_SIZE;
    ///
    ///     // Invoke the system program to create an account while virtually
    ///     // signing with the vault PDA, which is owned by this caller program.
    ///     invoke_signed(
    ///         &system_instruction::create_account(
    ///             &payer.key,
    ///             &vault.key,
    ///             lamports,
    ///             vault_size,
    ///             &program_id,
    ///         ),
    ///         &[
    ///             payer.clone(),
    ///             vault.clone(),
    ///         ],
    ///         // A slice of seed slices, each seed slice being the set
    ///         // of seeds used to generate one of the PDAs required by the
    ///         // callee program, the final seed being a single-element slice
    ///         // containing the `u8` bump seed.
    ///         &[
    ///             &[
    ///                 b"vault",
    ///                 payer.key.as_ref(),
    ///                 &[vault_bump_seed],
    ///             ],
    ///         ]
    ///     )?;
    ///
    ///     Ok(())
    /// }
    /// ```
    ///
    /// The client program:
    ///
    /// ```ignore
    /// # // NB: This example depends on solana_sdk and solana_client, and adding
    /// # // those as dev-dependencies would create an unpublishable circular
    /// # // dependency, hence it is ignored.
    /// #
    /// # use borsh::{BorshSerialize, BorshDeserialize};
    /// # use solana_program::pubkey::Pubkey;
    /// # use solana_program::instruction::Instruction;
    /// # use solana_program::hash::Hash;
    /// # use solana_program::instruction::AccountMeta;
    /// # use solana_program::system_program;
    /// # use solana_sdk::signature::Keypair;
    /// # use solana_sdk::signature::{Signer, Signature};
    /// # use solana_sdk::transaction::Transaction;
    /// # use solana_client::rpc_client::RpcClient;
    /// # use std::convert::TryFrom;
    /// #
    /// # #[derive(BorshSerialize, BorshDeserialize, Debug)]
    /// # struct InstructionData {
    /// #    pub vault_bump_seed: u8,
    /// #    pub lamports: u64,
    /// # }
    /// #
    /// # pub static VAULT_ACCOUNT_SIZE: u64 = 1024;
    /// # let program_id = Pubkey::new_unique();
    /// # let payer = Keypair::new();
    /// # let rpc_client = RpcClient::new("no-run".to_string());
    /// #
    /// // Derive the PDA from the payer account, a string representing the unique
    /// // purpose of the account ("vault"), and the address of our on-chain program.
    /// let (vault_pubkey, vault_bump_seed) = Pubkey::find_program_address(
    ///     &[b"vault", payer.pubkey().as_ref()],
    ///     &program_id
    /// );
    ///
    /// // Get the amount of lamports needed to pay for the vault's rent
    /// let vault_account_size = usize::try_from(VAULT_ACCOUNT_SIZE)?;
    /// let lamports = rpc_client.get_minimum_balance_for_rent_exemption(vault_account_size)?;
    ///
    /// // The on-chain program's instruction data, imported from that program's crate.
    /// let instr_data = InstructionData {
    ///     vault_bump_seed,
    ///     lamports,
    /// };
    ///
    /// // The accounts required by both our on-chain program and the system program's
    /// // `create_account` instruction, including the vault's address.
    /// let accounts = vec![
    ///     AccountMeta::new(payer.pubkey(), true),
    ///     AccountMeta::new(vault_pubkey, false),
    ///     AccountMeta::new(system_program::ID, false),
    /// ];
    ///
    /// // Create the instruction by serializing our instruction data via borsh
    /// let instruction = Instruction::new_with_borsh(
    ///     program_id,
    ///     &instr_data,
    ///     accounts,
    /// );
    ///
    /// let blockhash = rpc_client.get_latest_blockhash()?;
    ///
    /// let transaction = Transaction::new_signed_with_payer(
    ///     &[instruction],
    ///     Some(&payer.pubkey()),
    ///     &[&payer],
    ///     blockhash,
    /// );
    ///
    /// rpc_client.send_and_confirm_transaction(&transaction)?;
    /// # Ok::<(), anyhow::Error>(())
    /// ```
    pub fn find_program_address(seeds: &[&[u8]], program_id: &Pubkey) -> (Pubkey, u8) {
        Self::try_find_program_address(seeds, program_id)
            .unwrap_or_else(|| panic!("Unable to find a viable program address bump seed"))
    }

<<<<<<< HEAD
        if program_id.is_native_program_id() {
            return Err(PubkeyError::IllegalOwner);
        }

=======
    /// Find a valid [program derived address][pda] and its corresponding bump seed.
    ///
    /// [pda]: https://docs.solana.com/developing/programming-model/calling-between-programs#program-derived-addresses
    ///
    /// The only difference between this method and [`find_program_address`]
    /// is that this one returns `None` in the statistically improbable event
    /// that a bump seed cannot be found; or if any of `find_program_address`'s
    /// preconditions are violated.
    ///
    /// See the documentation for [`find_program_address`] for a full description.
    ///
    /// [`find_program_address`]: Pubkey::find_program_address
    #[allow(clippy::same_item_push)]
    pub fn try_find_program_address(seeds: &[&[u8]], program_id: &Pubkey) -> Option<(Pubkey, u8)> {
>>>>>>> 3ac7e043
        // Perform the calculation inline, calling this from within a program is
        // not supported
        #[cfg(not(target_arch = "bpf"))]
        {
<<<<<<< HEAD
            let mut hasher = crate::hash::Hasher::default();
            for seed in seeds.iter() {
                hasher.hash(seed);
            }
            hasher.hashv(&[program_id.as_ref(), PDA_MARKER]);
            let hash = hasher.result();

            if bytes_are_curve_point(hash) {
                return Err(PubkeyError::InvalidSeeds);
=======
            let mut bump_seed = [std::u8::MAX];
            for _ in 0..std::u8::MAX {
                {
                    let mut seeds_with_bump = seeds.to_vec();
                    seeds_with_bump.push(&bump_seed);
                    match Self::create_program_address(&seeds_with_bump, program_id) {
                        Ok(address) => return Some((address, bump_seed[0])),
                        Err(PubkeyError::InvalidSeeds) => (),
                        _ => break,
                    }
                }
                bump_seed[0] -= 1;
>>>>>>> 3ac7e043
            }
            None
        }
        // Call via a system call to perform the calculation
        #[cfg(target_arch = "bpf")]
        {
            extern "C" {
                fn sol_try_find_program_address(
                    seeds_addr: *const u8,
                    seeds_len: u64,
                    program_id_addr: *const u8,
                    address_bytes_addr: *const u8,
                    bump_seed_addr: *const u8,
                ) -> u64;
            }
            let mut bytes = [0; 32];
            let mut bump_seed = std::u8::MAX;
            let result = unsafe {
                sol_try_find_program_address(
                    seeds as *const _ as *const u8,
                    seeds.len() as u64,
                    program_id as *const _ as *const u8,
                    &mut bytes as *mut _ as *mut u8,
                    &mut bump_seed as *mut _ as *mut u8,
                )
            };
            match result {
                crate::entrypoint::SUCCESS => Some((Pubkey::new(&bytes), bump_seed)),
                _ => None,
            }
        }
    }

    /// Create a valid [program derived address][pda] without searching for a bump seed.
    ///
    /// [pda]: https://docs.solana.com/developing/programming-model/calling-between-programs#program-derived-addresses
    ///
    /// Because this function does not create a bump seed, it may unpredictably
    /// return an error for any given set of seeds and is not generally suitable
    /// for creating program derived addresses.
    ///
    /// However, it can be used for efficiently verifying that a set of seeds plus
    /// bump seed generated by [`find_program_address`] derives a particular
    /// address as expected. See the example for details.
    ///
    /// See the documentation for [`find_program_address`] for a full description
    /// of program derived addresses and bump seeds.
    ///
    /// [`find_program_address`]: Pubkey::find_program_address
    ///
    /// # Examples
    ///
    /// Creating a program derived address involves iteratively searching for a
    /// bump seed for which the derived [`Pubkey`] does not lie on the ed25519
    /// curve. This search process is generally performed off-chain, with the
    /// [`find_program_address`] function, after which the client passes the
    /// bump seed to the program as instruction data.
    ///
    /// Depending on the application requirements, a program may wish to verify
    /// that the set of seeds, plus the bump seed, do correctly generate an
    /// expected address.
    ///
    /// The verification is performed by appending to the other seeds one
    /// additional seed slice that contains the single `u8` bump seed, calling
    /// `create_program_address`, checking that the return value is `Ok`, and
    /// that the returned `Pubkey` has the expected value.
    ///
    /// ```
    /// # use solana_program::pubkey::Pubkey;
    /// # let program_id = Pubkey::new_unique();
    /// let (expected_pda, bump_seed) = Pubkey::find_program_address(&[b"vault"], &program_id);
    /// let actual_pda = Pubkey::create_program_address(&[b"vault", &[bump_seed]], &program_id)?;
    /// assert_eq!(expected_pda, actual_pda);
    /// # Ok::<(), anyhow::Error>(())
    /// ```
    pub fn create_program_address(
        seeds: &[&[u8]],
        program_id: &Pubkey,
    ) -> Result<Pubkey, PubkeyError> {
        if seeds.len() > MAX_SEEDS {
            return Err(PubkeyError::MaxSeedLengthExceeded);
        }
        for seed in seeds.iter() {
            if seed.len() > MAX_SEED_LEN {
                return Err(PubkeyError::MaxSeedLengthExceeded);
            }
        }

        // Perform the calculation inline, calling this from within a program is
        // not supported
        #[cfg(not(target_arch = "bpf"))]
        {
<<<<<<< HEAD
            let mut bump_seed = [std::u8::MAX];
            for _ in 0..std::u8::MAX {
                {
                    let mut seeds_with_bump = seeds.to_vec();
                    seeds_with_bump.push(&bump_seed);
                    match Self::create_program_address(&seeds_with_bump, program_id) {
                        Ok(address) => return Some((address, bump_seed[0])),
                        Err(PubkeyError::InvalidSeeds) => (),
                        _ => break,
                    }
                }
                bump_seed[0] -= 1;
=======
            let mut hasher = crate::hash::Hasher::default();
            for seed in seeds.iter() {
                hasher.hash(seed);
>>>>>>> 3ac7e043
            }
            hasher.hashv(&[program_id.as_ref(), PDA_MARKER]);
            let hash = hasher.result();

            if bytes_are_curve_point(hash) {
                return Err(PubkeyError::InvalidSeeds);
            }

            Ok(Pubkey::new(hash.as_ref()))
        }
        // Call via a system call to perform the calculation
        #[cfg(target_arch = "bpf")]
        {
            extern "C" {
                fn sol_create_program_address(
                    seeds_addr: *const u8,
                    seeds_len: u64,
                    program_id_addr: *const u8,
                    address_bytes_addr: *const u8,
                ) -> u64;
            }
            let mut bytes = [0; 32];
            let result = unsafe {
                sol_create_program_address(
                    seeds as *const _ as *const u8,
                    seeds.len() as u64,
                    program_id as *const _ as *const u8,
                    &mut bytes as *mut _ as *mut u8,
                )
            };
            match result {
                crate::entrypoint::SUCCESS => Ok(Pubkey::new(&bytes)),
                _ => Err(result.into()),
            }
        }
    }

    pub fn to_bytes(self) -> [u8; 32] {
        self.0
    }

    pub fn is_on_curve(&self) -> bool {
        bytes_are_curve_point(self)
    }

    /// Log a `Pubkey` from a program
    pub fn log(&self) {
        #[cfg(target_arch = "bpf")]
        {
            extern "C" {
                fn sol_log_pubkey(pubkey_addr: *const u8);
            }
            unsafe { sol_log_pubkey(self.as_ref() as *const _ as *const u8) };
        }

        #[cfg(not(target_arch = "bpf"))]
        crate::program_stubs::sol_log(&self.to_string());
    }

    pub fn is_native_program_id(&self) -> bool {
        let all_program_ids = [
            bpf_loader::id(),
            bpf_loader_deprecated::id(),
            feature::id(),
            config::program::id(),
            stake::program::id(),
            stake::config::id(),
            vote::program::id(),
            secp256k1_program::id(),
            system_program::id(),
            sysvar::id(),
        ];
        all_program_ids.contains(self)
    }
}

impl AsRef<[u8]> for Pubkey {
    fn as_ref(&self) -> &[u8] {
        &self.0[..]
    }
}

impl AsMut<[u8]> for Pubkey {
    fn as_mut(&mut self) -> &mut [u8] {
        &mut self.0[..]
    }
}

impl fmt::Debug for Pubkey {
    fn fmt(&self, f: &mut fmt::Formatter) -> fmt::Result {
        write!(f, "{}", bs58::encode(self.0).into_string())
    }
}

impl fmt::Display for Pubkey {
    fn fmt(&self, f: &mut fmt::Formatter) -> fmt::Result {
        write!(f, "{}", bs58::encode(self.0).into_string())
    }
}

#[cfg(test)]
mod tests {
    use {super::*, std::str::from_utf8};

    #[test]
    fn test_new_unique() {
        assert!(Pubkey::new_unique() != Pubkey::new_unique());
    }

    #[test]
    fn pubkey_fromstr() {
        let pubkey = Pubkey::new_unique();
        let mut pubkey_base58_str = bs58::encode(pubkey.0).into_string();

        assert_eq!(pubkey_base58_str.parse::<Pubkey>(), Ok(pubkey));

        pubkey_base58_str.push_str(&bs58::encode(pubkey.0).into_string());
        assert_eq!(
            pubkey_base58_str.parse::<Pubkey>(),
            Err(ParsePubkeyError::WrongSize)
        );

        pubkey_base58_str.truncate(pubkey_base58_str.len() / 2);
        assert_eq!(pubkey_base58_str.parse::<Pubkey>(), Ok(pubkey));

        pubkey_base58_str.truncate(pubkey_base58_str.len() / 2);
        assert_eq!(
            pubkey_base58_str.parse::<Pubkey>(),
            Err(ParsePubkeyError::WrongSize)
        );

        let mut pubkey_base58_str = bs58::encode(pubkey.0).into_string();
        assert_eq!(pubkey_base58_str.parse::<Pubkey>(), Ok(pubkey));

        // throw some non-base58 stuff in there
        pubkey_base58_str.replace_range(..1, "I");
        assert_eq!(
            pubkey_base58_str.parse::<Pubkey>(),
            Err(ParsePubkeyError::Invalid)
        );

        // too long input string
        // longest valid encoding
        let mut too_long = bs58::encode(&[255u8; PUBKEY_BYTES]).into_string();
        // and one to grow on
        too_long.push('1');
        assert_eq!(too_long.parse::<Pubkey>(), Err(ParsePubkeyError::WrongSize));
    }

    #[test]
    fn test_create_with_seed() {
        assert!(
            Pubkey::create_with_seed(&Pubkey::new_unique(), "☉", &Pubkey::new_unique()).is_ok()
        );
        assert_eq!(
            Pubkey::create_with_seed(
                &Pubkey::new_unique(),
                from_utf8(&[127; MAX_SEED_LEN + 1]).unwrap(),
                &Pubkey::new_unique()
            ),
            Err(PubkeyError::MaxSeedLengthExceeded)
        );
        assert!(Pubkey::create_with_seed(
            &Pubkey::new_unique(),
            "\
             \u{10FFFF}\u{10FFFF}\u{10FFFF}\u{10FFFF}\u{10FFFF}\u{10FFFF}\u{10FFFF}\u{10FFFF}\
             ",
            &Pubkey::new_unique()
        )
        .is_ok());
        // utf-8 abuse ;)
        assert_eq!(
            Pubkey::create_with_seed(
                &Pubkey::new_unique(),
                "\
                 x\u{10FFFF}\u{10FFFF}\u{10FFFF}\u{10FFFF}\u{10FFFF}\u{10FFFF}\u{10FFFF}\u{10FFFF}\
                 ",
                &Pubkey::new_unique()
            ),
            Err(PubkeyError::MaxSeedLengthExceeded)
        );

        assert!(Pubkey::create_with_seed(
            &Pubkey::new_unique(),
            std::str::from_utf8(&[0; MAX_SEED_LEN]).unwrap(),
            &Pubkey::new_unique(),
        )
        .is_ok());

        assert!(
            Pubkey::create_with_seed(&Pubkey::new_unique(), "", &Pubkey::new_unique(),).is_ok()
        );

        assert_eq!(
            Pubkey::create_with_seed(
                &Pubkey::default(),
                "limber chicken: 4/45",
                &Pubkey::default(),
            ),
            Ok("9h1HyLCW5dZnBVap8C5egQ9Z6pHyjsh5MNy83iPqqRuq"
                .parse()
                .unwrap())
        );
    }

    #[test]
    fn test_create_program_address() {
        let exceeded_seed = &[127; MAX_SEED_LEN + 1];
        let max_seed = &[0; MAX_SEED_LEN];
<<<<<<< HEAD
=======
        let exceeded_seeds: &[&[u8]] = &[
            &[1],
            &[2],
            &[3],
            &[4],
            &[5],
            &[6],
            &[7],
            &[8],
            &[9],
            &[10],
            &[11],
            &[12],
            &[13],
            &[14],
            &[15],
            &[16],
            &[17],
        ];
        let max_seeds: &[&[u8]] = &[
            &[1],
            &[2],
            &[3],
            &[4],
            &[5],
            &[6],
            &[7],
            &[8],
            &[9],
            &[10],
            &[11],
            &[12],
            &[13],
            &[14],
            &[15],
            &[16],
        ];
>>>>>>> 3ac7e043
        let program_id = Pubkey::from_str("BPFLoaderUpgradeab1e11111111111111111111111").unwrap();
        let public_key = Pubkey::from_str("SeedPubey1111111111111111111111111111111111").unwrap();

        assert_eq!(
            Pubkey::create_program_address(&[exceeded_seed], &program_id),
            Err(PubkeyError::MaxSeedLengthExceeded)
        );
        assert_eq!(
            Pubkey::create_program_address(&[b"short_seed", exceeded_seed], &program_id),
            Err(PubkeyError::MaxSeedLengthExceeded)
        );
        assert!(Pubkey::create_program_address(&[max_seed], &program_id).is_ok());
        assert_eq!(
            Pubkey::create_program_address(exceeded_seeds, &program_id),
            Err(PubkeyError::MaxSeedLengthExceeded)
        );
        assert!(Pubkey::create_program_address(max_seeds, &program_id).is_ok());
        assert_eq!(
            Pubkey::create_program_address(&[b"", &[1]], &program_id),
            Ok("BwqrghZA2htAcqq8dzP1WDAhTXYTYWj7CHxF5j7TDBAe"
                .parse()
                .unwrap())
        );
        assert_eq!(
            Pubkey::create_program_address(&["☉".as_ref(), &[0]], &program_id),
            Ok("13yWmRpaTR4r5nAktwLqMpRNr28tnVUZw26rTvPSSB19"
                .parse()
                .unwrap())
        );
        assert_eq!(
            Pubkey::create_program_address(&[b"Talking", b"Squirrels"], &program_id),
            Ok("2fnQrngrQT4SeLcdToJAD96phoEjNL2man2kfRLCASVk"
                .parse()
                .unwrap())
        );
        assert_eq!(
            Pubkey::create_program_address(&[public_key.as_ref(), &[1]], &program_id),
            Ok("976ymqVnfE32QFe6NfGDctSvVa36LWnvYxhU6G2232YL"
                .parse()
                .unwrap())
        );
        assert_ne!(
            Pubkey::create_program_address(&[b"Talking", b"Squirrels"], &program_id).unwrap(),
            Pubkey::create_program_address(&[b"Talking"], &program_id).unwrap(),
        );
    }

    #[test]
    fn test_pubkey_off_curve() {
        // try a bunch of random input, all successful generated program
        // addresses must land off the curve and be unique
        let mut addresses = vec![];
        for _ in 0..1_000 {
            let program_id = Pubkey::new_unique();
            let bytes1 = rand::random::<[u8; 10]>();
            let bytes2 = rand::random::<[u8; 32]>();
            if let Ok(program_address) =
                Pubkey::create_program_address(&[&bytes1, &bytes2], &program_id)
            {
                let is_on_curve = curve25519_dalek::edwards::CompressedEdwardsY::from_slice(
                    &program_address.to_bytes(),
                )
                .decompress()
                .is_some();
                assert!(!is_on_curve);
                assert!(!addresses.contains(&program_address));
                addresses.push(program_address);
            }
        }
    }

    #[test]
    fn test_find_program_address() {
        for _ in 0..1_000 {
            let program_id = Pubkey::new_unique();
            let (address, bump_seed) =
                Pubkey::find_program_address(&[b"Lil'", b"Bits"], &program_id);
            assert_eq!(
                address,
                Pubkey::create_program_address(&[b"Lil'", b"Bits", &[bump_seed]], &program_id)
                    .unwrap()
            );
        }
    }

<<<<<<< HEAD
    #[test]
    fn test_is_native_program_id() {
        assert!(bpf_loader::id().is_native_program_id());
        assert!(bpf_loader_deprecated::id().is_native_program_id());
        assert!(config::program::id().is_native_program_id());
        assert!(feature::id().is_native_program_id());
        assert!(secp256k1_program::id().is_native_program_id());
        assert!(stake::program::id().is_native_program_id());
        assert!(stake::config::id().is_native_program_id());
        assert!(system_program::id().is_native_program_id());
        assert!(sysvar::id().is_native_program_id());
        assert!(vote::program::id().is_native_program_id());
=======
    fn pubkey_from_seed_by_marker(marker: &[u8]) -> Result<Pubkey, PubkeyError> {
        let key = Pubkey::new_unique();
        let owner = Pubkey::default();

        let mut to_fake = owner.to_bytes().to_vec();
        to_fake.extend_from_slice(marker);

        let seed = &String::from_utf8(to_fake[..to_fake.len() - 32].to_vec()).expect("not utf8");
        let base = &Pubkey::try_from_slice(&to_fake[to_fake.len() - 32..]).unwrap();

        Pubkey::create_with_seed(&key, seed, base)
    }

    #[test]
    fn test_create_with_seed_rejects_illegal_owner() {
        assert_eq!(
            pubkey_from_seed_by_marker(PDA_MARKER),
            Err(PubkeyError::IllegalOwner)
        );
        assert!(pubkey_from_seed_by_marker(&PDA_MARKER[1..]).is_ok());
>>>>>>> 3ac7e043
    }
}<|MERGE_RESOLUTION|>--- conflicted
+++ resolved
@@ -1,18 +1,3 @@
-<<<<<<< HEAD
-use crate::{
-    bpf_loader, bpf_loader_deprecated, config, decode_error::DecodeError, feature, hash::hashv,
-    secp256k1_program, stake, system_program, sysvar, vote,
-};
-
-use borsh::{BorshDeserialize, BorshSchema, BorshSerialize};
-use num_derive::{FromPrimitive, ToPrimitive};
-use std::{
-    convert::{Infallible, TryFrom},
-    fmt, mem,
-    str::FromStr,
-};
-use thiserror::Error;
-=======
 #![allow(clippy::integer_arithmetic)]
 use {
     crate::{decode_error::DecodeError, hash::hashv, wasm_bindgen},
@@ -26,7 +11,6 @@
     },
     thiserror::Error,
 };
->>>>>>> 3ac7e043
 
 /// Number of bytes in a pubkey
 pub const PUBKEY_BYTES: usize = 32;
@@ -94,17 +78,11 @@
     WrongSize,
     #[error("Invalid Base58 string")]
     Invalid,
-    #[error("Infallible")]
-    Infallible,
 }
 
 impl From<Infallible> for ParsePubkeyError {
     fn from(_: Infallible) -> Self {
-<<<<<<< HEAD
-        Self::Infallible
-=======
         unreachable!("Infallible unihnabited");
->>>>>>> 3ac7e043
     }
 }
 
@@ -445,12 +423,6 @@
             .unwrap_or_else(|| panic!("Unable to find a viable program address bump seed"))
     }
 
-<<<<<<< HEAD
-        if program_id.is_native_program_id() {
-            return Err(PubkeyError::IllegalOwner);
-        }
-
-=======
     /// Find a valid [program derived address][pda] and its corresponding bump seed.
     ///
     /// [pda]: https://docs.solana.com/developing/programming-model/calling-between-programs#program-derived-addresses
@@ -465,22 +437,10 @@
     /// [`find_program_address`]: Pubkey::find_program_address
     #[allow(clippy::same_item_push)]
     pub fn try_find_program_address(seeds: &[&[u8]], program_id: &Pubkey) -> Option<(Pubkey, u8)> {
->>>>>>> 3ac7e043
         // Perform the calculation inline, calling this from within a program is
         // not supported
         #[cfg(not(target_arch = "bpf"))]
         {
-<<<<<<< HEAD
-            let mut hasher = crate::hash::Hasher::default();
-            for seed in seeds.iter() {
-                hasher.hash(seed);
-            }
-            hasher.hashv(&[program_id.as_ref(), PDA_MARKER]);
-            let hash = hasher.result();
-
-            if bytes_are_curve_point(hash) {
-                return Err(PubkeyError::InvalidSeeds);
-=======
             let mut bump_seed = [std::u8::MAX];
             for _ in 0..std::u8::MAX {
                 {
@@ -493,7 +453,6 @@
                     }
                 }
                 bump_seed[0] -= 1;
->>>>>>> 3ac7e043
             }
             None
         }
@@ -586,24 +545,9 @@
         // not supported
         #[cfg(not(target_arch = "bpf"))]
         {
-<<<<<<< HEAD
-            let mut bump_seed = [std::u8::MAX];
-            for _ in 0..std::u8::MAX {
-                {
-                    let mut seeds_with_bump = seeds.to_vec();
-                    seeds_with_bump.push(&bump_seed);
-                    match Self::create_program_address(&seeds_with_bump, program_id) {
-                        Ok(address) => return Some((address, bump_seed[0])),
-                        Err(PubkeyError::InvalidSeeds) => (),
-                        _ => break,
-                    }
-                }
-                bump_seed[0] -= 1;
-=======
             let mut hasher = crate::hash::Hasher::default();
             for seed in seeds.iter() {
                 hasher.hash(seed);
->>>>>>> 3ac7e043
             }
             hasher.hashv(&[program_id.as_ref(), PDA_MARKER]);
             let hash = hasher.result();
@@ -662,22 +606,6 @@
         #[cfg(not(target_arch = "bpf"))]
         crate::program_stubs::sol_log(&self.to_string());
     }
-
-    pub fn is_native_program_id(&self) -> bool {
-        let all_program_ids = [
-            bpf_loader::id(),
-            bpf_loader_deprecated::id(),
-            feature::id(),
-            config::program::id(),
-            stake::program::id(),
-            stake::config::id(),
-            vote::program::id(),
-            secp256k1_program::id(),
-            system_program::id(),
-            sysvar::id(),
-        ];
-        all_program_ids.contains(self)
-    }
 }
 
 impl AsRef<[u8]> for Pubkey {
@@ -813,8 +741,6 @@
     fn test_create_program_address() {
         let exceeded_seed = &[127; MAX_SEED_LEN + 1];
         let max_seed = &[0; MAX_SEED_LEN];
-<<<<<<< HEAD
-=======
         let exceeded_seeds: &[&[u8]] = &[
             &[1],
             &[2],
@@ -852,7 +778,6 @@
             &[15],
             &[16],
         ];
->>>>>>> 3ac7e043
         let program_id = Pubkey::from_str("BPFLoaderUpgradeab1e11111111111111111111111").unwrap();
         let public_key = Pubkey::from_str("SeedPubey1111111111111111111111111111111111").unwrap();
 
@@ -938,20 +863,6 @@
         }
     }
 
-<<<<<<< HEAD
-    #[test]
-    fn test_is_native_program_id() {
-        assert!(bpf_loader::id().is_native_program_id());
-        assert!(bpf_loader_deprecated::id().is_native_program_id());
-        assert!(config::program::id().is_native_program_id());
-        assert!(feature::id().is_native_program_id());
-        assert!(secp256k1_program::id().is_native_program_id());
-        assert!(stake::program::id().is_native_program_id());
-        assert!(stake::config::id().is_native_program_id());
-        assert!(system_program::id().is_native_program_id());
-        assert!(sysvar::id().is_native_program_id());
-        assert!(vote::program::id().is_native_program_id());
-=======
     fn pubkey_from_seed_by_marker(marker: &[u8]) -> Result<Pubkey, PubkeyError> {
         let key = Pubkey::new_unique();
         let owner = Pubkey::default();
@@ -972,6 +883,5 @@
             Err(PubkeyError::IllegalOwner)
         );
         assert!(pubkey_from_seed_by_marker(&PDA_MARKER[1..]).is_ok());
->>>>>>> 3ac7e043
     }
 }