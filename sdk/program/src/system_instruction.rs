#[allow(deprecated)]
use {
    crate::{
        decode_error::DecodeError,
        instruction::{AccountMeta, Instruction, InstructionError},
        nonce,
        pubkey::Pubkey,
        system_program,
        sysvar::{recent_blockhashes, rent},
    },
    num_derive::{FromPrimitive, ToPrimitive},
    thiserror::Error,
};

#[derive(Error, Debug, Serialize, Clone, PartialEq, FromPrimitive, ToPrimitive)]
pub enum SystemError {
    #[error("an account with the same address already exists")]
    AccountAlreadyInUse,
    #[error("account does not have enough SOL to perform the operation")]
    ResultWithNegativeLamports,
    #[error("cannot assign account to this program id")]
    InvalidProgramId,
    #[error("cannot allocate account data of this length")]
    InvalidAccountDataLength,
    #[error("length of requested seed is too long")]
    MaxSeedLengthExceeded,
    #[error("provided address does not match addressed derived from seed")]
    AddressWithSeedMismatch,
    #[error("advancing stored nonce requires a populated RecentBlockhashes sysvar")]
    NonceNoRecentBlockhashes,
    #[error("stored nonce is still in recent_blockhashes")]
    NonceBlockhashNotExpired,
    #[error("specified nonce does not match stored nonce")]
    NonceUnexpectedBlockhashValue,
}

impl<T> DecodeError<T> for SystemError {
    fn type_of() -> &'static str {
        "SystemError"
    }
}

#[derive(Error, Debug, Clone, PartialEq, FromPrimitive, ToPrimitive)]
pub enum NonceError {
    #[error("recent blockhash list is empty")]
    NoRecentBlockhashes,
    #[error("stored nonce is still in recent_blockhashes")]
    NotExpired,
    #[error("specified nonce does not match stored nonce")]
    UnexpectedValue,
    #[error("cannot handle request in current account state")]
    BadAccountState,
}

impl<E> DecodeError<E> for NonceError {
    fn type_of() -> &'static str {
        "NonceError"
    }
}

#[derive(Error, Debug, Clone, PartialEq, FromPrimitive, ToPrimitive)]
enum NonceErrorAdapter {
    #[error("recent blockhash list is empty")]
    NoRecentBlockhashes,
    #[error("stored nonce is still in recent_blockhashes")]
    NotExpired,
    #[error("specified nonce does not match stored nonce")]
    UnexpectedValue,
    #[error("cannot handle request in current account state")]
    BadAccountState,
}

impl<E> DecodeError<E> for NonceErrorAdapter {
    fn type_of() -> &'static str {
        "NonceErrorAdapter"
    }
}

impl From<NonceErrorAdapter> for NonceError {
    fn from(e: NonceErrorAdapter) -> Self {
        match e {
            NonceErrorAdapter::NoRecentBlockhashes => NonceError::NoRecentBlockhashes,
            NonceErrorAdapter::NotExpired => NonceError::NotExpired,
            NonceErrorAdapter::UnexpectedValue => NonceError::UnexpectedValue,
            NonceErrorAdapter::BadAccountState => NonceError::BadAccountState,
        }
    }
}

pub fn nonce_to_instruction_error(error: NonceError, use_system_variant: bool) -> InstructionError {
    if use_system_variant {
        match error {
            NonceError::NoRecentBlockhashes => SystemError::NonceNoRecentBlockhashes.into(),
            NonceError::NotExpired => SystemError::NonceBlockhashNotExpired.into(),
            NonceError::UnexpectedValue => SystemError::NonceUnexpectedBlockhashValue.into(),
            NonceError::BadAccountState => InstructionError::InvalidAccountData,
        }
    } else {
        match error {
            NonceError::NoRecentBlockhashes => NonceErrorAdapter::NoRecentBlockhashes.into(),
            NonceError::NotExpired => NonceErrorAdapter::NotExpired.into(),
            NonceError::UnexpectedValue => NonceErrorAdapter::UnexpectedValue.into(),
            NonceError::BadAccountState => NonceErrorAdapter::BadAccountState.into(),
        }
    }
}

pub fn instruction_to_nonce_error(
    error: &InstructionError,
    use_system_variant: bool,
) -> Option<NonceError> {
    if use_system_variant {
        match error {
            InstructionError::Custom(discriminant) => {
                match SystemError::decode_custom_error_to_enum(*discriminant) {
                    Some(SystemError::NonceNoRecentBlockhashes) => {
                        Some(NonceError::NoRecentBlockhashes)
                    }
                    Some(SystemError::NonceBlockhashNotExpired) => Some(NonceError::NotExpired),
                    Some(SystemError::NonceUnexpectedBlockhashValue) => {
                        Some(NonceError::UnexpectedValue)
                    }
                    _ => None,
                }
            }
            InstructionError::InvalidAccountData => Some(NonceError::BadAccountState),
            _ => None,
        }
    } else if let InstructionError::Custom(discriminant) = error {
        let maybe: Option<NonceErrorAdapter> =
            NonceErrorAdapter::decode_custom_error_to_enum(*discriminant);
        maybe.map(NonceError::from)
    } else {
        None
    }
}

/// Maximum permitted size of data: 10 MiB
pub const MAX_PERMITTED_DATA_LENGTH: u64 = 10 * 1024 * 1024;

<<<<<<< HEAD
=======
// SBF program entrypoint assumes that the max account data length
// will fit inside a u32. If this constant no longer fits in a u32,
// the entrypoint deserialization code in the SDK must be updated.
#[cfg(test)]
static_assertions::const_assert!(MAX_PERMITTED_DATA_LENGTH <= u32::MAX as u64);

#[cfg(test)]
static_assertions::const_assert_eq!(MAX_PERMITTED_DATA_LENGTH, 10_485_760);

>>>>>>> 55438c03
#[frozen_abi(digest = "5e22s2kFu9Do77hdcCyxyhuKHD8ThAB6Q6dNaLTCjL5M")]
#[derive(Serialize, Deserialize, Debug, Clone, PartialEq, AbiExample, AbiEnumVisitor)]
pub enum SystemInstruction {
    /// Create a new account
    ///
    /// # Account references
    ///   0. `[WRITE, SIGNER]` Funding account
    ///   1. `[WRITE, SIGNER]` New account
    CreateAccount {
        /// Number of lamports to transfer to the new account
        lamports: u64,

        /// Number of bytes of memory to allocate
        space: u64,

        /// Address of program that will own the new account
        owner: Pubkey,
    },

    /// Assign account to a program
    ///
    /// # Account references
    ///   0. `[WRITE, SIGNER]` Assigned account public key
    Assign {
        /// Owner program account
        owner: Pubkey,
    },

    /// Transfer lamports
    ///
    /// # Account references
    ///   0. `[WRITE, SIGNER]` Funding account
    ///   1. `[WRITE]` Recipient account
    Transfer { lamports: u64 },

    /// Create a new account at an address derived from a base pubkey and a seed
    ///
    /// # Account references
    ///   0. `[WRITE, SIGNER]` Funding account
    ///   1. `[WRITE]` Created account
    ///   2. `[SIGNER]` (optional) Base account; the account matching the base Pubkey below must be
    ///                          provided as a signer, but may be the same as the funding account
    ///                          and provided as account 0
    CreateAccountWithSeed {
        /// Base public key
        base: Pubkey,

        /// String of ASCII chars, no longer than `Pubkey::MAX_SEED_LEN`
        seed: String,

        /// Number of lamports to transfer to the new account
        lamports: u64,

        /// Number of bytes of memory to allocate
        space: u64,

        /// Owner program account address
        owner: Pubkey,
    },

    /// Consumes a stored nonce, replacing it with a successor
    ///
    /// # Account references
    ///   0. `[WRITE]` Nonce account
    ///   1. `[]` RecentBlockhashes sysvar
    ///   2. `[SIGNER]` Nonce authority
    AdvanceNonceAccount,

    /// Withdraw funds from a nonce account
    ///
    /// # Account references
    ///   0. `[WRITE]` Nonce account
    ///   1. `[WRITE]` Recipient account
    ///   2. `[]` RecentBlockhashes sysvar
    ///   3. `[]` Rent sysvar
    ///   4. `[SIGNER]` Nonce authority
    ///
    /// The `u64` parameter is the lamports to withdraw, which must leave the
    /// account balance above the rent exempt reserve or at zero.
    WithdrawNonceAccount(u64),

    /// Drive state of Uninitialized nonce account to Initialized, setting the nonce value
    ///
    /// # Account references
    ///   0. `[WRITE]` Nonce account
    ///   1. `[]` RecentBlockhashes sysvar
    ///   2. `[]` Rent sysvar
    ///
    /// The `Pubkey` parameter specifies the entity authorized to execute nonce
    /// instruction on the account
    ///
    /// No signatures are required to execute this instruction, enabling derived
    /// nonce account addresses
    InitializeNonceAccount(Pubkey),

    /// Change the entity authorized to execute nonce instructions on the account
    ///
    /// # Account references
    ///   0. `[WRITE]` Nonce account
    ///   1. `[SIGNER]` Nonce authority
    ///
    /// The `Pubkey` parameter identifies the entity to authorize
    AuthorizeNonceAccount(Pubkey),

    /// Allocate space in a (possibly new) account without funding
    ///
    /// # Account references
    ///   0. `[WRITE, SIGNER]` New account
    Allocate {
        /// Number of bytes of memory to allocate
        space: u64,
    },

    /// Allocate space for and assign an account at an address
    ///    derived from a base public key and a seed
    ///
    /// # Account references
    ///   0. `[WRITE]` Allocated account
    ///   1. `[SIGNER]` Base account
    AllocateWithSeed {
        /// Base public key
        base: Pubkey,

        /// String of ASCII chars, no longer than `pubkey::MAX_SEED_LEN`
        seed: String,

        /// Number of bytes of memory to allocate
        space: u64,

        /// Owner program account
        owner: Pubkey,
    },

    /// Assign account to a program based on a seed
    ///
    /// # Account references
    ///   0. `[WRITE]` Assigned account
    ///   1. `[SIGNER]` Base account
    AssignWithSeed {
        /// Base public key
        base: Pubkey,

        /// String of ASCII chars, no longer than `pubkey::MAX_SEED_LEN`
        seed: String,

        /// Owner program account
        owner: Pubkey,
    },

    /// Transfer lamports from a derived address
    ///
    /// # Account references
    ///   0. `[WRITE]` Funding account
    ///   1. `[SIGNER]` Base for funding account
    ///   2. `[WRITE]` Recipient account
    TransferWithSeed {
        /// Amount to transfer
        lamports: u64,

        /// Seed to use to derive the funding account address
        from_seed: String,

        /// Owner to use to derive the funding account address
        from_owner: Pubkey,
    },

    /// One-time idempotent upgrade of legacy nonce versions in order to bump
    /// them out of chain blockhash domain.
    ///
    /// # Account references
    ///   0. `[WRITE]` Nonce account
    UpgradeNonceAccount,
}

pub fn create_account(
    from_pubkey: &Pubkey,
    to_pubkey: &Pubkey,
    lamports: u64,
    space: u64,
    owner: &Pubkey,
) -> Instruction {
    let account_metas = vec![
        AccountMeta::new(*from_pubkey, true),
        AccountMeta::new(*to_pubkey, true),
    ];
    Instruction::new_with_bincode(
        system_program::id(),
        &SystemInstruction::CreateAccount {
            lamports,
            space,
            owner: *owner,
        },
        account_metas,
    )
}

// we accept `to` as a parameter so that callers do their own error handling when
//   calling create_with_seed()
pub fn create_account_with_seed(
    from_pubkey: &Pubkey,
    to_pubkey: &Pubkey, // must match create_with_seed(base, seed, owner)
    base: &Pubkey,
    seed: &str,
    lamports: u64,
    space: u64,
    owner: &Pubkey,
) -> Instruction {
    let account_metas = vec![
        AccountMeta::new(*from_pubkey, true),
        AccountMeta::new(*to_pubkey, false),
        AccountMeta::new_readonly(*base, true),
    ];

    Instruction::new_with_bincode(
        system_program::id(),
        &SystemInstruction::CreateAccountWithSeed {
            base: *base,
            seed: seed.to_string(),
            lamports,
            space,
            owner: *owner,
        },
        account_metas,
    )
}

pub fn assign(pubkey: &Pubkey, owner: &Pubkey) -> Instruction {
    let account_metas = vec![AccountMeta::new(*pubkey, true)];
    Instruction::new_with_bincode(
        system_program::id(),
        &SystemInstruction::Assign { owner: *owner },
        account_metas,
    )
}

pub fn assign_with_seed(
    address: &Pubkey, // must match create_with_seed(base, seed, owner)
    base: &Pubkey,
    seed: &str,
    owner: &Pubkey,
) -> Instruction {
    let account_metas = vec![
        AccountMeta::new(*address, false),
        AccountMeta::new_readonly(*base, true),
    ];
    Instruction::new_with_bincode(
        system_program::id(),
        &SystemInstruction::AssignWithSeed {
            base: *base,
            seed: seed.to_string(),
            owner: *owner,
        },
        account_metas,
    )
}

pub fn transfer(from_pubkey: &Pubkey, to_pubkey: &Pubkey, lamports: u64) -> Instruction {
    let account_metas = vec![
        AccountMeta::new(*from_pubkey, true),
        AccountMeta::new(*to_pubkey, false),
    ];
    Instruction::new_with_bincode(
        system_program::id(),
        &SystemInstruction::Transfer { lamports },
        account_metas,
    )
}

pub fn transfer_with_seed(
    from_pubkey: &Pubkey, // must match create_with_seed(base, seed, owner)
    from_base: &Pubkey,
    from_seed: String,
    from_owner: &Pubkey,
    to_pubkey: &Pubkey,
    lamports: u64,
) -> Instruction {
    let account_metas = vec![
        AccountMeta::new(*from_pubkey, false),
        AccountMeta::new_readonly(*from_base, true),
        AccountMeta::new(*to_pubkey, false),
    ];
    Instruction::new_with_bincode(
        system_program::id(),
        &SystemInstruction::TransferWithSeed {
            lamports,
            from_seed,
            from_owner: *from_owner,
        },
        account_metas,
    )
}

pub fn allocate(pubkey: &Pubkey, space: u64) -> Instruction {
    let account_metas = vec![AccountMeta::new(*pubkey, true)];
    Instruction::new_with_bincode(
        system_program::id(),
        &SystemInstruction::Allocate { space },
        account_metas,
    )
}

pub fn allocate_with_seed(
    address: &Pubkey, // must match create_with_seed(base, seed, owner)
    base: &Pubkey,
    seed: &str,
    space: u64,
    owner: &Pubkey,
) -> Instruction {
    let account_metas = vec![
        AccountMeta::new(*address, false),
        AccountMeta::new_readonly(*base, true),
    ];
    Instruction::new_with_bincode(
        system_program::id(),
        &SystemInstruction::AllocateWithSeed {
            base: *base,
            seed: seed.to_string(),
            space,
            owner: *owner,
        },
        account_metas,
    )
}

/// Create and sign new SystemInstruction::Transfer transaction to many destinations
pub fn transfer_many(from_pubkey: &Pubkey, to_lamports: &[(Pubkey, u64)]) -> Vec<Instruction> {
    to_lamports
        .iter()
        .map(|(to_pubkey, lamports)| transfer(from_pubkey, to_pubkey, *lamports))
        .collect()
}

pub fn create_nonce_account_with_seed(
    from_pubkey: &Pubkey,
    nonce_pubkey: &Pubkey,
    base: &Pubkey,
    seed: &str,
    authority: &Pubkey,
    lamports: u64,
) -> Vec<Instruction> {
    vec![
        create_account_with_seed(
            from_pubkey,
            nonce_pubkey,
            base,
            seed,
            lamports,
            nonce::State::size() as u64,
            &system_program::id(),
        ),
        Instruction::new_with_bincode(
            system_program::id(),
            &SystemInstruction::InitializeNonceAccount(*authority),
            vec![
                AccountMeta::new(*nonce_pubkey, false),
                #[allow(deprecated)]
                AccountMeta::new_readonly(recent_blockhashes::id(), false),
                AccountMeta::new_readonly(rent::id(), false),
            ],
        ),
    ]
}

pub fn create_nonce_account(
    from_pubkey: &Pubkey,
    nonce_pubkey: &Pubkey,
    authority: &Pubkey,
    lamports: u64,
) -> Vec<Instruction> {
    vec![
        create_account(
            from_pubkey,
            nonce_pubkey,
            lamports,
            nonce::State::size() as u64,
            &system_program::id(),
        ),
        Instruction::new_with_bincode(
            system_program::id(),
            &SystemInstruction::InitializeNonceAccount(*authority),
            vec![
                AccountMeta::new(*nonce_pubkey, false),
                #[allow(deprecated)]
                AccountMeta::new_readonly(recent_blockhashes::id(), false),
                AccountMeta::new_readonly(rent::id(), false),
            ],
        ),
    ]
}

pub fn advance_nonce_account(nonce_pubkey: &Pubkey, authorized_pubkey: &Pubkey) -> Instruction {
    let account_metas = vec![
        AccountMeta::new(*nonce_pubkey, false),
        #[allow(deprecated)]
        AccountMeta::new_readonly(recent_blockhashes::id(), false),
        AccountMeta::new_readonly(*authorized_pubkey, true),
    ];
    Instruction::new_with_bincode(
        system_program::id(),
        &SystemInstruction::AdvanceNonceAccount,
        account_metas,
    )
}

pub fn withdraw_nonce_account(
    nonce_pubkey: &Pubkey,
    authorized_pubkey: &Pubkey,
    to_pubkey: &Pubkey,
    lamports: u64,
) -> Instruction {
    let account_metas = vec![
        AccountMeta::new(*nonce_pubkey, false),
        AccountMeta::new(*to_pubkey, false),
        #[allow(deprecated)]
        AccountMeta::new_readonly(recent_blockhashes::id(), false),
        AccountMeta::new_readonly(rent::id(), false),
        AccountMeta::new_readonly(*authorized_pubkey, true),
    ];
    Instruction::new_with_bincode(
        system_program::id(),
        &SystemInstruction::WithdrawNonceAccount(lamports),
        account_metas,
    )
}

pub fn authorize_nonce_account(
    nonce_pubkey: &Pubkey,
    authorized_pubkey: &Pubkey,
    new_authority: &Pubkey,
) -> Instruction {
    let account_metas = vec![
        AccountMeta::new(*nonce_pubkey, false),
        AccountMeta::new_readonly(*authorized_pubkey, true),
    ];
    Instruction::new_with_bincode(
        system_program::id(),
        &SystemInstruction::AuthorizeNonceAccount(*new_authority),
        account_metas,
    )
}

/// One-time idempotent upgrade of legacy nonce versions in order to bump
/// them out of chain blockhash domain.
pub fn upgrade_nonce_account(nonce_pubkey: Pubkey) -> Instruction {
    let account_metas = vec![AccountMeta::new(nonce_pubkey, /*is_signer:*/ false)];
    Instruction::new_with_bincode(
        system_program::id(),
        &SystemInstruction::UpgradeNonceAccount,
        account_metas,
    )
}

#[cfg(test)]
mod tests {
    use {
        super::*,
        crate::instruction::{Instruction, InstructionError},
        num_traits::ToPrimitive,
    };

    fn get_keys(instruction: &Instruction) -> Vec<Pubkey> {
        instruction.accounts.iter().map(|x| x.pubkey).collect()
    }

    #[test]
    fn test_move_many() {
        let alice_pubkey = Pubkey::new_unique();
        let bob_pubkey = Pubkey::new_unique();
        let carol_pubkey = Pubkey::new_unique();
        let to_lamports = vec![(bob_pubkey, 1), (carol_pubkey, 2)];

        let instructions = transfer_many(&alice_pubkey, &to_lamports);
        assert_eq!(instructions.len(), 2);
        assert_eq!(get_keys(&instructions[0]), vec![alice_pubkey, bob_pubkey]);
        assert_eq!(get_keys(&instructions[1]), vec![alice_pubkey, carol_pubkey]);
    }

    #[test]
    fn test_create_nonce_account() {
        let from_pubkey = Pubkey::new_unique();
        let nonce_pubkey = Pubkey::new_unique();
        let authorized = nonce_pubkey;
        let ixs = create_nonce_account(&from_pubkey, &nonce_pubkey, &authorized, 42);
        assert_eq!(ixs.len(), 2);
        let ix = &ixs[0];
        assert_eq!(ix.program_id, system_program::id());
        let pubkeys: Vec<_> = ix.accounts.iter().map(|am| am.pubkey).collect();
        assert!(pubkeys.contains(&from_pubkey));
        assert!(pubkeys.contains(&nonce_pubkey));
    }

    #[test]
    fn test_nonce_error_decode() {
        use num_traits::FromPrimitive;
        fn pretty_err<T>(err: InstructionError) -> String
        where
            T: 'static + std::error::Error + DecodeError<T> + FromPrimitive,
        {
            if let InstructionError::Custom(code) = err {
                let specific_error: T = T::decode_custom_error_to_enum(code).unwrap();
                format!(
                    "{:?}: {}::{:?} - {}",
                    err,
                    T::type_of(),
                    specific_error,
                    specific_error,
                )
            } else {
                "".to_string()
            }
        }
        assert_eq!(
            "Custom(0): NonceError::NoRecentBlockhashes - recent blockhash list is empty",
            pretty_err::<NonceError>(NonceError::NoRecentBlockhashes.into())
        );
        assert_eq!(
            "Custom(1): NonceError::NotExpired - stored nonce is still in recent_blockhashes",
            pretty_err::<NonceError>(NonceError::NotExpired.into())
        );
        assert_eq!(
            "Custom(2): NonceError::UnexpectedValue - specified nonce does not match stored nonce",
            pretty_err::<NonceError>(NonceError::UnexpectedValue.into())
        );
        assert_eq!(
            "Custom(3): NonceError::BadAccountState - cannot handle request in current account state",
            pretty_err::<NonceError>(NonceError::BadAccountState.into())
        );
    }

    #[test]
    fn test_nonce_to_instruction_error() {
        assert_eq!(
            nonce_to_instruction_error(NonceError::NoRecentBlockhashes, false),
            NonceError::NoRecentBlockhashes.into(),
        );
        assert_eq!(
            nonce_to_instruction_error(NonceError::NotExpired, false),
            NonceError::NotExpired.into(),
        );
        assert_eq!(
            nonce_to_instruction_error(NonceError::UnexpectedValue, false),
            NonceError::UnexpectedValue.into(),
        );
        assert_eq!(
            nonce_to_instruction_error(NonceError::BadAccountState, false),
            NonceError::BadAccountState.into(),
        );
        assert_eq!(
            nonce_to_instruction_error(NonceError::NoRecentBlockhashes, true),
            SystemError::NonceNoRecentBlockhashes.into(),
        );
        assert_eq!(
            nonce_to_instruction_error(NonceError::NotExpired, true),
            SystemError::NonceBlockhashNotExpired.into(),
        );
        assert_eq!(
            nonce_to_instruction_error(NonceError::UnexpectedValue, true),
            SystemError::NonceUnexpectedBlockhashValue.into(),
        );
        assert_eq!(
            nonce_to_instruction_error(NonceError::BadAccountState, true),
            InstructionError::InvalidAccountData,
        );
    }

    #[test]
    fn test_instruction_to_nonce_error() {
        assert_eq!(
            instruction_to_nonce_error(
                &InstructionError::Custom(NonceErrorAdapter::NoRecentBlockhashes.to_u32().unwrap(),),
                false,
            ),
            Some(NonceError::NoRecentBlockhashes),
        );
        assert_eq!(
            instruction_to_nonce_error(
                &InstructionError::Custom(NonceErrorAdapter::NotExpired.to_u32().unwrap(),),
                false,
            ),
            Some(NonceError::NotExpired),
        );
        assert_eq!(
            instruction_to_nonce_error(
                &InstructionError::Custom(NonceErrorAdapter::UnexpectedValue.to_u32().unwrap(),),
                false,
            ),
            Some(NonceError::UnexpectedValue),
        );
        assert_eq!(
            instruction_to_nonce_error(
                &InstructionError::Custom(NonceErrorAdapter::BadAccountState.to_u32().unwrap(),),
                false,
            ),
            Some(NonceError::BadAccountState),
        );
        assert_eq!(
            instruction_to_nonce_error(&InstructionError::Custom(u32::MAX), false),
            None,
        );
        assert_eq!(
            instruction_to_nonce_error(
                &InstructionError::Custom(SystemError::NonceNoRecentBlockhashes.to_u32().unwrap(),),
                true,
            ),
            Some(NonceError::NoRecentBlockhashes),
        );
        assert_eq!(
            instruction_to_nonce_error(
                &InstructionError::Custom(SystemError::NonceBlockhashNotExpired.to_u32().unwrap(),),
                true,
            ),
            Some(NonceError::NotExpired),
        );
        assert_eq!(
            instruction_to_nonce_error(
                &InstructionError::Custom(
                    SystemError::NonceUnexpectedBlockhashValue.to_u32().unwrap(),
                ),
                true,
            ),
            Some(NonceError::UnexpectedValue),
        );
        assert_eq!(
            instruction_to_nonce_error(&InstructionError::InvalidAccountData, true),
            Some(NonceError::BadAccountState),
        );
        assert_eq!(
            instruction_to_nonce_error(&InstructionError::Custom(u32::MAX), true),
            None,
        );
    }

    #[test]
    fn test_nonce_error_adapter_compat() {
        assert_eq!(
            NonceError::NoRecentBlockhashes.to_u32(),
            NonceErrorAdapter::NoRecentBlockhashes.to_u32(),
        );
        assert_eq!(
            NonceError::NotExpired.to_u32(),
            NonceErrorAdapter::NotExpired.to_u32(),
        );
        assert_eq!(
            NonceError::UnexpectedValue.to_u32(),
            NonceErrorAdapter::UnexpectedValue.to_u32(),
        );
        assert_eq!(
            NonceError::BadAccountState.to_u32(),
            NonceErrorAdapter::BadAccountState.to_u32(),
        );
    }
}<|MERGE_RESOLUTION|>--- conflicted
+++ resolved
@@ -138,8 +138,6 @@
 /// Maximum permitted size of data: 10 MiB
 pub const MAX_PERMITTED_DATA_LENGTH: u64 = 10 * 1024 * 1024;
 
-<<<<<<< HEAD
-=======
 // SBF program entrypoint assumes that the max account data length
 // will fit inside a u32. If this constant no longer fits in a u32,
 // the entrypoint deserialization code in the SDK must be updated.
@@ -149,7 +147,6 @@
 #[cfg(test)]
 static_assertions::const_assert_eq!(MAX_PERMITTED_DATA_LENGTH, 10_485_760);
 
->>>>>>> 55438c03
 #[frozen_abi(digest = "5e22s2kFu9Do77hdcCyxyhuKHD8ThAB6Q6dNaLTCjL5M")]
 #[derive(Serialize, Deserialize, Debug, Clone, PartialEq, AbiExample, AbiEnumVisitor)]
 pub enum SystemInstruction {
