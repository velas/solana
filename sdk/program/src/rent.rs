--- conflicted
+++ resolved
@@ -85,13 +85,7 @@
         if self.is_exempt(balance, data_len) {
             RentDue::Exempt
         } else {
-<<<<<<< HEAD
-            let actual_data_len = data_len as u64 + ACCOUNT_STORAGE_OVERHEAD;
-            let lamports_per_year = self.lamports_per_byte_year * actual_data_len;
-            RentDue::Paying((lamports_per_year as f64 * years_elapsed) as u64)
-=======
             RentDue::Paying(self.due_amount(data_len, years_elapsed))
->>>>>>> 55438c03
         }
     }
 
