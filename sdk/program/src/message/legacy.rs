//! The original and current Solana message format.
//!
//! This crate defines two versions of `Message` in their own modules:
//! [`legacy`] and [`v0`]. `legacy` is the current version as of Solana 1.10.0.
//! `v0` is a [future message format] that encodes more account keys into a
//! transaction than the legacy format.
//!
//! [`legacy`]: crate::message::legacy
//! [`v0`]: crate::message::v0
//! [future message format]: https://docs.solana.com/proposals/transactions-v2

#![allow(clippy::integer_arithmetic)]

use {
    crate::{
        bpf_loader, bpf_loader_deprecated, bpf_loader_upgradeable,
        hash::Hash,
        instruction::{CompiledInstruction, Instruction},
        message::{CompiledKeys, MessageHeader},
        pubkey::Pubkey,
        sanitize::{Sanitize, SanitizeError},
        short_vec, system_instruction, system_program, sysvar, wasm_bindgen,
    },
    lazy_static::lazy_static,
    std::{collections::BTreeSet, convert::TryFrom, str::FromStr},
};

lazy_static! {
    // Copied keys over since direct references create cyclical dependency.
    pub static ref BUILTIN_PROGRAMS_KEYS: [Pubkey; 10] = {
        let parse = |s| Pubkey::from_str(s).unwrap();
        [
            parse("Config1111111111111111111111111111111111111"),
            parse("Feature111111111111111111111111111111111111"),
            parse("NativeLoader1111111111111111111111111111111"),
            parse("Stake11111111111111111111111111111111111111"),
            parse("StakeConfig11111111111111111111111111111111"),
            parse("Vote111111111111111111111111111111111111111"),
            system_program::id(),
            bpf_loader::id(),
            bpf_loader_deprecated::id(),
            bpf_loader_upgradeable::id(),
        ]
    };
}

fn position(keys: &[Pubkey], key: &Pubkey) -> u8 {
    keys.iter().position(|k| k == key).unwrap() as u8
}

fn compile_instruction(ix: &Instruction, keys: &[Pubkey]) -> CompiledInstruction {
    let accounts: Vec<_> = ix
        .accounts
        .iter()
        .map(|account_meta| position(keys, &account_meta.pubkey))
        .collect();

    CompiledInstruction {
        program_id_index: position(keys, &ix.program_id),
        data: ix.data.clone(),
        accounts,
    }
}

fn compile_instructions(ixs: &[Instruction], keys: &[Pubkey]) -> Vec<CompiledInstruction> {
    ixs.iter().map(|ix| compile_instruction(ix, keys)).collect()
}

<<<<<<< HEAD
/// A helper struct to collect pubkeys referenced by a set of instructions and read-only counts
#[derive(Debug, PartialEq, Eq)]
struct InstructionKeys {
    pub signed_keys: Vec<Pubkey>,
    pub unsigned_keys: Vec<Pubkey>,
    pub num_readonly_signed_accounts: u8,
    pub num_readonly_unsigned_accounts: u8,
}

impl InstructionKeys {
    fn new(
        signed_keys: Vec<Pubkey>,
        unsigned_keys: Vec<Pubkey>,
        num_readonly_signed_accounts: u8,
        num_readonly_unsigned_accounts: u8,
    ) -> Self {
        Self {
            signed_keys,
            unsigned_keys,
            num_readonly_signed_accounts,
            num_readonly_unsigned_accounts,
        }
    }
}

/// Return pubkeys referenced by all instructions, with the ones needing signatures first. If the
/// payer key is provided, it is always placed first in the list of signed keys. Read-only signed
/// accounts are placed last in the set of signed accounts. Read-only unsigned accounts,
/// including program ids, are placed last in the set. No duplicates and order is preserved.
fn get_keys(instructions: &[Instruction], payer: Option<&Pubkey>) -> InstructionKeys {
    let programs: Vec<_> = get_program_ids(instructions)
        .iter()
        .map(|program_id| AccountMeta {
            pubkey: *program_id,
            is_signer: false,
            is_writable: false,
        })
        .collect();
    let mut keys_and_signed: Vec<_> = instructions
        .iter()
        .flat_map(|ix| ix.accounts.iter())
        .collect();
    keys_and_signed.extend(&programs);
    keys_and_signed.sort_by(|x, y| {
        y.is_signer
            .cmp(&x.is_signer)
            .then(y.is_writable.cmp(&x.is_writable))
    });

    let payer_account_meta;
    if let Some(payer) = payer {
        payer_account_meta = AccountMeta {
            pubkey: *payer,
            is_signer: true,
            is_writable: true,
        };
        keys_and_signed.insert(0, &payer_account_meta);
    }

    let mut unique_metas: Vec<AccountMeta> = vec![];
    for account_meta in keys_and_signed {
        // Promote to writable if a later AccountMeta requires it
        if let Some(x) = unique_metas
            .iter_mut()
            .find(|x| x.pubkey == account_meta.pubkey)
        {
            x.is_writable |= account_meta.is_writable;
            continue;
        }
        unique_metas.push(account_meta.clone());
    }

    let mut signed_keys = vec![];
    let mut unsigned_keys = vec![];
    let mut num_readonly_signed_accounts = 0;
    let mut num_readonly_unsigned_accounts = 0;
    for account_meta in unique_metas {
        if account_meta.is_signer {
            signed_keys.push(account_meta.pubkey);
            if !account_meta.is_writable {
                num_readonly_signed_accounts += 1;
            }
        } else {
            unsigned_keys.push(account_meta.pubkey);
            if !account_meta.is_writable {
                num_readonly_unsigned_accounts += 1;
            }
        }
    }
    InstructionKeys::new(
        signed_keys,
        unsigned_keys,
        num_readonly_signed_accounts,
        num_readonly_unsigned_accounts,
    )
}

/// Return program ids referenced by all instructions.  No duplicates and order is preserved.
fn get_program_ids(instructions: &[Instruction]) -> Vec<Pubkey> {
    let mut set = BTreeSet::new();
    instructions
        .iter()
        .map(|ix| ix.program_id)
        .filter(|&program_id| set.insert(program_id))
        .collect()
}

=======
>>>>>>> 55438c03
/// A Solana transaction message (legacy).
///
/// See the [`message`] module documentation for further description.
///
/// [`message`]: crate::message
///
/// Some constructors accept an optional `payer`, the account responsible for
/// paying the cost of executing a transaction. In most cases, callers should
/// specify the payer explicitly in these constructors. In some cases though,
/// the caller is not _required_ to specify the payer, but is still allowed to:
/// in the `Message` structure, the first account is always the fee-payer, so if
/// the caller has knowledge that the first account of the constructed
/// transaction's `Message` is both a signer and the expected fee-payer, then
/// redundantly specifying the fee-payer is not strictly required.
// NOTE: Serialization-related changes must be paired with the custom serialization
// for versioned messages in the `RemainingLegacyMessage` struct.
#[wasm_bindgen]
#[frozen_abi(digest = "2KnLEqfLcTBQqitE22Pp8JYkaqVVbAkGbCfdeHoyxcAU")]
#[derive(Serialize, Deserialize, Default, Debug, PartialEq, Eq, Clone, AbiExample)]
#[serde(rename_all = "camelCase")]
pub struct Message {
    /// The message header, identifying signed and read-only `account_keys`.
    // NOTE: Serialization-related changes must be paired with the direct read at sigverify.
    #[wasm_bindgen(skip)]
    pub header: MessageHeader,

    /// All the account keys used by this transaction.
    #[wasm_bindgen(skip)]
    #[serde(with = "short_vec")]
    pub account_keys: Vec<Pubkey>,

    /// The id of a recent ledger entry.
    pub recent_blockhash: Hash,

    /// Programs that will be executed in sequence and committed in one atomic transaction if all
    /// succeed.
    #[wasm_bindgen(skip)]
    #[serde(with = "short_vec")]
    pub instructions: Vec<CompiledInstruction>,
}

impl Sanitize for Message {
    fn sanitize(&self) -> std::result::Result<(), SanitizeError> {
        // signing area and read-only non-signing area should not overlap
        if self.header.num_required_signatures as usize
            + self.header.num_readonly_unsigned_accounts as usize
            > self.account_keys.len()
        {
            return Err(SanitizeError::IndexOutOfBounds);
        }

        // there should be at least 1 RW fee-payer account.
        if self.header.num_readonly_signed_accounts >= self.header.num_required_signatures {
            return Err(SanitizeError::IndexOutOfBounds);
        }

        for ci in &self.instructions {
            if ci.program_id_index as usize >= self.account_keys.len() {
                return Err(SanitizeError::IndexOutOfBounds);
            }
            // A program cannot be a payer.
            if ci.program_id_index == 0 {
                return Err(SanitizeError::IndexOutOfBounds);
            }
            for ai in &ci.accounts {
                if *ai as usize >= self.account_keys.len() {
                    return Err(SanitizeError::IndexOutOfBounds);
                }
            }
        }
        self.account_keys.sanitize()?;
        self.recent_blockhash.sanitize()?;
        self.instructions.sanitize()?;
        Ok(())
    }
}

impl Message {
    /// Create a new `Message`.
    ///
    /// # Examples
    ///
    /// This example uses the [`solana_sdk`], [`solana_client`] and [`anyhow`] crates.
    ///
    /// [`solana_sdk`]: https://docs.rs/solana-sdk
    /// [`solana_client`]: https://docs.rs/solana-client
    /// [`anyhow`]: https://docs.rs/anyhow
    ///
    /// ```
    /// # use solana_program::example_mocks::solana_sdk;
    /// # use solana_program::example_mocks::solana_client;
    /// use anyhow::Result;
    /// use borsh::{BorshSerialize, BorshDeserialize};
    /// use solana_client::rpc_client::RpcClient;
    /// use solana_sdk::{
<<<<<<< HEAD
    ///      instruction::Instruction,
    ///      message::Message,
    ///      pubkey::Pubkey,
    ///      signature::Keypair,
    ///      transaction::Transaction,
=======
    ///     instruction::Instruction,
    ///     message::Message,
    ///     pubkey::Pubkey,
    ///     signature::Keypair,
    ///     transaction::Transaction,
>>>>>>> 55438c03
    /// };
    ///
    /// // A custom program instruction. This would typically be defined in
    /// // another crate so it can be shared between the on-chain program and
    /// // the client.
    /// #[derive(BorshSerialize, BorshDeserialize)]
    /// enum BankInstruction {
    ///     Initialize,
    ///     Deposit { lamports: u64 },
    ///     Withdraw { lamports: u64 },
    /// }
    ///
    /// fn send_initialize_tx(
    ///     client: &RpcClient,
    ///     program_id: Pubkey,
    ///     payer: &Keypair
    /// ) -> Result<()> {
    ///
    ///     let bank_instruction = BankInstruction::Initialize;
    ///
    ///     let instruction = Instruction::new_with_borsh(
    ///         program_id,
    ///         &bank_instruction,
    ///         vec![],
    ///     );
    ///
    ///     let message = Message::new(
    ///         &[instruction],
    ///         Some(&payer.pubkey()),
    ///     );
    ///
    ///     let blockhash = client.get_latest_blockhash()?;
    ///     let mut tx = Transaction::new(&[payer], message, blockhash);
    ///     client.send_and_confirm_transaction(&tx)?;
    ///
    ///     Ok(())
    /// }
    /// #
    /// # let client = RpcClient::new(String::new());
    /// # let program_id = Pubkey::new_unique();
    /// # let payer = Keypair::new();
    /// # send_initialize_tx(&client, program_id, &payer)?;
    /// #
    /// # Ok::<(), anyhow::Error>(())
    /// ```
    pub fn new(instructions: &[Instruction], payer: Option<&Pubkey>) -> Self {
        Self::new_with_blockhash(instructions, payer, &Hash::default())
    }

    /// Create a new message while setting the blockhash.
    ///
    /// # Examples
    ///
    /// This example uses the [`solana_sdk`], [`solana_client`] and [`anyhow`] crates.
    ///
    /// [`solana_sdk`]: https://docs.rs/solana-sdk
    /// [`solana_client`]: https://docs.rs/solana-client
    /// [`anyhow`]: https://docs.rs/anyhow
    ///
    /// ```
    /// # use solana_program::example_mocks::solana_sdk;
    /// # use solana_program::example_mocks::solana_client;
    /// use anyhow::Result;
    /// use borsh::{BorshSerialize, BorshDeserialize};
    /// use solana_client::rpc_client::RpcClient;
    /// use solana_sdk::{
<<<<<<< HEAD
    ///      instruction::Instruction,
    ///      message::Message,
    ///      pubkey::Pubkey,
    ///      signature::Keypair,
    ///      transaction::Transaction,
=======
    ///     instruction::Instruction,
    ///     message::Message,
    ///     pubkey::Pubkey,
    ///     signature::Keypair,
    ///     transaction::Transaction,
>>>>>>> 55438c03
    /// };
    ///
    /// // A custom program instruction. This would typically be defined in
    /// // another crate so it can be shared between the on-chain program and
    /// // the client.
    /// #[derive(BorshSerialize, BorshDeserialize)]
    /// enum BankInstruction {
    ///     Initialize,
    ///     Deposit { lamports: u64 },
    ///     Withdraw { lamports: u64 },
    /// }
    ///
    /// fn send_initialize_tx(
    ///     client: &RpcClient,
    ///     program_id: Pubkey,
    ///     payer: &Keypair
    /// ) -> Result<()> {
    ///
    ///     let bank_instruction = BankInstruction::Initialize;
    ///
    ///     let instruction = Instruction::new_with_borsh(
    ///         program_id,
    ///         &bank_instruction,
    ///         vec![],
    ///     );
    ///
    ///     let blockhash = client.get_latest_blockhash()?;
    ///
    ///     let message = Message::new_with_blockhash(
    ///         &[instruction],
    ///         Some(&payer.pubkey()),
    ///         &blockhash,
    ///     );
    ///
    ///     let mut tx = Transaction::new_unsigned(message);
    ///     tx.sign(&[payer], tx.message.recent_blockhash);
    ///     client.send_and_confirm_transaction(&tx)?;
    ///
    ///     Ok(())
    /// }
    /// #
    /// # let client = RpcClient::new(String::new());
    /// # let program_id = Pubkey::new_unique();
    /// # let payer = Keypair::new();
    /// # send_initialize_tx(&client, program_id, &payer)?;
    /// #
    /// # Ok::<(), anyhow::Error>(())
    /// ```
    pub fn new_with_blockhash(
        instructions: &[Instruction],
        payer: Option<&Pubkey>,
        blockhash: &Hash,
    ) -> Self {
        let compiled_keys = CompiledKeys::compile(instructions, payer.cloned());
        let (header, account_keys) = compiled_keys
            .try_into_message_components()
            .expect("overflow when compiling message keys");
        let instructions = compile_instructions(instructions, &account_keys);
        Self::new_with_compiled_instructions(
            header.num_required_signatures,
            header.num_readonly_signed_accounts,
            header.num_readonly_unsigned_accounts,
            account_keys,
            *blockhash,
            instructions,
        )
    }

    /// Create a new message for a [nonced transaction].
    ///
    /// [nonced transaction]: https://docs.solana.com/implemented-proposals/durable-tx-nonces
    ///
    /// In this type of transaction, the blockhash is replaced with a _durable
    /// transaction nonce_, allowing for extended time to pass between the
    /// transaction's signing and submission to the blockchain.
    ///
    /// # Examples
    ///
    /// This example uses the [`solana_sdk`], [`solana_client`] and [`anyhow`] crates.
    ///
    /// [`solana_sdk`]: https://docs.rs/solana-sdk
    /// [`solana_client`]: https://docs.rs/solana-client
    /// [`anyhow`]: https://docs.rs/anyhow
    ///
    /// ```
    /// # use solana_program::example_mocks::solana_sdk;
    /// # use solana_program::example_mocks::solana_client;
    /// use anyhow::Result;
    /// use borsh::{BorshSerialize, BorshDeserialize};
    /// use solana_client::rpc_client::RpcClient;
    /// use solana_sdk::{
<<<<<<< HEAD
    ///      hash::Hash,
    ///      instruction::Instruction,
    ///      message::Message,
    ///      nonce,
    ///      pubkey::Pubkey,
    ///      signature::Keypair,
    ///      system_instruction,
    ///      transaction::Transaction,
=======
    ///     hash::Hash,
    ///     instruction::Instruction,
    ///     message::Message,
    ///     nonce,
    ///     pubkey::Pubkey,
    ///     signature::Keypair,
    ///     system_instruction,
    ///     transaction::Transaction,
>>>>>>> 55438c03
    /// };
    ///
    /// // A custom program instruction. This would typically be defined in
    /// // another crate so it can be shared between the on-chain program and
    /// // the client.
    /// #[derive(BorshSerialize, BorshDeserialize)]
    /// enum BankInstruction {
    ///     Initialize,
    ///     Deposit { lamports: u64 },
    ///     Withdraw { lamports: u64 },
    /// }
    ///
    /// // Create a nonced transaction for later signing and submission,
    /// // returning it and the nonce account's pubkey.
    /// fn create_offline_initialize_tx(
    ///     client: &RpcClient,
    ///     program_id: Pubkey,
    ///     payer: &Keypair
    /// ) -> Result<(Transaction, Pubkey)> {
    ///
    ///     let bank_instruction = BankInstruction::Initialize;
    ///     let bank_instruction = Instruction::new_with_borsh(
    ///         program_id,
    ///         &bank_instruction,
    ///         vec![],
    ///     );
    ///
    ///     // This will create a nonce account and assign authority to the
    ///     // payer so they can sign to advance the nonce and withdraw its rent.
    ///     let nonce_account = make_nonce_account(client, payer)?;
    ///
    ///     let mut message = Message::new_with_nonce(
    ///         vec![bank_instruction],
    ///         Some(&payer.pubkey()),
    ///         &nonce_account,
    ///         &payer.pubkey()
    ///     );
    ///
    ///     // This transaction will need to be signed later, using the blockhash
    ///     // stored in the nonce account.
    ///     let tx = Transaction::new_unsigned(message);
    ///
    ///     Ok((tx, nonce_account))
    /// }
    ///
    /// fn make_nonce_account(client: &RpcClient, payer: &Keypair)
    ///     -> Result<Pubkey>
    /// {
    ///     let nonce_account_address = Keypair::new();
    ///     let nonce_account_size = nonce::State::size();
    ///     let nonce_rent = client.get_minimum_balance_for_rent_exemption(nonce_account_size)?;
    ///
    ///     // Assigning the nonce authority to the payer so they can sign for the withdrawal,
    ///     // and we can throw away the nonce address secret key.
    ///     let create_nonce_instr = system_instruction::create_nonce_account(
    ///         &payer.pubkey(),
    ///         &nonce_account_address.pubkey(),
    ///         &payer.pubkey(),
    ///         nonce_rent,
    ///     );
    ///
<<<<<<< HEAD
    ///    let mut nonce_tx = Transaction::new_with_payer(&create_nonce_instr, Some(&payer.pubkey()));
    ///    let blockhash = client.get_latest_blockhash()?;
    ///    nonce_tx.sign(&[&payer, &nonce_account_address], blockhash);
    ///    client.send_and_confirm_transaction(&nonce_tx)?;
    ///
    ///    Ok(nonce_account_address.pubkey())
=======
    ///     let mut nonce_tx = Transaction::new_with_payer(&create_nonce_instr, Some(&payer.pubkey()));
    ///     let blockhash = client.get_latest_blockhash()?;
    ///     nonce_tx.sign(&[&payer, &nonce_account_address], blockhash);
    ///     client.send_and_confirm_transaction(&nonce_tx)?;
    ///
    ///     Ok(nonce_account_address.pubkey())
>>>>>>> 55438c03
    /// }
    /// #
    /// # let client = RpcClient::new(String::new());
    /// # let program_id = Pubkey::new_unique();
    /// # let payer = Keypair::new();
    /// # create_offline_initialize_tx(&client, program_id, &payer)?;
    /// # Ok::<(), anyhow::Error>(())
    /// ```
    pub fn new_with_nonce(
        mut instructions: Vec<Instruction>,
        payer: Option<&Pubkey>,
        nonce_account_pubkey: &Pubkey,
        nonce_authority_pubkey: &Pubkey,
    ) -> Self {
        let nonce_ix =
            system_instruction::advance_nonce_account(nonce_account_pubkey, nonce_authority_pubkey);
        instructions.insert(0, nonce_ix);
        Self::new(&instructions, payer)
    }

    pub fn new_with_compiled_instructions(
        num_required_signatures: u8,
        num_readonly_signed_accounts: u8,
        num_readonly_unsigned_accounts: u8,
        account_keys: Vec<Pubkey>,
        recent_blockhash: Hash,
        instructions: Vec<CompiledInstruction>,
    ) -> Self {
        Self {
            header: MessageHeader {
                num_required_signatures,
                num_readonly_signed_accounts,
                num_readonly_unsigned_accounts,
            },
            account_keys,
            recent_blockhash,
            instructions,
        }
    }

    /// Compute the blake3 hash of this transaction's message.
    #[cfg(not(target_arch = "bpf"))]
    pub fn hash(&self) -> Hash {
        let message_bytes = self.serialize();
        Self::hash_raw_message(&message_bytes)
    }

    /// Compute the blake3 hash of a raw transaction message.
    #[cfg(not(target_arch = "bpf"))]
    pub fn hash_raw_message(message_bytes: &[u8]) -> Hash {
        use blake3::traits::digest::Digest;
        let mut hasher = blake3::Hasher::new();
        hasher.update(b"solana-tx-message-v1");
        hasher.update(message_bytes);
        Hash(<[u8; crate::hash::HASH_BYTES]>::try_from(hasher.finalize().as_slice()).unwrap())
    }

    pub fn compile_instruction(&self, ix: &Instruction) -> CompiledInstruction {
        compile_instruction(ix, &self.account_keys)
    }

    pub fn serialize(&self) -> Vec<u8> {
        bincode::serialize(self).unwrap()
    }

    pub fn program_id(&self, instruction_index: usize) -> Option<&Pubkey> {
        Some(
            &self.account_keys[self.instructions.get(instruction_index)?.program_id_index as usize],
        )
    }

    pub fn program_index(&self, instruction_index: usize) -> Option<usize> {
        Some(self.instructions.get(instruction_index)?.program_id_index as usize)
    }

    pub fn program_ids(&self) -> Vec<&Pubkey> {
        self.instructions
            .iter()
            .map(|ix| &self.account_keys[ix.program_id_index as usize])
            .collect()
    }

    /// Return true if message borrow mutably evm_state account.
    pub fn is_modify_evm_state(&self) -> bool {
        self.account_keys
            .iter()
            .enumerate()
            .any(|(num, key)| *key == crate::evm_state::id() && self.is_writable(num))
    }

    pub fn is_key_passed_to_program(&self, key_index: usize) -> bool {
        if let Ok(key_index) = u8::try_from(key_index) {
            self.instructions
                .iter()
                .any(|ix| ix.accounts.contains(&key_index))
        } else {
            false
        }
    }

    pub fn is_key_called_as_program(&self, key_index: usize) -> bool {
        if let Ok(key_index) = u8::try_from(key_index) {
            self.instructions
                .iter()
                .any(|ix| ix.program_id_index == key_index)
        } else {
            false
        }
    }

    pub fn is_non_loader_key(&self, key_index: usize) -> bool {
        !self.is_key_called_as_program(key_index) || self.is_key_passed_to_program(key_index)
    }

    pub fn program_position(&self, index: usize) -> Option<usize> {
        let program_ids = self.program_ids();
        program_ids
            .iter()
            .position(|&&pubkey| pubkey == self.account_keys[index])
    }

    pub fn maybe_executable(&self, i: usize) -> bool {
        self.program_position(i).is_some()
    }

    pub fn is_writable(&self, i: usize) -> bool {
        let demote_program_id =
            self.is_key_called_as_program(i) && !self.is_upgradeable_loader_present();
        (i < (self.header.num_required_signatures - self.header.num_readonly_signed_accounts)
            as usize
            || (i >= self.header.num_required_signatures as usize
                && i < self.account_keys.len()
                    - self.header.num_readonly_unsigned_accounts as usize))
            && !{
                let key = self.account_keys[i];
                sysvar::is_sysvar_id(&key) || BUILTIN_PROGRAMS_KEYS.contains(&key)
            }
            && !demote_program_id
    }

    pub fn is_signer(&self, i: usize) -> bool {
        i < self.header.num_required_signatures as usize
    }

    #[deprecated]
    pub fn get_account_keys_by_lock_type(&self) -> (Vec<&Pubkey>, Vec<&Pubkey>) {
        let mut writable_keys = vec![];
        let mut readonly_keys = vec![];
        for (i, key) in self.account_keys.iter().enumerate() {
            if self.is_writable(i) {
                writable_keys.push(key);
            } else {
                readonly_keys.push(key);
            }
        }
        (writable_keys, readonly_keys)
    }

    #[deprecated]
    pub fn deserialize_instruction(
        index: usize,
        data: &[u8],
    ) -> Result<Instruction, SanitizeError> {
        #[allow(deprecated)]
        sysvar::instructions::load_instruction_at(index, data)
    }

    pub fn signer_keys(&self) -> Vec<&Pubkey> {
        // Clamp in case we're working on un-`sanitize()`ed input
        let last_key = self
            .account_keys
            .len()
            .min(self.header.num_required_signatures as usize);
        self.account_keys[..last_key].iter().collect()
    }

    /// Returns `true` if `account_keys` has any duplicate keys.
    pub fn has_duplicates(&self) -> bool {
        // Note: This is an O(n^2) algorithm, but requires no heap allocations. The benchmark
        // `bench_has_duplicates` in benches/message_processor.rs shows that this implementation is
        // ~50 times faster than using HashSet for very short slices.
        for i in 1..self.account_keys.len() {
            #[allow(clippy::integer_arithmetic)]
            if self.account_keys[i..].contains(&self.account_keys[i - 1]) {
                return true;
            }
        }
        false
    }

    /// Returns `true` if any account is the BPF upgradeable loader.
    pub fn is_upgradeable_loader_present(&self) -> bool {
        self.account_keys
            .iter()
            .any(|&key| key == bpf_loader_upgradeable::id())
    }
}

#[cfg(test)]
mod tests {
    #![allow(deprecated)]
    use {
        super::*,
        crate::{hash, instruction::AccountMeta, message::MESSAGE_HEADER_LENGTH},
        std::collections::HashSet,
    };

    #[test]
    fn test_builtin_program_keys() {
        let keys: HashSet<Pubkey> = BUILTIN_PROGRAMS_KEYS.iter().copied().collect();
        assert_eq!(keys.len(), 10);
        for k in keys {
            let k = format!("{}", k);
            assert!(k.ends_with("11111111111111111111111"));
        }
    }

    #[test]
    fn test_builtin_program_keys_abi_freeze() {
        // Once the feature is flipped on, we can't further modify
        // BUILTIN_PROGRAMS_KEYS without the risk of breaking consensus.
        let builtins = format!("{:?}", *BUILTIN_PROGRAMS_KEYS);
        assert_eq!(
            format!("{}", hash::hash(builtins.as_bytes())),
            "ACqmMkYbo9eqK6QrRSrB3HLyR6uHhLf31SCfGUAJjiWj"
        );
    }

    #[test]
    // Ensure there's a way to calculate the number of required signatures.
    fn test_message_signed_keys_len() {
        let program_id = Pubkey::default();
        let id0 = Pubkey::default();
        let ix = Instruction::new_with_bincode(program_id, &0, vec![AccountMeta::new(id0, false)]);
        let message = Message::new(&[ix], None);
        assert_eq!(message.header.num_required_signatures, 0);

        let ix = Instruction::new_with_bincode(program_id, &0, vec![AccountMeta::new(id0, true)]);
        let message = Message::new(&[ix], Some(&id0));
        assert_eq!(message.header.num_required_signatures, 1);
    }

    #[test]
    fn test_message_kitchen_sink() {
        let program_id0 = Pubkey::new_unique();
        let program_id1 = Pubkey::new_unique();
        let id0 = Pubkey::default();
        let id1 = Pubkey::new_unique();
        let message = Message::new(
            &[
                Instruction::new_with_bincode(program_id0, &0, vec![AccountMeta::new(id0, false)]),
                Instruction::new_with_bincode(program_id1, &0, vec![AccountMeta::new(id1, true)]),
                Instruction::new_with_bincode(program_id0, &0, vec![AccountMeta::new(id1, false)]),
            ],
            Some(&id1),
        );
        assert_eq!(
            message.instructions[0],
            CompiledInstruction::new(2, &0, vec![1])
        );
        assert_eq!(
            message.instructions[1],
            CompiledInstruction::new(3, &0, vec![0])
        );
        assert_eq!(
            message.instructions[2],
            CompiledInstruction::new(2, &0, vec![0])
        );
    }

    #[test]
    fn test_message_payer_first() {
        let program_id = Pubkey::default();
        let payer = Pubkey::new_unique();
        let id0 = Pubkey::default();

        let ix = Instruction::new_with_bincode(program_id, &0, vec![AccountMeta::new(id0, false)]);
        let message = Message::new(&[ix], Some(&payer));
        assert_eq!(message.header.num_required_signatures, 1);

        let ix = Instruction::new_with_bincode(program_id, &0, vec![AccountMeta::new(id0, true)]);
        let message = Message::new(&[ix], Some(&payer));
        assert_eq!(message.header.num_required_signatures, 2);

        let ix = Instruction::new_with_bincode(
            program_id,
            &0,
            vec![AccountMeta::new(payer, true), AccountMeta::new(id0, true)],
        );
        let message = Message::new(&[ix], Some(&payer));
        assert_eq!(message.header.num_required_signatures, 2);
    }

    #[test]
    fn test_program_position() {
        let program_id0 = Pubkey::default();
        let program_id1 = Pubkey::new_unique();
        let id = Pubkey::new_unique();
        let message = Message::new(
            &[
                Instruction::new_with_bincode(program_id0, &0, vec![AccountMeta::new(id, false)]),
                Instruction::new_with_bincode(program_id1, &0, vec![AccountMeta::new(id, true)]),
            ],
            Some(&id),
        );
        assert_eq!(message.program_position(0), None);
        assert_eq!(message.program_position(1), Some(0));
        assert_eq!(message.program_position(2), Some(1));
    }

    #[test]
    #[allow(clippy::bool_assert_comparison)]
    fn test_is_writable() {
        let key0 = Pubkey::new_unique();
        let key1 = Pubkey::new_unique();
        let key2 = Pubkey::new_unique();
        let key3 = Pubkey::new_unique();
        let key4 = Pubkey::new_unique();
        let key5 = Pubkey::new_unique();

        let message = Message {
            header: MessageHeader {
                num_required_signatures: 3,
                num_readonly_signed_accounts: 2,
                num_readonly_unsigned_accounts: 1,
            },
            account_keys: vec![key0, key1, key2, key3, key4, key5],
            recent_blockhash: Hash::default(),
            instructions: vec![],
        };
        assert!(message.is_writable(0));
        assert!(!message.is_writable(1));
        assert!(!message.is_writable(2));
        assert!(message.is_writable(3));
        assert!(message.is_writable(4));
        assert!(!message.is_writable(5));
    }

    #[test]
    fn test_get_account_keys_by_lock_type() {
        let program_id = Pubkey::default();
        let id0 = Pubkey::new_unique();
        let id1 = Pubkey::new_unique();
        let id2 = Pubkey::new_unique();
        let id3 = Pubkey::new_unique();
        let message = Message::new(
            &[
                Instruction::new_with_bincode(program_id, &0, vec![AccountMeta::new(id0, false)]),
                Instruction::new_with_bincode(program_id, &0, vec![AccountMeta::new(id1, true)]),
                Instruction::new_with_bincode(
                    program_id,
                    &0,
                    vec![AccountMeta::new_readonly(id2, false)],
                ),
                Instruction::new_with_bincode(
                    program_id,
                    &0,
                    vec![AccountMeta::new_readonly(id3, true)],
                ),
            ],
            Some(&id1),
        );
        assert_eq!(
            message.get_account_keys_by_lock_type(),
<<<<<<< HEAD
            (vec![&id1, &id0], vec![&id3, &id2, &program_id])
=======
            (vec![&id1, &id0], vec![&id3, &program_id, &id2])
>>>>>>> 55438c03
        );
    }

    #[test]
    fn test_program_ids() {
        let key0 = Pubkey::new_unique();
        let key1 = Pubkey::new_unique();
        let loader2 = Pubkey::new_unique();
        let instructions = vec![CompiledInstruction::new(2, &(), vec![0, 1])];
        let message = Message::new_with_compiled_instructions(
            1,
            0,
            2,
            vec![key0, key1, loader2],
            Hash::default(),
            instructions,
        );
        assert_eq!(message.program_ids(), vec![&loader2]);
    }

    #[test]
    fn test_is_key_passed_to_program() {
        let key0 = Pubkey::new_unique();
        let key1 = Pubkey::new_unique();
        let loader2 = Pubkey::new_unique();
        let instructions = vec![CompiledInstruction::new(2, &(), vec![0, 1])];
        let message = Message::new_with_compiled_instructions(
            1,
            0,
            2,
            vec![key0, key1, loader2],
            Hash::default(),
            instructions,
        );

        assert!(message.is_key_passed_to_program(0));
        assert!(message.is_key_passed_to_program(1));
        assert!(!message.is_key_passed_to_program(2));
    }

    #[test]
    fn test_is_non_loader_key() {
        let key0 = Pubkey::new_unique();
        let key1 = Pubkey::new_unique();
        let loader2 = Pubkey::new_unique();
        let instructions = vec![CompiledInstruction::new(2, &(), vec![0, 1])];
        let message = Message::new_with_compiled_instructions(
            1,
            0,
            2,
            vec![key0, key1, loader2],
            Hash::default(),
            instructions,
        );
        assert!(message.is_non_loader_key(0));
        assert!(message.is_non_loader_key(1));
        assert!(!message.is_non_loader_key(2));
    }

    #[test]
    fn test_message_header_len_constant() {
        assert_eq!(
            bincode::serialized_size(&MessageHeader::default()).unwrap() as usize,
            MESSAGE_HEADER_LENGTH
        );
    }

    #[test]
    fn test_message_hash() {
        // when this test fails, it's most likely due to a new serialized format of a message.
        // in this case, the domain prefix `solana-tx-message-v1` should be updated.
        let program_id0 = Pubkey::from_str("4uQeVj5tqViQh7yWWGStvkEG1Zmhx6uasJtWCJziofM").unwrap();
        let program_id1 = Pubkey::from_str("8opHzTAnfzRpPEx21XtnrVTX28YQuCpAjcn1PczScKh").unwrap();
        let id0 = Pubkey::from_str("CiDwVBFgWV9E5MvXWoLgnEgn2hK7rJikbvfWavzAQz3").unwrap();
        let id1 = Pubkey::from_str("GcdayuLaLyrdmUu324nahyv33G5poQdLUEZ1nEytDeP").unwrap();
        let id2 = Pubkey::from_str("LX3EUdRUBUa3TbsYXLEUdj9J3prXkWXvLYSWyYyc2Jj").unwrap();
        let id3 = Pubkey::from_str("QRSsyMWN1yHT9ir42bgNZUNZ4PdEhcSWCrL2AryKpy5").unwrap();
        let instructions = vec![
            Instruction::new_with_bincode(program_id0, &0, vec![AccountMeta::new(id0, false)]),
            Instruction::new_with_bincode(program_id0, &0, vec![AccountMeta::new(id1, true)]),
            Instruction::new_with_bincode(
                program_id1,
                &0,
                vec![AccountMeta::new_readonly(id2, false)],
            ),
            Instruction::new_with_bincode(
                program_id1,
                &0,
                vec![AccountMeta::new_readonly(id3, true)],
            ),
        ];

        let message = Message::new(&instructions, Some(&id1));
        assert_eq!(
            message.hash(),
            Hash::from_str("7VWCF4quo2CcWQFNUayZiorxpiR5ix8YzLebrXKf3fMF").unwrap()
        )
    }
}<|MERGE_RESOLUTION|>--- conflicted
+++ resolved
@@ -22,7 +22,7 @@
         short_vec, system_instruction, system_program, sysvar, wasm_bindgen,
     },
     lazy_static::lazy_static,
-    std::{collections::BTreeSet, convert::TryFrom, str::FromStr},
+    std::{convert::TryFrom, str::FromStr},
 };
 
 lazy_static! {
@@ -66,116 +66,6 @@
     ixs.iter().map(|ix| compile_instruction(ix, keys)).collect()
 }
 
-<<<<<<< HEAD
-/// A helper struct to collect pubkeys referenced by a set of instructions and read-only counts
-#[derive(Debug, PartialEq, Eq)]
-struct InstructionKeys {
-    pub signed_keys: Vec<Pubkey>,
-    pub unsigned_keys: Vec<Pubkey>,
-    pub num_readonly_signed_accounts: u8,
-    pub num_readonly_unsigned_accounts: u8,
-}
-
-impl InstructionKeys {
-    fn new(
-        signed_keys: Vec<Pubkey>,
-        unsigned_keys: Vec<Pubkey>,
-        num_readonly_signed_accounts: u8,
-        num_readonly_unsigned_accounts: u8,
-    ) -> Self {
-        Self {
-            signed_keys,
-            unsigned_keys,
-            num_readonly_signed_accounts,
-            num_readonly_unsigned_accounts,
-        }
-    }
-}
-
-/// Return pubkeys referenced by all instructions, with the ones needing signatures first. If the
-/// payer key is provided, it is always placed first in the list of signed keys. Read-only signed
-/// accounts are placed last in the set of signed accounts. Read-only unsigned accounts,
-/// including program ids, are placed last in the set. No duplicates and order is preserved.
-fn get_keys(instructions: &[Instruction], payer: Option<&Pubkey>) -> InstructionKeys {
-    let programs: Vec<_> = get_program_ids(instructions)
-        .iter()
-        .map(|program_id| AccountMeta {
-            pubkey: *program_id,
-            is_signer: false,
-            is_writable: false,
-        })
-        .collect();
-    let mut keys_and_signed: Vec<_> = instructions
-        .iter()
-        .flat_map(|ix| ix.accounts.iter())
-        .collect();
-    keys_and_signed.extend(&programs);
-    keys_and_signed.sort_by(|x, y| {
-        y.is_signer
-            .cmp(&x.is_signer)
-            .then(y.is_writable.cmp(&x.is_writable))
-    });
-
-    let payer_account_meta;
-    if let Some(payer) = payer {
-        payer_account_meta = AccountMeta {
-            pubkey: *payer,
-            is_signer: true,
-            is_writable: true,
-        };
-        keys_and_signed.insert(0, &payer_account_meta);
-    }
-
-    let mut unique_metas: Vec<AccountMeta> = vec![];
-    for account_meta in keys_and_signed {
-        // Promote to writable if a later AccountMeta requires it
-        if let Some(x) = unique_metas
-            .iter_mut()
-            .find(|x| x.pubkey == account_meta.pubkey)
-        {
-            x.is_writable |= account_meta.is_writable;
-            continue;
-        }
-        unique_metas.push(account_meta.clone());
-    }
-
-    let mut signed_keys = vec![];
-    let mut unsigned_keys = vec![];
-    let mut num_readonly_signed_accounts = 0;
-    let mut num_readonly_unsigned_accounts = 0;
-    for account_meta in unique_metas {
-        if account_meta.is_signer {
-            signed_keys.push(account_meta.pubkey);
-            if !account_meta.is_writable {
-                num_readonly_signed_accounts += 1;
-            }
-        } else {
-            unsigned_keys.push(account_meta.pubkey);
-            if !account_meta.is_writable {
-                num_readonly_unsigned_accounts += 1;
-            }
-        }
-    }
-    InstructionKeys::new(
-        signed_keys,
-        unsigned_keys,
-        num_readonly_signed_accounts,
-        num_readonly_unsigned_accounts,
-    )
-}
-
-/// Return program ids referenced by all instructions.  No duplicates and order is preserved.
-fn get_program_ids(instructions: &[Instruction]) -> Vec<Pubkey> {
-    let mut set = BTreeSet::new();
-    instructions
-        .iter()
-        .map(|ix| ix.program_id)
-        .filter(|&program_id| set.insert(program_id))
-        .collect()
-}
-
-=======
->>>>>>> 55438c03
 /// A Solana transaction message (legacy).
 ///
 /// See the [`message`] module documentation for further description.
@@ -271,19 +161,11 @@
     /// use borsh::{BorshSerialize, BorshDeserialize};
     /// use solana_client::rpc_client::RpcClient;
     /// use solana_sdk::{
-<<<<<<< HEAD
-    ///      instruction::Instruction,
-    ///      message::Message,
-    ///      pubkey::Pubkey,
-    ///      signature::Keypair,
-    ///      transaction::Transaction,
-=======
     ///     instruction::Instruction,
     ///     message::Message,
     ///     pubkey::Pubkey,
     ///     signature::Keypair,
     ///     transaction::Transaction,
->>>>>>> 55438c03
     /// };
     ///
     /// // A custom program instruction. This would typically be defined in
@@ -350,19 +232,11 @@
     /// use borsh::{BorshSerialize, BorshDeserialize};
     /// use solana_client::rpc_client::RpcClient;
     /// use solana_sdk::{
-<<<<<<< HEAD
-    ///      instruction::Instruction,
-    ///      message::Message,
-    ///      pubkey::Pubkey,
-    ///      signature::Keypair,
-    ///      transaction::Transaction,
-=======
     ///     instruction::Instruction,
     ///     message::Message,
     ///     pubkey::Pubkey,
     ///     signature::Keypair,
     ///     transaction::Transaction,
->>>>>>> 55438c03
     /// };
     ///
     /// // A custom program instruction. This would typically be defined in
@@ -454,16 +328,6 @@
     /// use borsh::{BorshSerialize, BorshDeserialize};
     /// use solana_client::rpc_client::RpcClient;
     /// use solana_sdk::{
-<<<<<<< HEAD
-    ///      hash::Hash,
-    ///      instruction::Instruction,
-    ///      message::Message,
-    ///      nonce,
-    ///      pubkey::Pubkey,
-    ///      signature::Keypair,
-    ///      system_instruction,
-    ///      transaction::Transaction,
-=======
     ///     hash::Hash,
     ///     instruction::Instruction,
     ///     message::Message,
@@ -472,7 +336,6 @@
     ///     signature::Keypair,
     ///     system_instruction,
     ///     transaction::Transaction,
->>>>>>> 55438c03
     /// };
     ///
     /// // A custom program instruction. This would typically be defined in
@@ -534,21 +397,12 @@
     ///         nonce_rent,
     ///     );
     ///
-<<<<<<< HEAD
-    ///    let mut nonce_tx = Transaction::new_with_payer(&create_nonce_instr, Some(&payer.pubkey()));
-    ///    let blockhash = client.get_latest_blockhash()?;
-    ///    nonce_tx.sign(&[&payer, &nonce_account_address], blockhash);
-    ///    client.send_and_confirm_transaction(&nonce_tx)?;
-    ///
-    ///    Ok(nonce_account_address.pubkey())
-=======
     ///     let mut nonce_tx = Transaction::new_with_payer(&create_nonce_instr, Some(&payer.pubkey()));
     ///     let blockhash = client.get_latest_blockhash()?;
     ///     nonce_tx.sign(&[&payer, &nonce_account_address], blockhash);
     ///     client.send_and_confirm_transaction(&nonce_tx)?;
     ///
     ///     Ok(nonce_account_address.pubkey())
->>>>>>> 55438c03
     /// }
     /// #
     /// # let client = RpcClient::new(String::new());
@@ -569,6 +423,234 @@
         Self::new(&instructions, payer)
     }
 
+    /// use solana_client::rpc_client::RpcClient;
+    /// use solana_sdk::{
+    ///      instruction::Instruction,
+    ///      message::Message,
+    ///      pubkey::Pubkey,
+    ///      signature::Keypair,
+    ///      transaction::Transaction,
+    /// };
+    ///
+    /// // A custom program instruction. This would typically be defined in
+    /// // another crate so it can be shared between the on-chain program and
+    /// // the client.
+    /// #[derive(BorshSerialize, BorshDeserialize)]
+    /// enum BankInstruction {
+    ///     Initialize,
+    ///     Deposit { lamports: u64 },
+    ///     Withdraw { lamports: u64 },
+    /// }
+    ///
+    /// fn send_initialize_tx(
+    ///     client: &RpcClient,
+    ///     program_id: Pubkey,
+    ///     payer: &Keypair
+    /// ) -> Result<()> {
+    ///
+    ///     let bank_instruction = BankInstruction::Initialize;
+    ///
+    ///     let instruction = Instruction::new_with_borsh(
+    ///         program_id,
+    ///         &bank_instruction,
+    ///         vec![],
+    ///     );
+    ///
+    ///     let message = Message::new(
+    ///         &[instruction],
+    ///         Some(&payer.pubkey()),
+    ///     );
+    ///
+    ///     let blockhash = client.get_latest_blockhash()?;
+    ///     let mut tx = Transaction::new(&[payer], message, blockhash);
+    ///     client.send_and_confirm_transaction(&tx)?;
+    ///
+    ///     Ok(())
+    /// }
+    /// #
+    /// # let client = RpcClient::new(String::new());
+    /// # let program_id = Pubkey::new_unique();
+    /// # let payer = Keypair::new();
+    /// # send_initialize_tx(&client, program_id, &payer)?;
+    /// #
+    /// # Ok::<(), anyhow::Error>(())
+    /// ```
+    /// Create a new message while setting the blockhash.
+    ///
+    /// # Examples
+    ///
+    /// This example uses the [`solana_sdk`], [`solana_client`] and [`anyhow`] crates.
+    ///
+    /// [`solana_sdk`]: https://docs.rs/solana-sdk
+    /// [`solana_client`]: https://docs.rs/solana-client
+    /// [`anyhow`]: https://docs.rs/anyhow
+    ///
+    /// ```
+    /// # use solana_program::example_mocks::solana_sdk;
+    /// # use solana_program::example_mocks::solana_client;
+    /// use anyhow::Result;
+    /// use borsh::{BorshSerialize, BorshDeserialize};
+    /// use solana_client::rpc_client::RpcClient;
+    /// use solana_sdk::{
+    ///      instruction::Instruction,
+    ///      message::Message,
+    ///      pubkey::Pubkey,
+    ///      signature::Keypair,
+    ///      transaction::Transaction,
+    /// };
+    ///
+    /// // A custom program instruction. This would typically be defined in
+    /// // another crate so it can be shared between the on-chain program and
+    /// // the client.
+    /// #[derive(BorshSerialize, BorshDeserialize)]
+    /// enum BankInstruction {
+    ///     Initialize,
+    ///     Deposit { lamports: u64 },
+    ///     Withdraw { lamports: u64 },
+    /// }
+    ///
+    /// fn send_initialize_tx(
+    ///     client: &RpcClient,
+    ///     program_id: Pubkey,
+    ///     payer: &Keypair
+    /// ) -> Result<()> {
+    ///
+    ///     let bank_instruction = BankInstruction::Initialize;
+    ///
+    ///     let instruction = Instruction::new_with_borsh(
+    ///         program_id,
+    ///         &bank_instruction,
+    ///         vec![],
+    ///     );
+    ///
+    ///     let blockhash = client.get_latest_blockhash()?;
+    ///
+    ///     let message = Message::new_with_blockhash(
+    ///         &[instruction],
+    ///         Some(&payer.pubkey()),
+    ///         &blockhash,
+    ///     );
+    ///
+    ///     let mut tx = Transaction::new_unsigned(message);
+    ///     tx.sign(&[payer], tx.message.recent_blockhash);
+    ///     client.send_and_confirm_transaction(&tx)?;
+    ///
+    ///     Ok(())
+    /// }
+    /// #
+    /// # let client = RpcClient::new(String::new());
+    /// # let program_id = Pubkey::new_unique();
+    /// # let payer = Keypair::new();
+    /// # send_initialize_tx(&client, program_id, &payer)?;
+    /// #
+    /// # Ok::<(), anyhow::Error>(())
+    /// ```
+    /// Create a new message for a [nonced transaction].
+    ///
+    /// [nonced transaction]: https://docs.solana.com/implemented-proposals/durable-tx-nonces
+    ///
+    /// In this type of transaction, the blockhash is replaced with a _durable
+    /// transaction nonce_, allowing for extended time to pass between the
+    /// transaction's signing and submission to the blockchain.
+    ///
+    /// # Examples
+    ///
+    /// This example uses the [`solana_sdk`], [`solana_client`] and [`anyhow`] crates.
+    ///
+    /// [`solana_sdk`]: https://docs.rs/solana-sdk
+    /// [`solana_client`]: https://docs.rs/solana-client
+    /// [`anyhow`]: https://docs.rs/anyhow
+    ///
+    /// ```
+    /// # use solana_program::example_mocks::solana_sdk;
+    /// # use solana_program::example_mocks::solana_client;
+    /// use anyhow::Result;
+    /// use borsh::{BorshSerialize, BorshDeserialize};
+    /// use solana_client::rpc_client::RpcClient;
+    /// use solana_sdk::{
+    ///      hash::Hash,
+    ///      instruction::Instruction,
+    ///      message::Message,
+    ///      nonce,
+    ///      pubkey::Pubkey,
+    ///      signature::Keypair,
+    ///      system_instruction,
+    ///      transaction::Transaction,
+    /// };
+    ///
+    /// // A custom program instruction. This would typically be defined in
+    /// // another crate so it can be shared between the on-chain program and
+    /// // the client.
+    /// #[derive(BorshSerialize, BorshDeserialize)]
+    /// enum BankInstruction {
+    ///     Initialize,
+    ///     Deposit { lamports: u64 },
+    ///     Withdraw { lamports: u64 },
+    /// }
+    ///
+    /// // Create a nonced transaction for later signing and submission,
+    /// // returning it and the nonce account's pubkey.
+    /// fn create_offline_initialize_tx(
+    ///     client: &RpcClient,
+    ///     program_id: Pubkey,
+    ///     payer: &Keypair
+    /// ) -> Result<(Transaction, Pubkey)> {
+    ///
+    ///     let bank_instruction = BankInstruction::Initialize;
+    ///     let bank_instruction = Instruction::new_with_borsh(
+    ///         program_id,
+    ///         &bank_instruction,
+    ///         vec![],
+    ///     );
+    ///
+    ///     // This will create a nonce account and assign authority to the
+    ///     // payer so they can sign to advance the nonce and withdraw its rent.
+    ///     let nonce_account = make_nonce_account(client, payer)?;
+    ///
+    ///     let mut message = Message::new_with_nonce(
+    ///         vec![bank_instruction],
+    ///         Some(&payer.pubkey()),
+    ///         &nonce_account,
+    ///         &payer.pubkey()
+    ///     );
+    ///
+    ///     // This transaction will need to be signed later, using the blockhash
+    ///     // stored in the nonce account.
+    ///     let tx = Transaction::new_unsigned(message);
+    ///
+    ///     Ok((tx, nonce_account))
+    /// }
+    ///
+    /// fn make_nonce_account(client: &RpcClient, payer: &Keypair)
+    ///     -> Result<Pubkey>
+    /// {
+    ///     let nonce_account_address = Keypair::new();
+    ///     let nonce_account_size = nonce::State::size();
+    ///     let nonce_rent = client.get_minimum_balance_for_rent_exemption(nonce_account_size)?;
+    ///
+    ///     // Assigning the nonce authority to the payer so they can sign for the withdrawal,
+    ///     // and we can throw away the nonce address secret key.
+    ///     let create_nonce_instr = system_instruction::create_nonce_account(
+    ///         &payer.pubkey(),
+    ///         &nonce_account_address.pubkey(),
+    ///         &payer.pubkey(),
+    ///         nonce_rent,
+    ///     );
+    ///
+    ///    let mut nonce_tx = Transaction::new_with_payer(&create_nonce_instr, Some(&payer.pubkey()));
+    ///    let blockhash = client.get_latest_blockhash()?;
+    ///    nonce_tx.sign(&[&payer, &nonce_account_address], blockhash);
+    ///    client.send_and_confirm_transaction(&nonce_tx)?;
+    ///
+    ///    Ok(nonce_account_address.pubkey())
+    /// }
+    /// #
+    /// # let client = RpcClient::new(String::new());
+    /// # let program_id = Pubkey::new_unique();
+    /// # let payer = Keypair::new();
+    /// # create_offline_initialize_tx(&client, program_id, &payer)?;
+    /// # Ok::<(), anyhow::Error>(())
+    /// ```
     pub fn new_with_compiled_instructions(
         num_required_signatures: u8,
         num_readonly_signed_accounts: u8,
@@ -913,11 +995,7 @@
         );
         assert_eq!(
             message.get_account_keys_by_lock_type(),
-<<<<<<< HEAD
-            (vec![&id1, &id0], vec![&id3, &id2, &program_id])
-=======
             (vec![&id1, &id0], vec![&id3, &program_id, &id2])
->>>>>>> 55438c03
         );
     }
 
