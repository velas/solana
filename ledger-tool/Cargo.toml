--- conflicted
+++ resolved
@@ -3,11 +3,7 @@
 edition = "2021"
 name = "solana-ledger-tool"
 description = "Blockchain, Rebuilt for Scale"
-<<<<<<< HEAD
-version = "1.9.29"
-=======
 version = "1.10.41"
->>>>>>> 55438c03
 repository = "https://github.com/solana-labs/solana"
 license = "Apache-2.0"
 homepage = "https://solana.com/"
@@ -20,29 +16,6 @@
 csv = "1.1.6"
 dashmap = "4.0.2"
 histogram = "0.6.9"
-<<<<<<< HEAD
-itertools = "0.10.1"
-log = { version = "0.4.14" }
-regex = "1"
-serde = { version = "1.0", features = ["derive"] }
-serde_json = "1.0.72"
-serde_yaml = "0.8.21"
-solana-clap-utils = { path = "../clap-utils", version = "=1.9.29" }
-solana-cli-output = { path = "../cli-output", version = "=1.9.29" }
-solana-core = { path = "../core", version = "=1.9.29" }
-solana-entry = { path = "../entry", version = "=1.9.29" }
-solana-ledger = { path = "../ledger", version = "=1.9.29" }
-solana-logger = { path = "../logger", version = "=1.9.29" }
-solana-measure = { path = "../measure", version = "=1.9.29" }
-solana-runtime = { path = "../runtime", version = "=1.9.29" }
-solana-sdk = { path = "../sdk", version = "=1.9.29" }
-solana-stake-program = { path = "../programs/stake", version = "=1.9.29" }
-solana-storage-bigtable = { path = "../storage-bigtable", version = "=1.9.29" }
-solana-transaction-status = { path = "../transaction-status", version = "=1.9.29" }
-solana-version = { path = "../version", version = "=0.6.3" }
-solana-vote-program = { path = "../programs/vote", version = "=1.9.29" }
-tokio = { version = "1.14.1", features = ["full"] }
-=======
 itertools = "0.10.3"
 log = { version = "0.4.14" }
 regex = "1"
@@ -60,15 +33,14 @@
 solana-stake-program = { path = "../programs/stake", version = "=1.10.41" }
 solana-storage-bigtable = { path = "../storage-bigtable", version = "=1.10.41" }
 solana-transaction-status = { path = "../transaction-status", version = "=1.10.41" }
-solana-version = { path = "../version", version = "=1.10.41" }
+solana-version = { path = "../version", version = "=0.6.3" }
 solana-vote-program = { path = "../programs/vote", version = "=1.10.41" }
 tokio = { version = "~1", features = ["full"] }
->>>>>>> 55438c03
 
 evm-state = { path = "../evm-utils/evm-state" }
 evm-rpc = { path = "../evm-utils/evm-rpc" }
 solana-evm-loader-program = { path = "../evm-utils/programs/evm_loader" }
-triedb = { git = "https://github.com/velas/triedb", tag = "rocksdb-v0.20.1-orth", features = ["rocksdb"] }
+triedb = { path = "../../triedb" }# git = "https://github.com/velas/triedb", tag = "rocksdb-v0.20.1-orth", features = ["rocksdb"] }
 rlp = "0.5.0"
 anyhow = "1.0.43"
 rayon = "1.5.0"
@@ -77,12 +49,9 @@
 
 [dev-dependencies]
 assert_cmd = "2.0"
-<<<<<<< HEAD
 quickcheck = "1.0.3"
 quickcheck_macros = "1.0.0"
-=======
 bytecount = "0.6.2"
->>>>>>> 55438c03
 
 [target."cfg(unix)".dependencies]
 signal-hook = "0.3.13"
