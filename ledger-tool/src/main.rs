#![allow(clippy::integer_arithmetic)]
use {
    crate::{bigtable::*, ledger_path::*},
    clap::{
        crate_description, crate_name, value_t, value_t_or_exit, values_t_or_exit, App,
        AppSettings, Arg, ArgMatches, SubCommand,
    },
    crossbeam_channel::unbounded,
    dashmap::DashMap,
    itertools::Itertools,
    log::*,
    regex::Regex,
    serde::Serialize,
    serde_json::json,
    solana_clap_utils::{
        input_parsers::{cluster_type_of, pubkey_of, pubkeys_of},
        input_validators::{
            is_parsable, is_pow2, is_pubkey, is_pubkey_or_keypair, is_slot, is_valid_percentage,
        },
    },
    solana_core::system_monitor_service::SystemMonitorService,
    solana_entry::entry::Entry,
    solana_ledger::{
        ancestor_iterator::AncestorIterator,
        bank_forks_utils,
        blockstore::{create_new_ledger, Blockstore, PurgeType},
<<<<<<< HEAD
        blockstore_db::{self, AccessType, BlockstoreRecoveryMode, Database},
        blockstore_processor::ProcessOptions,
=======
        blockstore_db::{
            self, AccessType, BlockstoreOptions, BlockstoreRecoveryMode, Database,
            LedgerColumnOptions,
        },
        blockstore_processor::{BlockstoreProcessorError, ProcessOptions},
>>>>>>> 55438c03
        shred::Shred,
    },
    solana_measure::measure::Measure,
    solana_runtime::{
        accounts_db::AccountsDbConfig,
        accounts_index::{AccountsIndexConfig, ScanConfig},
        bank::{Bank, RewardCalculationEvent},
        bank_forks::BankForks,
        cost_model::CostModel,
        cost_tracker::CostTracker,
        hardened_unpack::{open_genesis_config, MAX_GENESIS_ARCHIVE_UNPACKED_SIZE},
        snapshot_archive_info::SnapshotArchiveInfoGetter,
        snapshot_config::SnapshotConfig,
        snapshot_hash::StartingSnapshotHashes,
        snapshot_utils::{
<<<<<<< HEAD
            self, ArchiveFormat, SnapshotVersion, DEFAULT_MAX_FULL_SNAPSHOT_ARCHIVES_TO_RETAIN,
            DEFAULT_MAX_INCREMENTAL_SNAPSHOT_ARCHIVES_TO_RETAIN, EVM_STATE_DIR,
=======
            self, ArchiveFormat, SnapshotVersion, DEFAULT_ARCHIVE_COMPRESSION,
            DEFAULT_MAX_FULL_SNAPSHOT_ARCHIVES_TO_RETAIN,
            DEFAULT_MAX_INCREMENTAL_SNAPSHOT_ARCHIVES_TO_RETAIN, SUPPORTED_ARCHIVE_COMPRESSION,
>>>>>>> 55438c03
        },
    },
    solana_sdk::{
        account::{AccountSharedData, ReadableAccount, WritableAccount},
        account_utils::StateMut,
        clock::{Epoch, Slot},
        genesis_config::{ClusterType, GenesisConfig},
        hash::Hash,
        inflation::Inflation,
        native_token::{lamports_to_sol, sol_to_lamports, Sol},
        pubkey::Pubkey,
        rent::Rent,
        shred_version::compute_shred_version,
        stake::{self, state::StakeState},
        system_program,
        transaction::{MessageHash, SanitizedTransaction, SimpleAddressLoader},
    },
    solana_stake_program::stake_state::{self, PointValue},
    solana_vote_program::{
        self,
        vote_state::{self, VoteState},
    },
    std::{
        collections::{BTreeMap, BTreeSet, HashMap, HashSet},
        ffi::OsStr,
        fmt::Write as _,
        fs::File,
        io::{self, stdout, BufRead, BufReader, Write},
        path::{Path, PathBuf},
        process::{exit, Command, Stdio},
        str::FromStr,
        sync::{
            atomic::{AtomicBool, Ordering},
            Arc, RwLock,
        },
    },
};

mod bigtable;
<<<<<<< HEAD
use bigtable::*;

=======
>>>>>>> 55438c03
mod ledger_path;

mod evm_blockstore;
use evm_blockstore::*;
use solana_ledger::blockstore::EvmStateJson;

mod evm_state;
use crate::evm_state::*;

#[derive(PartialEq)]
enum LedgerOutputMethod {
    Print,
    Json,
}

fn output_slot_rewards(blockstore: &Blockstore, slot: Slot, method: &LedgerOutputMethod) {
    // Note: rewards are not output in JSON yet
    if *method == LedgerOutputMethod::Print {
        if let Ok(Some(rewards)) = blockstore.read_rewards(slot) {
            if !rewards.is_empty() {
                println!("  Rewards:");
                println!(
                    "    {:<44}  {:^15}  {:<15}  {:<20}  {:>10}",
                    "Address", "Type", "Amount", "New Balance", "Commission",
                );

                for reward in rewards {
                    let sign = if reward.lamports < 0 { "-" } else { "" };
                    println!(
                        "    {:<44}  {:^15}  {}◎{:<14.9}  ◎{:<18.9}   {}",
                        reward.pubkey,
                        if let Some(reward_type) = reward.reward_type {
                            format!("{}", reward_type)
                        } else {
                            "-".to_string()
                        },
                        sign,
                        lamports_to_sol(reward.lamports.unsigned_abs()),
                        lamports_to_sol(reward.post_balance),
                        reward
                            .commission
                            .map(|commission| format!("{:>9}%", commission))
                            .unwrap_or_else(|| "    -".to_string())
                    );
                }
            }
        }
    }
}

fn output_entry(
    blockstore: &Blockstore,
    method: &LedgerOutputMethod,
    slot: Slot,
    entry_index: usize,
    entry: Entry,
) {
    match method {
        LedgerOutputMethod::Print => {
            println!(
                "  Entry {} - num_hashes: {}, hash: {}, transactions: {}",
                entry_index,
                entry.num_hashes,
                entry.hash,
                entry.transactions.len()
            );
            for (transactions_index, transaction) in entry.transactions.into_iter().enumerate() {
                println!("    Transaction {}", transactions_index);
                let tx_signature = transaction.signatures[0];
                let tx_status_meta = blockstore
                    .read_transaction_status((tx_signature, slot))
                    .unwrap_or_else(|err| {
                        eprintln!(
                            "Failed to read transaction status for {} at slot {}: {}",
                            transaction.signatures[0], slot, err
                        );
                        None
                    })
                    .map(|meta| meta.into());

                solana_cli_output::display::println_transaction(
                    &transaction,
                    tx_status_meta.as_ref(),
                    "      ",
                    None,
                    None,
                );
            }
        }
        LedgerOutputMethod::Json => {
            // Note: transaction status is not output in JSON yet
            serde_json::to_writer(stdout(), &entry).expect("serialize entry");
            stdout().write_all(b",\n").expect("newline");
        }
    }
}

fn output_slot(
    blockstore: &Blockstore,
    slot: Slot,
    allow_dead_slots: bool,
    method: &LedgerOutputMethod,
    verbose_level: u64,
) -> Result<(), String> {
    if blockstore.is_dead(slot) {
        if allow_dead_slots {
            if *method == LedgerOutputMethod::Print {
                println!(" Slot is dead");
            }
        } else {
            return Err("Dead slot".to_string());
        }
    }

    let (entries, num_shreds, is_full) = blockstore
        .get_slot_entries_with_shred_info(slot, 0, allow_dead_slots)
        .map_err(|err| format!("Failed to load entries for slot {}: {:?}", slot, err))?;

    if *method == LedgerOutputMethod::Print {
        if let Ok(Some(meta)) = blockstore.meta(slot) {
            if verbose_level >= 2 {
                println!(" Slot Meta {:?} is_full: {}", meta, is_full);
            } else {
                println!(
                    " num_shreds: {}, parent_slot: {:?}, num_entries: {}, is_full: {}",
                    num_shreds,
                    meta.parent_slot,
                    entries.len(),
                    is_full,
                );
            }
        }
    }

    if verbose_level >= 2 {
        for (entry_index, entry) in entries.into_iter().enumerate() {
            output_entry(blockstore, method, slot, entry_index, entry);
        }

        output_slot_rewards(blockstore, slot, method);
    } else if verbose_level >= 1 {
        let mut transactions = 0;
        let mut num_hashes = 0;
        let mut program_ids = HashMap::new();
        let blockhash = if let Some(entry) = entries.last() {
            entry.hash
        } else {
            Hash::default()
        };

        for entry in entries {
            transactions += entry.transactions.len();
            num_hashes += entry.num_hashes;
            for transaction in entry.transactions {
                let tx_signature = transaction.signatures[0];
                let sanitize_result = SanitizedTransaction::try_create(
                    transaction,
                    MessageHash::Compute,
                    None,
                    SimpleAddressLoader::Disabled,
                    true, // require_static_program_ids
                );

                match sanitize_result {
                    Ok(transaction) => {
                        for (program_id, _) in transaction.message().program_instructions_iter() {
                            *program_ids.entry(*program_id).or_insert(0) += 1;
                        }
                    }
                    Err(err) => {
                        warn!(
                            "Failed to analyze unsupported transaction {}: {:?}",
                            tx_signature, err
                        );
                    }
                }
            }
        }

        println!(
            "  Transactions: {}, hashes: {}, block_hash: {}",
            transactions, num_hashes, blockhash,
        );
        println!("  Programs: {:?}", program_ids);
    }
    Ok(())
}

fn output_ledger(
    blockstore: Blockstore,
    starting_slot: Slot,
    ending_slot: Slot,
    allow_dead_slots: bool,
    method: LedgerOutputMethod,
    num_slots: Option<Slot>,
    verbose_level: u64,
    only_rooted: bool,
) {
    let slot_iterator = blockstore
        .slot_meta_iterator(starting_slot)
        .unwrap_or_else(|err| {
            eprintln!(
                "Failed to load entries starting from slot {}: {:?}",
                starting_slot, err
            );
            exit(1);
        });

    if method == LedgerOutputMethod::Json {
        stdout().write_all(b"{\"ledger\":[\n").expect("open array");
    }

    let num_slots = num_slots.unwrap_or(Slot::MAX);
    let mut num_printed = 0;
    for (slot, slot_meta) in slot_iterator {
        if only_rooted && !blockstore.is_root(slot) {
            continue;
        }
        if slot > ending_slot {
            break;
        }

        match method {
            LedgerOutputMethod::Print => {
                println!("Slot {} root?: {}", slot, blockstore.is_root(slot))
            }
            LedgerOutputMethod::Json => {
                serde_json::to_writer(stdout(), &slot_meta).expect("serialize slot_meta");
                stdout().write_all(b",\n").expect("newline");
            }
        }

        if let Err(err) = output_slot(&blockstore, slot, allow_dead_slots, &method, verbose_level) {
            eprintln!("{}", err);
        }
        num_printed += 1;
        if num_printed >= num_slots as usize {
            break;
        }
    }

    if method == LedgerOutputMethod::Json {
        stdout().write_all(b"\n]}\n").expect("close array");
    }
}

fn render_dot(dot: String, output_file: &str, output_format: &str) -> io::Result<()> {
    let mut child = Command::new("dot")
        .arg(format!("-T{}", output_format))
        .arg(format!("-o{}", output_file))
        .stdin(Stdio::piped())
        .spawn()
        .map_err(|err| {
            eprintln!("Failed to spawn dot: {:?}", err);
            err
        })?;

    let stdin = child.stdin.as_mut().unwrap();
    stdin.write_all(&dot.into_bytes())?;

    let status = child.wait_with_output()?.status;
    if !status.success() {
        return Err(io::Error::new(
            io::ErrorKind::Other,
            format!("dot failed with error {}", status.code().unwrap_or(-1)),
        ));
    }
    Ok(())
}

#[derive(Clone, Copy, Debug)]
enum GraphVoteAccountMode {
    Disabled,
    LastOnly,
    WithHistory,
}

impl GraphVoteAccountMode {
    const DISABLED: &'static str = "disabled";
    const LAST_ONLY: &'static str = "last-only";
    const WITH_HISTORY: &'static str = "with-history";
    const ALL_MODE_STRINGS: &'static [&'static str] =
        &[Self::DISABLED, Self::LAST_ONLY, Self::WITH_HISTORY];

    fn is_enabled(&self) -> bool {
        !matches!(self, Self::Disabled)
    }
}

impl AsRef<str> for GraphVoteAccountMode {
    fn as_ref(&self) -> &str {
        match self {
            Self::Disabled => Self::DISABLED,
            Self::LastOnly => Self::LAST_ONLY,
            Self::WithHistory => Self::WITH_HISTORY,
        }
    }
}

impl Default for GraphVoteAccountMode {
    fn default() -> Self {
        Self::Disabled
    }
}

struct GraphVoteAccountModeError(String);

impl FromStr for GraphVoteAccountMode {
    type Err = GraphVoteAccountModeError;
    fn from_str(s: &str) -> Result<Self, Self::Err> {
        match s {
            Self::DISABLED => Ok(Self::Disabled),
            Self::LAST_ONLY => Ok(Self::LastOnly),
            Self::WITH_HISTORY => Ok(Self::WithHistory),
            _ => Err(GraphVoteAccountModeError(s.to_string())),
        }
    }
}

struct GraphConfig {
    include_all_votes: bool,
    vote_account_mode: GraphVoteAccountMode,
}

#[allow(clippy::cognitive_complexity)]
fn graph_forks(bank_forks: &BankForks, config: &GraphConfig) -> String {
    let frozen_banks = bank_forks.frozen_banks();
    let mut fork_slots: HashSet<_> = frozen_banks.keys().cloned().collect();
    for (_, bank) in frozen_banks {
        for parent in bank.parents() {
            fork_slots.remove(&parent.slot());
        }
    }

    // Search all forks and collect the last vote made by each validator
    let mut last_votes = HashMap::new();
    let default_vote_state = VoteState::default();
    for fork_slot in &fork_slots {
        let bank = &bank_forks[*fork_slot];

        let total_stake = bank
            .vote_accounts()
            .iter()
            .map(|(_, (stake, _))| stake)
            .sum();
        for (stake, vote_account) in bank.vote_accounts().values() {
            let vote_state = vote_account.vote_state();
            let vote_state = vote_state.as_ref().unwrap_or(&default_vote_state);
            if let Some(last_vote) = vote_state.votes.iter().last() {
                let entry = last_votes.entry(vote_state.node_pubkey).or_insert((
                    last_vote.slot,
                    vote_state.clone(),
                    *stake,
                    total_stake,
                ));
                if entry.0 < last_vote.slot {
                    *entry = (last_vote.slot, vote_state.clone(), *stake, total_stake);
                }
            }
        }
    }

    // Figure the stake distribution at all the nodes containing the last vote from each
    // validator
    let mut slot_stake_and_vote_count = HashMap::new();
    for (last_vote_slot, _, stake, total_stake) in last_votes.values() {
        let entry = slot_stake_and_vote_count
            .entry(last_vote_slot)
            .or_insert((0, 0, *total_stake));
        entry.0 += 1;
        entry.1 += stake;
        assert_eq!(entry.2, *total_stake)
    }

    let mut dot = vec!["digraph {".to_string()];

    // Build a subgraph consisting of all banks and links to their parent banks
    dot.push("  subgraph cluster_banks {".to_string());
    dot.push("    style=invis".to_string());
    let mut styled_slots = HashSet::new();
    let mut all_votes: HashMap<Pubkey, HashMap<Slot, VoteState>> = HashMap::new();
    for fork_slot in &fork_slots {
        let mut bank = bank_forks[*fork_slot].clone();

        let mut first = true;
        loop {
            for (_, vote_account) in bank.vote_accounts().values() {
                let vote_state = vote_account.vote_state();
                let vote_state = vote_state.as_ref().unwrap_or(&default_vote_state);
                if let Some(last_vote) = vote_state.votes.iter().last() {
                    let validator_votes = all_votes.entry(vote_state.node_pubkey).or_default();
                    validator_votes
                        .entry(last_vote.slot)
                        .or_insert_with(|| vote_state.clone());
                }
            }

            if !styled_slots.contains(&bank.slot()) {
                dot.push(format!(
                    r#"    "{}"[label="{} (epoch {})\nleader: {}{}{}",style="{}{}"];"#,
                    bank.slot(),
                    bank.slot(),
                    bank.epoch(),
                    bank.collector_id(),
                    if let Some(parent) = bank.parent() {
                        format!(
                            "\ntransactions: {}",
                            bank.transaction_count() - parent.transaction_count(),
                        )
                    } else {
                        "".to_string()
                    },
                    if let Some((votes, stake, total_stake)) =
                        slot_stake_and_vote_count.get(&bank.slot())
                    {
                        format!(
                            "\nvotes: {}, stake: {:.1} VLX ({:.1}%)",
                            votes,
                            lamports_to_sol(*stake),
                            *stake as f64 / *total_stake as f64 * 100.,
                        )
                    } else {
                        "".to_string()
                    },
                    if first { "filled," } else { "" },
                    ""
                ));
                styled_slots.insert(bank.slot());
            }
            first = false;

            match bank.parent() {
                None => {
                    if bank.slot() > 0 {
                        dot.push(format!(r#"    "{}" -> "..." [dir=back]"#, bank.slot(),));
                    }
                    break;
                }
                Some(parent) => {
                    let slot_distance = bank.slot() - parent.slot();
                    let penwidth = if bank.epoch() > parent.epoch() {
                        "5"
                    } else {
                        "1"
                    };
                    let link_label = if slot_distance > 1 {
                        format!("label=\"{} slots\",color=red", slot_distance - 1)
                    } else {
                        "color=blue".to_string()
                    };
                    dot.push(format!(
                        r#"    "{}" -> "{}"[{},dir=back,penwidth={}];"#,
                        bank.slot(),
                        parent.slot(),
                        link_label,
                        penwidth
                    ));

                    bank = parent.clone();
                }
            }
        }
    }
    dot.push("  }".to_string());

    // Strafe the banks with links from validators to the bank they last voted on,
    // while collecting information about the absent votes and stakes
    let mut absent_stake = 0;
    let mut absent_votes = 0;
    let mut lowest_last_vote_slot = std::u64::MAX;
    let mut lowest_total_stake = 0;
    for (node_pubkey, (last_vote_slot, vote_state, stake, total_stake)) in &last_votes {
        all_votes.entry(*node_pubkey).and_modify(|validator_votes| {
            validator_votes.remove(last_vote_slot);
        });

        let maybe_styled_last_vote_slot = styled_slots.get(last_vote_slot);
        if maybe_styled_last_vote_slot.is_none() {
            if *last_vote_slot < lowest_last_vote_slot {
                lowest_last_vote_slot = *last_vote_slot;
                lowest_total_stake = *total_stake;
            }
            absent_votes += 1;
            absent_stake += stake;
        };

        if config.vote_account_mode.is_enabled() {
            let vote_history =
                if matches!(config.vote_account_mode, GraphVoteAccountMode::WithHistory) {
                    format!(
                        "vote history:\n{}",
                        vote_state
                            .votes
                            .iter()
                            .map(|vote| format!(
                                "slot {} (conf={})",
                                vote.slot, vote.confirmation_count
                            ))
                            .collect::<Vec<_>>()
                            .join("\n")
                    )
                } else {
                    format!(
                        "last vote slot: {}",
                        vote_state
                            .votes
                            .back()
                            .map(|vote| vote.slot.to_string())
                            .unwrap_or_else(|| "none".to_string())
                    )
                };
            dot.push(format!(
                r#"  "last vote {}"[shape=box,label="Latest validator vote: {}\nstake: {} SOL\nroot slot: {}\n{}"];"#,
                node_pubkey,
                node_pubkey,
                lamports_to_sol(*stake),
                vote_state.root_slot.unwrap_or(0),
                vote_history,
            ));

            dot.push(format!(
                r#"  "last vote {}" -> "{}" [style=dashed,label="latest vote"];"#,
                node_pubkey,
                if let Some(styled_last_vote_slot) = maybe_styled_last_vote_slot {
                    styled_last_vote_slot.to_string()
                } else {
                    "...".to_string()
                },
            ));
        }
    }

    // Annotate the final "..." node with absent vote and stake information
    if absent_votes > 0 {
        dot.push(format!(
            r#"    "..."[label="...\nvotes: {}, stake: {:.1} VLX {:.1}%"];"#,
            absent_votes,
            lamports_to_sol(absent_stake),
            absent_stake as f64 / lowest_total_stake as f64 * 100.,
        ));
    }

    // Add for vote information from all banks.
    if config.include_all_votes {
        for (node_pubkey, validator_votes) in &all_votes {
            for (vote_slot, vote_state) in validator_votes {
                dot.push(format!(
                    r#"  "{} vote {}"[shape=box,style=dotted,label="validator vote: {}\nroot slot: {}\nvote history:\n{}"];"#,
                    node_pubkey,
                    vote_slot,
                    node_pubkey,
                    vote_state.root_slot.unwrap_or(0),
                    vote_state
                        .votes
                        .iter()
                        .map(|vote| format!("slot {} (conf={})", vote.slot, vote.confirmation_count))
                        .collect::<Vec<_>>()
                        .join("\n")
                ));

                dot.push(format!(
                    r#"  "{} vote {}" -> "{}" [style=dotted,label="vote"];"#,
                    node_pubkey,
                    vote_slot,
                    if styled_slots.contains(vote_slot) {
                        vote_slot.to_string()
                    } else {
                        "...".to_string()
                    },
                ));
            }
        }
    }

    dot.push("}".to_string());
    dot.join("\n")
}

fn analyze_column<
    C: solana_ledger::blockstore_db::Column + solana_ledger::blockstore_db::ColumnName,
>(
    db: &Database,
    name: &str,
) {
    let mut key_tot: u64 = 0;
    let mut val_hist = histogram::Histogram::new();
    let mut val_tot: u64 = 0;
    let mut row_hist = histogram::Histogram::new();
    let a = C::key_size() as u64;
    for (_x, y) in db.iter::<C>(blockstore_db::IteratorMode::Start).unwrap() {
        let b = y.len() as u64;
        key_tot += a;
        val_hist.increment(b).unwrap();
        val_tot += b;
        row_hist.increment(a + b).unwrap();
    }

    let json_result = if val_hist.entries() > 0 {
        json!({
            "column":name,
            "entries":val_hist.entries(),
            "key_stats":{
                "max":a,
                "total_bytes":key_tot,
            },
            "val_stats":{
                "p50":val_hist.percentile(50.0).unwrap(),
                "p90":val_hist.percentile(90.0).unwrap(),
                "p99":val_hist.percentile(99.0).unwrap(),
                "p999":val_hist.percentile(99.9).unwrap(),
                "min":val_hist.minimum().unwrap(),
                "max":val_hist.maximum().unwrap(),
                "stddev":val_hist.stddev().unwrap(),
                "total_bytes":val_tot,
            },
            "row_stats":{
                "p50":row_hist.percentile(50.0).unwrap(),
                "p90":row_hist.percentile(90.0).unwrap(),
                "p99":row_hist.percentile(99.0).unwrap(),
                "p999":row_hist.percentile(99.9).unwrap(),
                "min":row_hist.minimum().unwrap(),
                "max":row_hist.maximum().unwrap(),
                "stddev":row_hist.stddev().unwrap(),
                "total_bytes":key_tot + val_tot,
            },
        })
    } else {
        json!({
        "column":name,
        "entries":val_hist.entries(),
        "key_stats":{
            "max":a,
            "total_bytes":0,
        },
        "val_stats":{
            "total_bytes":0,
        },
        "row_stats":{
            "total_bytes":0,
        },
        })
    };

    println!("{}", serde_json::to_string_pretty(&json_result).unwrap());
}

fn analyze_storage(database: &Database) {
    use blockstore_db::columns::*;
    analyze_column::<SlotMeta>(database, "SlotMeta");
    analyze_column::<Orphans>(database, "Orphans");
    analyze_column::<DeadSlots>(database, "DeadSlots");
    analyze_column::<DuplicateSlots>(database, "DuplicateSlots");
    analyze_column::<ErasureMeta>(database, "ErasureMeta");
    analyze_column::<BankHash>(database, "BankHash");
    analyze_column::<Root>(database, "Root");
    analyze_column::<Index>(database, "Index");
    analyze_column::<ShredData>(database, "ShredData");
    analyze_column::<ShredCode>(database, "ShredCode");
    analyze_column::<TransactionStatus>(database, "TransactionStatus");
    analyze_column::<AddressSignatures>(database, "AddressSignatures");
    analyze_column::<TransactionMemos>(database, "TransactionMemos");
    analyze_column::<TransactionStatusIndex>(database, "TransactionStatusIndex");
    analyze_column::<Rewards>(database, "Rewards");
    analyze_column::<Blocktime>(database, "Blocktime");
    analyze_column::<PerfSamples>(database, "PerfSamples");
    analyze_column::<BlockHeight>(database, "BlockHeight");
    analyze_column::<ProgramCosts>(database, "ProgramCosts");
}

fn open_blockstore(
    ledger_path: &Path,
    access_type: AccessType,
    wal_recovery_mode: Option<BlockstoreRecoveryMode>,
) -> Blockstore {
    match Blockstore::open_with_options(
        ledger_path,
        BlockstoreOptions {
            access_type,
            recovery_mode: wal_recovery_mode,
            enforce_ulimit_nofile: true,
            ..BlockstoreOptions::default()
        },
    ) {
        Ok(blockstore) => blockstore,
        Err(err) => {
            eprintln!("Failed to open ledger at {:?}: {:?}", ledger_path, err);
            exit(1);
        }
    }
}

// This function is duplicated in validator/src/main.rs...
fn hardforks_of(matches: &ArgMatches<'_>, name: &str) -> Option<Vec<Slot>> {
    if matches.is_present(name) {
        Some(values_t_or_exit!(matches, name, Slot))
    } else {
        None
    }
}

fn load_bank_forks(
    arg_matches: &ArgMatches,
    genesis_config: &GenesisConfig,
    blockstore: &Blockstore,
    process_options: ProcessOptions,
    snapshot_archive_path: Option<PathBuf>,
<<<<<<< HEAD
    evm_state_path: &Path,
    verify_evm_state: bool,
) -> bank_forks_utils::LoadResult {
=======
) -> Result<(BankForks, Option<StartingSnapshotHashes>), BlockstoreProcessorError> {
>>>>>>> 55438c03
    let bank_snapshots_dir = blockstore
        .ledger_path()
        .join(if blockstore.is_primary_access() {
            "snapshot"
        } else {
            "snapshot.ledger-tool"
        });
    let snapshot_config = if arg_matches.is_present("no_snapshot") {
        None
    } else {
        let snapshot_archives_dir =
            snapshot_archive_path.unwrap_or_else(|| blockstore.ledger_path().to_path_buf());
        Some(SnapshotConfig {
            full_snapshot_archive_interval_slots: Slot::MAX,
            incremental_snapshot_archive_interval_slots: Slot::MAX,
            snapshot_archives_dir,
            bank_snapshots_dir,
            ..SnapshotConfig::default()
        })
    };
    let account_paths = if let Some(account_paths) = arg_matches.value_of("account_paths") {
        if !blockstore.is_primary_access() {
            // Be defensive, when default account dir is explicitly specified, it's still possible
            // to wipe the dir possibly shared by the running validator!
            eprintln!("Error: custom accounts path is not supported under secondary access");
            exit(1);
        }
        account_paths.split(',').map(PathBuf::from).collect()
    } else if blockstore.is_primary_access() {
        vec![blockstore.ledger_path().join("accounts")]
    } else {
        let non_primary_accounts_path = blockstore.ledger_path().join("accounts.ledger-tool");
        warn!(
            "Default accounts path is switched aligning with Blockstore's secondary access: {:?}",
            non_primary_accounts_path
        );
        vec![non_primary_accounts_path]
    };

<<<<<<< HEAD
    let (accounts_package_sender, _) = channel();
    let evm_genesis_path = blockstore
        .ledger_path()
        .join(solana_sdk::genesis_config::EVM_GENESIS);

=======
    let (accounts_package_sender, _) = unbounded();
>>>>>>> 55438c03
    bank_forks_utils::load(
        genesis_config,
        blockstore,
        evm_state_path,
        evm_genesis_path,
        account_paths,
        None,
        snapshot_config.as_ref(),
        process_options,
        None,
        None,
        None,
        None,
        verify_evm_state,
        None,
        accounts_package_sender,
        None,
    )
    .map(|(bank_forks, .., starting_snapshot_hashes)| (bank_forks, starting_snapshot_hashes))
}

fn compute_slot_cost(blockstore: &Blockstore, slot: Slot) -> Result<(), String> {
    if blockstore.is_dead(slot) {
        return Err("Dead slot".to_string());
    }

    let (entries, _num_shreds, _is_full) = blockstore
        .get_slot_entries_with_shred_info(slot, 0, false)
        .map_err(|err| format!(" Slot: {}, Failed to load entries, err {:?}", slot, err))?;

    let num_entries = entries.len();
    let mut num_transactions = 0;
    let mut num_programs = 0;

    let mut program_ids = HashMap::new();
    let mut cost_model = CostModel::default();
    cost_model.initialize_cost_table(&blockstore.read_program_costs().unwrap());
    let mut cost_tracker = CostTracker::default();

    for entry in entries {
        num_transactions += entry.transactions.len();
        entry
            .transactions
            .into_iter()
            .filter_map(|transaction| {
                SanitizedTransaction::try_create(
                    transaction,
                    MessageHash::Compute,
                    None,
                    SimpleAddressLoader::Disabled,
                    true, // require_static_program_ids
                )
                .map_err(|err| {
                    warn!("Failed to compute cost of transaction: {:?}", err);
                })
                .ok()
            })
            .for_each(|transaction| {
                num_programs += transaction.message().instructions().len();

                let tx_cost = cost_model.calculate_cost(&transaction);
                let result = cost_tracker.try_add(&tx_cost);
                if result.is_err() {
                    println!(
                        "Slot: {}, CostModel rejected transaction {:?}, reason {:?}",
                        slot, transaction, result,
                    );
                }
                for (program_id, _instruction) in transaction.message().program_instructions_iter()
                {
                    *program_ids.entry(*program_id).or_insert(0) += 1;
                }
            });
    }

    println!(
        "Slot: {}, Entries: {}, Transactions: {}, Programs {}",
        slot, num_entries, num_transactions, num_programs,
    );
    println!("  Programs: {:?}", program_ids);

    Ok(())
}

fn open_genesis_config_by(ledger_path: &Path, matches: &ArgMatches<'_>) -> GenesisConfig {
    let max_genesis_archive_unpacked_size =
        value_t_or_exit!(matches, "max_genesis_archive_unpacked_size", u64);
    open_genesis_config(ledger_path, max_genesis_archive_unpacked_size)
}

fn assert_capitalization(bank: &Bank) {
    let debug_verify = true;
    assert!(bank.calculate_and_verify_capitalization(debug_verify));
}
#[cfg(not(target_env = "msvc"))]
use jemallocator::Jemalloc;

#[cfg(not(target_env = "msvc"))]
#[global_allocator]
static GLOBAL: Jemalloc = Jemalloc;

#[allow(clippy::cognitive_complexity)]
fn main() {
    // Ignore SIGUSR1 to prevent long-running calls being killed by logrotate
    // in warehouse deployments
    #[cfg(unix)]
    {
        // `register()` is unsafe because the action is called in a signal handler
        // with the usual caveats. So long as this action body stays empty, we'll
        // be fine
        unsafe { signal_hook::low_level::register(signal_hook::consts::SIGUSR1, || {}) }.unwrap();
    }

    const DEFAULT_ROOT_COUNT: &str = "1";
    const DEFAULT_MAX_SLOTS_ROOT_REPAIR: &str = "2000";
    solana_logger::setup_with_default("solana=info");

    let starting_slot_arg = Arg::with_name("starting_slot")
        .long("starting-slot")
        .value_name("NUM")
        .takes_value(true)
        .default_value("0")
        .help("Start at this slot");
    let ending_slot_arg = Arg::with_name("ending_slot")
        .long("ending-slot")
        .value_name("SLOT")
        .takes_value(true)
        .help("The last slot to iterate to");
    let no_snapshot_arg = Arg::with_name("no_snapshot")
        .long("no-snapshot")
        .takes_value(false)
        .help("Do not start from a local snapshot if present");
    let no_bpf_jit_arg = Arg::with_name("no_bpf_jit")
        .long("no-bpf-jit")
        .takes_value(false)
        .help("Disable the just-in-time compiler and instead use the interpreter for BP");
    let no_accounts_db_caching_arg = Arg::with_name("no_accounts_db_caching")
        .long("no-accounts-db-caching")
        .takes_value(false)
        .help("Disables accounts-db caching");
    let accounts_index_bins = Arg::with_name("accounts_index_bins")
        .long("accounts-index-bins")
        .value_name("BINS")
        .validator(is_pow2)
        .takes_value(true)
        .help("Number of bins to divide the accounts index into");
    let accounts_index_limit = Arg::with_name("accounts_index_memory_limit_mb")
        .long("accounts-index-memory-limit-mb")
        .value_name("MEGABYTES")
        .validator(is_parsable::<usize>)
        .takes_value(true)
        .help("How much memory the accounts index can consume. If this is exceeded, some account index entries will be stored on disk. If missing, the entire index is stored in memory.");
    let disable_disk_index = Arg::with_name("disable_accounts_disk_index")
        .long("disable-accounts-disk-index")
        .help("Disable the disk-based accounts index if it is enabled by default.")
        .conflicts_with("accounts_index_memory_limit_mb");
    let accountsdb_skip_shrink = Arg::with_name("accounts_db_skip_shrink")
        .long("accounts-db-skip-shrink")
        .help(
            "Enables faster starting of ledger-tool by skipping shrink. \
                      This option is for use during testing.",
        );
    let accounts_filler_count = Arg::with_name("accounts_filler_count")
        .long("accounts-filler-count")
        .value_name("COUNT")
        .validator(is_parsable::<usize>)
        .takes_value(true)
        .help("How many accounts to add to stress the system. Accounts are ignored in operations related to correctness.");
    let account_paths_arg = Arg::with_name("account_paths")
        .long("accounts")
        .value_name("PATHS")
        .takes_value(true)
        .help("Comma separated persistent accounts location");
    let accounts_index_path_arg = Arg::with_name("accounts_index_path")
        .long("accounts-index-path")
        .value_name("PATH")
        .takes_value(true)
        .multiple(true)
        .help(
            "Persistent accounts-index location. \
             May be specified multiple times. \
             [default: [ledger]/accounts_index]",
        );
    let accounts_db_test_hash_calculation_arg = Arg::with_name("accounts_db_test_hash_calculation")
        .long("accounts-db-test-hash-calculation")
        .help("Enable hash calculation test");
    let halt_at_slot_arg = Arg::with_name("halt_at_slot")
        .long("halt-at-slot")
        .value_name("SLOT")
        .validator(is_slot)
        .takes_value(true)
        .help("Halt processing at the given slot");
    let verify_index_arg = Arg::with_name("verify_accounts_index")
        .long("verify-accounts-index")
        .takes_value(false)
        .help("For debugging and tests on accounts index.");
    let limit_load_slot_count_from_snapshot_arg = Arg::with_name("limit_load_slot_count_from_snapshot")
        .long("limit-load-slot-count-from-snapshot")
        .value_name("SLOT")
        .validator(is_slot)
        .takes_value(true)
        .help("For debugging and profiling with large snapshots, artificially limit how many slots are loaded from a snapshot.");
    let hard_forks_arg = Arg::with_name("hard_forks")
        .long("hard-fork")
        .value_name("SLOT")
        .validator(is_slot)
        .multiple(true)
        .takes_value(true)
        .help("Add a hard fork at this slot");
    let allow_dead_slots_arg = Arg::with_name("allow_dead_slots")
        .long("allow-dead-slots")
        .takes_value(false)
        .help("Output dead slots as well");
    let default_genesis_archive_unpacked_size = MAX_GENESIS_ARCHIVE_UNPACKED_SIZE.to_string();
    let max_genesis_archive_unpacked_size_arg = Arg::with_name("max_genesis_archive_unpacked_size")
        .long("max-genesis-archive-unpacked-size")
        .value_name("NUMBER")
        .takes_value(true)
        .default_value(&default_genesis_archive_unpacked_size)
        .help("maximum total uncompressed size of unpacked genesis archive");
    let hashes_per_tick = Arg::with_name("hashes_per_tick")
        .long("hashes-per-tick")
        .value_name("NUM_HASHES|\"sleep\"")
        .takes_value(true)
        .help(
            "How many PoH hashes to roll before emitting the next tick. \
             If \"sleep\", for development \
             sleep for the target tick duration instead of hashing",
        );
    let snapshot_version_arg = Arg::with_name("snapshot_version")
        .long("snapshot-version")
        .value_name("SNAPSHOT_VERSION")
        .validator(is_parsable::<SnapshotVersion>)
        .takes_value(true)
        .default_value(SnapshotVersion::default().into())
        .help("Output snapshot version");

    let default_max_full_snapshot_archives_to_retain =
        &DEFAULT_MAX_FULL_SNAPSHOT_ARCHIVES_TO_RETAIN.to_string();
    let maximum_full_snapshot_archives_to_retain = Arg::with_name(
        "maximum_full_snapshots_to_retain",
    )
    .long("maximum-full-snapshots-to-retain")
    .alias("maximum-snapshots-to-retain")
    .value_name("NUMBER")
    .takes_value(true)
    .default_value(default_max_full_snapshot_archives_to_retain)
    .help(
        "The maximum number of full snapshot archives to hold on to when purging older snapshots.",
    );

    let default_max_incremental_snapshot_archives_to_retain =
        &DEFAULT_MAX_INCREMENTAL_SNAPSHOT_ARCHIVES_TO_RETAIN.to_string();
    let maximum_incremental_snapshot_archives_to_retain = Arg::with_name(
        "maximum_incremental_snapshots_to_retain",
    )
    .long("maximum-incremental-snapshots-to-retain")
    .value_name("NUMBER")
    .takes_value(true)
    .default_value(default_max_incremental_snapshot_archives_to_retain)
    .help("The maximum number of incremental snapshot archives to hold on to when purging older snapshots.");

    let rent = Rent::default();
    let default_bootstrap_validator_lamports = &sol_to_lamports(500.0)
        .max(VoteState::get_rent_exempt_reserve(&rent))
        .to_string();
    let default_bootstrap_validator_stake_lamports = &sol_to_lamports(0.5)
        .max(StakeState::get_rent_exempt_reserve(&rent))
        .to_string();
    let default_graph_vote_account_mode = GraphVoteAccountMode::default();

    let matches = App::new(crate_name!())
        .about(crate_description!())
        .version(solana_version::version!())
        .setting(AppSettings::InferSubcommands)
        .setting(AppSettings::SubcommandRequiredElseHelp)
        .setting(AppSettings::VersionlessSubcommands)
        .arg(
            Arg::with_name("ledger_path")
                .short("l")
                .long("ledger")
                .value_name("DIR")
                .takes_value(true)
                .global(true)
                .default_value("ledger")
                .help("Use DIR as ledger location"),
        )
        .arg(
            Arg::with_name("evm_state_path")
                .long("evm-state")
                .value_name("DIR")
                .takes_value(true)
                .global(true)
                .help("Use DIR as evm-state location"),
        )
        .arg(
            Arg::with_name("wal_recovery_mode")
                .long("wal-recovery-mode")
                .value_name("MODE")
                .takes_value(true)
                .global(true)
                .possible_values(&[
                    "tolerate_corrupted_tail_records",
                    "absolute_consistency",
                    "point_in_time",
                    "skip_any_corrupted_record"])
                .help(
                    "Mode to recovery the ledger db write ahead log"
                ),
        )
        .arg(
            Arg::with_name("snapshot_archive_path")
                .long("snapshot-archive-path")
                .value_name("DIR")
                .takes_value(true)
                .global(true)
                .help("Use DIR for ledger location"),
        )
        .arg(
            Arg::with_name("output_format")
                .long("output")
                .value_name("FORMAT")
                .global(true)
                .takes_value(true)
                .possible_values(&["json", "json-compact"])
                .help("Return information in specified output format, \
                       currently only available for bigtable subcommands"),
        )
        .arg(
            Arg::with_name("verbose")
                .short("v")
                .long("verbose")
                .global(true)
                .multiple(true)
                .takes_value(false)
                .help("Show additional information where supported"),
        )
        .bigtable_subcommand()
        .evm_blockstore_subcommand()
        .evm_state_subcommand()
        .subcommand(
            SubCommand::with_name("print")
            .about("Print the ledger")
            .arg(&starting_slot_arg)
            .arg(&allow_dead_slots_arg)
            .arg(&ending_slot_arg)
            .arg(
                Arg::with_name("num_slots")
                    .long("num-slots")
                    .value_name("SLOT")
                    .validator(is_slot)
                    .takes_value(true)
                    .help("Number of slots to print"),
            )
            .arg(
                Arg::with_name("only_rooted")
                    .long("only-rooted")
                    .takes_value(false)
                    .help("Only print root slots"),
            )
        )
        .subcommand(
            SubCommand::with_name("copy")
            .about("Copy the ledger")
            .arg(&starting_slot_arg)
            .arg(&ending_slot_arg)
            .arg(
                Arg::with_name("target_db")
                    .long("target-db")
                    .value_name("PATH")
                    .takes_value(true)
                    .help("Target db"),
            )
        )
        .subcommand(
            SubCommand::with_name("slot")
            .about("Print the contents of one or more slots")
            .arg(
                Arg::with_name("slots")
                    .index(1)
                    .value_name("SLOTS")
                    .validator(is_slot)
                    .takes_value(true)
                    .multiple(true)
                    .required(true)
                    .help("Slots to print"),
            )
            .arg(&allow_dead_slots_arg)
        )
        .subcommand(
            SubCommand::with_name("dead-slots")
            .arg(&starting_slot_arg)
            .about("Print all the dead slots in the ledger")
        )
        .subcommand(
            SubCommand::with_name("duplicate-slots")
            .arg(&starting_slot_arg)
            .about("Print all the duplicate slots in the ledger")
        )
        .subcommand(
            SubCommand::with_name("set-dead-slot")
            .about("Mark one or more slots dead")
            .arg(
                Arg::with_name("slots")
                    .index(1)
                    .value_name("SLOTS")
                    .validator(is_slot)
                    .takes_value(true)
                    .multiple(true)
                    .required(true)
                    .help("Slots to mark dead"),
            )
        )
        .subcommand(
            SubCommand::with_name("remove-dead-slot")
            .about("Remove the dead flag for a slot")
            .arg(
                Arg::with_name("slots")
                    .index(1)
                    .value_name("SLOTS")
                    .validator(is_slot)
                    .takes_value(true)
                    .multiple(true)
                    .required(true)
                    .help("Slots to mark as not dead"),
            )
        )
        .subcommand(
            SubCommand::with_name("genesis")
            .about("Prints the ledger's genesis config")
            .arg(&max_genesis_archive_unpacked_size_arg)
        )
        .subcommand(
            SubCommand::with_name("parse_full_frozen")
            .about("Parses log for information about critical events about \
                    ancestors of the given `ending_slot`")
            .arg(&starting_slot_arg)
            .arg(&ending_slot_arg)
            .arg(
                Arg::with_name("log_path")
                    .long("log-path")
                    .value_name("PATH")
                    .takes_value(true)
                    .help("path to log file to parse"),
            )
        )
        .subcommand(
            SubCommand::with_name("genesis-hash")
            .about("Prints the ledger's genesis hash")
            .arg(&max_genesis_archive_unpacked_size_arg)
        )
        .subcommand(
            SubCommand::with_name("modify-genesis")
            .about("Modifies genesis parameters")
            .arg(&max_genesis_archive_unpacked_size_arg)
            .arg(&hashes_per_tick)
            .arg(
                Arg::with_name("cluster_type")
                    .long("cluster-type")
                    .possible_values(&ClusterType::STRINGS)
                    .takes_value(true)
                    .help(
                        "Selects the features that will be enabled for the cluster"
                    ),
            )
            .arg(
                Arg::with_name("evm_chain_id")
                    .long("evm-chain-id")
                    .takes_value(true)
                    .help("EVM chain ID")
            )
            .arg(
                Arg::with_name("output_directory")
                    .index(1)
                    .value_name("DIR")
                    .takes_value(true)
                    .help("Output directory for the modified genesis config"),
            )
        )
        .subcommand(
            SubCommand::with_name("shred-version")
            .about("Prints the ledger's shred hash")
            .arg(&hard_forks_arg)
            .arg(&max_genesis_archive_unpacked_size_arg)
        )
        .subcommand(
            SubCommand::with_name("shred-meta")
            .about("Prints raw shred metadata")
            .arg(&starting_slot_arg)
            .arg(&ending_slot_arg)
        )
        .subcommand(
            SubCommand::with_name("bank-hash")
            .about("Prints the hash of the working bank after reading the ledger")
            .arg(&max_genesis_archive_unpacked_size_arg)
        )
        .subcommand(
            SubCommand::with_name("bounds")
            .about("Print lowest and highest non-empty slots. \
                    Note that there may be empty slots within the bounds")
            .arg(
                Arg::with_name("all")
                    .long("all")
                    .takes_value(false)
                    .required(false)
                    .help("Additionally print all the non-empty slots within the bounds"),
            )
        ).subcommand(
            SubCommand::with_name("json")
            .about("Print the ledger in JSON format")
            .arg(&starting_slot_arg)
            .arg(&allow_dead_slots_arg)
        )
        .subcommand(
            SubCommand::with_name("verify")
            .about("Verify the ledger")
            .arg(&no_snapshot_arg)
            .arg(&account_paths_arg)
            .arg(&accounts_index_path_arg)
            .arg(&halt_at_slot_arg)
            .arg(&limit_load_slot_count_from_snapshot_arg)
            .arg(&accounts_index_bins)
            .arg(&accounts_index_limit)
            .arg(&disable_disk_index)
            .arg(&accountsdb_skip_shrink)
            .arg(&accounts_filler_count)
            .arg(&verify_index_arg)
            .arg(&hard_forks_arg)
            .arg(&no_accounts_db_caching_arg)
            .arg(&accounts_db_test_hash_calculation_arg)
            .arg(&no_bpf_jit_arg)
            .arg(&allow_dead_slots_arg)
            .arg(&max_genesis_archive_unpacked_size_arg)
            .arg(
                Arg::with_name("skip_poh_verify")
                    .long("skip-poh-verify")
                    .takes_value(false)
                    .help("Skip ledger PoH verification"),
            )
            .arg(
                Arg::with_name("print_accounts_stats")
                    .long("print-accounts-stats")
                    .takes_value(false)
                    .help("After verifying the ledger, print some information about the account stores"),
            )
        ).subcommand(
            SubCommand::with_name("graph")
            .about("Create a Graphviz rendering of the ledger")
            .arg(&no_snapshot_arg)
            .arg(&account_paths_arg)
            .arg(&halt_at_slot_arg)
            .arg(&hard_forks_arg)
            .arg(&max_genesis_archive_unpacked_size_arg)
            .arg(
                Arg::with_name("include_all_votes")
                    .long("include-all-votes")
                    .help("Include all votes in the graph"),
            )
            .arg(
                Arg::with_name("graph_filename")
                    .index(1)
                    .value_name("FILENAME")
                    .takes_value(true)
                    .help("Output file"),
            )
            .arg(
                Arg::with_name("vote_account_mode")
                    .long("vote-account-mode")
                    .takes_value(true)
                    .value_name("MODE")
                    .default_value(default_graph_vote_account_mode.as_ref())
                    .possible_values(GraphVoteAccountMode::ALL_MODE_STRINGS)
                    .help("Specify if and how to graph vote accounts. Enabling will incur significant rendering overhead, especially `with-history`")
            )
        ).subcommand(
            SubCommand::with_name("create-snapshot")
            .about("Create a new ledger snapshot")
            .arg(&no_snapshot_arg)
            .arg(&account_paths_arg)
            .arg(&hard_forks_arg)
            .arg(&max_genesis_archive_unpacked_size_arg)
            .arg(&snapshot_version_arg)
            .arg(&maximum_full_snapshot_archives_to_retain)
            .arg(&maximum_incremental_snapshot_archives_to_retain)
            .arg(
                Arg::with_name("snapshot_slot")
                    .index(1)
                    .value_name("SLOT")
                    .validator(|value| {
                        if value.parse::<Slot>().is_ok()
                            || value == "ROOT"
                        {
                            Ok(())
                        } else {
                            Err(format!(
                                "Unable to parse as a number or the keyword ROOT, provided: {}",
                                value
                            ))
                        }
                    })
                    .takes_value(true)
                    .help("Slot at which to create the snapshot; accepts keyword ROOT for the highest root"),
            )
            .arg(
                Arg::with_name("output_directory")
                    .index(2)
                    .value_name("DIR")
                    .takes_value(true)
                    .help("Output directory for the snapshot [default: --snapshot-archive-path if present else --ledger directory]"),
            )
            .arg(
                Arg::with_name("warp_slot")
                    .required(false)
                    .long("warp-slot")
                    .takes_value(true)
                    .value_name("WARP_SLOT")
                    .validator(is_slot)
                    .help("After loading the snapshot slot warp the ledger to WARP_SLOT, \
                           which could be a slot in a galaxy far far away"),
            )
            .arg(Arg::with_name("warp_time")
                .required(false)
                .long("warp-time")
            )
            .arg(
                Arg::with_name("faucet_lamports")
                    .short("t")
                    .long("faucet-lamports")
                    .value_name("LAMPORTS")
                    .takes_value(true)
                    .requires("faucet_pubkey")
                    .help("Number of lamports to assign to the faucet"),
            )
            .arg(
                Arg::with_name("faucet_pubkey")
                    .short("m")
                    .long("faucet-pubkey")
                    .value_name("PUBKEY")
                    .takes_value(true)
                    .validator(is_pubkey_or_keypair)
                    .requires("faucet_lamports")
                    .help("Path to file containing the faucet's pubkey"),
            )
            .arg(
                Arg::with_name("bootstrap_validator")
                    .short("b")
                    .long("bootstrap-validator")
                    .value_name("IDENTITY_PUBKEY VOTE_PUBKEY STAKE_PUBKEY")
                    .takes_value(true)
                    .validator(is_pubkey_or_keypair)
                    .number_of_values(3)
                    .multiple(true)
                    .help("The bootstrap validator's identity, vote and stake pubkeys"),
            )
            .arg(
                Arg::with_name("bootstrap_stake_authorized_pubkey")
                    .long("bootstrap-stake-authorized-pubkey")
                    .value_name("BOOTSTRAP STAKE AUTHORIZED PUBKEY")
                    .takes_value(true)
                    .validator(is_pubkey_or_keypair)
                    .help(
                        "Path to file containing the pubkey authorized to manage the bootstrap \
                         validator's stake [default: --bootstrap-validator IDENTITY_PUBKEY]",
                    ),
            )
            .arg(
                Arg::with_name("bootstrap_validator_lamports")
                    .long("bootstrap-validator-lamports")
                    .value_name("LAMPORTS")
                    .takes_value(true)
                    .default_value(default_bootstrap_validator_lamports)
                    .help("Number of lamports to assign to the bootstrap validator"),
            )
            .arg(
                Arg::with_name("bootstrap_validator_stake_lamports")
                    .long("bootstrap-validator-stake-lamports")
                    .value_name("LAMPORTS")
                    .takes_value(true)
                    .default_value(default_bootstrap_validator_stake_lamports)
                    .help("Number of lamports to assign to the bootstrap validator's stake account"),
            )
            .arg(
                Arg::with_name("rent_burn_percentage")
                    .long("rent-burn-percentage")
                    .value_name("NUMBER")
                    .takes_value(true)
                    .help("Adjust percentage of collected rent to burn")
                    .validator(is_valid_percentage),
            )
            .arg(&hashes_per_tick)
            .arg(
                Arg::with_name("accounts_to_remove")
                    .required(false)
                    .long("remove-account")
                    .takes_value(true)
                    .value_name("PUBKEY")
                    .validator(is_pubkey)
                    .multiple(true)
                    .help("List of accounts to remove while creating the snapshot"),
            )
            .arg(
                Arg::with_name("vote_accounts_to_destake")
                    .required(false)
                    .long("destake-vote-account")
                    .takes_value(true)
                    .value_name("PUBKEY")
                    .validator(is_pubkey)
                    .multiple(true)
                    .help("List of validator vote accounts to destake")
            )
            .arg(
                Arg::with_name("remove_stake_accounts")
                    .required(false)
                    .long("remove-stake-accounts")
                    .takes_value(false)
                    .help("Remove all existing stake accounts from the new snapshot")
            )
            .arg(
                Arg::with_name("incremental")
                    .long("incremental")
                    .takes_value(false)
                    .help("Create an incremental snapshot instead of a full snapshot. This requires \
                          that the ledger is loaded from a full snapshot, which will be used as the \
                          base for the incremental snapshot.")
                    .conflicts_with("no_snapshot")
            )
            .arg(
                Arg::with_name("snapshot_archive_format")
                    .long("snapshot-archive-format")
                    .possible_values(SUPPORTED_ARCHIVE_COMPRESSION)
                    .default_value(DEFAULT_ARCHIVE_COMPRESSION)
                    .value_name("ARCHIVE_TYPE")
                    .takes_value(true)
                    .help("Snapshot archive format to use.")
            )
    ).subcommand(
            SubCommand::with_name("accounts")
            .about("Print account stats and contents after processing the ledger")
            .arg(&no_snapshot_arg)
            .arg(&account_paths_arg)
            .arg(&halt_at_slot_arg)
            .arg(&hard_forks_arg)
            .arg(
                Arg::with_name("include_sysvars")
                    .long("include-sysvars")
                    .takes_value(false)
                    .help("Include sysvars too"),
            )
            .arg(
                Arg::with_name("no_account_contents")
                    .long("no-account-contents")
                    .takes_value(false)
                    .help("Do not print contents of each account, which is very slow with lots of accounts."),
            )
            .arg(
                Arg::with_name("no_account_data")
                    .long("no-account-data")
                    .takes_value(false)
                    .help("Do not print account data when printing account contents."),
            )
            .arg(&max_genesis_archive_unpacked_size_arg)
        ).subcommand(
            SubCommand::with_name("capitalization")
            .about("Print capitalization (aka, total supply) while checksumming it")
            .arg(&no_snapshot_arg)
            .arg(&account_paths_arg)
            .arg(&halt_at_slot_arg)
            .arg(&hard_forks_arg)
            .arg(&max_genesis_archive_unpacked_size_arg)
            .arg(
                Arg::with_name("warp_epoch")
                    .required(false)
                    .long("warp-epoch")
                    .takes_value(true)
                    .value_name("WARP_EPOCH")
                    .help("After loading the snapshot warp the ledger to WARP_EPOCH, \
                           which could be an epoch in a galaxy far far away"),
            )
            .arg(
                Arg::with_name("inflation")
                    .required(false)
                    .long("inflation")
                    .takes_value(true)
                    .possible_values(&["pico", "full", "none"])
                    .help("Overwrite inflation when warping"),
            )
            .arg(
                Arg::with_name("recalculate_capitalization")
                    .required(false)
                    .long("recalculate-capitalization")
                    .takes_value(false)
                    .help("Recalculate capitalization before warping; circumvents \
                          bank's out-of-sync capitalization"),
            )
            .arg(
                Arg::with_name("csv_filename")
                    .long("csv-filename")
                    .value_name("FILENAME")
                    .takes_value(true)
                    .help("Output file in the csv format"),
            )
        ).subcommand(
            SubCommand::with_name("purge")
            .about("Delete a range of slots from the ledger")
            .arg(
                Arg::with_name("start_slot")
                    .index(1)
                    .value_name("SLOT")
                    .takes_value(true)
                    .required(true)
                    .help("Start slot to purge from (inclusive)"),
            )
            .arg(
                Arg::with_name("end_slot")
                    .index(2)
                    .value_name("SLOT")
                    .help("Ending slot to stop purging (inclusive) \
                           [default: the highest slot in the ledger]"),
            )
            .arg(
                Arg::with_name("batch_size")
                    .long("batch-size")
                    .value_name("NUM")
                    .takes_value(true)
                    .default_value("1000")
                    .help("Removes at most BATCH_SIZE slots while purging in loop"),
            )
            .arg(
                Arg::with_name("no_compaction")
                    .long("no-compaction")
                    .required(false)
                    .takes_value(false)
                    .help("Skip ledger compaction after purge")
            )
            .arg(
                Arg::with_name("dead_slots_only")
                    .long("dead-slots-only")
                    .required(false)
                    .takes_value(false)
                    .help("Limit purging to dead slots only")
            )
        )
        .subcommand(
            SubCommand::with_name("list-roots")
            .about("Output up to last <num-roots> root hashes and their \
                    heights starting at the given block height")
            .arg(
                Arg::with_name("max_height")
                    .long("max-height")
                    .value_name("NUM")
                    .takes_value(true)
                    .help("Maximum block height")
            )
            .arg(
                Arg::with_name("start_root")
                    .long("start-root")
                    .value_name("NUM")
                    .takes_value(true)
                    .help("First root to start searching from")
            )
            .arg(
                Arg::with_name("slot_list")
                    .long("slot-list")
                    .value_name("FILENAME")
                    .required(false)
                    .takes_value(true)
                    .help("The location of the output YAML file. A list of \
                           rollback slot heights and hashes will be written to the file")
            )
            .arg(
                Arg::with_name("num_roots")
                    .long("num-roots")
                    .value_name("NUM")
                    .takes_value(true)
                    .default_value(DEFAULT_ROOT_COUNT)
                    .required(false)
                    .help("Number of roots in the output"),
            )
        )
        .subcommand(
            SubCommand::with_name("repair-roots")
                .about("Traverses the AncestorIterator backward from a last known root \
                        to restore missing roots to the Root column")
                .arg(
                    Arg::with_name("start_root")
                        .long("before")
                        .value_name("NUM")
                        .takes_value(true)
                        .help("Recent root after the range to repair")
                )
                .arg(
                    Arg::with_name("end_root")
                        .long("until")
                        .value_name("NUM")
                        .takes_value(true)
                        .help("Earliest slot to check for root repair")
                )
                .arg(
                    Arg::with_name("max_slots")
                        .long("repair-limit")
                        .value_name("NUM")
                        .takes_value(true)
                        .default_value(DEFAULT_MAX_SLOTS_ROOT_REPAIR)
                        .required(true)
                        .help("Override the maximum number of slots to check for root repair")
                )
        )
        .subcommand(
            SubCommand::with_name("analyze-storage")
                .about("Output statistics in JSON format about \
                        all column families in the ledger rocksdb")
        )
        .subcommand(
            SubCommand::with_name("compute-slot-cost")
            .about("runs cost_model over the block at the given slots, \
                   computes how expensive a block was based on cost_model")
            .arg(
                Arg::with_name("slots")
                    .index(1)
                    .value_name("SLOTS")
                    .validator(is_slot)
                    .multiple(true)
                    .takes_value(true)
                    .help("Slots that their blocks are computed for cost, default to all slots in ledger"),
            )
        )
        .get_matches();

    info!("{} {}", crate_name!(), solana_version::version!());

    let ledger_path = parse_ledger_path(&matches, "ledger_path");
    let evm_state_path = if let Ok(evm_state_path) = value_t!(matches, "evm_state_path", String) {
        PathBuf::from(evm_state_path)
    } else {
        ledger_path.join(EVM_STATE_DIR)
    };

    let snapshot_archive_path = value_t!(matches, "snapshot_archive_path", String)
        .ok()
        .map(PathBuf::from);

    let wal_recovery_mode = matches
        .value_of("wal_recovery_mode")
        .map(BlockstoreRecoveryMode::from);
    let verbose_level = matches.occurrences_of("verbose");

    if let ("bigtable", Some(arg_matches)) = matches.subcommand() {
        bigtable_process_command(&ledger_path, arg_matches)
    } else {
        let ledger_path = canonicalize_ledger_path(&ledger_path);

        match matches.subcommand() {
            ("evm_blockstore", Some(arg_matches)) => {
                evm_blockstore_process_command(&ledger_path, arg_matches)
            }
            ("evm_state", Some(arg_matches)) => {
                process_evm_state_command(&evm_state_path, arg_matches)
                    .unwrap_or_else(|err| panic!("EVM state subcommand error: {:?}", err));
            }
            ("print", Some(arg_matches)) => {
                let starting_slot = value_t_or_exit!(arg_matches, "starting_slot", Slot);
                let ending_slot = value_t!(arg_matches, "ending_slot", Slot).unwrap_or(Slot::MAX);
                let num_slots = value_t!(arg_matches, "num_slots", Slot).ok();
                let allow_dead_slots = arg_matches.is_present("allow_dead_slots");
                let only_rooted = arg_matches.is_present("only_rooted");
                output_ledger(
                    open_blockstore(
                        &ledger_path,
                        AccessType::TryPrimaryThenSecondary,
                        wal_recovery_mode,
                    ),
                    starting_slot,
                    ending_slot,
                    allow_dead_slots,
                    LedgerOutputMethod::Print,
                    num_slots,
                    verbose_level,
                    only_rooted,
                );
            }
            ("copy", Some(arg_matches)) => {
                let starting_slot = value_t_or_exit!(arg_matches, "starting_slot", Slot);
                let ending_slot = value_t_or_exit!(arg_matches, "ending_slot", Slot);
                let target_db = PathBuf::from(value_t_or_exit!(arg_matches, "target_db", String));
                let source =
                    open_blockstore(&ledger_path, AccessType::TryPrimaryThenSecondary, None);
                let target = open_blockstore(&target_db, AccessType::PrimaryOnly, None);
                for (slot, _meta) in source.slot_meta_iterator(starting_slot).unwrap() {
                    if slot > ending_slot {
                        break;
                    }
                    if let Ok(shreds) = source.get_data_shreds_for_slot(slot, 0) {
                        if target.insert_shreds(shreds, None, true).is_err() {
                            warn!("error inserting shreds for slot {}", slot);
                        }
                    }
                }
            }
            ("genesis", Some(arg_matches)) => {
                println!("{}", open_genesis_config_by(&ledger_path, arg_matches));
            }
            ("genesis-hash", Some(arg_matches)) => {
                println!(
                    "{}",
                    open_genesis_config_by(&ledger_path, arg_matches).hash()
                );
            }
            ("modify-genesis", Some(arg_matches)) => {
                let mut genesis_config = open_genesis_config_by(&ledger_path, arg_matches);
                let output_directory =
                    PathBuf::from(arg_matches.value_of("output_directory").unwrap());

                if let Some(cluster_type) = cluster_type_of(arg_matches, "cluster_type") {
                    genesis_config.cluster_type = cluster_type;
                }

                if let Some(hashes_per_tick) = arg_matches.value_of("hashes_per_tick") {
                    genesis_config.poh_config.hashes_per_tick = match hashes_per_tick {
                        // Note: Unlike `solana-genesis`, "auto" is not supported here.
                        "sleep" => None,
                        _ => Some(value_t_or_exit!(arg_matches, "hashes_per_tick", u64)),
                    }
                }

                create_new_ledger(
                    &output_directory,
                    EvmStateJson::None,
                    &genesis_config,
                    solana_runtime::hardened_unpack::MAX_GENESIS_ARCHIVE_UNPACKED_SIZE,
                    LedgerColumnOptions::default(),
                )
                .unwrap_or_else(|err| {
                    eprintln!("Failed to write genesis config: {:?}", err);
                    exit(1);
                });

                println!("{}", open_genesis_config_by(&output_directory, arg_matches));
            }
            ("shred-version", Some(arg_matches)) => {
                let process_options = ProcessOptions {
                    dev_halt_at_slot: Some(0),
                    new_hard_forks: hardforks_of(arg_matches, "hard_forks"),
                    poh_verify: false,
                    ..ProcessOptions::default()
                };
                let genesis_config = open_genesis_config_by(&ledger_path, arg_matches);
                let blockstore = open_blockstore(
                    &ledger_path,
                    AccessType::TryPrimaryThenSecondary,
                    wal_recovery_mode,
                );
                match load_bank_forks(
                    arg_matches,
                    &genesis_config,
                    &blockstore,
                    process_options,
                    snapshot_archive_path,
                    &evm_state_path,
                    false,
                ) {
                    Ok((bank_forks, ..)) => {
                        println!(
                            "{}",
                            compute_shred_version(
                                &genesis_config.hash(),
                                Some(&bank_forks.working_bank().hard_forks().read().unwrap())
                            )
                        );
                    }
                    Err(err) => {
                        eprintln!("Failed to load ledger: {:?}", err);
                        exit(1);
                    }
                }
            }
            ("shred-meta", Some(arg_matches)) => {
                #[derive(Debug)]
                #[allow(dead_code)]
                struct ShredMeta<'a> {
                    slot: Slot,
                    full_slot: bool,
                    shred_index: usize,
                    data: bool,
                    code: bool,
                    last_in_slot: bool,
                    data_complete: bool,
                    shred: &'a Shred,
                }
                let starting_slot = value_t_or_exit!(arg_matches, "starting_slot", Slot);
                let ending_slot = value_t!(arg_matches, "ending_slot", Slot).unwrap_or(Slot::MAX);
                let ledger =
                    open_blockstore(&ledger_path, AccessType::TryPrimaryThenSecondary, None);
                for (slot, _meta) in ledger
                    .slot_meta_iterator(starting_slot)
                    .unwrap()
                    .take_while(|(slot, _)| *slot <= ending_slot)
                {
                    let full_slot = ledger.is_full(slot);
                    if let Ok(shreds) = ledger.get_data_shreds_for_slot(slot, 0) {
                        for (shred_index, shred) in shreds.iter().enumerate() {
                            println!(
                                "{:#?}",
                                ShredMeta {
                                    slot,
                                    full_slot,
                                    shred_index,
                                    data: shred.is_data(),
                                    code: shred.is_code(),
                                    data_complete: shred.data_complete(),
                                    last_in_slot: shred.last_in_slot(),
                                    shred,
                                }
                            );
                        }
                    }
                }
            }
            ("bank-hash", Some(arg_matches)) => {
                let process_options = ProcessOptions {
                    dev_halt_at_slot: Some(0),
                    new_hard_forks: hardforks_of(arg_matches, "hard_forks"),
                    poh_verify: false,
                    ..ProcessOptions::default()
                };
                let genesis_config = open_genesis_config_by(&ledger_path, arg_matches);
                let blockstore = open_blockstore(
                    &ledger_path,
                    AccessType::TryPrimaryThenSecondary,
                    wal_recovery_mode,
                );
                match load_bank_forks(
                    arg_matches,
                    &genesis_config,
                    &blockstore,
                    process_options,
                    snapshot_archive_path,
                    &evm_state_path,
                    false,
                ) {
                    Ok((bank_forks, ..)) => {
                        println!("{}", &bank_forks.working_bank().hash());
                    }
                    Err(err) => {
                        eprintln!("Failed to load ledger: {:?}", err);
                        exit(1);
                    }
                }
            }
            ("slot", Some(arg_matches)) => {
                let slots = values_t_or_exit!(arg_matches, "slots", Slot);
                let allow_dead_slots = arg_matches.is_present("allow_dead_slots");
                let blockstore = open_blockstore(
                    &ledger_path,
                    AccessType::TryPrimaryThenSecondary,
                    wal_recovery_mode,
                );
                for slot in slots {
                    println!("Slot {}", slot);
                    if let Err(err) = output_slot(
                        &blockstore,
                        slot,
                        allow_dead_slots,
                        &LedgerOutputMethod::Print,
                        verbose_level,
                    ) {
                        eprintln!("{}", err);
                    }
                }
            }
            ("json", Some(arg_matches)) => {
                let starting_slot = value_t_or_exit!(arg_matches, "starting_slot", Slot);
                let allow_dead_slots = arg_matches.is_present("allow_dead_slots");
                output_ledger(
                    open_blockstore(
                        &ledger_path,
                        AccessType::TryPrimaryThenSecondary,
                        wal_recovery_mode,
                    ),
                    starting_slot,
                    Slot::MAX,
                    allow_dead_slots,
                    LedgerOutputMethod::Json,
                    None,
                    std::u64::MAX,
                    true,
                );
            }
            ("dead-slots", Some(arg_matches)) => {
                let blockstore = open_blockstore(
                    &ledger_path,
                    AccessType::TryPrimaryThenSecondary,
                    wal_recovery_mode,
                );
                let starting_slot = value_t_or_exit!(arg_matches, "starting_slot", Slot);
                for slot in blockstore.dead_slots_iterator(starting_slot).unwrap() {
                    println!("{}", slot);
                }
            }
            ("duplicate-slots", Some(arg_matches)) => {
                let blockstore = open_blockstore(
                    &ledger_path,
                    AccessType::TryPrimaryThenSecondary,
                    wal_recovery_mode,
                );
                let starting_slot = value_t_or_exit!(arg_matches, "starting_slot", Slot);
                for slot in blockstore.duplicate_slots_iterator(starting_slot).unwrap() {
                    println!("{}", slot);
                }
            }
            ("set-dead-slot", Some(arg_matches)) => {
                let slots = values_t_or_exit!(arg_matches, "slots", Slot);
                let blockstore =
                    open_blockstore(&ledger_path, AccessType::PrimaryOnly, wal_recovery_mode);
                for slot in slots {
                    match blockstore.set_dead_slot(slot) {
                        Ok(_) => println!("Slot {} dead", slot),
                        Err(err) => eprintln!("Failed to set slot {} dead slot: {:?}", slot, err),
                    }
                }
            }
            ("remove-dead-slot", Some(arg_matches)) => {
                let slots = values_t_or_exit!(arg_matches, "slots", Slot);
                let blockstore =
                    open_blockstore(&ledger_path, AccessType::PrimaryOnly, wal_recovery_mode);
                for slot in slots {
                    match blockstore.remove_dead_slot(slot) {
                        Ok(_) => println!("Slot {} not longer marked dead", slot),
                        Err(err) => {
                            eprintln!("Failed to remove dead flag for slot {}, {:?}", slot, err)
                        }
                    }
                }
            }
            ("parse_full_frozen", Some(arg_matches)) => {
                let starting_slot = value_t_or_exit!(arg_matches, "starting_slot", Slot);
                let ending_slot = value_t_or_exit!(arg_matches, "ending_slot", Slot);
                let blockstore = open_blockstore(
                    &ledger_path,
                    AccessType::TryPrimaryThenSecondary,
                    wal_recovery_mode,
                );
                let mut ancestors = BTreeSet::new();
                assert!(
                    blockstore.meta(ending_slot).unwrap().is_some(),
                    "Ending slot doesn't exist"
                );
                for a in AncestorIterator::new(ending_slot, &blockstore) {
                    ancestors.insert(a);
                    if a <= starting_slot {
                        break;
                    }
                }
                println!("ancestors: {:?}", ancestors.iter());

                let mut frozen = BTreeMap::new();
                let mut full = BTreeMap::new();
                let frozen_regex = Regex::new(r"bank frozen: (\d*)").unwrap();
                let full_regex = Regex::new(r"slot (\d*) is full").unwrap();

                let log_file = PathBuf::from(value_t_or_exit!(arg_matches, "log_path", String));
                let f = BufReader::new(File::open(log_file).unwrap());
                println!("Reading log file");
                for line in f.lines().flatten() {
                    let parse_results = {
                        if let Some(slot_string) = frozen_regex.captures_iter(&line).next() {
                            Some((slot_string, &mut frozen))
                        } else {
                            full_regex
                                .captures_iter(&line)
                                .next()
                                .map(|slot_string| (slot_string, &mut full))
                        }
                    };

                    if let Some((slot_string, map)) = parse_results {
                        let slot = slot_string
                            .get(1)
                            .expect("Only one match group")
                            .as_str()
                            .parse::<u64>()
                            .unwrap();
                        if ancestors.contains(&slot) && !map.contains_key(&slot) {
                            map.insert(slot, line);
                        }
                        if slot == ending_slot
                            && frozen.contains_key(&slot)
                            && full.contains_key(&slot)
                        {
                            break;
                        }
                    }

                    for ((slot1, frozen_log), (slot2, full_log)) in frozen.iter().zip(full.iter()) {
                        assert_eq!(slot1, slot2);
                        println!(
                            "Slot: {}\n, full: {}\n, frozen: {}",
                            slot1, full_log, frozen_log
                        );
                    }
                }
            }
            ("verify", Some(arg_matches)) => {
                let mut accounts_index_config = AccountsIndexConfig::default();
                if let Some(bins) = value_t!(arg_matches, "accounts_index_bins", usize).ok() {
                    accounts_index_config.bins = Some(bins);
                }

                let exit_signal = Arc::new(AtomicBool::new(false));
                let system_monitor_service =
                    SystemMonitorService::new(Arc::clone(&exit_signal), true, false, false);

                if let Some(limit) =
                    value_t!(arg_matches, "accounts_index_memory_limit_mb", usize).ok()
                {
                    accounts_index_config.index_limit_mb = Some(limit);
                } else if arg_matches.is_present("disable_accounts_disk_index") {
                    accounts_index_config.index_limit_mb = None;
                }

                {
                    let mut accounts_index_paths: Vec<PathBuf> =
                        if arg_matches.is_present("accounts_index_path") {
                            values_t_or_exit!(arg_matches, "accounts_index_path", String)
                                .into_iter()
                                .map(PathBuf::from)
                                .collect()
                        } else {
                            vec![]
                        };
                    if accounts_index_paths.is_empty() {
                        accounts_index_paths = vec![ledger_path.join("accounts_index")];
                    }
                    accounts_index_config.drives = Some(accounts_index_paths);
                }

                let filler_account_count =
                    value_t!(arg_matches, "accounts_filler_count", usize).ok();

                let accounts_db_config = Some(AccountsDbConfig {
                    index: Some(accounts_index_config),
                    accounts_hash_cache_path: Some(ledger_path.clone()),
                    filler_account_count,
                    ..AccountsDbConfig::default()
                });

                let process_options = ProcessOptions {
                    dev_halt_at_slot: value_t!(arg_matches, "halt_at_slot", Slot).ok(),
                    new_hard_forks: hardforks_of(arg_matches, "hard_forks"),
                    poh_verify: !arg_matches.is_present("skip_poh_verify"),
                    bpf_jit: !matches.is_present("no_bpf_jit"),
                    accounts_db_caching_enabled: !arg_matches.is_present("no_accounts_db_caching"),
                    limit_load_slot_count_from_snapshot: value_t!(
                        arg_matches,
                        "limit_load_slot_count_from_snapshot",
                        usize
                    )
                    .ok(),
                    accounts_db_config,
                    verify_index: arg_matches.is_present("verify_accounts_index"),
                    allow_dead_slots: arg_matches.is_present("allow_dead_slots"),
                    accounts_db_test_hash_calculation: arg_matches
                        .is_present("accounts_db_test_hash_calculation"),
                    accounts_db_skip_shrink: arg_matches.is_present("accounts_db_skip_shrink"),
                    ..ProcessOptions::default()
                };
                let print_accounts_stats = arg_matches.is_present("print_accounts_stats");
                println!(
                    "genesis hash: {}",
                    open_genesis_config_by(&ledger_path, arg_matches).hash()
                );

                let blockstore = open_blockstore(
                    &ledger_path,
                    AccessType::TryPrimaryThenSecondary,
                    wal_recovery_mode,
                );
                let (bank_forks, ..) = load_bank_forks(
                    arg_matches,
                    &open_genesis_config_by(&ledger_path, arg_matches),
                    &blockstore,
                    process_options,
                    snapshot_archive_path,
                    &evm_state_path,
                    true,
                )
                .unwrap_or_else(|err| {
                    eprintln!("Ledger verification failed: {:?}", err);
                    exit(1);
                });
                if print_accounts_stats {
                    let working_bank = bank_forks.working_bank();
                    working_bank.print_accounts_stats();
                }
                exit_signal.store(true, Ordering::Relaxed);
                system_monitor_service.join().unwrap();
                println!("Ok");
            }
            ("graph", Some(arg_matches)) => {
                let output_file = value_t_or_exit!(arg_matches, "graph_filename", String);
                let graph_config = GraphConfig {
                    include_all_votes: arg_matches.is_present("include_all_votes"),
                    vote_account_mode: value_t_or_exit!(
                        arg_matches,
                        "vote_account_mode",
                        GraphVoteAccountMode
                    ),
                };

                let process_options = ProcessOptions {
                    dev_halt_at_slot: value_t!(arg_matches, "halt_at_slot", Slot).ok(),
                    new_hard_forks: hardforks_of(arg_matches, "hard_forks"),
                    poh_verify: false,
                    ..ProcessOptions::default()
                };

                let blockstore = open_blockstore(
                    &ledger_path,
                    AccessType::TryPrimaryThenSecondary,
                    wal_recovery_mode,
                );
                match load_bank_forks(
                    arg_matches,
                    &open_genesis_config_by(&ledger_path, arg_matches),
                    &blockstore,
                    process_options,
                    snapshot_archive_path,
                    &evm_state_path,
                    false,
                ) {
                    Ok((bank_forks, ..)) => {
                        let dot = graph_forks(&bank_forks, &graph_config);

                        let extension = Path::new(&output_file).extension();
                        let result = if extension == Some(OsStr::new("pdf")) {
                            render_dot(dot, &output_file, "pdf")
                        } else if extension == Some(OsStr::new("png")) {
                            render_dot(dot, &output_file, "png")
                        } else {
                            File::create(&output_file)
                                .and_then(|mut file| file.write_all(&dot.into_bytes()))
                        };

                        match result {
                            Ok(_) => println!("Wrote {}", output_file),
                            Err(err) => eprintln!("Unable to write {}: {}", output_file, err),
                        }
                    }
                    Err(err) => {
                        eprintln!("Failed to load ledger: {:?}", err);
                        exit(1);
                    }
                }
            }
            ("create-snapshot", Some(arg_matches)) => {
                let output_directory = value_t!(arg_matches, "output_directory", PathBuf)
                    .unwrap_or_else(|_| match &snapshot_archive_path {
                        Some(snapshot_archive_path) => snapshot_archive_path.clone(),
                        None => ledger_path.clone(),
                    });
                let mut warp_slot = value_t!(arg_matches, "warp_slot", Slot).ok();
                let remove_stake_accounts = arg_matches.is_present("remove_stake_accounts");
                let new_hard_forks = hardforks_of(arg_matches, "hard_forks");

                let faucet_pubkey = pubkey_of(arg_matches, "faucet_pubkey");
                let faucet_lamports = value_t!(arg_matches, "faucet_lamports", u64).unwrap_or(0);

                let rent_burn_percentage = value_t!(arg_matches, "rent_burn_percentage", u8);
                let hashes_per_tick = arg_matches.value_of("hashes_per_tick");

                let bootstrap_stake_authorized_pubkey =
                    pubkey_of(arg_matches, "bootstrap_stake_authorized_pubkey");
                let bootstrap_validator_lamports =
                    value_t_or_exit!(arg_matches, "bootstrap_validator_lamports", u64);
                let bootstrap_validator_stake_lamports =
                    value_t_or_exit!(arg_matches, "bootstrap_validator_stake_lamports", u64);
                let minimum_stake_lamports = StakeState::get_rent_exempt_reserve(&rent);
                if bootstrap_validator_stake_lamports < minimum_stake_lamports {
                    eprintln!(
                        "Error: insufficient --bootstrap-validator-stake-lamports. \
                           Minimum amount is {}",
                        minimum_stake_lamports
                    );
                    exit(1);
                }
                let bootstrap_validator_pubkeys = pubkeys_of(arg_matches, "bootstrap_validator");
                let accounts_to_remove =
                    pubkeys_of(arg_matches, "accounts_to_remove").unwrap_or_default();
                let vote_accounts_to_destake: HashSet<_> =
                    pubkeys_of(arg_matches, "vote_accounts_to_destake")
                        .unwrap_or_default()
                        .into_iter()
                        .collect();
                let snapshot_version = arg_matches.value_of("snapshot_version").map_or(
                    SnapshotVersion::default(),
                    |s| {
                        s.parse::<SnapshotVersion>().unwrap_or_else(|e| {
                            eprintln!("Error: {}", e);
                            exit(1)
                        })
                    },
                );

                let snapshot_archive_format = {
                    let archive_format_str =
                        value_t_or_exit!(arg_matches, "snapshot_archive_format", String);
                    ArchiveFormat::from_cli_arg(&archive_format_str).unwrap_or_else(|| {
                        panic!("Archive format not recognized: {}", archive_format_str)
                    })
                };

                let maximum_full_snapshot_archives_to_retain =
                    value_t_or_exit!(arg_matches, "maximum_full_snapshots_to_retain", usize);
                let maximum_incremental_snapshot_archives_to_retain = value_t_or_exit!(
                    arg_matches,
                    "maximum_incremental_snapshots_to_retain",
                    usize
                );
                let genesis_config = open_genesis_config_by(&ledger_path, arg_matches);
                let blockstore = open_blockstore(
                    &ledger_path,
                    AccessType::TryPrimaryThenSecondary,
                    wal_recovery_mode,
                );
                let is_incremental = arg_matches.is_present("incremental");

                let snapshot_slot = if Some("ROOT") == arg_matches.value_of("snapshot_slot") {
                    blockstore
                        .rooted_slot_iterator(0)
                        .expect("Failed to get rooted slot iterator")
                        .last()
                        .expect("Failed to get root")
                } else {
                    value_t_or_exit!(arg_matches, "snapshot_slot", Slot)
                };

                info!(
                    "Creating {}snapshot of slot {} in {}",
                    if is_incremental { "incremental " } else { "" },
                    snapshot_slot,
                    output_directory.display()
                );

                match load_bank_forks(
                    arg_matches,
                    &genesis_config,
                    &blockstore,
                    ProcessOptions {
                        dev_halt_at_slot: Some(snapshot_slot),
                        new_hard_forks,
                        poh_verify: false,
                        ..ProcessOptions::default()
                    },
                    snapshot_archive_path,
                    &evm_state_path,
                    true,
                ) {
<<<<<<< HEAD
                    Ok((bank_forks, .., starting_snapshot_hashes)) => {
=======
                    Ok((bank_forks, starting_snapshot_hashes)) => {
>>>>>>> 55438c03
                        let mut bank = bank_forks.get(snapshot_slot).unwrap_or_else(|| {
                            eprintln!("Error: Slot {} is not available", snapshot_slot);
                            exit(1);
                        });

                        let child_bank_required = rent_burn_percentage.is_ok()
                            || hashes_per_tick.is_some()
                            || remove_stake_accounts
                            || !accounts_to_remove.is_empty()
                            || !vote_accounts_to_destake.is_empty()
                            || faucet_pubkey.is_some()
                            || bootstrap_validator_pubkeys.is_some();

                        if child_bank_required {
                            let mut child_bank =
                                Bank::new_from_parent(&bank, bank.collector_id(), bank.slot() + 1);

                            if let Ok(rent_burn_percentage) = rent_burn_percentage {
                                child_bank.set_rent_burn_percentage(rent_burn_percentage);
                            }

                            if let Some(hashes_per_tick) = hashes_per_tick {
                                child_bank.set_hashes_per_tick(match hashes_per_tick {
                                    // Note: Unlike `solana-genesis`, "auto" is not supported here.
                                    "sleep" => None,
                                    _ => {
                                        Some(value_t_or_exit!(arg_matches, "hashes_per_tick", u64))
                                    }
                                });
                            }
                            bank = Arc::new(child_bank);
                        }

                        if let Some(faucet_pubkey) = faucet_pubkey {
                            bank.store_account(
                                &faucet_pubkey,
                                &AccountSharedData::new(faucet_lamports, 0, &system_program::id()),
                            );
                        }

                        if remove_stake_accounts {
                            for (address, mut account) in bank
                                .get_program_accounts(&stake::program::id(), &ScanConfig::default())
                                .unwrap()
                                .into_iter()
                            {
                                account.set_lamports(0);
                                bank.store_account(&address, &account);
                            }
                        }

                        for address in accounts_to_remove {
                            let mut account = bank.get_account(&address).unwrap_or_else(|| {
                                eprintln!(
                                    "Error: Account does not exist, unable to remove it: {}",
                                    address
                                );
                                exit(1);
                            });

                            account.set_lamports(0);
                            bank.store_account(&address, &account);
                        }

                        if !vote_accounts_to_destake.is_empty() {
                            for (address, mut account) in bank
                                .get_program_accounts(&stake::program::id(), &ScanConfig::default())
                                .unwrap()
                                .into_iter()
                            {
                                if let Ok(StakeState::Stake(meta, stake)) = account.state() {
                                    if vote_accounts_to_destake
                                        .contains(&stake.delegation.voter_pubkey)
                                    {
                                        if verbose_level > 0 {
                                            warn!(
                                                "Undelegating stake account {} from {}",
                                                address, stake.delegation.voter_pubkey,
                                            );
                                        }
                                        account.set_state(&StakeState::Initialized(meta)).unwrap();
                                        bank.store_account(&address, &account);
                                    }
                                }
                            }
                        }

                        if let Some(bootstrap_validator_pubkeys) = bootstrap_validator_pubkeys {
                            assert_eq!(bootstrap_validator_pubkeys.len() % 3, 0);

                            // Ensure there are no duplicated pubkeys in the --bootstrap-validator list
                            {
                                let mut v = bootstrap_validator_pubkeys.clone();
                                v.sort();
                                v.dedup();
                                if v.len() != bootstrap_validator_pubkeys.len() {
                                    eprintln!(
                                        "Error: --bootstrap-validator pubkeys cannot be duplicated"
                                    );
                                    exit(1);
                                }
                            }

                            // Delete existing vote accounts
                            for (address, mut account) in bank
                                .get_program_accounts(
                                    &solana_vote_program::id(),
                                    &ScanConfig::default(),
                                )
                                .unwrap()
                                .into_iter()
                            {
                                account.set_lamports(0);
                                bank.store_account(&address, &account);
                            }

                            // Add a new identity/vote/stake account for each of the provided bootstrap
                            // validators
                            let mut bootstrap_validator_pubkeys_iter =
                                bootstrap_validator_pubkeys.iter();
                            loop {
                                let identity_pubkey = match bootstrap_validator_pubkeys_iter.next()
                                {
                                    None => break,
                                    Some(identity_pubkey) => identity_pubkey,
                                };
                                let vote_pubkey = bootstrap_validator_pubkeys_iter.next().unwrap();
                                let stake_pubkey = bootstrap_validator_pubkeys_iter.next().unwrap();

                                bank.store_account(
                                    identity_pubkey,
                                    &AccountSharedData::new(
                                        bootstrap_validator_lamports,
                                        0,
                                        &system_program::id(),
                                    ),
                                );

                                let vote_account = vote_state::create_account_with_authorized(
                                    identity_pubkey,
                                    identity_pubkey,
                                    identity_pubkey,
                                    100,
                                    VoteState::get_rent_exempt_reserve(&rent).max(1),
                                );

                                bank.store_account(
                                    stake_pubkey,
                                    &stake_state::create_account(
                                        bootstrap_stake_authorized_pubkey
                                            .as_ref()
                                            .unwrap_or(identity_pubkey),
                                        vote_pubkey,
                                        &vote_account,
                                        &rent,
                                        bootstrap_validator_stake_lamports,
                                    ),
                                );
                                bank.store_account(vote_pubkey, &vote_account);
                            }

                            // Warp ahead at least two epochs to ensure that the leader schedule will be
                            // updated to reflect the new bootstrap validator(s)
                            let minimum_warp_slot =
                                genesis_config.epoch_schedule.get_first_slot_in_epoch(
                                    genesis_config.epoch_schedule.get_epoch(snapshot_slot) + 2,
                                );

                            if let Some(warp_slot) = warp_slot {
                                if warp_slot < minimum_warp_slot {
                                    eprintln!(
                                        "Error: --warp-slot too close.  Must be >= {}",
                                        minimum_warp_slot
                                    );
                                    exit(1);
                                }
                            } else {
                                warn!("Warping to slot {}", minimum_warp_slot);
                                warp_slot = Some(minimum_warp_slot);
                            }
                        }

                        if child_bank_required {
                            while !bank.is_complete() {
                                bank.register_tick(&Hash::new_unique());
                            }
                        }

                        bank.set_capitalization();

                        let bank = if let Some(warp_slot) = warp_slot {
                            Arc::new(Bank::warp_from_parent(
                                &bank,
                                bank.collector_id(),
                                warp_slot,
                            ))
                        } else {
                            bank
                        };

                        println!(
                            "Creating a version {} {}snapshot of slot {}",
                            snapshot_version,
                            if is_incremental { "incremental " } else { "" },
                            bank.slot(),
                        );

                        if is_incremental {
                            if starting_snapshot_hashes.is_none() {
                                eprintln!("Unable to create incremental snapshot without a base full snapshot");
                                exit(1);
                            }
                            let full_snapshot_slot = starting_snapshot_hashes.unwrap().full.hash.0;
                            if bank.slot() <= full_snapshot_slot {
                                eprintln!(
                                    "Unable to create incremental snapshot: Slot must be greater than full snapshot slot. slot: {}, full snapshot slot: {}",
                                    bank.slot(),
                                    full_snapshot_slot,
                                );
                                exit(1);
                            }

                            let incremental_snapshot_archive_info =
                                snapshot_utils::bank_to_incremental_snapshot_archive(
                                    ledger_path,
                                    bank.clone(),
                                    full_snapshot_slot,
                                    Some(snapshot_version),
                                    output_directory,
                                    snapshot_archive_format,
                                    maximum_full_snapshot_archives_to_retain,
                                    maximum_incremental_snapshot_archives_to_retain,
                                )
                                .unwrap_or_else(|err| {
                                    eprintln!("Unable to create incremental snapshot: {}", err);
                                    exit(1);
                                });

                            println!(
                                "Successfully created incremental snapshot for slot {}, hash {}, base slot: {}: {}",
                                bank.slot(),
                                bank.hash(),
                                full_snapshot_slot,
                                incremental_snapshot_archive_info.path().display(),
                            );
                        } else {
                            let full_snapshot_archive_info =
                                snapshot_utils::bank_to_full_snapshot_archive(
                                    ledger_path,
                                    bank.clone(),
                                    Some(snapshot_version),
                                    output_directory,
                                    snapshot_archive_format,
                                    maximum_full_snapshot_archives_to_retain,
                                    maximum_incremental_snapshot_archives_to_retain,
                                )
                                .unwrap_or_else(|err| {
                                    eprintln!("Unable to create snapshot: {}", err);
                                    exit(1);
                                });

                            println!(
                                "Successfully created snapshot for slot {}, hash {}: {}",
                                bank.slot(),
                                bank.hash(),
                                full_snapshot_archive_info.path().display(),
                            );
                        }

                        println!(
                            "Shred version: {}",
                            compute_shred_version(
                                &genesis_config.hash(),
                                Some(&bank.hard_forks().read().unwrap())
                            )
                        );
                    }
                    Err(err) => {
                        eprintln!("Failed to load ledger: {:?}", err);
                        exit(1);
                    }
                }
            }
            ("accounts", Some(arg_matches)) => {
                let dev_halt_at_slot = value_t!(arg_matches, "halt_at_slot", Slot).ok();
                let process_options = ProcessOptions {
                    dev_halt_at_slot,
                    new_hard_forks: hardforks_of(arg_matches, "hard_forks"),
                    poh_verify: false,
                    ..ProcessOptions::default()
                };
                let genesis_config = open_genesis_config_by(&ledger_path, arg_matches);
                let include_sysvars = arg_matches.is_present("include_sysvars");
                let blockstore = open_blockstore(
                    &ledger_path,
                    AccessType::TryPrimaryThenSecondary,
                    wal_recovery_mode,
                );
                let (bank_forks, ..) = load_bank_forks(
                    arg_matches,
                    &genesis_config,
                    &blockstore,
                    process_options,
                    snapshot_archive_path,
                    &evm_state_path,
                    false,
                )
                .unwrap_or_else(|err| {
                    eprintln!("Failed to load ledger: {:?}", err);
                    exit(1);
                });

                let bank = bank_forks.working_bank();
                let mut measure = Measure::start("getting accounts");
                let accounts: BTreeMap<_, _> = bank
                    .get_all_accounts_with_modified_slots()
                    .unwrap()
                    .into_iter()
                    .filter(|(pubkey, _account, _slot)| {
                        include_sysvars || !solana_sdk::sysvar::is_sysvar_id(pubkey)
                    })
                    .map(|(pubkey, account, slot)| (pubkey, (account, slot)))
                    .collect();
                measure.stop();
                info!("{}", measure);

                let mut measure = Measure::start("calculating total accounts stats");
                let total_accounts_stats = bank.calculate_total_accounts_stats(
                    accounts
                        .iter()
                        .map(|(pubkey, (account, _slot))| (pubkey, account)),
                );
                measure.stop();
                info!("{}", measure);

                let print_account_contents = !arg_matches.is_present("no_account_contents");
                if print_account_contents {
                    let print_account_data = !arg_matches.is_present("no_account_data");
                    let mut measure = Measure::start("printing account contents");
                    for (pubkey, (account, slot)) in accounts.into_iter() {
                        let data_len = account.data().len();
                        println!("{}:", pubkey);
                        println!("  - balance: {} VLX", lamports_to_sol(account.lamports()));
                        println!("  - owner: '{}'", account.owner());
                        println!("  - executable: {}", account.executable());
                        println!("  - slot: {}", slot);
                        println!("  - rent_epoch: {}", account.rent_epoch());
                        if print_account_data {
                            println!("  - data: '{}'", bs58::encode(account.data()).into_string());
                        }
                        println!("  - data_len: {}", data_len);
                    }
                    measure.stop();
                    info!("{}", measure);
                }

                println!("{:#?}", total_accounts_stats);
            }
            ("capitalization", Some(arg_matches)) => {
                let dev_halt_at_slot = value_t!(arg_matches, "halt_at_slot", Slot).ok();
                let process_options = ProcessOptions {
                    dev_halt_at_slot,
                    new_hard_forks: hardforks_of(arg_matches, "hard_forks"),
                    poh_verify: false,
                    ..ProcessOptions::default()
                };
                let genesis_config = open_genesis_config_by(&ledger_path, arg_matches);
                let blockstore = open_blockstore(
                    &ledger_path,
                    AccessType::TryPrimaryThenSecondary,
                    wal_recovery_mode,
                );
                match load_bank_forks(
                    arg_matches,
                    &genesis_config,
                    &blockstore,
                    process_options,
                    snapshot_archive_path,
                    &evm_state_path,
                    false,
                ) {
                    Ok((bank_forks, ..)) => {
                        let slot = bank_forks.working_bank().slot();
                        let bank = bank_forks.get(slot).unwrap_or_else(|| {
                            eprintln!("Error: Slot {} is not available", slot);
                            exit(1);
                        });

                        if arg_matches.is_present("recalculate_capitalization") {
                            println!("Recalculating capitalization");
                            let old_capitalization = bank.set_capitalization();
                            if old_capitalization == bank.capitalization() {
                                eprintln!(
                                    "Capitalization was identical: {}",
                                    Sol(old_capitalization)
                                );
                            }
                        }

                        if arg_matches.is_present("warp_epoch") {
                            let base_bank = bank;

                            let raw_warp_epoch =
                                value_t!(arg_matches, "warp_epoch", String).unwrap();
                            let warp_epoch = if raw_warp_epoch.starts_with('+') {
                                base_bank.epoch()
                                    + value_t!(arg_matches, "warp_epoch", Epoch).unwrap()
                            } else {
                                value_t!(arg_matches, "warp_epoch", Epoch).unwrap()
                            };
                            if warp_epoch < base_bank.epoch() {
                                eprintln!(
                                    "Error: can't warp epoch backwards: {} => {}",
                                    base_bank.epoch(),
                                    warp_epoch
                                );
                                exit(1);
                            }

                            if let Ok(raw_inflation) = value_t!(arg_matches, "inflation", String) {
                                let inflation = match raw_inflation.as_str() {
                                    "pico" => Inflation::pico(),
                                    "full" => Inflation::full(),
                                    "none" => Inflation::new_disabled(),
                                    _ => unreachable!(),
                                };
                                println!(
                                    "Forcing to: {:?} (was: {:?})",
                                    inflation,
                                    base_bank.inflation()
                                );
                                base_bank.set_inflation(inflation);
                            }

                            let next_epoch = base_bank
                                .epoch_schedule()
                                .get_first_slot_in_epoch(warp_epoch);
                            // disable eager rent collection because this creates many unrelated
                            // rent collection account updates
                            base_bank
                                .lazy_rent_collection
                                .store(true, std::sync::atomic::Ordering::Relaxed);

                            #[derive(Default, Debug)]
                            struct PointDetail {
                                epoch: Epoch,
                                points: u128,
                                stake: u128,
                                credits: u128,
                            }

                            #[derive(Default, Debug)]
                            struct CalculationDetail {
                                epochs: usize,
                                voter: Pubkey,
                                voter_owner: Pubkey,
                                current_effective_stake: u64,
                                total_stake: u64,
                                rent_exempt_reserve: u64,
                                points: Vec<PointDetail>,
                                base_rewards: u64,
                                commission: u8,
                                vote_rewards: u64,
                                stake_rewards: u64,
                                activation_epoch: Epoch,
                                deactivation_epoch: Option<Epoch>,
                                point_value: Option<PointValue>,
                                old_credits_observed: Option<u64>,
                                new_credits_observed: Option<u64>,
                                skipped_reasons: String,
                            }
                            use solana_stake_program::stake_state::InflationPointCalculationEvent;
                            let stake_calculation_details: DashMap<Pubkey, CalculationDetail> =
                                DashMap::new();
                            let last_point_value = Arc::new(RwLock::new(None));
                            let tracer = |event: &RewardCalculationEvent| {
                                // Currently RewardCalculationEvent enum has only Staking variant
                                // because only staking tracing is supported!
                                #[allow(irrefutable_let_patterns)]
                                if let RewardCalculationEvent::Staking(pubkey, event) = event {
                                    let mut detail =
                                        stake_calculation_details.entry(**pubkey).or_default();
                                    match event {
                                    InflationPointCalculationEvent::CalculatedPoints(
                                        epoch,
                                        stake,
                                        credits,
                                        points,
                                    ) => {
                                        if *points > 0 {
                                            detail.epochs += 1;
                                            detail.points.push(PointDetail {epoch: *epoch, points: *points, stake: *stake, credits: *credits});
                                        }
                                    }
                                    InflationPointCalculationEvent::SplitRewards(
                                        all,
                                        voter,
                                        staker,
                                        point_value,
                                    ) => {
                                        detail.base_rewards = *all;
                                        detail.vote_rewards = *voter;
                                        detail.stake_rewards = *staker;
                                        detail.point_value = Some(point_value.clone());
                                        // we have duplicate copies of `PointValue`s for possible
                                        // miscalculation; do some minimum sanity check
                                        let mut last_point_value = last_point_value.write().unwrap();
                                        if let Some(last_point_value) = last_point_value.as_ref() {
                                            assert_eq!(last_point_value, point_value);
                                        } else {
                                            *last_point_value = Some(point_value.clone());
                                        }
                                    }
                                    InflationPointCalculationEvent::EffectiveStakeAtRewardedEpoch(stake) => {
                                        detail.current_effective_stake = *stake;
                                    }
                                    InflationPointCalculationEvent::Commission(commission) => {
                                        detail.commission = *commission;
                                    }
                                    InflationPointCalculationEvent::RentExemptReserve(reserve) => {
                                        detail.rent_exempt_reserve = *reserve;
                                    }
                                    InflationPointCalculationEvent::CreditsObserved(
                                        old_credits_observed,
                                        new_credits_observed,
                                    ) => {
                                        detail.old_credits_observed = Some(*old_credits_observed);
                                        detail.new_credits_observed = *new_credits_observed;
                                    }
                                    InflationPointCalculationEvent::Delegation(
                                        delegation,
                                        owner,
                                    ) => {
                                        detail.voter = delegation.voter_pubkey;
                                        detail.voter_owner = *owner;
                                        detail.total_stake = delegation.stake;
                                        detail.activation_epoch = delegation.activation_epoch;
                                        if delegation.deactivation_epoch < Epoch::max_value() {
                                            detail.deactivation_epoch =
                                                Some(delegation.deactivation_epoch);
                                        }
                                    }
                                    InflationPointCalculationEvent::Skipped(skipped_reason) => {
                                        if detail.skipped_reasons.is_empty() {
                                            detail.skipped_reasons = format!("{:?}", skipped_reason);
                                        } else {
                                            let _ = write!(detail.skipped_reasons, "/{:?}", skipped_reason);
                                        }
                                    }
                                }
                                }
                            };
                            let warped_bank = Bank::new_from_parent_with_tracer(
                                &base_bank,
                                base_bank.collector_id(),
                                next_epoch,
                                tracer,
                            );
                            warped_bank.freeze();
                            let mut csv_writer = if arg_matches.is_present("csv_filename") {
                                let csv_filename =
                                    value_t_or_exit!(arg_matches, "csv_filename", String);
                                let file = File::create(csv_filename).unwrap();
                                Some(csv::WriterBuilder::new().from_writer(file))
                            } else {
                                None
                            };

                            println!("Slot: {} => {}", base_bank.slot(), warped_bank.slot());
                            println!("Epoch: {} => {}", base_bank.epoch(), warped_bank.epoch());
                            assert_capitalization(&base_bank);
                            assert_capitalization(&warped_bank);
                            let interest_per_epoch = ((warped_bank.capitalization() as f64)
                                / (base_bank.capitalization() as f64)
                                * 100_f64)
                                - 100_f64;
                            let interest_per_year = interest_per_epoch
                                / warped_bank.epoch_duration_in_years(base_bank.epoch());
                            println!(
                                "Capitalization: {} => {} (+{} {}%; annualized {}%)",
                                Sol(base_bank.capitalization()),
                                Sol(warped_bank.capitalization()),
                                Sol(warped_bank.capitalization() - base_bank.capitalization()),
                                interest_per_epoch,
                                interest_per_year,
                            );

                            let mut overall_delta = 0;

                            let modified_accounts =
                                warped_bank.get_all_accounts_modified_since_parent();
                            let mut rewarded_accounts = modified_accounts
                                .iter()
                                .map(|(pubkey, account)| {
                                    (
                                        pubkey,
                                        account,
                                        base_bank
                                            .get_account(pubkey)
                                            .map(|a| a.lamports())
                                            .unwrap_or_default(),
                                    )
                                })
                                .collect::<Vec<_>>();
                            rewarded_accounts.sort_unstable_by_key(
                                |(pubkey, account, base_lamports)| {
                                    (
                                        *account.owner(),
                                        *base_lamports,
                                        account.lamports() - base_lamports,
                                        *pubkey,
                                    )
                                },
                            );

                            let mut unchanged_accounts = stake_calculation_details
                                .iter()
                                .map(|entry| *entry.key())
                                .collect::<HashSet<_>>()
                                .difference(
                                    &rewarded_accounts
                                        .iter()
                                        .map(|(pubkey, ..)| **pubkey)
                                        .collect(),
                                )
                                .map(|pubkey| (*pubkey, warped_bank.get_account(pubkey).unwrap()))
                                .collect::<Vec<_>>();
                            unchanged_accounts.sort_unstable_by_key(|(pubkey, account)| {
                                (*account.owner(), account.lamports(), *pubkey)
                            });
                            let unchanged_accounts = unchanged_accounts.into_iter();

                            let rewarded_accounts = rewarded_accounts
                                .into_iter()
                                .map(|(pubkey, account, ..)| (*pubkey, account.clone()));

                            let all_accounts = unchanged_accounts.chain(rewarded_accounts);
                            for (pubkey, warped_account) in all_accounts {
                                // Don't output sysvars; it's always updated but not related to
                                // inflation.
                                if solana_sdk::sysvar::is_sysvar_id(&pubkey) {
                                    continue;
                                }

                                if let Some(base_account) = base_bank.get_account(&pubkey) {
                                    let delta = warped_account.lamports() - base_account.lamports();
                                    let detail_ref = stake_calculation_details.get(&pubkey);
                                    let detail: Option<&CalculationDetail> =
                                        detail_ref.as_ref().map(|detail_ref| detail_ref.value());
                                    println!(
                                        "{:<45}({}): {} => {} (+{} {:>4.9}%) {:?}",
                                        format!("{}", pubkey), // format! is needed to pad/justify correctly.
                                        base_account.owner(),
                                        Sol(base_account.lamports()),
                                        Sol(warped_account.lamports()),
                                        Sol(delta),
                                        ((warped_account.lamports() as f64)
                                            / (base_account.lamports() as f64)
                                            * 100_f64)
                                            - 100_f64,
                                        detail,
                                    );
                                    if let Some(ref mut csv_writer) = csv_writer {
                                        #[derive(Serialize)]
                                        struct InflationRecord {
                                            cluster_type: String,
                                            rewarded_epoch: Epoch,
                                            account: String,
                                            owner: String,
                                            old_balance: u64,
                                            new_balance: u64,
                                            data_size: usize,
                                            delegation: String,
                                            delegation_owner: String,
                                            effective_stake: String,
                                            delegated_stake: String,
                                            rent_exempt_reserve: String,
                                            activation_epoch: String,
                                            deactivation_epoch: String,
                                            earned_epochs: String,
                                            epoch: String,
                                            epoch_credits: String,
                                            epoch_points: String,
                                            epoch_stake: String,
                                            old_credits_observed: String,
                                            new_credits_observed: String,
                                            base_rewards: String,
                                            stake_rewards: String,
                                            vote_rewards: String,
                                            commission: String,
                                            cluster_rewards: String,
                                            cluster_points: String,
                                            old_capitalization: u64,
                                            new_capitalization: u64,
                                        }
                                        fn format_or_na<T: std::fmt::Display>(
                                            data: Option<T>,
                                        ) -> String {
                                            data.map(|data| format!("{}", data))
                                                .unwrap_or_else(|| "N/A".to_owned())
                                        }
                                        let mut point_details = detail
                                            .map(|d| d.points.iter().map(Some).collect::<Vec<_>>())
                                            .unwrap_or_default();

                                        // ensure to print even if there is no calculation/point detail
                                        if point_details.is_empty() {
                                            point_details.push(None);
                                        }

                                        for point_detail in point_details {
                                            let record = InflationRecord {
                                                cluster_type: format!(
                                                    "{:?}",
                                                    base_bank.cluster_type()
                                                ),
                                                rewarded_epoch: base_bank.epoch(),
                                                account: format!("{}", pubkey),
                                                owner: format!("{}", base_account.owner()),
                                                old_balance: base_account.lamports(),
                                                new_balance: warped_account.lamports(),
                                                data_size: base_account.data().len(),
                                                delegation: format_or_na(detail.map(|d| d.voter)),
                                                delegation_owner: format_or_na(
                                                    detail.map(|d| d.voter_owner),
                                                ),
                                                effective_stake: format_or_na(
                                                    detail.map(|d| d.current_effective_stake),
                                                ),
                                                delegated_stake: format_or_na(
                                                    detail.map(|d| d.total_stake),
                                                ),
                                                rent_exempt_reserve: format_or_na(
                                                    detail.map(|d| d.rent_exempt_reserve),
                                                ),
                                                activation_epoch: format_or_na(detail.map(|d| {
                                                    if d.activation_epoch < Epoch::max_value() {
                                                        d.activation_epoch
                                                    } else {
                                                        // bootstraped
                                                        0
                                                    }
                                                })),
                                                deactivation_epoch: format_or_na(
                                                    detail.and_then(|d| d.deactivation_epoch),
                                                ),
                                                earned_epochs: format_or_na(
                                                    detail.map(|d| d.epochs),
                                                ),
                                                epoch: format_or_na(point_detail.map(|d| d.epoch)),
                                                epoch_credits: format_or_na(
                                                    point_detail.map(|d| d.credits),
                                                ),
                                                epoch_points: format_or_na(
                                                    point_detail.map(|d| d.points),
                                                ),
                                                epoch_stake: format_or_na(
                                                    point_detail.map(|d| d.stake),
                                                ),
                                                old_credits_observed: format_or_na(
                                                    detail.and_then(|d| d.old_credits_observed),
                                                ),
                                                new_credits_observed: format_or_na(
                                                    detail.and_then(|d| d.new_credits_observed),
                                                ),
                                                base_rewards: format_or_na(
                                                    detail.map(|d| d.base_rewards),
                                                ),
                                                stake_rewards: format_or_na(
                                                    detail.map(|d| d.stake_rewards),
                                                ),
                                                vote_rewards: format_or_na(
                                                    detail.map(|d| d.vote_rewards),
                                                ),
                                                commission: format_or_na(
                                                    detail.map(|d| d.commission),
                                                ),
                                                cluster_rewards: format_or_na(
                                                    last_point_value
                                                        .read()
                                                        .unwrap()
                                                        .clone()
                                                        .map(|pv| pv.rewards),
                                                ),
                                                cluster_points: format_or_na(
                                                    last_point_value
                                                        .read()
                                                        .unwrap()
                                                        .clone()
                                                        .map(|pv| pv.points),
                                                ),
                                                old_capitalization: base_bank.capitalization(),
                                                new_capitalization: warped_bank.capitalization(),
                                            };
                                            csv_writer.serialize(&record).unwrap();
                                        }
                                    }
                                    overall_delta += delta;
                                } else {
                                    error!("new account!?: {}", pubkey);
                                }
                            }
                            if overall_delta > 0 {
                                println!("Sum of lamports changes: {}", Sol(overall_delta));
                            }
                        } else {
                            if arg_matches.is_present("recalculate_capitalization") {
                                eprintln!(
                                    "Capitalization isn't verified because it's recalculated"
                                );
                            }
                            if arg_matches.is_present("inflation") {
                                eprintln!(
                                    "Forcing inflation isn't meaningful because bank isn't warping"
                                );
                            }

                            assert_capitalization(&bank);
                            println!("Inflation: {:?}", bank.inflation());
                            println!("RentCollector: {:?}", bank.rent_collector());
                            println!("Capitalization: {}", Sol(bank.capitalization()));
                        }
                    }
                    Err(err) => {
                        eprintln!("Failed to load ledger: {:?}", err);
                        exit(1);
                    }
                }
            }
            ("purge", Some(arg_matches)) => {
                let start_slot = value_t_or_exit!(arg_matches, "start_slot", Slot);
                let end_slot = value_t!(arg_matches, "end_slot", Slot).ok();
                let no_compaction = arg_matches.is_present("no_compaction");
                let dead_slots_only = arg_matches.is_present("dead_slots_only");
                let batch_size = value_t_or_exit!(arg_matches, "batch_size", usize);
                let access_type = if !no_compaction {
                    AccessType::PrimaryOnly
                } else {
                    AccessType::PrimaryOnlyForMaintenance
                };
                let blockstore = open_blockstore(&ledger_path, access_type, wal_recovery_mode);

                let end_slot = match end_slot {
                    Some(end_slot) => end_slot,
                    None => match blockstore.slot_meta_iterator(start_slot) {
                        Ok(metas) => {
                            let slots: Vec<_> = metas.map(|(slot, _)| slot).collect();
                            if slots.is_empty() {
                                eprintln!("Purge range is empty");
                                exit(1);
                            }
                            *slots.last().unwrap()
                        }
                        Err(err) => {
                            eprintln!("Unable to read the Ledger: {:?}", err);
                            exit(1);
                        }
                    },
                };

                if end_slot < start_slot {
                    eprintln!(
                        "end slot {} is less than start slot {}",
                        end_slot, start_slot
                    );
                    exit(1);
                }
                info!(
                "Purging data from slots {} to {} ({} slots) (skip compaction: {}) (dead slot only: {})",
                start_slot,
                end_slot,
                end_slot - start_slot,
                no_compaction,
                dead_slots_only,
            );
                let purge_from_blockstore = |start_slot, end_slot| {
                    blockstore.purge_from_next_slots(start_slot, end_slot);
                    if no_compaction {
                        blockstore.purge_slots(start_slot, end_slot, PurgeType::Exact);
                    } else {
                        blockstore.purge_and_compact_slots(start_slot, end_slot);
                    }
                };
                if !dead_slots_only {
                    let slots_iter = &(start_slot..=end_slot).chunks(batch_size);
                    for slots in slots_iter {
                        let slots = slots.collect::<Vec<_>>();
                        assert!(!slots.is_empty());

                        let start_slot = *slots.first().unwrap();
                        let end_slot = *slots.last().unwrap();
                        info!(
                            "Purging chunked slots from {} to {} ({} slots)",
                            start_slot,
                            end_slot,
                            end_slot - start_slot
                        );
                        purge_from_blockstore(start_slot, end_slot);
                    }
                } else {
                    let dead_slots_iter = blockstore
                        .dead_slots_iterator(start_slot)
                        .unwrap()
                        .take_while(|s| *s <= end_slot);
                    for dead_slot in dead_slots_iter {
                        info!("Purging dead slot {}", dead_slot);
                        purge_from_blockstore(dead_slot, dead_slot);
                    }
                }
            }
            ("list-roots", Some(arg_matches)) => {
                let blockstore = open_blockstore(
                    &ledger_path,
                    AccessType::TryPrimaryThenSecondary,
                    wal_recovery_mode,
                );
                let max_height = if let Some(height) = arg_matches.value_of("max_height") {
                    usize::from_str(height).expect("Maximum height must be a number")
                } else {
                    usize::MAX
                };
                let start_root = if let Some(height) = arg_matches.value_of("start_root") {
                    Slot::from_str(height).expect("Starting root must be a number")
                } else {
                    0
                };
                let num_roots = if let Some(roots) = arg_matches.value_of("num_roots") {
                    usize::from_str(roots).expect("Number of roots must be a number")
                } else {
                    usize::from_str(DEFAULT_ROOT_COUNT).unwrap()
                };

                let iter = blockstore
                    .rooted_slot_iterator(start_root)
                    .expect("Failed to get rooted slot");

                let mut slot_hash = Vec::new();
                for (i, slot) in iter.into_iter().enumerate() {
                    if i > num_roots {
                        break;
                    }
                    if slot <= max_height as u64 {
                        let blockhash = blockstore
                            .get_slot_entries(slot, 0)
                            .unwrap()
                            .last()
                            .unwrap()
                            .hash;
                        slot_hash.push((slot, blockhash));
                    } else {
                        break;
                    }
                }

                let mut output_file: Box<dyn Write> =
                    if let Some(path) = arg_matches.value_of("slot_list") {
                        match File::create(path) {
                            Ok(file) => Box::new(file),
                            _ => Box::new(stdout()),
                        }
                    } else {
                        Box::new(stdout())
                    };

                slot_hash
                    .into_iter()
                    .rev()
                    .enumerate()
                    .for_each(|(i, (slot, hash))| {
                        if i < num_roots {
                            output_file
                                .write_all(format!("{:?}: {:?}\n", slot, hash).as_bytes())
                                .expect("failed to write");
                        }
                    });
            }
            ("repair-roots", Some(arg_matches)) => {
                let blockstore = open_blockstore(
                    &ledger_path,
                    AccessType::TryPrimaryThenSecondary,
                    wal_recovery_mode,
                );
                let start_root = if let Some(root) = arg_matches.value_of("start_root") {
                    Slot::from_str(root).expect("Before root must be a number")
                } else {
                    blockstore.max_root()
                };
                let max_slots = value_t_or_exit!(arg_matches, "max_slots", u64);
                let end_root = if let Some(root) = arg_matches.value_of("end_root") {
                    Slot::from_str(root).expect("Until root must be a number")
                } else {
                    start_root.saturating_sub(max_slots)
                };
                assert!(start_root > end_root);
                assert!(blockstore.is_root(start_root));
                let num_slots = start_root - end_root - 1; // Adjust by one since start_root need not be checked
                if arg_matches.is_present("end_root") && num_slots > max_slots {
                    eprintln!(
                        "Requested range {} too large, max {}. \
                    Either adjust `--until` value, or pass a larger `--repair-limit` \
                    to override the limit",
                        num_slots, max_slots,
                    );
                    exit(1);
                }
                let ancestor_iterator = AncestorIterator::new(start_root, &blockstore)
                    .take_while(|&slot| slot >= end_root);
                let roots_to_fix: Vec<_> = ancestor_iterator
                    .filter(|slot| !blockstore.is_root(*slot))
                    .collect();
                if !roots_to_fix.is_empty() {
                    eprintln!("{} slots to be rooted", roots_to_fix.len());
                    for chunk in roots_to_fix.chunks(100) {
                        eprintln!("{:?}", chunk);
                        blockstore
                            .set_roots(roots_to_fix.iter())
                            .unwrap_or_else(|err| {
                                eprintln!("Unable to set roots {:?}: {}", roots_to_fix, err);
                                exit(1);
                            });
                    }
                } else {
                    println!(
                        "No missing roots found in range {} to {}",
                        end_root, start_root
                    );
                }
            }
            ("bounds", Some(arg_matches)) => {
                let blockstore = open_blockstore(
                    &ledger_path,
                    AccessType::TryPrimaryThenSecondary,
                    wal_recovery_mode,
                );
                match blockstore.slot_meta_iterator(0) {
                    Ok(metas) => {
                        let all = arg_matches.is_present("all");

                        let slots: Vec<_> = metas.map(|(slot, _)| slot).collect();
                        if slots.is_empty() {
                            println!("Ledger is empty");
                        } else {
                            let first = slots.first().unwrap();
                            let last = slots.last().unwrap_or(first);
                            if first != last {
                                println!(
                                    "Ledger has data for {} slots {:?} to {:?}",
                                    slots.len(),
                                    first,
                                    last
                                );
                                if all {
                                    println!("Non-empty slots: {:?}", slots);
                                }
                            } else {
                                println!("Ledger has data for slot {:?}", first);
                            }
                        }
                        if let Ok(rooted) = blockstore.rooted_slot_iterator(0) {
                            let mut first_rooted = 0;
                            let mut last_rooted = 0;
                            let mut total_rooted = 0;
                            for (i, slot) in rooted.into_iter().enumerate() {
                                if i == 0 {
                                    first_rooted = slot;
                                }
                                last_rooted = slot;
                                total_rooted += 1;
                            }
                            let mut count_past_root = 0;
                            for slot in slots.iter().rev() {
                                if *slot > last_rooted {
                                    count_past_root += 1;
                                } else {
                                    break;
                                }
                            }
                            println!(
                                "  with {} rooted slots from {:?} to {:?}",
                                total_rooted, first_rooted, last_rooted
                            );
                            println!("  and {} slots past the last root", count_past_root);
                        } else {
                            println!("  with no rooted slots");
                        }
                    }
                    Err(err) => {
                        eprintln!("Unable to read the Ledger: {:?}", err);
                        exit(1);
                    }
                };
            }
            ("analyze-storage", _) => {
                analyze_storage(
                    &open_blockstore(
                        &ledger_path,
                        AccessType::TryPrimaryThenSecondary,
                        wal_recovery_mode,
                    )
                    .db(),
                );
                println!("Ok.");
            }
            ("compute-slot-cost", Some(arg_matches)) => {
                let blockstore = open_blockstore(
                    &ledger_path,
                    AccessType::TryPrimaryThenSecondary,
                    wal_recovery_mode,
                );

                let mut slots: Vec<u64> = vec![];
                if !arg_matches.is_present("slots") {
                    if let Ok(metas) = blockstore.slot_meta_iterator(0) {
                        slots = metas.map(|(slot, _)| slot).collect();
                    }
                } else {
                    slots = values_t_or_exit!(arg_matches, "slots", Slot);
                }

                for slot in slots {
                    if let Err(err) = compute_slot_cost(&blockstore, slot) {
                        eprintln!("{}", err);
                    }
                }
            }
            ("", _) => {
                eprintln!("{}", matches.usage());
                exit(1);
            }
            _ => unreachable!(),
        };
    }
}<|MERGE_RESOLUTION|>--- conflicted
+++ resolved
@@ -24,16 +24,11 @@
         ancestor_iterator::AncestorIterator,
         bank_forks_utils,
         blockstore::{create_new_ledger, Blockstore, PurgeType},
-<<<<<<< HEAD
-        blockstore_db::{self, AccessType, BlockstoreRecoveryMode, Database},
-        blockstore_processor::ProcessOptions,
-=======
         blockstore_db::{
             self, AccessType, BlockstoreOptions, BlockstoreRecoveryMode, Database,
             LedgerColumnOptions,
         },
         blockstore_processor::{BlockstoreProcessorError, ProcessOptions},
->>>>>>> 55438c03
         shred::Shred,
     },
     solana_measure::measure::Measure,
@@ -49,14 +44,9 @@
         snapshot_config::SnapshotConfig,
         snapshot_hash::StartingSnapshotHashes,
         snapshot_utils::{
-<<<<<<< HEAD
-            self, ArchiveFormat, SnapshotVersion, DEFAULT_MAX_FULL_SNAPSHOT_ARCHIVES_TO_RETAIN,
-            DEFAULT_MAX_INCREMENTAL_SNAPSHOT_ARCHIVES_TO_RETAIN, EVM_STATE_DIR,
-=======
             self, ArchiveFormat, SnapshotVersion, DEFAULT_ARCHIVE_COMPRESSION,
             DEFAULT_MAX_FULL_SNAPSHOT_ARCHIVES_TO_RETAIN,
             DEFAULT_MAX_INCREMENTAL_SNAPSHOT_ARCHIVES_TO_RETAIN, SUPPORTED_ARCHIVE_COMPRESSION,
->>>>>>> 55438c03
         },
     },
     solana_sdk::{
@@ -96,16 +86,13 @@
 };
 
 mod bigtable;
-<<<<<<< HEAD
-use bigtable::*;
-
-=======
->>>>>>> 55438c03
+
 mod ledger_path;
 
 mod evm_blockstore;
 use evm_blockstore::*;
 use solana_ledger::blockstore::EvmStateJson;
+use solana_runtime::snapshot_utils::EVM_STATE_DIR;
 
 mod evm_state;
 use crate::evm_state::*;
@@ -807,13 +794,9 @@
     blockstore: &Blockstore,
     process_options: ProcessOptions,
     snapshot_archive_path: Option<PathBuf>,
-<<<<<<< HEAD
     evm_state_path: &Path,
     verify_evm_state: bool,
-) -> bank_forks_utils::LoadResult {
-=======
 ) -> Result<(BankForks, Option<StartingSnapshotHashes>), BlockstoreProcessorError> {
->>>>>>> 55438c03
     let bank_snapshots_dir = blockstore
         .ledger_path()
         .join(if blockstore.is_primary_access() {
@@ -853,15 +836,11 @@
         vec![non_primary_accounts_path]
     };
 
-<<<<<<< HEAD
-    let (accounts_package_sender, _) = channel();
+    let (accounts_package_sender, _) = unbounded();
     let evm_genesis_path = blockstore
         .ledger_path()
         .join(solana_sdk::genesis_config::EVM_GENESIS);
 
-=======
-    let (accounts_package_sender, _) = unbounded();
->>>>>>> 55438c03
     bank_forks_utils::load(
         genesis_config,
         blockstore,
@@ -2418,11 +2397,7 @@
                     &evm_state_path,
                     true,
                 ) {
-<<<<<<< HEAD
-                    Ok((bank_forks, .., starting_snapshot_hashes)) => {
-=======
                     Ok((bank_forks, starting_snapshot_hashes)) => {
->>>>>>> 55438c03
                         let mut bank = bank_forks.get(snapshot_slot).unwrap_or_else(|| {
                             eprintln!("Error: Slot {} is not available", snapshot_slot);
                             exit(1);
