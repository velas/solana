--- conflicted
+++ resolved
@@ -1,11 +1,7 @@
 [package]
 name = "solana-compute-budget-program"
 description = "Solana Compute Budget program"
-<<<<<<< HEAD
-version = "1.13.4"
-=======
 version = "1.13.7"
->>>>>>> 88aeaa82
 homepage = "https://solana.com/"
 documentation = "https://docs.rs/solana-compute-budget-program"
 repository = "https://github.com/solana-labs/solana"
@@ -14,13 +10,8 @@
 edition = "2021"
 
 [dependencies]
-<<<<<<< HEAD
-solana-program-runtime = { path = "../../program-runtime", version = "=1.13.4" }
-solana-sdk = { path = "../../sdk", version = "=1.13.4" }
-=======
 solana-program-runtime = { path = "../../program-runtime", version = "=1.13.7" }
 solana-sdk = { path = "../../sdk", version = "=1.13.7" }
->>>>>>> 88aeaa82
 
 [lib]
 crate-type = ["lib"]
