--- conflicted
+++ resolved
@@ -282,11 +282,7 @@
     vote_state: &VoteState,
     stake_history: Option<&StakeHistory>,
     inflation_point_calc_tracer: Option<impl Fn(&InflationPointCalculationEvent)>,
-<<<<<<< HEAD
-    fix_activating_credits_observed: bool, // this unused flag will soon be justified by an upcoming feature pr
-=======
     _fix_activating_credits_observed: bool, // this unused flag will soon be justified by an upcoming feature pr
->>>>>>> 55438c03
 ) -> Option<(u64, u64, u64)> {
     // ensure to run to trigger (optional) inflation_point_calc_tracer
     // this awkward flag variable will soon be justified by an upcoming feature pr
@@ -305,11 +301,7 @@
             inflation_point_calc_tracer(&SkippedReason::DisabledInflation.into());
         }
         forced_credits_update_with_skipped_reward = true;
-<<<<<<< HEAD
-    } else if fix_activating_credits_observed && stake.delegation.activation_epoch == rewarded_epoch {
-=======
     } else if stake.delegation.activation_epoch == rewarded_epoch {
->>>>>>> 55438c03
         // not assert!()-ed; but points should be zero
         if let Some(inflation_point_calc_tracer) = inflation_point_calc_tracer.as_ref() {
             inflation_point_calc_tracer(&SkippedReason::JustActivated.into());
