--- conflicted
+++ resolved
@@ -44,13 +44,8 @@
         entrypoint::{HEAP_LENGTH, SUCCESS},
         feature_set::{
             cap_accounts_data_len, disable_bpf_deprecated_load_instructions,
-<<<<<<< HEAD
-            disable_bpf_unresolved_symbols_at_runtime, do_support_realloc,
-            reduce_required_deploy_balance, requestable_heap_size,
-=======
             disable_bpf_unresolved_symbols_at_runtime, disable_deprecated_loader,
             do_support_realloc, reduce_required_deploy_balance, requestable_heap_size,
->>>>>>> 55438c03
         },
         instruction::{AccountMeta, InstructionError},
         keyed_account::{keyed_account_at_index, KeyedAccount},
@@ -59,10 +54,6 @@
         program_error::MAX_ACCOUNTS_DATA_SIZE_EXCEEDED,
         program_utils::limited_deserialize,
         pubkey::Pubkey,
-<<<<<<< HEAD
-        rent::Rent,
-=======
->>>>>>> 55438c03
         saturating_add_assign,
         system_instruction::{self, MAX_PERMITTED_DATA_LENGTH},
     },
@@ -153,15 +144,11 @@
         create_executor_metrics.program_id = programdata.unsigned_key().to_string();
         let mut load_elf_time = Measure::start("load_elf_time");
         let executable = Executable::<BpfError, ThisInstructionMeter>::from_elf(
-<<<<<<< HEAD
-            &programdata.try_account_ref()?.data()[programdata_offset..],
-=======
             programdata
                 .try_account_ref()?
                 .data()
                 .get(programdata_offset..)
                 .ok_or(InstructionError::AccountDataTooSmall)?,
->>>>>>> 55438c03
             None,
             config,
             syscall_registry,
@@ -201,14 +188,10 @@
         }
     }
     create_executor_metrics.submit_datapoint();
-<<<<<<< HEAD
-    Ok(Arc::new(BpfExecutor { executable }))
-=======
     Ok(Arc::new(BpfExecutor {
         executable,
         use_jit,
     }))
->>>>>>> 55438c03
 }
 
 fn write_program_data(
@@ -330,13 +313,8 @@
         // First instruction account can only be zero if called from CPI, which
         // means stack height better be greater than one
         debug_assert_eq!(
-<<<<<<< HEAD
-            first_instruction_account,
-            1 - (invoke_context.get_stack_height() > 1) as usize,
-=======
             first_instruction_account == 0,
             invoke_context.get_stack_height() > 1
->>>>>>> 55438c03
         );
 
         if !check_loader_id(&program.owner()?) {
@@ -624,17 +602,12 @@
                 .accounts
                 .push(AccountMeta::new(*buffer.unsigned_key(), false));
 
-<<<<<<< HEAD
-            let caller_program_id = invoke_context.get_caller()?;
-            let signers = [[new_program_id.as_ref(), &[bump_seed]]]
-=======
             let transaction_context = &invoke_context.transaction_context;
             let instruction_context = transaction_context.get_current_instruction_context()?;
             let caller_program_id = instruction_context.get_program_key(transaction_context)?;
             let signers = [&[new_program_id.as_ref(), &[bump_seed]]]
->>>>>>> 55438c03
                 .iter()
-                .map(|seeds| Pubkey::create_program_address(seeds, caller_program_id))
+                .map(|seeds| Pubkey::create_program_address(*seeds, caller_program_id))
                 .collect::<Result<Vec<Pubkey>, solana_sdk::pubkey::PubkeyError>>()?;
             invoke_context.native_invoke(instruction, signers.as_slice())?;
 
@@ -1170,10 +1143,7 @@
 /// BPF Loader's Executor implementation
 pub struct BpfExecutor {
     executable: Pin<Box<Executable<BpfError, ThisInstructionMeter>>>,
-<<<<<<< HEAD
-=======
     use_jit: bool,
->>>>>>> 55438c03
 }
 
 // Well, implement Debug for solana_rbpf::vm::Executable in solana-rbpf...
@@ -1193,12 +1163,9 @@
         let log_collector = invoke_context.get_log_collector();
         let compute_meter = invoke_context.get_compute_meter();
         let stack_height = invoke_context.get_stack_height();
-<<<<<<< HEAD
-=======
         let transaction_context = &invoke_context.transaction_context;
         let instruction_context = transaction_context.get_current_instruction_context()?;
         let program_id = *instruction_context.get_program_key(transaction_context)?;
->>>>>>> 55438c03
 
         let mut serialize_time = Measure::start("serialize");
         let (mut parameter_bytes, account_lengths) =
@@ -1287,18 +1254,11 @@
 
         let mut deserialize_time = Measure::start("deserialize");
         let execute_or_deserialize_result = execution_result.and_then(|_| {
-<<<<<<< HEAD
-            let keyed_accounts = invoke_context.get_keyed_accounts()?;
-            deserialize_parameters(
-                &loader_id,
-                &keyed_accounts[first_instruction_account + 1..],
-=======
             deserialize_parameters(
                 invoke_context.transaction_context,
                 invoke_context
                     .transaction_context
                     .get_current_instruction_context()?,
->>>>>>> 55438c03
                 parameter_bytes.as_slice(),
                 &account_lengths,
                 invoke_context
