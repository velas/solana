--- conflicted
+++ resolved
@@ -146,11 +146,7 @@
                 .map_err(|_| InstructionError::InvalidArgument)?;
             v.write_u8(borrowed_account.is_executable() as u8)
                 .map_err(|_| InstructionError::InvalidArgument)?;
-<<<<<<< HEAD
-            v.write_u64::<LittleEndian>(keyed_account.rent_epoch()?)
-=======
             v.write_u64::<LittleEndian>(borrowed_account.get_rent_epoch() as u64)
->>>>>>> 55438c03
                 .map_err(|_| InstructionError::InvalidArgument)?;
         }
     }
@@ -286,11 +282,7 @@
                 0,
             )
             .map_err(|_| InstructionError::InvalidArgument)?;
-<<<<<<< HEAD
-            v.write_u64::<LittleEndian>(keyed_account.rent_epoch()?)
-=======
             v.write_u64::<LittleEndian>(borrowed_account.get_rent_epoch() as u64)
->>>>>>> 55438c03
                 .map_err(|_| InstructionError::InvalidArgument)?;
         }
     }
@@ -495,16 +487,9 @@
         let mut invoke_context = InvokeContext::new_mock(&mut transaction_context, &[]);
         invoke_context
             .push(
-<<<<<<< HEAD
-                &preparation.message,
-                &preparation.message.instructions()[0],
-                &program_indices,
-                &preparation.account_indices,
-=======
                 &preparation.instruction_accounts,
                 &program_indices,
                 &instruction_data,
->>>>>>> 55438c03
             )
             .unwrap();
         let instruction_context = invoke_context
