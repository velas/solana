--- conflicted
+++ resolved
@@ -1,10 +1,6 @@
 [package]
 name = "solana-bpf-loader-program"
-<<<<<<< HEAD
-version = "1.9.29"
-=======
 version = "1.10.41"
->>>>>>> 55438c03
 description = "Solana BPF loader"
 authors = ["Solana Maintainers <maintainers@solana.foundation>"]
 repository = "https://github.com/solana-labs/solana"
@@ -17,29 +13,18 @@
 bincode = "1.3.3"
 byteorder = "1.4.3"
 libsecp256k1 = "0.6.0"
-<<<<<<< HEAD
-solana-measure = { path = "../../measure", version = "=1.9.29" }
-solana-metrics = { path = "../../metrics", version = "=1.9.29" }
-solana-program-runtime = { path = "../../program-runtime", version = "=1.9.29" }
-solana-sdk = { path = "../../sdk", version = "=1.9.29" }
-=======
 log = "0.4.14"
 solana-measure = { path = "../../measure", version = "=1.10.41" }
 solana-metrics = { path = "../../metrics", version = "=1.10.41" }
 solana-program-runtime = { path = "../../program-runtime", version = "=1.10.41" }
 solana-sdk = { path = "../../sdk", version = "=1.10.41" }
 solana-zk-token-sdk = { path = "../../zk-token-sdk", version = "=1.10.41" }
->>>>>>> 55438c03
 solana_rbpf = "=0.2.24"
 thiserror = "1.0"
 
 [dev-dependencies]
 rand = "0.7.3"
-<<<<<<< HEAD
-solana-runtime = { path = "../../runtime", version = "=1.9.29" }
-=======
 solana-runtime = { path = "../../runtime", version = "=1.10.41" }
->>>>>>> 55438c03
 
 [lib]
 crate-type = ["lib"]
