[package]
name = "gen-syscall-list"
<<<<<<< HEAD
version = "1.13.4"
=======
version = "1.13.7"
>>>>>>> 88aeaa82
edition = "2021"
license = "Apache-2.0"
publish = false

[build-dependencies]
regex = "1.5.4"<|MERGE_RESOLUTION|>--- conflicted
+++ resolved
@@ -1,10 +1,6 @@
 [package]
 name = "gen-syscall-list"
-<<<<<<< HEAD
-version = "1.13.4"
-=======
 version = "1.13.7"
->>>>>>> 88aeaa82
 edition = "2021"
 license = "Apache-2.0"
 publish = false
