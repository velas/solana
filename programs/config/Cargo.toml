[package]
name = "solana-config-program"
<<<<<<< HEAD
version = "1.9.29"
=======
version = "1.10.41"
>>>>>>> 55438c03
description = "Solana Config program"
authors = ["Solana Maintainers <maintainers@solana.foundation>"]
repository = "https://github.com/solana-labs/solana"
license = "Apache-2.0"
homepage = "https://solana.com/"
documentation = "https://docs.rs/solana-config-program"
edition = "2021"

[dependencies]
bincode = "1.3.3"
chrono = { version = "0.4.11", features = ["serde"] }
serde = "1.0.136"
serde_derive = "1.0.103"
<<<<<<< HEAD
solana-program-runtime = { path = "../../program-runtime", version = "=1.9.29" }
solana-sdk = { path = "../../sdk", version = "=1.9.29" }

[dev-dependencies]
solana-logger = { path = "../../logger", version = "=1.9.29" }
=======
solana-program-runtime = { path = "../../program-runtime", version = "=1.10.41" }
solana-sdk = { path = "../../sdk", version = "=1.10.41" }

[dev-dependencies]
solana-logger = { path = "../../logger", version = "=1.10.41" }
>>>>>>> 55438c03

[lib]
crate-type = ["lib"]
name = "solana_config_program"

[package.metadata.docs.rs]
targets = ["x86_64-unknown-linux-gnu"]<|MERGE_RESOLUTION|>--- conflicted
+++ resolved
@@ -1,10 +1,6 @@
 [package]
 name = "solana-config-program"
-<<<<<<< HEAD
-version = "1.9.29"
-=======
 version = "1.10.41"
->>>>>>> 55438c03
 description = "Solana Config program"
 authors = ["Solana Maintainers <maintainers@solana.foundation>"]
 repository = "https://github.com/solana-labs/solana"
@@ -18,19 +14,11 @@
 chrono = { version = "0.4.11", features = ["serde"] }
 serde = "1.0.136"
 serde_derive = "1.0.103"
-<<<<<<< HEAD
-solana-program-runtime = { path = "../../program-runtime", version = "=1.9.29" }
-solana-sdk = { path = "../../sdk", version = "=1.9.29" }
-
-[dev-dependencies]
-solana-logger = { path = "../../logger", version = "=1.9.29" }
-=======
 solana-program-runtime = { path = "../../program-runtime", version = "=1.10.41" }
 solana-sdk = { path = "../../sdk", version = "=1.10.41" }
 
 [dev-dependencies]
 solana-logger = { path = "../../logger", version = "=1.10.41" }
->>>>>>> 55438c03
 
 [lib]
 crate-type = ["lib"]
