//! Vote program
//! Receive and processes votes from validators

use crate::{
    id,
    vote_state::{self, Vote, VoteAuthorize, VoteInit, VoteState},
};
use log::*;
use num_derive::{FromPrimitive, ToPrimitive};
use serde_derive::{Deserialize, Serialize};
use solana_metrics::inc_new_counter_info;
use solana_sdk::{
    decode_error::DecodeError,
    feature_set,
    hash::Hash,
    instruction::{AccountMeta, Instruction, InstructionError},
    keyed_account::{from_keyed_account, get_signers, next_keyed_account, KeyedAccount},
    process_instruction::InvokeContext,
    program_utils::limited_deserialize,
    pubkey::Pubkey,
    system_instruction,
    sysvar::{self, clock::Clock, slot_hashes::SlotHashes},
};
use std::collections::HashSet;
use thiserror::Error;

/// Reasons the stake might have had an error
#[derive(Error, Debug, Clone, PartialEq, FromPrimitive, ToPrimitive)]
pub enum VoteError {
    #[error("vote already recorded or not in slot hashes history")]
    VoteTooOld,

    #[error("vote slots do not match bank history")]
    SlotsMismatch,

    #[error("vote hash does not match bank hash")]
    SlotHashMismatch,

    #[error("vote has no slots, invalid")]
    EmptySlots,

    #[error("vote timestamp not recent")]
    TimestampTooOld,

    #[error("authorized voter has already been changed this epoch")]
    TooSoonToReauthorize,
}

impl<E> DecodeError<E> for VoteError {
    fn type_of() -> &'static str {
        "VoteError"
    }
}

#[derive(Serialize, Deserialize, Debug, PartialEq, Eq, Clone)]
pub enum VoteInstruction {
    /// Initialize a vote account
    ///
    /// # Account references
    ///   0. [WRITE] Uninitialized vote account
    ///   1. [] Rent sysvar
    ///   2. [] Clock sysvar
    ///   3. [SIGNER] New validator identity (node_pubkey)
    InitializeAccount(VoteInit),

    /// Authorize a key to send votes or issue a withdrawal
    ///
    /// # Account references
    ///   0. [WRITE] Vote account to be updated with the Pubkey for authorization
    ///   1. [] Clock sysvar
    ///   2. [SIGNER] Vote or withdraw authority
    Authorize(Pubkey, VoteAuthorize),

    /// A Vote instruction with recent votes
    ///
    /// # Account references
    ///   0. [WRITE] Vote account to vote with
    ///   1. [] Slot hashes sysvar
    ///   2. [] Clock sysvar
    ///   3. [SIGNER] Vote authority
    Vote(Vote),

    /// Withdraw some amount of funds
    ///
    /// # Account references
    ///   0. [WRITE] Vote account to withdraw from
    ///   1. [WRITE] Recipient account
    ///   2. [SIGNER] Withdraw authority
    Withdraw(u64),

    /// Update the vote account's validator identity (node_pubkey)
    ///
    /// # Account references
    ///   0. [WRITE] Vote account to be updated with the given authority public key
    ///   1. [SIGNER] New validator identity (node_pubkey)
    ///   2. [SIGNER] Withdraw authority
    UpdateValidatorIdentity,

    /// Update the commission for the vote account
    ///
    /// # Account references
    ///   0. [WRITE] Vote account to be updated
    ///   1. [SIGNER] Withdraw authority
    UpdateCommission(u8),

    /// A Vote instruction with recent votes
    ///
    /// # Account references
    ///   0. [WRITE] Vote account to vote with
    ///   1. [] Slot hashes sysvar
    ///   2. [] Clock sysvar
    ///   3. [SIGNER] Vote authority
    VoteSwitch(Vote, Hash),
}

fn initialize_account(vote_pubkey: &Pubkey, vote_init: &VoteInit) -> Instruction {
    let account_metas = vec![
        AccountMeta::new(*vote_pubkey, false),
        AccountMeta::new_readonly(sysvar::rent::id(), false),
        AccountMeta::new_readonly(sysvar::clock::id(), false),
        AccountMeta::new_readonly(vote_init.node_pubkey, true),
    ];

    Instruction::new_with_bincode(
        id(),
        &VoteInstruction::InitializeAccount(*vote_init),
        account_metas,
    )
}

pub fn create_account(
    from_pubkey: &Pubkey,
    vote_pubkey: &Pubkey,
    vote_init: &VoteInit,
    lamports: u64,
) -> Vec<Instruction> {
    let space = VoteState::size_of() as u64;
    let create_ix =
        system_instruction::create_account(from_pubkey, vote_pubkey, lamports, space, &id());
    let init_ix = initialize_account(vote_pubkey, vote_init);
    vec![create_ix, init_ix]
}

pub fn create_account_with_seed(
    from_pubkey: &Pubkey,
    vote_pubkey: &Pubkey,
    base: &Pubkey,
    seed: &str,
    vote_init: &VoteInit,
    lamports: u64,
) -> Vec<Instruction> {
    let space = VoteState::size_of() as u64;
    let create_ix = system_instruction::create_account_with_seed(
        from_pubkey,
        vote_pubkey,
        base,
        seed,
        lamports,
        space,
        &id(),
    );
    let init_ix = initialize_account(vote_pubkey, vote_init);
    vec![create_ix, init_ix]
}

pub fn authorize(
    vote_pubkey: &Pubkey,
    authorized_pubkey: &Pubkey, // currently authorized
    new_authorized_pubkey: &Pubkey,
    vote_authorize: VoteAuthorize,
) -> Instruction {
    let account_metas = vec![
        AccountMeta::new(*vote_pubkey, false),
        AccountMeta::new_readonly(sysvar::clock::id(), false),
        AccountMeta::new_readonly(*authorized_pubkey, true),
    ];

    Instruction::new_with_bincode(
        id(),
        &VoteInstruction::Authorize(*new_authorized_pubkey, vote_authorize),
        account_metas,
    )
}

pub fn update_validator_identity(
    vote_pubkey: &Pubkey,
    authorized_withdrawer_pubkey: &Pubkey,
    node_pubkey: &Pubkey,
) -> Instruction {
    let account_metas = vec![
        AccountMeta::new(*vote_pubkey, false),
        AccountMeta::new_readonly(*node_pubkey, true),
        AccountMeta::new_readonly(*authorized_withdrawer_pubkey, true),
    ];

    Instruction::new_with_bincode(
        id(),
        &VoteInstruction::UpdateValidatorIdentity,
        account_metas,
    )
}

pub fn update_commission(
    vote_pubkey: &Pubkey,
    authorized_withdrawer_pubkey: &Pubkey,
    commission: u8,
) -> Instruction {
    let account_metas = vec![
        AccountMeta::new(*vote_pubkey, false),
        AccountMeta::new_readonly(*authorized_withdrawer_pubkey, true),
    ];

    Instruction::new_with_bincode(
        id(),
        &VoteInstruction::UpdateCommission(commission),
        account_metas,
    )
}

pub fn vote(vote_pubkey: &Pubkey, authorized_voter_pubkey: &Pubkey, vote: Vote) -> Instruction {
    let account_metas = vec![
        AccountMeta::new(*vote_pubkey, false),
        AccountMeta::new_readonly(sysvar::slot_hashes::id(), false),
        AccountMeta::new_readonly(sysvar::clock::id(), false),
        AccountMeta::new_readonly(*authorized_voter_pubkey, true),
    ];

    Instruction::new_with_bincode(id(), &VoteInstruction::Vote(vote), account_metas)
}

pub fn vote_switch(
    vote_pubkey: &Pubkey,
    authorized_voter_pubkey: &Pubkey,
    vote: Vote,
    proof_hash: Hash,
) -> Instruction {
    let account_metas = vec![
        AccountMeta::new(*vote_pubkey, false),
        AccountMeta::new_readonly(sysvar::slot_hashes::id(), false),
        AccountMeta::new_readonly(sysvar::clock::id(), false),
        AccountMeta::new_readonly(*authorized_voter_pubkey, true),
    ];

    Instruction::new_with_bincode(
        id(),
        &VoteInstruction::VoteSwitch(vote, proof_hash),
        account_metas,
    )
}

pub fn withdraw(
    vote_pubkey: &Pubkey,
    authorized_withdrawer_pubkey: &Pubkey,
    lamports: u64,
    to_pubkey: &Pubkey,
) -> Instruction {
    let account_metas = vec![
        AccountMeta::new(*vote_pubkey, false),
        AccountMeta::new(*to_pubkey, false),
        AccountMeta::new_readonly(*authorized_withdrawer_pubkey, true),
    ];

    Instruction::new_with_bincode(id(), &VoteInstruction::Withdraw(lamports), account_metas)
}

fn verify_rent_exemption(
    keyed_account: &KeyedAccount,
    rent_sysvar_account: &KeyedAccount,
) -> Result<(), InstructionError> {
    let rent: sysvar::rent::Rent = from_keyed_account(rent_sysvar_account)?;
    if !rent.is_exempt(keyed_account.lamports()?, keyed_account.data_len()?) {
        Err(InstructionError::InsufficientFunds)
    } else {
        Ok(())
    }
}

pub fn process_instruction(
    _program_id: &Pubkey,
    keyed_accounts: &[KeyedAccount],
    data: &[u8],
    invoke_context: &mut dyn InvokeContext,
) -> Result<(), InstructionError> {
    trace!("process_instruction: {:?}", data);
    trace!("keyed_accounts: {:?}", keyed_accounts);

    let signers: HashSet<Pubkey> = get_signers(keyed_accounts);

    let keyed_accounts = &mut keyed_accounts.iter();
    let me = &mut next_keyed_account(keyed_accounts)?;

    if invoke_context.is_feature_active(&feature_set::check_program_owner::id())
        && me.owner()? != id()
    {
        return Err(InstructionError::InvalidAccountOwner);
    }

    match limited_deserialize(data)? {
        VoteInstruction::InitializeAccount(vote_init) => {
            verify_rent_exemption(me, next_keyed_account(keyed_accounts)?)?;
            vote_state::initialize_account(
                me,
                &vote_init,
                &signers,
                &from_keyed_account::<Clock>(next_keyed_account(keyed_accounts)?)?,
                invoke_context.is_feature_active(&feature_set::check_init_vote_data::id()),
            )
        }
        VoteInstruction::Authorize(voter_pubkey, vote_authorize) => vote_state::authorize(
            me,
            &voter_pubkey,
            vote_authorize,
            &signers,
            &from_keyed_account::<Clock>(next_keyed_account(keyed_accounts)?)?,
        ),
        VoteInstruction::UpdateValidatorIdentity => vote_state::update_validator_identity(
            me,
            next_keyed_account(keyed_accounts)?.unsigned_key(),
            &signers,
        ),
        VoteInstruction::UpdateCommission(commission) => {
            vote_state::update_commission(me, commission, &signers)
        }
        VoteInstruction::Vote(vote) | VoteInstruction::VoteSwitch(vote, _) => {
            inc_new_counter_info!("vote-native", 1);
            vote_state::process_vote(
                me,
                &from_keyed_account::<SlotHashes>(next_keyed_account(keyed_accounts)?)?,
                &from_keyed_account::<Clock>(next_keyed_account(keyed_accounts)?)?,
                &vote,
                &signers,
            )
        }
        VoteInstruction::Withdraw(lamports) => {
            let to = next_keyed_account(keyed_accounts)?;
            vote_state::withdraw(me, lamports, to, &signers)
        }
    }
}

#[cfg(test)]
mod tests {
    use super::*;
    use solana_sdk::{
        account::{self, Account, AccountSharedData},
        process_instruction::MockInvokeContext,
        rent::Rent,
    };
    use std::cell::RefCell;
    use std::str::FromStr;

    // these are for 100% coverage in this file
    #[test]
    fn test_vote_process_instruction_decode_bail() {
        assert_eq!(
            super::process_instruction(
                &Pubkey::default(),
                &[],
                &[],
                &mut MockInvokeContext::default()
            ),
            Err(InstructionError::NotEnoughAccountKeys),
        );
    }

    #[allow(clippy::same_item_push)]
    fn process_instruction(instruction: &Instruction) -> Result<(), InstructionError> {
        let mut accounts: Vec<_> = instruction
            .accounts
            .iter()
            .map(|meta| {
                RefCell::new(if sysvar::clock::check_id(&meta.pubkey) {
<<<<<<< HEAD
                    account::create_account_for_test(&Clock::default())
                } else if sysvar::slot_hashes::check_id(&meta.pubkey) {
                    account::create_account_for_test(&SlotHashes::default())
                } else if sysvar::rent::check_id(&meta.pubkey) {
                    account::create_account_for_test(&Rent::free())
                } else if meta.pubkey == invalid_vote_state_pubkey() {
                    Account {
                        owner: invalid_vote_state_pubkey(),
                        ..Account::default()
                    }
                } else {
                    Account {
                        owner: id(),
                        ..Account::default()
                    }
=======
                    account::create_account_shared_data_for_test(&Clock::default())
                } else if sysvar::slot_hashes::check_id(&meta.pubkey) {
                    account::create_account_shared_data_for_test(&SlotHashes::default())
                } else if sysvar::rent::check_id(&meta.pubkey) {
                    account::create_account_shared_data_for_test(&Rent::free())
                } else if meta.pubkey == invalid_vote_state_pubkey() {
                    AccountSharedData::from(Account {
                        owner: invalid_vote_state_pubkey(),
                        ..Account::default()
                    })
                } else {
                    AccountSharedData::from(Account {
                        owner: id(),
                        ..Account::default()
                    })
>>>>>>> 7759210f
                })
            })
            .collect();

        for _ in 0..instruction.accounts.len() {
            accounts.push(RefCell::new(AccountSharedData::default()));
        }
        {
            let keyed_accounts: Vec<_> = instruction
                .accounts
                .iter()
                .zip(accounts.iter())
                .map(|(meta, account)| KeyedAccount::new(&meta.pubkey, meta.is_signer, account))
                .collect();
            super::process_instruction(
                &Pubkey::default(),
                &keyed_accounts,
                &instruction.data,
                &mut MockInvokeContext::default(),
            )
        }
    }

    fn invalid_vote_state_pubkey() -> Pubkey {
        Pubkey::from_str("BadVote111111111111111111111111111111111111").unwrap()
    }

    #[test]
    fn test_spoofed_vote() {
        assert_eq!(
            process_instruction(&vote(
                &invalid_vote_state_pubkey(),
                &Pubkey::default(),
                Vote::default(),
            )),
            Err(InstructionError::InvalidAccountOwner),
        );
    }

    #[test]
    fn test_vote_process_instruction() {
        solana_logger::setup();
        let instructions = create_account(
            &Pubkey::default(),
            &Pubkey::default(),
            &VoteInit::default(),
            100,
        );
        assert_eq!(
            process_instruction(&instructions[1]),
            Err(InstructionError::InvalidAccountData),
        );
        assert_eq!(
            process_instruction(&vote(
                &Pubkey::default(),
                &Pubkey::default(),
                Vote::default(),
            )),
            Err(InstructionError::InvalidAccountData),
        );
        assert_eq!(
            process_instruction(&vote_switch(
                &Pubkey::default(),
                &Pubkey::default(),
                Vote::default(),
                Hash::default(),
            )),
            Err(InstructionError::InvalidAccountData),
        );
        assert_eq!(
            process_instruction(&authorize(
                &Pubkey::default(),
                &Pubkey::default(),
                &Pubkey::default(),
                VoteAuthorize::Voter,
            )),
            Err(InstructionError::InvalidAccountData),
        );
        assert_eq!(
            process_instruction(&update_validator_identity(
                &Pubkey::default(),
                &Pubkey::default(),
                &Pubkey::default(),
            )),
            Err(InstructionError::InvalidAccountData),
        );
        assert_eq!(
            process_instruction(&update_commission(
                &Pubkey::default(),
                &Pubkey::default(),
                0,
            )),
            Err(InstructionError::InvalidAccountData),
        );

        assert_eq!(
            process_instruction(&withdraw(
                &Pubkey::default(),
                &Pubkey::default(),
                0,
                &Pubkey::default()
            )),
            Err(InstructionError::InvalidAccountData),
        );
    }

    #[test]
    fn test_minimum_balance() {
        let rent = solana_sdk::rent::Rent::default();
        let minimum_balance = rent.minimum_balance(VoteState::size_of());
        // golden, may need updating when vote_state grows
        assert!(minimum_balance as f64 / 10f64.powf(9.0) < 0.04)
    }

    #[test]
    fn test_custom_error_decode() {
        use num_traits::FromPrimitive;
        fn pretty_err<T>(err: InstructionError) -> String
        where
            T: 'static + std::error::Error + DecodeError<T> + FromPrimitive,
        {
            if let InstructionError::Custom(code) = err {
                let specific_error: T = T::decode_custom_error_to_enum(code).unwrap();
                format!(
                    "{:?}: {}::{:?} - {}",
                    err,
                    T::type_of(),
                    specific_error,
                    specific_error,
                )
            } else {
                "".to_string()
            }
        }
        assert_eq!(
            "Custom(0): VoteError::VoteTooOld - vote already recorded or not in slot hashes history",
            pretty_err::<VoteError>(VoteError::VoteTooOld.into())
        )
    }
}<|MERGE_RESOLUTION|>--- conflicted
+++ resolved
@@ -370,23 +370,6 @@
             .iter()
             .map(|meta| {
                 RefCell::new(if sysvar::clock::check_id(&meta.pubkey) {
-<<<<<<< HEAD
-                    account::create_account_for_test(&Clock::default())
-                } else if sysvar::slot_hashes::check_id(&meta.pubkey) {
-                    account::create_account_for_test(&SlotHashes::default())
-                } else if sysvar::rent::check_id(&meta.pubkey) {
-                    account::create_account_for_test(&Rent::free())
-                } else if meta.pubkey == invalid_vote_state_pubkey() {
-                    Account {
-                        owner: invalid_vote_state_pubkey(),
-                        ..Account::default()
-                    }
-                } else {
-                    Account {
-                        owner: id(),
-                        ..Account::default()
-                    }
-=======
                     account::create_account_shared_data_for_test(&Clock::default())
                 } else if sysvar::slot_hashes::check_id(&meta.pubkey) {
                     account::create_account_shared_data_for_test(&SlotHashes::default())
@@ -402,7 +385,6 @@
                         owner: id(),
                         ..Account::default()
                     })
->>>>>>> 7759210f
                 })
             })
             .collect();
