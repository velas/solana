//! Vote program
//! Receive and processes votes from validators

use {
    crate::{
        id,
        vote_state::{self, Vote, VoteAuthorize, VoteInit, VoteState},
    },
    log::*,
    num_derive::{FromPrimitive, ToPrimitive},
    serde_derive::{Deserialize, Serialize},
    solana_metrics::inc_new_counter_info,
    solana_program_runtime::invoke_context::InvokeContext,
    solana_sdk::{
        decode_error::DecodeError,
        feature_set,
        hash::Hash,
        instruction::{AccountMeta, Instruction, InstructionError},
        keyed_account::{
            check_sysvar_keyed_account, from_keyed_account, get_signers, keyed_account_at_index,
            KeyedAccount,
        },
        program_utils::limited_deserialize,
        pubkey::Pubkey,
        system_instruction,
        sysvar::{self, clock::Clock, rent::Rent, slot_hashes::SlotHashes},
    },
    std::{collections::HashSet, sync::Arc},
    thiserror::Error,
};

/// Reasons the stake might have had an error
#[derive(Error, Debug, Clone, PartialEq, FromPrimitive, ToPrimitive)]
pub enum VoteError {
    #[error("vote already recorded or not in slot hashes history")]
    VoteTooOld,

    #[error("vote slots do not match bank history")]
    SlotsMismatch,

    #[error("vote hash does not match bank hash")]
    SlotHashMismatch,

    #[error("vote has no slots, invalid")]
    EmptySlots,

    #[error("vote timestamp not recent")]
    TimestampTooOld,

    #[error("authorized voter has already been changed this epoch")]
    TooSoonToReauthorize,

    // TODO: figure out how to migrate these new errors
    #[error("Old state had vote which should not have been popped off by vote in new state")]
    LockoutConflict,

    #[error("Proposed state had earlier slot which should have been popped off by later vote")]
    NewVoteStateLockoutMismatch,

    #[error("Vote slots are not ordered")]
    SlotsNotOrdered,

    #[error("Confirmations are not ordered")]
    ConfirmationsNotOrdered,

    #[error("Zero confirmations")]
    ZeroConfirmations,

    #[error("Confirmation exceeds limit")]
    ConfirmationTooLarge,

    #[error("Root rolled back")]
    RootRollBack,

    #[error("Confirmations for same vote were smaller in new proposed state")]
    ConfirmationRollBack,

    #[error("New state contained a vote slot smaller than the root")]
    SlotSmallerThanRoot,

    #[error("New state contained too many votes")]
    TooManyVotes,
}

impl<E> DecodeError<E> for VoteError {
    fn type_of() -> &'static str {
        "VoteError"
    }
}

#[derive(Serialize, Deserialize, Debug, PartialEq, Eq, Clone)]
pub enum VoteInstruction {
    /// Initialize a vote account
    ///
    /// # Account references
    ///   0. `[WRITE]` Uninitialized vote account
    ///   1. `[]` Rent sysvar
    ///   2. `[]` Clock sysvar
    ///   3. `[SIGNER]` New validator identity (node_pubkey)
    InitializeAccount(VoteInit),

    /// Authorize a key to send votes or issue a withdrawal
    ///
    /// # Account references
    ///   0. `[WRITE]` Vote account to be updated with the Pubkey for authorization
    ///   1. `[]` Clock sysvar
    ///   2. `[SIGNER]` Vote or withdraw authority
    Authorize(Pubkey, VoteAuthorize),

    /// A Vote instruction with recent votes
    ///
    /// # Account references
    ///   0. `[WRITE]` Vote account to vote with
    ///   1. `[]` Slot hashes sysvar
    ///   2. `[]` Clock sysvar
    ///   3. `[SIGNER]` Vote authority
    Vote(Vote),

    /// Withdraw some amount of funds
    ///
    /// # Account references
    ///   0. `[WRITE]` Vote account to withdraw from
    ///   1. `[WRITE]` Recipient account
    ///   2. `[SIGNER]` Withdraw authority
    Withdraw(u64),

    /// Update the vote account's validator identity (node_pubkey)
    ///
    /// # Account references
    ///   0. `[WRITE]` Vote account to be updated with the given authority public key
    ///   1. `[SIGNER]` New validator identity (node_pubkey)
    ///   2. `[SIGNER]` Withdraw authority
    UpdateValidatorIdentity,

    /// Update the commission for the vote account
    ///
    /// # Account references
    ///   0. `[WRITE]` Vote account to be updated
    ///   1. `[SIGNER]` Withdraw authority
    UpdateCommission(u8),

    /// A Vote instruction with recent votes
    ///
    /// # Account references
    ///   0. `[WRITE]` Vote account to vote with
    ///   1. `[]` Slot hashes sysvar
    ///   2. `[]` Clock sysvar
    ///   3. `[SIGNER]` Vote authority
    VoteSwitch(Vote, Hash),

    /// Authorize a key to send votes or issue a withdrawal
    ///
    /// This instruction behaves like `Authorize` with the additional requirement that the new vote
    /// or withdraw authority must also be a signer.
    ///
    /// # Account references
    ///   0. `[WRITE]` Vote account to be updated with the Pubkey for authorization
    ///   1. `[]` Clock sysvar
    ///   2. `[SIGNER]` Vote or withdraw authority
    ///   3. `[SIGNER]` New vote or withdraw authority
    AuthorizeChecked(VoteAuthorize),
}

fn initialize_account(vote_pubkey: &Pubkey, vote_init: &VoteInit) -> Instruction {
    let account_metas = vec![
        AccountMeta::new(*vote_pubkey, false),
        AccountMeta::new_readonly(sysvar::rent::id(), false),
        AccountMeta::new_readonly(sysvar::clock::id(), false),
        AccountMeta::new_readonly(vote_init.node_pubkey, true),
    ];

    Instruction::new_with_bincode(
        id(),
        &VoteInstruction::InitializeAccount(*vote_init),
        account_metas,
    )
}

pub fn create_account(
    from_pubkey: &Pubkey,
    vote_pubkey: &Pubkey,
    vote_init: &VoteInit,
    lamports: u64,
) -> Vec<Instruction> {
    let space = VoteState::size_of() as u64;
    let create_ix =
        system_instruction::create_account(from_pubkey, vote_pubkey, lamports, space, &id());
    let init_ix = initialize_account(vote_pubkey, vote_init);
    vec![create_ix, init_ix]
}

pub fn create_account_with_seed(
    from_pubkey: &Pubkey,
    vote_pubkey: &Pubkey,
    base: &Pubkey,
    seed: &str,
    vote_init: &VoteInit,
    lamports: u64,
) -> Vec<Instruction> {
    let space = VoteState::size_of() as u64;
    let create_ix = system_instruction::create_account_with_seed(
        from_pubkey,
        vote_pubkey,
        base,
        seed,
        lamports,
        space,
        &id(),
    );
    let init_ix = initialize_account(vote_pubkey, vote_init);
    vec![create_ix, init_ix]
}

pub fn authorize(
    vote_pubkey: &Pubkey,
    authorized_pubkey: &Pubkey, // currently authorized
    new_authorized_pubkey: &Pubkey,
    vote_authorize: VoteAuthorize,
) -> Instruction {
    let account_metas = vec![
        AccountMeta::new(*vote_pubkey, false),
        AccountMeta::new_readonly(sysvar::clock::id(), false),
        AccountMeta::new_readonly(*authorized_pubkey, true),
    ];

    Instruction::new_with_bincode(
        id(),
        &VoteInstruction::Authorize(*new_authorized_pubkey, vote_authorize),
        account_metas,
    )
}

pub fn authorize_checked(
    vote_pubkey: &Pubkey,
    authorized_pubkey: &Pubkey, // currently authorized
    new_authorized_pubkey: &Pubkey,
    vote_authorize: VoteAuthorize,
) -> Instruction {
    let account_metas = vec![
        AccountMeta::new(*vote_pubkey, false),
        AccountMeta::new_readonly(sysvar::clock::id(), false),
        AccountMeta::new_readonly(*authorized_pubkey, true),
        AccountMeta::new_readonly(*new_authorized_pubkey, true),
    ];

    Instruction::new_with_bincode(
        id(),
        &VoteInstruction::AuthorizeChecked(vote_authorize),
        account_metas,
    )
}

pub fn update_validator_identity(
    vote_pubkey: &Pubkey,
    authorized_withdrawer_pubkey: &Pubkey,
    node_pubkey: &Pubkey,
) -> Instruction {
    let account_metas = vec![
        AccountMeta::new(*vote_pubkey, false),
        AccountMeta::new_readonly(*node_pubkey, true),
        AccountMeta::new_readonly(*authorized_withdrawer_pubkey, true),
    ];

    Instruction::new_with_bincode(
        id(),
        &VoteInstruction::UpdateValidatorIdentity,
        account_metas,
    )
}

pub fn update_commission(
    vote_pubkey: &Pubkey,
    authorized_withdrawer_pubkey: &Pubkey,
    commission: u8,
) -> Instruction {
    let account_metas = vec![
        AccountMeta::new(*vote_pubkey, false),
        AccountMeta::new_readonly(*authorized_withdrawer_pubkey, true),
    ];

    Instruction::new_with_bincode(
        id(),
        &VoteInstruction::UpdateCommission(commission),
        account_metas,
    )
}

pub fn vote(vote_pubkey: &Pubkey, authorized_voter_pubkey: &Pubkey, vote: Vote) -> Instruction {
    let account_metas = vec![
        AccountMeta::new(*vote_pubkey, false),
        AccountMeta::new_readonly(sysvar::slot_hashes::id(), false),
        AccountMeta::new_readonly(sysvar::clock::id(), false),
        AccountMeta::new_readonly(*authorized_voter_pubkey, true),
    ];

    Instruction::new_with_bincode(id(), &VoteInstruction::Vote(vote), account_metas)
}

pub fn vote_switch(
    vote_pubkey: &Pubkey,
    authorized_voter_pubkey: &Pubkey,
    vote: Vote,
    proof_hash: Hash,
) -> Instruction {
    let account_metas = vec![
        AccountMeta::new(*vote_pubkey, false),
        AccountMeta::new_readonly(sysvar::slot_hashes::id(), false),
        AccountMeta::new_readonly(sysvar::clock::id(), false),
        AccountMeta::new_readonly(*authorized_voter_pubkey, true),
    ];

    Instruction::new_with_bincode(
        id(),
        &VoteInstruction::VoteSwitch(vote, proof_hash),
        account_metas,
    )
}

pub fn withdraw(
    vote_pubkey: &Pubkey,
    authorized_withdrawer_pubkey: &Pubkey,
    lamports: u64,
    to_pubkey: &Pubkey,
) -> Instruction {
    let account_metas = vec![
        AccountMeta::new(*vote_pubkey, false),
        AccountMeta::new(*to_pubkey, false),
        AccountMeta::new_readonly(*authorized_withdrawer_pubkey, true),
    ];

    Instruction::new_with_bincode(id(), &VoteInstruction::Withdraw(lamports), account_metas)
}

fn verify_rent_exemption(
    keyed_account: &KeyedAccount,
    rent: &Rent,
) -> Result<(), InstructionError> {
    if !rent.is_exempt(keyed_account.lamports()?, keyed_account.data_len()?) {
        Err(InstructionError::InsufficientFunds)
    } else {
        Ok(())
    }
}

/// These methods facilitate a transition from fetching sysvars from keyed
/// accounts to fetching from the sysvar cache without breaking consensus. In
/// order to keep consistent behavior, they continue to enforce the same checks
/// as `solana_sdk::keyed_account::from_keyed_account` despite dynamically
/// loading them instead of deserializing from account data.
mod get_sysvar_with_keyed_account_check {
    use super::*;

    pub fn clock(
        keyed_account: &KeyedAccount,
        invoke_context: &InvokeContext,
    ) -> Result<Arc<Clock>, InstructionError> {
        check_sysvar_keyed_account::<Clock>(keyed_account)?;
        invoke_context.get_sysvar_cache().get_clock()
    }

    pub fn rent(
        keyed_account: &KeyedAccount,
        invoke_context: &InvokeContext,
    ) -> Result<Arc<Rent>, InstructionError> {
        check_sysvar_keyed_account::<Rent>(keyed_account)?;
        invoke_context.get_sysvar_cache().get_rent()
    }

    pub fn slot_hashes(
        keyed_account: &KeyedAccount,
        invoke_context: &InvokeContext,
    ) -> Result<Arc<SlotHashes>, InstructionError> {
        check_sysvar_keyed_account::<SlotHashes>(keyed_account)?;
        invoke_context.get_sysvar_cache().get_slot_hashes()
    }
}

pub fn process_instruction(
    first_instruction_account: usize,
    data: &[u8],
    invoke_context: &mut InvokeContext,
) -> Result<(), InstructionError> {
    let keyed_accounts = invoke_context.get_keyed_accounts()?;

    trace!("process_instruction: {:?}", data);
    trace!("keyed_accounts: {:?}", keyed_accounts);

    let me = &mut keyed_account_at_index(keyed_accounts, first_instruction_account)?;
    if me.owner()? != id() {
        return Err(InstructionError::InvalidAccountOwner);
    }

    let signers: HashSet<Pubkey> = get_signers(&keyed_accounts[first_instruction_account..]);
    match limited_deserialize(data)? {
        VoteInstruction::InitializeAccount(vote_init) => {
            let rent = get_sysvar_with_keyed_account_check::rent(
                keyed_account_at_index(keyed_accounts, first_instruction_account + 1)?,
                invoke_context,
            )?;
            verify_rent_exemption(me, &rent)?;
            let clock = get_sysvar_with_keyed_account_check::clock(
                keyed_account_at_index(keyed_accounts, first_instruction_account + 2)?,
                invoke_context,
            )?;
            vote_state::initialize_account(me, &vote_init, &signers, &clock)
        }
        VoteInstruction::Authorize(voter_pubkey, vote_authorize) => {
            let clock = get_sysvar_with_keyed_account_check::clock(
                keyed_account_at_index(keyed_accounts, first_instruction_account + 1)?,
                invoke_context,
            )?;
            vote_state::authorize(
                me,
                &voter_pubkey,
                vote_authorize,
                &signers,
                &clock,
                &invoke_context.feature_set,
            )
        }
        VoteInstruction::UpdateValidatorIdentity => vote_state::update_validator_identity(
            me,
            keyed_account_at_index(keyed_accounts, first_instruction_account + 1)?.unsigned_key(),
            &signers,
        ),
        VoteInstruction::UpdateCommission(commission) => {
            vote_state::update_commission(me, commission, &signers)
        }
        VoteInstruction::Vote(vote) | VoteInstruction::VoteSwitch(vote, _) => {
            inc_new_counter_info!("vote-native", 1);
            let slot_hashes = get_sysvar_with_keyed_account_check::slot_hashes(
                keyed_account_at_index(keyed_accounts, first_instruction_account + 1)?,
                invoke_context,
            )?;
            let clock = get_sysvar_with_keyed_account_check::clock(
                keyed_account_at_index(keyed_accounts, first_instruction_account + 2)?,
                invoke_context,
            )?;
            vote_state::process_vote(me, &slot_hashes, &clock, &vote, &signers)
        }
        VoteInstruction::Withdraw(lamports) => {
            let to = keyed_account_at_index(keyed_accounts, first_instruction_account + 1)?;
            let rent_sysvar = if invoke_context
                .feature_set
                .is_active(&feature_set::reject_non_rent_exempt_vote_withdraws::id())
            {
                Some(invoke_context.get_sysvar_cache().get_rent()?)
            } else {
                None
            };
            let clock_if_feature_active = if invoke_context
                .feature_set
                .is_active(&feature_set::reject_vote_account_close_unless_zero_credit_epoch::id())
            {
                Some(invoke_context.get_sysvar_cache().get_clock()?)
            } else {
                None
            };
            vote_state::withdraw(
                me,
                lamports,
                to,
                &signers,
                rent_sysvar.as_deref(),
                clock_if_feature_active.as_deref(),
            )
        }
        VoteInstruction::AuthorizeChecked(vote_authorize) => {
            if invoke_context
                .feature_set
                .is_active(&feature_set::vote_stake_checked_instructions::id())
            {
                let voter_pubkey =
                    &keyed_account_at_index(keyed_accounts, first_instruction_account + 3)?
                        .signer_key()
                        .ok_or(InstructionError::MissingRequiredSignature)?;
                vote_state::authorize(
                    me,
                    voter_pubkey,
                    vote_authorize,
                    &signers,
                    &from_keyed_account::<Clock>(keyed_account_at_index(
                        keyed_accounts,
                        first_instruction_account + 1,
                    )?)?,
                    &invoke_context.feature_set,
                )
            } else {
                Err(InstructionError::InvalidInstructionData)
            }
        }
    }
}

#[cfg(test)]
mod tests {
    use {
        super::*,
        bincode::serialize,
        solana_program_runtime::{
            invoke_context::mock_process_instruction, sysvar_cache::SysvarCache,
        },
        solana_sdk::{
            account::{self, Account, AccountSharedData},
            rent::Rent,
        },
        std::{cell::RefCell, rc::Rc, str::FromStr},
    };

    fn create_default_account() -> Rc<RefCell<AccountSharedData>> {
        AccountSharedData::new_ref(0, 0, &Pubkey::new_unique())
    }

    fn process_instruction(
        instruction_data: &[u8],
        keyed_accounts: &[(bool, bool, Pubkey, Rc<RefCell<AccountSharedData>>)],
    ) -> Result<(), InstructionError> {
        mock_process_instruction(
            &id(),
            Vec::new(),
            instruction_data,
            keyed_accounts,
            super::process_instruction,
        )
    }

    fn process_instruction_as_one_arg(instruction: &Instruction) -> Result<(), InstructionError> {
        let mut accounts: Vec<_> = instruction
            .accounts
            .iter()
            .map(|meta| {
<<<<<<< HEAD
                RefCell::new(if sysvar::clock::check_id(&meta.pubkey) {
=======
                Rc::new(RefCell::new(if sysvar::clock::check_id(&meta.pubkey) {
>>>>>>> 3ac7e043
                    account::create_account_shared_data_for_test(&Clock::default())
                } else if sysvar::slot_hashes::check_id(&meta.pubkey) {
                    account::create_account_shared_data_for_test(&SlotHashes::default())
                } else if sysvar::rent::check_id(&meta.pubkey) {
                    account::create_account_shared_data_for_test(&Rent::free())
                } else if meta.pubkey == invalid_vote_state_pubkey() {
                    AccountSharedData::from(Account {
                        owner: invalid_vote_state_pubkey(),
                        ..Account::default()
                    })
                } else {
                    AccountSharedData::from(Account {
                        owner: id(),
                        ..Account::default()
                    })
                }))
            })
            .collect();
        #[allow(clippy::same_item_push)]
        for _ in 0..instruction.accounts.len() {
            accounts.push(AccountSharedData::new_ref(0, 0, &Pubkey::new_unique()));
        }
        let keyed_accounts: Vec<_> = instruction
            .accounts
            .iter()
            .zip(accounts.into_iter())
            .map(|(meta, account)| (meta.is_signer, meta.is_writable, meta.pubkey, account))
            .collect();

        let mut sysvar_cache = SysvarCache::default();
        sysvar_cache.set_rent(Rent::free());
        sysvar_cache.set_clock(Clock::default());
        sysvar_cache.set_slot_hashes(SlotHashes::default());
        solana_program_runtime::invoke_context::mock_process_instruction_with_sysvars(
            &id(),
            Vec::new(),
            &instruction.data,
            &keyed_accounts,
            &sysvar_cache,
            super::process_instruction,
        )
    }

    fn invalid_vote_state_pubkey() -> Pubkey {
        Pubkey::from_str("BadVote111111111111111111111111111111111111").unwrap()
    }

    // these are for 100% coverage in this file
    #[test]
    fn test_vote_process_instruction_decode_bail() {
        assert_eq!(
            process_instruction(&[], &[]),
            Err(InstructionError::NotEnoughAccountKeys),
        );
    }

    #[test]
    fn test_spoofed_vote() {
        assert_eq!(
            process_instruction_as_one_arg(&vote(
                &invalid_vote_state_pubkey(),
                &Pubkey::new_unique(),
                Vote::default(),
            )),
            Err(InstructionError::InvalidAccountOwner),
        );
    }

    #[test]
    fn test_vote_process_instruction() {
        solana_logger::setup();
        let instructions = create_account(
            &Pubkey::new_unique(),
            &Pubkey::new_unique(),
            &VoteInit::default(),
            100,
        );
        assert_eq!(
            process_instruction_as_one_arg(&instructions[1]),
            Err(InstructionError::InvalidAccountData),
        );
        assert_eq!(
            process_instruction_as_one_arg(&vote(
                &Pubkey::new_unique(),
                &Pubkey::new_unique(),
                Vote::default(),
            )),
            Err(InstructionError::InvalidAccountData),
        );
        assert_eq!(
            process_instruction_as_one_arg(&vote_switch(
                &Pubkey::new_unique(),
                &Pubkey::new_unique(),
                Vote::default(),
                Hash::default(),
            )),
            Err(InstructionError::InvalidAccountData),
        );
        assert_eq!(
            process_instruction_as_one_arg(&authorize(
                &Pubkey::new_unique(),
                &Pubkey::new_unique(),
                &Pubkey::new_unique(),
                VoteAuthorize::Voter,
            )),
            Err(InstructionError::InvalidAccountData),
        );
        assert_eq!(
            process_instruction_as_one_arg(&update_validator_identity(
                &Pubkey::new_unique(),
                &Pubkey::new_unique(),
                &Pubkey::new_unique(),
            )),
            Err(InstructionError::InvalidAccountData),
        );
        assert_eq!(
            process_instruction_as_one_arg(&update_commission(
                &Pubkey::new_unique(),
                &Pubkey::new_unique(),
                0,
            )),
            Err(InstructionError::InvalidAccountData),
        );

        assert_eq!(
            process_instruction_as_one_arg(&withdraw(
                &Pubkey::new_unique(),
                &Pubkey::new_unique(),
                0,
                &Pubkey::new_unique()
            )),
            Err(InstructionError::InvalidAccountData),
        );
    }

    #[test]
    fn test_vote_authorize_checked() {
        let vote_pubkey = Pubkey::new_unique();
        let authorized_pubkey = Pubkey::new_unique();
        let new_authorized_pubkey = Pubkey::new_unique();

        // Test with vanilla authorize accounts
        let mut instruction = authorize_checked(
            &vote_pubkey,
            &authorized_pubkey,
            &new_authorized_pubkey,
            VoteAuthorize::Voter,
        );
        instruction.accounts = instruction.accounts[0..2].to_vec();
        assert_eq!(
            process_instruction_as_one_arg(&instruction),
            Err(InstructionError::NotEnoughAccountKeys),
        );

        let mut instruction = authorize_checked(
            &vote_pubkey,
            &authorized_pubkey,
            &new_authorized_pubkey,
            VoteAuthorize::Withdrawer,
        );
        instruction.accounts = instruction.accounts[0..2].to_vec();
        assert_eq!(
            process_instruction_as_one_arg(&instruction),
            Err(InstructionError::NotEnoughAccountKeys),
        );

        // Test with non-signing new_authorized_pubkey
        let mut instruction = authorize_checked(
            &vote_pubkey,
            &authorized_pubkey,
            &new_authorized_pubkey,
            VoteAuthorize::Voter,
        );
        instruction.accounts[3] = AccountMeta::new_readonly(new_authorized_pubkey, false);
        assert_eq!(
            process_instruction_as_one_arg(&instruction),
            Err(InstructionError::MissingRequiredSignature),
        );

        let mut instruction = authorize_checked(
            &vote_pubkey,
            &authorized_pubkey,
            &new_authorized_pubkey,
            VoteAuthorize::Withdrawer,
        );
        instruction.accounts[3] = AccountMeta::new_readonly(new_authorized_pubkey, false);
        assert_eq!(
            process_instruction_as_one_arg(&instruction),
            Err(InstructionError::MissingRequiredSignature),
        );

        // Test with new_authorized_pubkey signer
        let vote_account = AccountSharedData::new_ref(100, VoteState::size_of(), &id());
        let clock_address = sysvar::clock::id();
        let clock_account = Rc::new(RefCell::new(account::create_account_shared_data_for_test(
            &Clock::default(),
        )));
        let default_authorized_pubkey = Pubkey::default();
        let authorized_account = create_default_account();
        let new_authorized_account = create_default_account();
        let keyed_accounts = [
            (false, false, vote_pubkey, vote_account),
            (false, false, clock_address, clock_account),
            (true, false, default_authorized_pubkey, authorized_account),
            (true, false, new_authorized_pubkey, new_authorized_account),
        ];
        assert_eq!(
            process_instruction(
                &serialize(&VoteInstruction::AuthorizeChecked(VoteAuthorize::Voter)).unwrap(),
                &keyed_accounts,
            ),
            Ok(())
        );

        assert_eq!(
            process_instruction(
                &serialize(&VoteInstruction::AuthorizeChecked(
                    VoteAuthorize::Withdrawer
                ))
                .unwrap(),
                &keyed_accounts,
            ),
            Ok(())
        );
    }

    #[test]
    fn test_minimum_balance() {
        let rent = Rent::default();
        let minimum_balance = rent.minimum_balance(VoteState::size_of());
        // golden, may need updating when vote_state grows
        assert!(minimum_balance as f64 / 10f64.powf(9.0) < 0.04)
    }

    #[test]
    fn test_custom_error_decode() {
        use num_traits::FromPrimitive;
        fn pretty_err<T>(err: InstructionError) -> String
        where
            T: 'static + std::error::Error + DecodeError<T> + FromPrimitive,
        {
            if let InstructionError::Custom(code) = err {
                let specific_error: T = T::decode_custom_error_to_enum(code).unwrap();
                format!(
                    "{:?}: {}::{:?} - {}",
                    err,
                    T::type_of(),
                    specific_error,
                    specific_error,
                )
            } else {
                "".to_string()
            }
        }
        assert_eq!(
            "Custom(0): VoteError::VoteTooOld - vote already recorded or not in slot hashes history",
            pretty_err::<VoteError>(VoteError::VoteTooOld.into())
        )
    }
}<|MERGE_RESOLUTION|>--- conflicted
+++ resolved
@@ -529,11 +529,7 @@
             .accounts
             .iter()
             .map(|meta| {
-<<<<<<< HEAD
-                RefCell::new(if sysvar::clock::check_id(&meta.pubkey) {
-=======
                 Rc::new(RefCell::new(if sysvar::clock::check_id(&meta.pubkey) {
->>>>>>> 3ac7e043
                     account::create_account_shared_data_for_test(&Clock::default())
                 } else if sysvar::slot_hashes::check_id(&meta.pubkey) {
                     account::create_account_shared_data_for_test(&SlotHashes::default())
