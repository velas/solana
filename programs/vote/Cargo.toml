[package]
name = "solana-vote-program"
<<<<<<< HEAD
version = "1.9.29"
=======
version = "1.10.41"
>>>>>>> 55438c03
description = "Solana Vote program"
authors = ["Solana Maintainers <maintainers@solana.foundation>"]
repository = "https://github.com/solana-labs/solana"
license = "Apache-2.0"
homepage = "https://solana.com/"
documentation = "https://docs.rs/solana-vote-program"
edition = "2021"

[dependencies]
bincode = "1.3.3"
log = "0.4.14"
num-derive = "0.3"
num-traits = "0.2"
serde = "1.0.136"
serde_derive = "1.0.103"
<<<<<<< HEAD
solana-frozen-abi = { path = "../../frozen-abi", version = "=1.9.29" }
solana-frozen-abi-macro = { path = "../../frozen-abi/macro", version = "=1.9.29" }
solana-logger = { path = "../../logger", version = "=1.9.29" }
solana-metrics = { path = "../../metrics", version = "=1.9.29" }
solana-program-runtime = { path = "../../program-runtime", version = "=1.9.29" }
solana-sdk = { path = "../../sdk", version = "=1.9.29" }
=======
solana-frozen-abi = { path = "../../frozen-abi", version = "=1.10.41" }
solana-frozen-abi-macro = { path = "../../frozen-abi/macro", version = "=1.10.41" }
solana-metrics = { path = "../../metrics", version = "=1.10.41" }
solana-program-runtime = { path = "../../program-runtime", version = "=1.10.41" }
solana-sdk = { path = "../../sdk", version = "=1.10.41" }
>>>>>>> 55438c03
thiserror = "1.0"

[dev-dependencies]
solana-logger = { path = "../../logger", version = "=1.10.41" }

[build-dependencies]
rustc_version = "0.4"

[lib]
crate-type = ["lib"]
name = "solana_vote_program"

[package.metadata.docs.rs]
targets = ["x86_64-unknown-linux-gnu"]<|MERGE_RESOLUTION|>--- conflicted
+++ resolved
@@ -1,10 +1,6 @@
 [package]
 name = "solana-vote-program"
-<<<<<<< HEAD
-version = "1.9.29"
-=======
 version = "1.10.41"
->>>>>>> 55438c03
 description = "Solana Vote program"
 authors = ["Solana Maintainers <maintainers@solana.foundation>"]
 repository = "https://github.com/solana-labs/solana"
@@ -20,20 +16,11 @@
 num-traits = "0.2"
 serde = "1.0.136"
 serde_derive = "1.0.103"
-<<<<<<< HEAD
-solana-frozen-abi = { path = "../../frozen-abi", version = "=1.9.29" }
-solana-frozen-abi-macro = { path = "../../frozen-abi/macro", version = "=1.9.29" }
-solana-logger = { path = "../../logger", version = "=1.9.29" }
-solana-metrics = { path = "../../metrics", version = "=1.9.29" }
-solana-program-runtime = { path = "../../program-runtime", version = "=1.9.29" }
-solana-sdk = { path = "../../sdk", version = "=1.9.29" }
-=======
 solana-frozen-abi = { path = "../../frozen-abi", version = "=1.10.41" }
 solana-frozen-abi-macro = { path = "../../frozen-abi/macro", version = "=1.10.41" }
 solana-metrics = { path = "../../metrics", version = "=1.10.41" }
 solana-program-runtime = { path = "../../program-runtime", version = "=1.10.41" }
 solana-sdk = { path = "../../sdk", version = "=1.10.41" }
->>>>>>> 55438c03
 thiserror = "1.0"
 
 [dev-dependencies]
