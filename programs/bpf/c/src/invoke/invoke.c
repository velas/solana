--- conflicted
+++ resolved
@@ -17,12 +17,8 @@
 static const uint8_t TEST_RETURN_ERROR = 11;
 static const uint8_t TEST_PRIVILEGE_DEESCALATION_ESCALATION_SIGNER = 12;
 static const uint8_t TEST_PRIVILEGE_DEESCALATION_ESCALATION_WRITABLE = 13;
-<<<<<<< HEAD
-static const uint8_t TEST_WRITE_DEESCALATION = 14;
-=======
 static const uint8_t TEST_WRITABLE_DEESCALATION_WRITABLE = 14;
 static const uint8_t TEST_NESTED_INVOKE_TOO_DEEP = 15;
->>>>>>> 7759210f
 
 static const int MINT_INDEX = 0;
 static const int ARGUMENT_INDEX = 1;
@@ -240,27 +236,6 @@
     sol_log("Test nested invoke");
     {
       sol_assert(SUCCESS == do_nested_invokes(4, accounts, params.ka_num));
-    }
-
-    sol_log("Test privilege deescalation");
-    {
-      sol_assert(true == accounts[INVOKED_ARGUMENT_INDEX].is_signer);
-      sol_assert(true == accounts[INVOKED_ARGUMENT_INDEX].is_writable);
-      SolAccountMeta arguments[] = {
-<<<<<<< HEAD
-          {accounts[INVOKED_ARGUMENT_INDEX].key, true, true},
-          {accounts[ARGUMENT_INDEX].key, true, true},
-          {accounts[INVOKED_PROGRAM_DUP_INDEX].key, false, false}};
-      uint8_t data[] = {NESTED_INVOKE};
-=======
-          {accounts[INVOKED_ARGUMENT_INDEX].key, false, false}};
-      uint8_t data[] = {VERIFY_PRIVILEGE_DEESCALATION};
->>>>>>> 7759210f
-      const SolInstruction instruction = {accounts[INVOKED_PROGRAM_INDEX].key,
-                                          arguments, SOL_ARRAY_SIZE(arguments),
-                                          data, SOL_ARRAY_SIZE(data)};
-      sol_assert(SUCCESS ==
-                 sol_invoke(&instruction, accounts, SOL_ARRAY_SIZE(accounts)));
     }
 
     sol_log("Test privilege deescalation");
@@ -464,7 +439,6 @@
                                  (const SolAccountInfo *)invoke_accounts, 3,
                                  signers_seeds, SOL_ARRAY_SIZE(signers_seeds)));
     break;
-<<<<<<< HEAD
   }
   case TEST_INSTRUCTION_DATA_TOO_LARGE: {
     sol_log("Test instruction data too large");
@@ -507,93 +481,6 @@
     sol_invoke(&instruction, accounts, SOL_ARRAY_SIZE(accounts));
     break;
   }
-
-  case TEST_PRIVILEGE_DEESCALATION_ESCALATION_SIGNER: {
-    sol_log("Test privilege deescalation escalation signer");
-    sol_assert(true == accounts[INVOKED_ARGUMENT_INDEX].is_signer);
-    sol_assert(true == accounts[INVOKED_ARGUMENT_INDEX].is_writable);
-    SolAccountMeta arguments[] = {
-        {accounts[INVOKED_PROGRAM_INDEX].key, false, false},
-        {accounts[INVOKED_ARGUMENT_INDEX].key, false, false}};
-    uint8_t data[] = {VERIFY_PRIVILEGE_DEESCALATION_ESCALATION_SIGNER};
-    const SolInstruction instruction = {accounts[INVOKED_PROGRAM_INDEX].key,
-                                        arguments, SOL_ARRAY_SIZE(arguments),
-                                        data, SOL_ARRAY_SIZE(data)};
-    sol_assert(SUCCESS ==
-               sol_invoke(&instruction, accounts, SOL_ARRAY_SIZE(accounts)));
-    break;
-  }
-  case TEST_PRIVILEGE_DEESCALATION_ESCALATION_WRITABLE: {
-    sol_log("Test privilege deescalation escalation writable");
-    sol_assert(true == accounts[INVOKED_ARGUMENT_INDEX].is_signer);
-    sol_assert(true == accounts[INVOKED_ARGUMENT_INDEX].is_writable);
-    SolAccountMeta arguments[] = {
-        {accounts[INVOKED_PROGRAM_INDEX].key, false, false},
-        {accounts[INVOKED_ARGUMENT_INDEX].key, false, false}};
-    uint8_t data[] = {VERIFY_PRIVILEGE_DEESCALATION_ESCALATION_WRITABLE};
-    const SolInstruction instruction = {accounts[INVOKED_PROGRAM_INDEX].key,
-                                        arguments, SOL_ARRAY_SIZE(arguments),
-                                        data, SOL_ARRAY_SIZE(data)};
-    sol_assert(SUCCESS ==
-               sol_invoke(&instruction, accounts, SOL_ARRAY_SIZE(accounts)));
-    break;
-  }
-
-  case TEST_WRITE_DEESCALATION: {
-    sol_log("Test writable deescalation");
-
-    SolAccountMeta arguments[] = {
-        {accounts[INVOKED_ARGUMENT_INDEX].key, false, false}};
-    uint8_t data[] = {WRITE_ACCOUNT, 10};
-    const SolInstruction instruction = {accounts[INVOKED_PROGRAM_INDEX].key,
-                                        arguments, SOL_ARRAY_SIZE(arguments),
-                                        data, SOL_ARRAY_SIZE(data)};
-    sol_invoke(&instruction, accounts, SOL_ARRAY_SIZE(accounts));
-    break;
-=======
->>>>>>> 7759210f
-  }
-  case TEST_INSTRUCTION_DATA_TOO_LARGE: {
-    sol_log("Test instruction data too large");
-    SolAccountMeta arguments[] = {};
-    uint8_t *data = sol_calloc(1500, 1);
-    const SolInstruction instruction = {accounts[INVOKED_PROGRAM_INDEX].key,
-                                        arguments, SOL_ARRAY_SIZE(arguments),
-                                        data, 1500};
-    const SolSignerSeeds signers_seeds[] = {};
-    sol_assert(SUCCESS == sol_invoke_signed(
-                              &instruction, accounts, SOL_ARRAY_SIZE(accounts),
-                              signers_seeds, SOL_ARRAY_SIZE(signers_seeds)));
-
-    break;
-  }
-  case TEST_INSTRUCTION_META_TOO_LARGE: {
-    sol_log("Test instruction meta too large");
-    SolAccountMeta *arguments = sol_calloc(40, sizeof(SolAccountMeta));
-    sol_log_64(0, 0, 0, 0, (uint64_t)arguments);
-    sol_assert(0 != arguments);
-    uint8_t data[] = {};
-    const SolInstruction instruction = {accounts[INVOKED_PROGRAM_INDEX].key,
-                                        arguments, 40, data,
-                                        SOL_ARRAY_SIZE(data)};
-    const SolSignerSeeds signers_seeds[] = {};
-    sol_assert(SUCCESS == sol_invoke_signed(
-                              &instruction, accounts, SOL_ARRAY_SIZE(accounts),
-                              signers_seeds, SOL_ARRAY_SIZE(signers_seeds)));
-
-    break;
-  }
-  case TEST_RETURN_ERROR: {
-    sol_log("Test return error");
-    SolAccountMeta arguments[] = {{accounts[ARGUMENT_INDEX].key, false, true}};
-    uint8_t data[] = {RETURN_ERROR};
-    const SolInstruction instruction = {accounts[INVOKED_PROGRAM_INDEX].key,
-                                        arguments, SOL_ARRAY_SIZE(arguments),
-                                        data, SOL_ARRAY_SIZE(data)};
-
-    sol_invoke(&instruction, accounts, SOL_ARRAY_SIZE(accounts));
-    break;
-  }
   case TEST_PRIVILEGE_DEESCALATION_ESCALATION_SIGNER: {
     sol_log("Test privilege deescalation escalation signer");
     sol_assert(true == accounts[INVOKED_ARGUMENT_INDEX].is_signer);
