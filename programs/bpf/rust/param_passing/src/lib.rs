--- conflicted
+++ resolved
@@ -1,15 +1,10 @@
 //! Example Rust-based BPF program tests loop iteration
 
 extern crate solana_program;
-<<<<<<< HEAD
-use solana_bpf_rust_param_passing_dep::{Data, TestDep};
-use solana_program::{custom_panic_default, entrypoint::SUCCESS, log::sol_log_64};
-=======
 use {
     solana_bpf_rust_param_passing_dep::{Data, TestDep},
     solana_program::{custom_panic_default, entrypoint::SUCCESS, log::sol_log_64},
 };
->>>>>>> 55438c03
 
 #[no_mangle]
 pub extern "C" fn entrypoint(_input: *mut u8) -> u64 {
