[package]
name = "solana-bpf-rust-rand"
<<<<<<< HEAD
version = "1.13.4"
=======
version = "1.13.7"
>>>>>>> 88aeaa82
description = "Solana BPF test program written in Rust"
authors = ["Solana Maintainers <maintainers@solana.foundation>"]
repository = "https://github.com/solana-labs/solana"
license = "Apache-2.0"
homepage = "https://solana.com/"
documentation = "https://docs.rs/solana-bpf-rust-rand"
edition = "2021"

[dependencies]
getrandom = { version = "0.1.14", features = ["dummy"] }
rand = "0.7"
<<<<<<< HEAD
solana-program = { path = "../../../../sdk/program", version = "=1.13.4" }
=======
solana-program = { path = "../../../../sdk/program", version = "=1.13.7" }
>>>>>>> 88aeaa82

[lib]
crate-type = ["cdylib"]

[package.metadata.docs.rs]
targets = ["x86_64-unknown-linux-gnu"]<|MERGE_RESOLUTION|>--- conflicted
+++ resolved
@@ -1,10 +1,6 @@
 [package]
 name = "solana-bpf-rust-rand"
-<<<<<<< HEAD
-version = "1.13.4"
-=======
 version = "1.13.7"
->>>>>>> 88aeaa82
 description = "Solana BPF test program written in Rust"
 authors = ["Solana Maintainers <maintainers@solana.foundation>"]
 repository = "https://github.com/solana-labs/solana"
@@ -16,11 +12,7 @@
 [dependencies]
 getrandom = { version = "0.1.14", features = ["dummy"] }
 rand = "0.7"
-<<<<<<< HEAD
-solana-program = { path = "../../../../sdk/program", version = "=1.13.4" }
-=======
 solana-program = { path = "../../../../sdk/program", version = "=1.13.7" }
->>>>>>> 88aeaa82
 
 [lib]
 crate-type = ["cdylib"]
