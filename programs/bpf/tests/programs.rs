--- conflicted
+++ resolved
@@ -3,68 +3,6 @@
 #[macro_use]
 extern crate solana_bpf_loader_program;
 
-<<<<<<< HEAD
-use itertools::izip;
-use log::{log_enabled, trace, Level::Trace};
-use solana_account_decoder::parse_bpf_loader::{
-    parse_bpf_upgradeable_loader, BpfUpgradeableLoaderAccountType,
-};
-use solana_bpf_loader_program::{
-    create_vm,
-    serialization::{deserialize_parameters, serialize_parameters},
-    syscalls::register_syscalls,
-    BpfError, ThisInstructionMeter,
-};
-use solana_bpf_rust_invoke::instructions::*;
-use solana_bpf_rust_realloc::instructions::*;
-use solana_bpf_rust_realloc_invoke::instructions::*;
-use solana_program_runtime::{
-    compute_budget::ComputeBudget, invoke_context::with_mock_invoke_context,
-    timings::ExecuteTimings,
-};
-use solana_rbpf::{
-    elf::Executable,
-    static_analysis::Analysis,
-    vm::{Config, Tracer},
-};
-use solana_runtime::{
-    bank::{
-        Bank, DurableNonceFee, TransactionBalancesSet, TransactionExecutionDetails,
-        TransactionExecutionResult, TransactionResults,
-    },
-    bank_client::BankClient,
-    genesis_utils::{create_genesis_config, GenesisConfigInfo},
-    loader_utils::{
-        load_buffer_account, load_program, load_upgradeable_program, set_upgrade_authority,
-        upgrade_program,
-    },
-};
-use solana_sdk::{
-    account::{AccountSharedData, ReadableAccount},
-    account_utils::StateMut,
-    bpf_loader, bpf_loader_deprecated, bpf_loader_upgradeable,
-    client::SyncClient,
-    clock::MAX_PROCESSING_AGE,
-    compute_budget::ComputeBudgetInstruction,
-    entrypoint::{MAX_PERMITTED_DATA_INCREASE, SUCCESS},
-    feature_set::FeatureSet,
-    fee::FeeStructure,
-    fee_calculator::FeeRateGovernor,
-    instruction::{AccountMeta, CompiledInstruction, Instruction, InstructionError},
-    loader_instruction,
-    message::{Message, SanitizedMessage},
-    pubkey::Pubkey,
-    rent::Rent,
-    signature::{keypair_from_seed, Keypair, Signer},
-    system_instruction::{self, MAX_PERMITTED_DATA_LENGTH},
-    system_program, sysvar,
-    sysvar::{clock, rent},
-    transaction::{SanitizedTransaction, Transaction, TransactionError},
-};
-use solana_transaction_status::{
-    token_balances::collect_token_balances, ConfirmedTransaction, InnerInstructions,
-    TransactionStatusMeta, TransactionWithMetadata,
-=======
 use {
     itertools::izip,
     log::{log_enabled, trace, Level::Trace},
@@ -129,9 +67,7 @@
         TransactionWithStatusMeta, VersionedTransactionWithStatusMeta,
     },
     std::{collections::HashMap, env, fs::File, io::Read, path::PathBuf, str::FromStr, sync::Arc},
->>>>>>> 55438c03
 };
-use std::{collections::HashMap, env, fs::File, io::Read, path::PathBuf, str::FromStr, sync::Arc};
 
 /// BPF program file extension
 const PLATFORM_FILE_EXTENSION_BPF: &str = "so";
@@ -408,11 +344,7 @@
 fn execute_transactions(
     bank: &Bank,
     txs: Vec<Transaction>,
-<<<<<<< HEAD
-) -> Vec<Result<ConfirmedTransaction, TransactionError>> {
-=======
 ) -> Vec<Result<ConfirmedTransactionWithStatusMeta, TransactionError>> {
->>>>>>> 55438c03
     let batch = bank.prepare_batch_for_tests(txs.clone());
     let mut timings = ExecuteTimings::default();
     let mut mint_decimals = HashMap::new();
@@ -500,16 +432,6 @@
                         inner_instructions,
                         log_messages,
                         rewards: None,
-<<<<<<< HEAD
-                    };
-
-                    Ok(ConfirmedTransaction {
-                        slot: bank.slot(),
-                        transaction: TransactionWithMetadata {
-                            transaction: tx.clone(),
-                            meta: tx_status_meta,
-                        },
-=======
                         loaded_addresses: LoadedAddresses::default(),
                     };
 
@@ -521,7 +443,6 @@
                                 meta: tx_status_meta,
                             },
                         ),
->>>>>>> 55438c03
                         block_time: None,
                     })
                 }
@@ -1475,11 +1396,7 @@
     );
     let message = Message::new(
         &[
-<<<<<<< HEAD
-            ComputeBudgetInstruction::request_units(1, 0),
-=======
             ComputeBudgetInstruction::set_compute_unit_limit(1),
->>>>>>> 55438c03
             Instruction::new_with_bincode(program_id, &0, vec![]),
         ],
         Some(&mint_keypair.pubkey()),
@@ -1531,11 +1448,7 @@
             ("solana_bpf_rust_rand", 429),
             ("solana_bpf_rust_sanity", 52290),
             ("solana_bpf_rust_secp256k1_recover", 25707),
-<<<<<<< HEAD
-            ("solana_bpf_rust_sha", 26384),
-=======
             ("solana_bpf_rust_sha", 25251),
->>>>>>> 55438c03
         ]);
     }
 
@@ -2571,19 +2484,11 @@
 
     assert!(matches!(
         results1[0],
-<<<<<<< HEAD
-        Ok(ConfirmedTransaction {
-            transaction: TransactionWithMetadata {
-                meta: TransactionStatusMeta { status: Ok(()), .. },
-                ..
-            },
-=======
         Ok(ConfirmedTransactionWithStatusMeta {
             tx_with_meta: TransactionWithStatusMeta::Complete(VersionedTransactionWithStatusMeta {
                 meta: TransactionStatusMeta { status: Ok(()), .. },
                 ..
             }),
->>>>>>> 55438c03
             ..
         })
     ));
@@ -2591,13 +2496,8 @@
 
     assert!(matches!(
         results2[0],
-<<<<<<< HEAD
-        Ok(ConfirmedTransaction {
-            transaction: TransactionWithMetadata {
-=======
         Ok(ConfirmedTransactionWithStatusMeta {
             tx_with_meta: TransactionWithStatusMeta::Complete(VersionedTransactionWithStatusMeta {
->>>>>>> 55438c03
                 meta: TransactionStatusMeta {
                     status: Err(TransactionError::InstructionError(
                         0,
@@ -2606,11 +2506,7 @@
                     ..
                 },
                 ..
-<<<<<<< HEAD
-            },
-=======
             }),
->>>>>>> 55438c03
             ..
         })
     ));
@@ -3674,68 +3570,40 @@
     );
 
     let sanitized_message = SanitizedMessage::try_from(message.clone()).unwrap();
-<<<<<<< HEAD
-    let expected_max_fee = Bank::calculate_fee(
-=======
     let expected_normal_fee = Bank::calculate_fee(
->>>>>>> 55438c03
         &sanitized_message,
         congestion_multiplier,
         &fee_structure,
         true,
-<<<<<<< HEAD
-=======
         true,
->>>>>>> 55438c03
     );
     bank_client
         .send_and_confirm_message(&[&mint_keypair], message)
         .unwrap();
     let post_balance = bank_client.get_balance(&mint_keypair.pubkey()).unwrap();
-<<<<<<< HEAD
-    assert_eq!(pre_balance - post_balance, expected_max_fee);
-=======
     assert_eq!(pre_balance - post_balance, expected_normal_fee);
->>>>>>> 55438c03
 
     let pre_balance = bank_client.get_balance(&mint_keypair.pubkey()).unwrap();
     let message = Message::new(
         &[
-<<<<<<< HEAD
-            ComputeBudgetInstruction::request_units(100, 42),
-=======
             ComputeBudgetInstruction::set_compute_unit_price(1),
->>>>>>> 55438c03
             Instruction::new_with_bytes(program_id, &[], vec![]),
         ],
         Some(&mint_keypair.pubkey()),
     );
     let sanitized_message = SanitizedMessage::try_from(message.clone()).unwrap();
-<<<<<<< HEAD
-    let expected_min_fee = Bank::calculate_fee(
-=======
     let expected_prioritized_fee = Bank::calculate_fee(
->>>>>>> 55438c03
         &sanitized_message,
         congestion_multiplier,
         &fee_structure,
         true,
-<<<<<<< HEAD
-    );
-    assert!(expected_min_fee < expected_max_fee);
-=======
         true,
     );
     assert!(expected_normal_fee < expected_prioritized_fee);
->>>>>>> 55438c03
 
     bank_client
         .send_and_confirm_message(&[&mint_keypair], message)
         .unwrap();
     let post_balance = bank_client.get_balance(&mint_keypair.pubkey()).unwrap();
-<<<<<<< HEAD
-    assert_eq!(pre_balance - post_balance, expected_min_fee);
-=======
     assert_eq!(pre_balance - post_balance, expected_prioritized_fee);
->>>>>>> 55438c03
 }