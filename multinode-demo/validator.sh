--- conflicted
+++ resolved
@@ -258,10 +258,7 @@
 default_arg --ledger "$ledger_dir"
 default_arg --log -
 default_arg --full-rpc-api
-<<<<<<< HEAD
-=======
 default_arg --no-incremental-snapshots
->>>>>>> 55438c03
 
 if [[ $maybeRequireTower = true ]]; then
   default_arg --require-tower
