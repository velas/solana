[package]
name = "solana-keygen"
version = "1.9.29"
description = "Solana key generation utility"
authors = ["Solana Maintainers <maintainers@solana.foundation>"]
repository = "https://github.com/solana-labs/solana"
license = "Apache-2.0"
homepage = "https://solana.com/"
documentation = "https://docs.rs/solana-keygen"
edition = "2021"

[dependencies]
bs58 = "0.4.0"
clap = "2.33"
dirs-next = "2.0.0"
num_cpus = "1.13.1"
<<<<<<< HEAD
solana-clap-utils = { path = "../clap-utils", version = "=1.9.13" }
solana-cli-config = { path = "../cli-config", version = "=1.9.13" }
solana-remote-wallet = { path = "../remote-wallet", version = "=1.9.13" }
solana-sdk = { path = "../sdk", version = "=1.9.13" }
solana-version = { path = "../version", version = "=0.6.0" }
=======
solana-clap-utils = { path = "../clap-utils", version = "=1.9.29" }
solana-cli-config = { path = "../cli-config", version = "=1.9.29" }
solana-remote-wallet = { path = "../remote-wallet", version = "=1.9.29" }
solana-sdk = { path = "../sdk", version = "=1.9.29" }
solana-version = { path = "../version", version = "=1.9.29" }
>>>>>>> 0c54340a
tiny-bip39 = "0.8.2"

[[bin]]
name = "velas-keygen"
path = "src/keygen.rs"

[package.metadata.docs.rs]
targets = ["x86_64-unknown-linux-gnu"]<|MERGE_RESOLUTION|>--- conflicted
+++ resolved
@@ -14,19 +14,11 @@
 clap = "2.33"
 dirs-next = "2.0.0"
 num_cpus = "1.13.1"
-<<<<<<< HEAD
-solana-clap-utils = { path = "../clap-utils", version = "=1.9.13" }
-solana-cli-config = { path = "../cli-config", version = "=1.9.13" }
-solana-remote-wallet = { path = "../remote-wallet", version = "=1.9.13" }
-solana-sdk = { path = "../sdk", version = "=1.9.13" }
-solana-version = { path = "../version", version = "=0.6.0" }
-=======
 solana-clap-utils = { path = "../clap-utils", version = "=1.9.29" }
 solana-cli-config = { path = "../cli-config", version = "=1.9.29" }
 solana-remote-wallet = { path = "../remote-wallet", version = "=1.9.29" }
 solana-sdk = { path = "../sdk", version = "=1.9.29" }
-solana-version = { path = "../version", version = "=1.9.29" }
->>>>>>> 0c54340a
+solana-version = { path = "../version", version = "=0.6.0" }
 tiny-bip39 = "0.8.2"
 
 [[bin]]
