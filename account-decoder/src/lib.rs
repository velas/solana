#![allow(clippy::integer_arithmetic)]
#[macro_use]
extern crate lazy_static;
#[macro_use]
extern crate serde_derive;

pub mod parse_account_data;
pub mod parse_bpf_loader;
pub mod parse_config;
pub mod parse_nonce;
pub mod parse_stake;
pub mod parse_sysvar;
pub mod parse_token;
pub mod parse_token_extension;
pub mod parse_vote;
pub mod validator_info;

use {
    crate::parse_account_data::{parse_account_data, AccountAdditionalData, ParsedAccount},
    solana_sdk::{
        account::{ReadableAccount, WritableAccount},
        clock::Epoch,
        fee_calculator::FeeCalculator,
        pubkey::Pubkey,
    },
    std::{
        io::{Read, Write},
        str::FromStr,
    },
};

pub type StringAmount = String;
pub type StringDecimals = String;
pub const MAX_BASE58_BYTES: usize = 128;

/// A duplicate representation of an Account for pretty JSON serialization
#[derive(Serialize, Deserialize, Clone, Debug, PartialEq)]
#[serde(rename_all = "camelCase")]
pub struct UiAccount {
    pub lamports: u64,
    #[serde(default)]
    pub lamports_str: StringAmount,
    pub data: UiAccountData,
    pub owner: String,
    pub executable: bool,
    pub rent_epoch: Epoch,
}

#[derive(Clone, Debug, PartialEq, Serialize, Deserialize)]
#[serde(rename_all = "camelCase", untagged)]
pub enum UiAccountData {
    LegacyBinary(String), // Legacy. Retained for RPC backwards compatibility
    Json(ParsedAccount),
    Binary(String, UiAccountEncoding),
}

#[derive(Serialize, Deserialize, Clone, Copy, Debug, PartialEq, Eq, Hash)]
#[serde(rename_all = "camelCase")]
pub enum UiAccountEncoding {
    Binary, // Legacy. Retained for RPC backwards compatibility
    Base58,
    Base64,
    JsonParsed,
    #[serde(rename = "base64+zstd")]
    Base64Zstd,
}

impl UiAccount {
    fn encode_bs58<T: ReadableAccount>(
        account: &T,
        data_slice_config: Option<UiDataSliceConfig>,
    ) -> String {
        if account.data().len() <= MAX_BASE58_BYTES {
            bs58::encode(slice_data(account.data(), data_slice_config)).into_string()
        } else {
            "error: data too large for bs58 encoding".to_string()
        }
    }

    pub fn encode<T: ReadableAccount>(
        pubkey: &Pubkey,
        account: &T,
        encoding: UiAccountEncoding,
        additional_data: Option<AccountAdditionalData>,
        data_slice_config: Option<UiDataSliceConfig>,
    ) -> Self {
        let data = match encoding {
            UiAccountEncoding::Binary => {
                let data = Self::encode_bs58(account, data_slice_config);
                UiAccountData::LegacyBinary(data)
            }
            UiAccountEncoding::Base58 => {
                let data = Self::encode_bs58(account, data_slice_config);
                UiAccountData::Binary(data, encoding)
            }
            UiAccountEncoding::Base64 => UiAccountData::Binary(
                base64::encode(slice_data(account.data(), data_slice_config)),
                encoding,
            ),
            UiAccountEncoding::Base64Zstd => {
                let mut encoder = zstd::stream::write::Encoder::new(Vec::new(), 0).unwrap();
                match encoder
                    .write_all(slice_data(account.data(), data_slice_config))
                    .and_then(|()| encoder.finish())
                {
                    Ok(zstd_data) => UiAccountData::Binary(base64::encode(zstd_data), encoding),
                    Err(_) => UiAccountData::Binary(
                        base64::encode(slice_data(account.data(), data_slice_config)),
                        UiAccountEncoding::Base64,
                    ),
                }
            }
            UiAccountEncoding::JsonParsed => {
                if let Ok(parsed_data) =
                    parse_account_data(pubkey, account.owner(), account.data(), additional_data)
                {
                    UiAccountData::Json(parsed_data)
                } else {
                    UiAccountData::Binary(base64::encode(account.data()), UiAccountEncoding::Base64)
                }
            }
        };

        let lamports = account.lamports();
        let lamports_str = lamports.to_string();

        UiAccount {
            lamports,
            lamports_str,
            data,
            owner: account.owner().to_string(),
            executable: account.executable(),
            rent_epoch: account.rent_epoch(),
        }
    }

    pub fn decode<T: WritableAccount>(&self) -> Option<T> {
        let data = match &self.data {
            UiAccountData::Json(_) => None,
            UiAccountData::LegacyBinary(blob) => bs58::decode(blob).into_vec().ok(),
            UiAccountData::Binary(blob, encoding) => match encoding {
                UiAccountEncoding::Base58 => bs58::decode(blob).into_vec().ok(),
                UiAccountEncoding::Base64 => base64::decode(blob).ok(),
<<<<<<< HEAD
                UiAccountEncoding::Base64Zstd => base64::decode(blob)
                    .ok()
                    .and_then(|zstd_data| {
                        let mut data = vec![];
                        zstd::stream::read::Decoder::new(zstd_data.as_slice())
                            .and_then(|mut reader| reader.read_to_end(&mut data))
                            .map(|_| data)
                            .ok()
                    }),
=======
                UiAccountEncoding::Base64Zstd => base64::decode(blob).ok().and_then(|zstd_data| {
                    let mut data = vec![];
                    zstd::stream::read::Decoder::new(zstd_data.as_slice())
                        .and_then(|mut reader| reader.read_to_end(&mut data))
                        .map(|_| data)
                        .ok()
                }),
>>>>>>> 55438c03
                UiAccountEncoding::Binary | UiAccountEncoding::JsonParsed => None,
            },
        }?;
        let lamports = self.lamports_str.parse().unwrap_or(self.lamports);

        Some(T::create(
            lamports,
            data,
            Pubkey::from_str(&self.owner).ok()?,
            self.executable,
            self.rent_epoch,
        ))
    }
}

#[derive(Serialize, Deserialize, Clone, Debug, PartialEq)]
#[serde(rename_all = "camelCase")]
pub struct UiFeeCalculator {
    pub lamports_per_signature: StringAmount,
}

impl From<FeeCalculator> for UiFeeCalculator {
    fn from(fee_calculator: FeeCalculator) -> Self {
        Self {
            lamports_per_signature: fee_calculator.lamports_per_signature.to_string(),
        }
    }
}

impl Default for UiFeeCalculator {
    fn default() -> Self {
        Self {
            lamports_per_signature: "0".to_string(),
        }
    }
}

#[derive(Clone, Copy, Debug, PartialEq, Eq, Hash, Serialize, Deserialize)]
#[serde(rename_all = "camelCase")]
pub struct UiDataSliceConfig {
    pub offset: usize,
    pub length: usize,
}

fn slice_data(data: &[u8], data_slice_config: Option<UiDataSliceConfig>) -> &[u8] {
    if let Some(UiDataSliceConfig { offset, length }) = data_slice_config {
        if offset >= data.len() {
            &[]
        } else if length > data.len() - offset {
            &data[offset..]
        } else {
            &data[offset..offset + length]
        }
    } else {
        data
    }
}

#[cfg(test)]
mod test {
    use {
        super::*,
        solana_sdk::account::{Account, AccountSharedData},
    };

    #[test]
    fn test_slice_data() {
        let data = vec![1, 2, 3, 4, 5];
        let slice_config = Some(UiDataSliceConfig {
            offset: 0,
            length: 5,
        });
        assert_eq!(slice_data(&data, slice_config), &data[..]);

        let slice_config = Some(UiDataSliceConfig {
            offset: 0,
            length: 10,
        });
        assert_eq!(slice_data(&data, slice_config), &data[..]);

        let slice_config = Some(UiDataSliceConfig {
            offset: 1,
            length: 2,
        });
        assert_eq!(slice_data(&data, slice_config), &data[1..3]);

        let slice_config = Some(UiDataSliceConfig {
            offset: 10,
            length: 2,
        });
        assert_eq!(slice_data(&data, slice_config), &[] as &[u8]);
    }

    #[test]
    fn test_base64_zstd() {
        let encoded_account = UiAccount::encode(
            &Pubkey::default(),
            &AccountSharedData::from(Account {
                data: vec![0; 1024],
                ..Account::default()
            }),
            UiAccountEncoding::Base64Zstd,
            None,
            None,
        );
        assert!(matches!(
            encoded_account.data,
            UiAccountData::Binary(_, UiAccountEncoding::Base64Zstd)
        ));

        let decoded_account = encoded_account.decode::<Account>().unwrap();
        assert_eq!(decoded_account.data(), &vec![0; 1024]);
        let decoded_account = encoded_account.decode::<AccountSharedData>().unwrap();
        assert_eq!(decoded_account.data(), &vec![0; 1024]);
    }
}<|MERGE_RESOLUTION|>--- conflicted
+++ resolved
@@ -141,17 +141,6 @@
             UiAccountData::Binary(blob, encoding) => match encoding {
                 UiAccountEncoding::Base58 => bs58::decode(blob).into_vec().ok(),
                 UiAccountEncoding::Base64 => base64::decode(blob).ok(),
-<<<<<<< HEAD
-                UiAccountEncoding::Base64Zstd => base64::decode(blob)
-                    .ok()
-                    .and_then(|zstd_data| {
-                        let mut data = vec![];
-                        zstd::stream::read::Decoder::new(zstd_data.as_slice())
-                            .and_then(|mut reader| reader.read_to_end(&mut data))
-                            .map(|_| data)
-                            .ok()
-                    }),
-=======
                 UiAccountEncoding::Base64Zstd => base64::decode(blob).ok().and_then(|zstd_data| {
                     let mut data = vec![];
                     zstd::stream::read::Decoder::new(zstd_data.as_slice())
@@ -159,7 +148,6 @@
                         .map(|_| data)
                         .ok()
                 }),
->>>>>>> 55438c03
                 UiAccountEncoding::Binary | UiAccountEncoding::JsonParsed => None,
             },
         }?;
