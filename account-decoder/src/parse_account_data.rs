use {
    crate::{
        parse_bpf_loader::parse_bpf_upgradeable_loader,
        parse_config::parse_config,
        parse_nonce::parse_nonce,
        parse_stake::parse_stake,
        parse_sysvar::parse_sysvar,
<<<<<<< HEAD
        parse_token::{parse_token, spl_token_ids},
=======
        parse_token::{parse_token, spl_token_2022_id, spl_token_id},
>>>>>>> 55438c03
        parse_vote::parse_vote,
    },
    inflector::Inflector,
    serde_json::Value,
    solana_sdk::{instruction::InstructionError, pubkey::Pubkey, stake, system_program, sysvar},
    std::{collections::HashMap, convert::TryFrom},
    thiserror::Error,
};

lazy_static! {
    static ref BPF_UPGRADEABLE_LOADER_PROGRAM_ID: Pubkey = solana_sdk::bpf_loader_upgradeable::id();
    static ref CONFIG_PROGRAM_ID: Pubkey = solana_config_program::id();
    static ref STAKE_PROGRAM_ID: Pubkey = stake::program::id();
    static ref SYSTEM_PROGRAM_ID: Pubkey = system_program::id();
    static ref SYSVAR_PROGRAM_ID: Pubkey = sysvar::id();
    static ref VOTE_PROGRAM_ID: Pubkey = solana_vote_program::id();
    static ref VELAS_ACCOUNT_PROGRAM_ID: Pubkey = velas_account_program::id();
    static ref VELAS_RELYING_PARTY_PROGRAM_ID: Pubkey = velas_relying_party_program::id();
    pub static ref PARSABLE_PROGRAM_IDS: HashMap<Pubkey, ParsableAccount> = {
        let mut m = HashMap::new();
        m.insert(
            *BPF_UPGRADEABLE_LOADER_PROGRAM_ID,
            ParsableAccount::BpfUpgradeableLoader,
        );
        m.insert(*CONFIG_PROGRAM_ID, ParsableAccount::Config);
        m.insert(*SYSTEM_PROGRAM_ID, ParsableAccount::Nonce);
<<<<<<< HEAD
        for spl_token_id in spl_token_ids() {
            m.insert(spl_token_id, ParsableAccount::SplToken);
        }
=======
        m.insert(spl_token_id(), ParsableAccount::SplToken);
        m.insert(spl_token_2022_id(), ParsableAccount::SplToken2022);
>>>>>>> 55438c03
        m.insert(*STAKE_PROGRAM_ID, ParsableAccount::Stake);
        m.insert(*SYSVAR_PROGRAM_ID, ParsableAccount::Sysvar);
        m.insert(*VOTE_PROGRAM_ID, ParsableAccount::Vote);
        m.insert(*VELAS_ACCOUNT_PROGRAM_ID, ParsableAccount::VelasAccount);
        m.insert(
            *VELAS_RELYING_PARTY_PROGRAM_ID,
            ParsableAccount::VelasRelyingParty,
        );
        m
    };
}

#[derive(Error, Debug)]
pub enum ParseAccountError {
    #[error("{0:?} account not parsable")]
    AccountNotParsable(ParsableAccount),

    #[error("Program not parsable")]
    ProgramNotParsable,

    #[error("Additional data required to parse: {0}")]
    AdditionalDataMissing(String),

    #[error("Instruction error")]
    InstructionError(#[from] InstructionError),

    #[error("Serde json error")]
    SerdeJsonError(#[from] serde_json::error::Error),
}

impl From<velas_account_program::ParseError> for ParseAccountError {
    fn from(err: velas_account_program::ParseError) -> Self {
        match err {
            velas_account_program::ParseError::AccountNotParsable => {
                Self::AccountNotParsable(ParsableAccount::VelasAccount)
            }
        }
    }
}

impl From<velas_relying_party_program::ParseError> for ParseAccountError {
    fn from(err: velas_relying_party_program::ParseError) -> Self {
        match err {
            velas_relying_party_program::ParseError::AccountNotParsable => {
                Self::AccountNotParsable(ParsableAccount::VelasRelyingParty)
            }
        }
    }
}

#[derive(Clone, Debug, Serialize, Deserialize, PartialEq)]
#[serde(rename_all = "camelCase")]
pub struct ParsedAccount {
    pub program: String,
    pub parsed: Value,
    pub space: u64,
}

#[derive(Debug, Serialize, Deserialize)]
#[serde(rename_all = "camelCase")]
pub enum ParsableAccount {
    BpfUpgradeableLoader,
    Config,
    Nonce,
    SplToken,
    SplToken2022,
    Stake,
    Sysvar,
    Vote,
    VelasAccount,
    VelasRelyingParty,
}

#[derive(Default)]
pub struct AccountAdditionalData {
    pub spl_token_decimals: Option<u8>,
}

pub fn parse_account_data(
    pubkey: &Pubkey,
    program_id: &Pubkey,
    data: &[u8],
    additional_data: Option<AccountAdditionalData>,
) -> Result<ParsedAccount, ParseAccountError> {
    let program_name = PARSABLE_PROGRAM_IDS
        .get(program_id)
        .ok_or(ParseAccountError::ProgramNotParsable)?;
    let additional_data = additional_data.unwrap_or_default();
    let parsed_json = match program_name {
        ParsableAccount::BpfUpgradeableLoader => {
            serde_json::to_value(parse_bpf_upgradeable_loader(data)?)?
        }
        ParsableAccount::Config => serde_json::to_value(parse_config(data, pubkey)?)?,
        ParsableAccount::Nonce => serde_json::to_value(parse_nonce(data)?)?,
        ParsableAccount::SplToken | ParsableAccount::SplToken2022 => {
            serde_json::to_value(parse_token(data, additional_data.spl_token_decimals)?)?
        }
        ParsableAccount::Stake => serde_json::to_value(parse_stake(data)?)?,
        ParsableAccount::Sysvar => serde_json::to_value(parse_sysvar(data, pubkey)?)?,
        ParsableAccount::Vote => serde_json::to_value(parse_vote(data)?)?,
        ParsableAccount::VelasAccount => {
            serde_json::to_value(velas_account_program::VelasAccountType::try_from(data)?)?
        }
        ParsableAccount::VelasRelyingParty => serde_json::to_value(
            velas_relying_party_program::RelyingPartyData::try_from(data)?,
        )?,
    };
    Ok(ParsedAccount {
        program: format!("{:?}", program_name).to_kebab_case(),
        parsed: parsed_json,
        space: data.len() as u64,
    })
}

#[cfg(test)]
mod test {
    use {
        super::*,
        solana_sdk::nonce::{
            state::{Data, Versions},
            State,
        },
        solana_vote_program::vote_state::{VoteState, VoteStateVersions},
    };

    #[test]
    fn test_parse_account_data() {
        let account_pubkey = solana_sdk::pubkey::new_rand();
        let other_program = solana_sdk::pubkey::new_rand();
        let data = vec![0; 4];
        assert!(parse_account_data(&account_pubkey, &other_program, &data, None).is_err());

        let vote_state = VoteState::default();
        let mut vote_account_data: Vec<u8> = vec![0; VoteState::size_of()];
        let versioned = VoteStateVersions::new_current(vote_state);
        VoteState::serialize(&versioned, &mut vote_account_data).unwrap();
        let parsed = parse_account_data(
            &account_pubkey,
            &solana_vote_program::id(),
            &vote_account_data,
            None,
        )
        .unwrap();
        assert_eq!(parsed.program, "vote".to_string());
        assert_eq!(parsed.space, VoteState::size_of() as u64);

        let nonce_data = Versions::new(
            State::Initialized(Data::default()),
            true, // separate_domains
        );
        let nonce_account_data = bincode::serialize(&nonce_data).unwrap();
        let parsed = parse_account_data(
            &account_pubkey,
            &system_program::id(),
            &nonce_account_data,
            None,
        )
        .unwrap();
        assert_eq!(parsed.program, "nonce".to_string());
        assert_eq!(parsed.space, State::size() as u64);
    }
}<|MERGE_RESOLUTION|>--- conflicted
+++ resolved
@@ -5,11 +5,7 @@
         parse_nonce::parse_nonce,
         parse_stake::parse_stake,
         parse_sysvar::parse_sysvar,
-<<<<<<< HEAD
-        parse_token::{parse_token, spl_token_ids},
-=======
         parse_token::{parse_token, spl_token_2022_id, spl_token_id},
->>>>>>> 55438c03
         parse_vote::parse_vote,
     },
     inflector::Inflector,
@@ -36,14 +32,8 @@
         );
         m.insert(*CONFIG_PROGRAM_ID, ParsableAccount::Config);
         m.insert(*SYSTEM_PROGRAM_ID, ParsableAccount::Nonce);
-<<<<<<< HEAD
-        for spl_token_id in spl_token_ids() {
-            m.insert(spl_token_id, ParsableAccount::SplToken);
-        }
-=======
         m.insert(spl_token_id(), ParsableAccount::SplToken);
         m.insert(spl_token_2022_id(), ParsableAccount::SplToken2022);
->>>>>>> 55438c03
         m.insert(*STAKE_PROGRAM_ID, ParsableAccount::Stake);
         m.insert(*SYSVAR_PROGRAM_ID, ParsableAccount::Sysvar);
         m.insert(*VOTE_PROGRAM_ID, ParsableAccount::Vote);
