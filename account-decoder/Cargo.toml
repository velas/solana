[package]
name = "solana-account-decoder"
<<<<<<< HEAD
version = "1.13.4"
=======
version = "1.13.7"
>>>>>>> 88aeaa82
description = "Solana account decoder"
authors = ["Solana Maintainers <maintainers@solana.foundation>"]
repository = "https://github.com/solana-labs/solana"
homepage = "https://solana.com/"
documentation = "https://docs.rs/solana-account-decoder"
license = "Apache-2.0"
edition = "2021"

[dependencies]
Inflector = "0.11.4"
base64 = "0.13.0"
bincode = "1.3.3"
bs58 = "0.4.0"
bv = "0.11.1"
lazy_static = "1.4.0"
serde = "1.0.136"
serde_derive = "1.0.103"
serde_json = "1.0.79"
<<<<<<< HEAD
solana-config-program = { path = "../programs/config", version = "=1.13.4" }
solana-sdk = { path = "../sdk", version = "=1.13.4" }
solana-vote-program = { path = "../programs/vote", version = "=1.13.4" }
=======
solana-config-program = { path = "../programs/config", version = "=1.13.7" }
solana-sdk = { path = "../sdk", version = "=1.13.7" }
solana-vote-program = { path = "../programs/vote", version = "=1.13.7" }
>>>>>>> 88aeaa82
spl-token = { version = "=3.5.0", features = ["no-entrypoint"] }
spl-token-2022 = { version = "=0.4.2", features = ["no-entrypoint"] }
thiserror = "1.0"
zstd = "0.11.1"

velas-account-program = { path = "../programs/velas-account-program" }
velas-relying-party-program = { path = "../programs/velas-relying-party-program" }


[package.metadata.docs.rs]
targets = ["x86_64-unknown-linux-gnu"]<|MERGE_RESOLUTION|>--- conflicted
+++ resolved
@@ -1,10 +1,6 @@
 [package]
 name = "solana-account-decoder"
-<<<<<<< HEAD
-version = "1.13.4"
-=======
 version = "1.13.7"
->>>>>>> 88aeaa82
 description = "Solana account decoder"
 authors = ["Solana Maintainers <maintainers@solana.foundation>"]
 repository = "https://github.com/solana-labs/solana"
@@ -23,15 +19,9 @@
 serde = "1.0.136"
 serde_derive = "1.0.103"
 serde_json = "1.0.79"
-<<<<<<< HEAD
-solana-config-program = { path = "../programs/config", version = "=1.13.4" }
-solana-sdk = { path = "../sdk", version = "=1.13.4" }
-solana-vote-program = { path = "../programs/vote", version = "=1.13.4" }
-=======
 solana-config-program = { path = "../programs/config", version = "=1.13.7" }
 solana-sdk = { path = "../sdk", version = "=1.13.7" }
 solana-vote-program = { path = "../programs/vote", version = "=1.13.7" }
->>>>>>> 88aeaa82
 spl-token = { version = "=3.5.0", features = ["no-entrypoint"] }
 spl-token-2022 = { version = "=0.4.2", features = ["no-entrypoint"] }
 thiserror = "1.0"
