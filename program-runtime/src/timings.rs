use {
<<<<<<< HEAD
    solana_sdk::{pubkey::Pubkey, saturating_add_assign},
    std::collections::HashMap,
=======
    core::fmt,
    enum_iterator::IntoEnumIterator,
    solana_sdk::{pubkey::Pubkey, saturating_add_assign},
    std::{
        collections::HashMap,
        ops::{Index, IndexMut},
    },
>>>>>>> 55438c03
};

#[derive(Default, Debug, PartialEq)]
pub struct ProgramTiming {
    pub accumulated_us: u64,
    pub accumulated_units: u64,
    pub count: u32,
    pub errored_txs_compute_consumed: Vec<u64>,
    // Sum of all units in `errored_txs_compute_consumed`
    pub total_errored_units: u64,
}

impl ProgramTiming {
    pub fn coalesce_error_timings(&mut self, current_estimated_program_cost: u64) {
        for tx_error_compute_consumed in self.errored_txs_compute_consumed.drain(..) {
            let compute_units_update =
                std::cmp::max(current_estimated_program_cost, tx_error_compute_consumed);
            saturating_add_assign!(self.accumulated_units, compute_units_update);
            saturating_add_assign!(self.count, 1);
        }
    }

    pub fn accumulate_program_timings(&mut self, other: &ProgramTiming) {
        saturating_add_assign!(self.accumulated_us, other.accumulated_us);
        saturating_add_assign!(self.accumulated_units, other.accumulated_units);
        saturating_add_assign!(self.count, other.count);
        // Clones the entire vector, maybe not great...
        self.errored_txs_compute_consumed
            .extend(other.errored_txs_compute_consumed.clone());
        saturating_add_assign!(self.total_errored_units, other.total_errored_units);
    }
}

<<<<<<< HEAD
#[derive(Default, Debug)]
pub struct ExecuteTimings {
    pub check_us: u64,
    pub load_us: u64,
    pub execute_us: u64,
    pub store_us: u64,
    pub update_stakes_cache_us: u64,
    pub total_batches_len: usize,
    pub num_execute_batches: u64,
    pub collect_logs_us: u64,
=======
/// Used as an index for `Metrics`.
#[derive(Debug, IntoEnumIterator)]
pub enum ExecuteTimingType {
    CheckUs,
    LoadUs,
    ExecuteUs,
    StoreUs,
    UpdateStakesCacheUs,
    NumExecuteBatches,
    CollectLogsUs,
    TotalBatchesLen,
}

pub struct Metrics([u64; ExecuteTimingType::VARIANT_COUNT]);

impl Index<ExecuteTimingType> for Metrics {
    type Output = u64;
    fn index(&self, index: ExecuteTimingType) -> &Self::Output {
        self.0.index(index as usize)
    }
}

impl IndexMut<ExecuteTimingType> for Metrics {
    fn index_mut(&mut self, index: ExecuteTimingType) -> &mut Self::Output {
        self.0.index_mut(index as usize)
    }
}

impl Default for Metrics {
    fn default() -> Self {
        Metrics([0; ExecuteTimingType::VARIANT_COUNT])
    }
}

impl core::fmt::Debug for Metrics {
    fn fmt(&self, f: &mut fmt::Formatter<'_>) -> fmt::Result {
        self.0.fmt(f)
    }
}

#[derive(Debug, Default)]
pub struct ExecuteTimings {
    pub metrics: Metrics,
>>>>>>> 55438c03
    pub details: ExecuteDetailsTimings,
    pub execute_accessories: ExecuteAccessoryTimings,
}

impl ExecuteTimings {
    pub fn accumulate(&mut self, other: &ExecuteTimings) {
<<<<<<< HEAD
        saturating_add_assign!(self.check_us, other.check_us);
        saturating_add_assign!(self.load_us, other.load_us);
        saturating_add_assign!(self.execute_us, other.execute_us);
        saturating_add_assign!(self.store_us, other.store_us);
        saturating_add_assign!(self.update_stakes_cache_us, other.update_stakes_cache_us);
        saturating_add_assign!(self.total_batches_len, other.total_batches_len);
        saturating_add_assign!(self.num_execute_batches, other.num_execute_batches);
        saturating_add_assign!(self.collect_logs_us, other.collect_logs_us);
=======
        for (t1, t2) in self.metrics.0.iter_mut().zip(other.metrics.0.iter()) {
            saturating_add_assign!(*t1, *t2);
        }
>>>>>>> 55438c03
        self.details.accumulate(&other.details);
        self.execute_accessories
            .accumulate(&other.execute_accessories);
    }
<<<<<<< HEAD
}

#[derive(Default, Debug)]
pub struct ExecuteProcessInstructionTimings {
    pub total_us: u64,
    pub verify_caller_us: u64,
    pub process_executable_chain_us: u64,
    pub verify_callee_us: u64,
}

impl ExecuteProcessInstructionTimings {
    pub fn accumulate(&mut self, other: &ExecuteProcessInstructionTimings) {
        saturating_add_assign!(self.total_us, other.total_us);
        saturating_add_assign!(self.verify_caller_us, other.verify_caller_us);
        saturating_add_assign!(
            self.process_executable_chain_us,
            other.process_executable_chain_us
        );
        saturating_add_assign!(self.verify_callee_us, other.verify_callee_us);
=======

    pub fn saturating_add_in_place(&mut self, timing_type: ExecuteTimingType, value_to_add: u64) {
        let idx = timing_type as usize;
        match self.metrics.0.get_mut(idx) {
            Some(elem) => *elem = elem.saturating_add(value_to_add),
            None => debug_assert!(
                idx < ExecuteTimingType::VARIANT_COUNT,
                "Index out of bounds"
            ),
        }
>>>>>>> 55438c03
    }
}

#[derive(Default, Debug)]
<<<<<<< HEAD
=======
pub struct ExecuteProcessInstructionTimings {
    pub total_us: u64,
    pub verify_caller_us: u64,
    pub process_executable_chain_us: u64,
    pub verify_callee_us: u64,
}

impl ExecuteProcessInstructionTimings {
    pub fn accumulate(&mut self, other: &ExecuteProcessInstructionTimings) {
        saturating_add_assign!(self.total_us, other.total_us);
        saturating_add_assign!(self.verify_caller_us, other.verify_caller_us);
        saturating_add_assign!(
            self.process_executable_chain_us,
            other.process_executable_chain_us
        );
        saturating_add_assign!(self.verify_callee_us, other.verify_callee_us);
    }
}

#[derive(Default, Debug)]
>>>>>>> 55438c03
pub struct ExecuteAccessoryTimings {
    pub feature_set_clone_us: u64,
    pub compute_budget_process_transaction_us: u64,
    pub get_executors_us: u64,
    pub process_message_us: u64,
    pub update_executors_us: u64,
    pub process_instructions: ExecuteProcessInstructionTimings,
}

impl ExecuteAccessoryTimings {
    pub fn accumulate(&mut self, other: &ExecuteAccessoryTimings) {
        saturating_add_assign!(
            self.compute_budget_process_transaction_us,
            other.feature_set_clone_us
        );
        saturating_add_assign!(
            self.compute_budget_process_transaction_us,
            other.compute_budget_process_transaction_us
        );
        saturating_add_assign!(self.get_executors_us, other.get_executors_us);
        saturating_add_assign!(self.process_message_us, other.process_message_us);
        saturating_add_assign!(self.update_executors_us, other.update_executors_us);
        self.process_instructions
            .accumulate(&other.process_instructions);
    }
}

#[derive(Default, Debug, PartialEq)]
pub struct ExecuteDetailsTimings {
    pub serialize_us: u64,
    pub create_vm_us: u64,
    pub create_evm_executor_us: u64,
    pub execute_us: u64,
    pub deserialize_us: u64,
    pub get_or_create_executor_us: u64,
    pub changed_account_count: u64,
    pub total_account_count: u64,
    pub total_data_size: usize,
    pub data_size_changed: usize,
    pub create_executor_register_syscalls_us: u64,
    pub create_executor_load_elf_us: u64,
    pub create_executor_verify_code_us: u64,
    pub create_executor_jit_compile_us: u64,
    pub per_program_timings: HashMap<Pubkey, ProgramTiming>,
}

impl ExecuteDetailsTimings {
    pub fn accumulate(&mut self, other: &ExecuteDetailsTimings) {
        saturating_add_assign!(self.serialize_us, other.serialize_us);
        saturating_add_assign!(self.create_vm_us, other.create_vm_us);
<<<<<<< HEAD
        saturating_add_assign!(self.create_evm_executor_us, other.create_evm_executor_us);
=======
>>>>>>> 55438c03
        saturating_add_assign!(self.execute_us, other.execute_us);
        saturating_add_assign!(self.deserialize_us, other.deserialize_us);
        saturating_add_assign!(
            self.get_or_create_executor_us,
            other.get_or_create_executor_us
        );
        saturating_add_assign!(self.changed_account_count, other.changed_account_count);
        saturating_add_assign!(self.total_account_count, other.total_account_count);
        saturating_add_assign!(self.total_data_size, other.total_data_size);
        saturating_add_assign!(self.data_size_changed, other.data_size_changed);
        saturating_add_assign!(
            self.create_executor_register_syscalls_us,
            other.create_executor_register_syscalls_us
        );
        saturating_add_assign!(
            self.create_executor_load_elf_us,
            other.create_executor_load_elf_us
        );
        saturating_add_assign!(
            self.create_executor_verify_code_us,
            other.create_executor_verify_code_us
        );
        saturating_add_assign!(
            self.create_executor_jit_compile_us,
            other.create_executor_jit_compile_us
        );
        for (id, other) in &other.per_program_timings {
            let program_timing = self.per_program_timings.entry(*id).or_default();
            program_timing.accumulate_program_timings(other);
        }
    }

    pub fn accumulate_program(
        &mut self,
        program_id: &Pubkey,
        us: u64,
        compute_units_consumed: u64,
        is_error: bool,
    ) {
        let program_timing = self.per_program_timings.entry(*program_id).or_default();
        program_timing.accumulated_us = program_timing.accumulated_us.saturating_add(us);
        if is_error {
            program_timing
                .errored_txs_compute_consumed
                .push(compute_units_consumed);
            program_timing.total_errored_units = program_timing
                .total_errored_units
                .saturating_add(compute_units_consumed);
        } else {
            program_timing.accumulated_units = program_timing
                .accumulated_units
                .saturating_add(compute_units_consumed);
            program_timing.count = program_timing.count.saturating_add(1);
        };
    }
}

#[cfg(test)]
mod tests {
    use super::*;

    fn construct_execute_timings_with_program(
        program_id: &Pubkey,
        us: u64,
        compute_units_consumed: u64,
    ) -> ExecuteDetailsTimings {
        let mut execute_details_timings = ExecuteDetailsTimings::default();

        // Accumulate an erroring transaction
        let is_error = true;
        execute_details_timings.accumulate_program(
            program_id,
            us,
            compute_units_consumed,
            is_error,
        );

        // Accumulate a non-erroring transaction
        let is_error = false;
        execute_details_timings.accumulate_program(
            program_id,
            us,
            compute_units_consumed,
            is_error,
        );

        let program_timings = execute_details_timings
            .per_program_timings
            .get(program_id)
            .unwrap();

        // Both error and success transactions count towards `accumulated_us`
        assert_eq!(program_timings.accumulated_us, us.saturating_mul(2));
        assert_eq!(program_timings.accumulated_units, compute_units_consumed);
        assert_eq!(program_timings.count, 1,);
        assert_eq!(
            program_timings.errored_txs_compute_consumed,
            vec![compute_units_consumed]
        );
        assert_eq!(program_timings.total_errored_units, compute_units_consumed,);

        execute_details_timings
    }

    #[test]
    fn test_execute_details_timing_acumulate_program() {
        // Acumulate an erroring transaction
        let program_id = Pubkey::new_unique();
        let us = 100;
        let compute_units_consumed = 1;
        construct_execute_timings_with_program(&program_id, us, compute_units_consumed);
    }

    #[test]
    fn test_execute_details_timing_acumulate() {
        // Acumulate an erroring transaction
        let program_id = Pubkey::new_unique();
        let us = 100;
        let compute_units_consumed = 1;
        let mut execute_details_timings = ExecuteDetailsTimings::default();

        // Construct another separate instance of ExecuteDetailsTimings with non default fields
        let mut other_execute_details_timings =
            construct_execute_timings_with_program(&program_id, us, compute_units_consumed);
        let account_count = 1;
        let data_size_changed = 1;
        other_execute_details_timings.serialize_us = us;
        other_execute_details_timings.create_vm_us = us;
        other_execute_details_timings.execute_us = us;
        other_execute_details_timings.deserialize_us = us;
        other_execute_details_timings.changed_account_count = account_count;
        other_execute_details_timings.total_account_count = account_count;
        other_execute_details_timings.total_data_size = data_size_changed;
        other_execute_details_timings.data_size_changed = data_size_changed;

        // Accumulate the other instance into the current instance
        execute_details_timings.accumulate(&other_execute_details_timings);

        // Check that the two instances are equal
        assert_eq!(execute_details_timings, other_execute_details_timings);
<<<<<<< HEAD
=======
    }

    #[test]
    fn execute_timings_saturating_add_in_place() {
        let mut timings = ExecuteTimings::default();
        timings.saturating_add_in_place(ExecuteTimingType::CheckUs, 1);
        let check_us = timings.metrics.index(ExecuteTimingType::CheckUs);
        assert_eq!(1, *check_us);

        timings.saturating_add_in_place(ExecuteTimingType::CheckUs, 2);
        let check_us = timings.metrics.index(ExecuteTimingType::CheckUs);
        assert_eq!(3, *check_us);
>>>>>>> 55438c03
    }
}<|MERGE_RESOLUTION|>--- conflicted
+++ resolved
@@ -1,8 +1,4 @@
 use {
-<<<<<<< HEAD
-    solana_sdk::{pubkey::Pubkey, saturating_add_assign},
-    std::collections::HashMap,
-=======
     core::fmt,
     enum_iterator::IntoEnumIterator,
     solana_sdk::{pubkey::Pubkey, saturating_add_assign},
@@ -10,7 +6,6 @@
         collections::HashMap,
         ops::{Index, IndexMut},
     },
->>>>>>> 55438c03
 };
 
 #[derive(Default, Debug, PartialEq)]
@@ -44,18 +39,6 @@
     }
 }
 
-<<<<<<< HEAD
-#[derive(Default, Debug)]
-pub struct ExecuteTimings {
-    pub check_us: u64,
-    pub load_us: u64,
-    pub execute_us: u64,
-    pub store_us: u64,
-    pub update_stakes_cache_us: u64,
-    pub total_batches_len: usize,
-    pub num_execute_batches: u64,
-    pub collect_logs_us: u64,
-=======
 /// Used as an index for `Metrics`.
 #[derive(Debug, IntoEnumIterator)]
 pub enum ExecuteTimingType {
@@ -99,52 +82,19 @@
 #[derive(Debug, Default)]
 pub struct ExecuteTimings {
     pub metrics: Metrics,
->>>>>>> 55438c03
     pub details: ExecuteDetailsTimings,
     pub execute_accessories: ExecuteAccessoryTimings,
 }
 
 impl ExecuteTimings {
     pub fn accumulate(&mut self, other: &ExecuteTimings) {
-<<<<<<< HEAD
-        saturating_add_assign!(self.check_us, other.check_us);
-        saturating_add_assign!(self.load_us, other.load_us);
-        saturating_add_assign!(self.execute_us, other.execute_us);
-        saturating_add_assign!(self.store_us, other.store_us);
-        saturating_add_assign!(self.update_stakes_cache_us, other.update_stakes_cache_us);
-        saturating_add_assign!(self.total_batches_len, other.total_batches_len);
-        saturating_add_assign!(self.num_execute_batches, other.num_execute_batches);
-        saturating_add_assign!(self.collect_logs_us, other.collect_logs_us);
-=======
         for (t1, t2) in self.metrics.0.iter_mut().zip(other.metrics.0.iter()) {
             saturating_add_assign!(*t1, *t2);
         }
->>>>>>> 55438c03
         self.details.accumulate(&other.details);
         self.execute_accessories
             .accumulate(&other.execute_accessories);
     }
-<<<<<<< HEAD
-}
-
-#[derive(Default, Debug)]
-pub struct ExecuteProcessInstructionTimings {
-    pub total_us: u64,
-    pub verify_caller_us: u64,
-    pub process_executable_chain_us: u64,
-    pub verify_callee_us: u64,
-}
-
-impl ExecuteProcessInstructionTimings {
-    pub fn accumulate(&mut self, other: &ExecuteProcessInstructionTimings) {
-        saturating_add_assign!(self.total_us, other.total_us);
-        saturating_add_assign!(self.verify_caller_us, other.verify_caller_us);
-        saturating_add_assign!(
-            self.process_executable_chain_us,
-            other.process_executable_chain_us
-        );
-        saturating_add_assign!(self.verify_callee_us, other.verify_callee_us);
-=======
 
     pub fn saturating_add_in_place(&mut self, timing_type: ExecuteTimingType, value_to_add: u64) {
         let idx = timing_type as usize;
@@ -155,13 +105,10 @@
                 "Index out of bounds"
             ),
         }
->>>>>>> 55438c03
     }
 }
 
 #[derive(Default, Debug)]
-<<<<<<< HEAD
-=======
 pub struct ExecuteProcessInstructionTimings {
     pub total_us: u64,
     pub verify_caller_us: u64,
@@ -182,7 +129,6 @@
 }
 
 #[derive(Default, Debug)]
->>>>>>> 55438c03
 pub struct ExecuteAccessoryTimings {
     pub feature_set_clone_us: u64,
     pub compute_budget_process_transaction_us: u64,
@@ -233,10 +179,7 @@
     pub fn accumulate(&mut self, other: &ExecuteDetailsTimings) {
         saturating_add_assign!(self.serialize_us, other.serialize_us);
         saturating_add_assign!(self.create_vm_us, other.create_vm_us);
-<<<<<<< HEAD
         saturating_add_assign!(self.create_evm_executor_us, other.create_evm_executor_us);
-=======
->>>>>>> 55438c03
         saturating_add_assign!(self.execute_us, other.execute_us);
         saturating_add_assign!(self.deserialize_us, other.deserialize_us);
         saturating_add_assign!(
@@ -377,8 +320,6 @@
 
         // Check that the two instances are equal
         assert_eq!(execute_details_timings, other_execute_details_timings);
-<<<<<<< HEAD
-=======
     }
 
     #[test]
@@ -391,6 +332,5 @@
         timings.saturating_add_in_place(ExecuteTimingType::CheckUs, 2);
         let check_us = timings.metrics.index(ExecuteTimingType::CheckUs);
         assert_eq!(3, *check_us);
->>>>>>> 55438c03
     }
 }