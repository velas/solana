[package]
name = "solana-program-runtime"
<<<<<<< HEAD
version = "1.9.29"
=======
version = "1.10.41"
>>>>>>> 55438c03
description = "Solana program runtime"
authors = ["Solana Maintainers <maintainers@solana.foundation>"]
repository = "https://github.com/solana-labs/solana"
license = "Apache-2.0"
homepage = "https://solana.com/"
documentation = "https://docs.rs/solana-program-runtime"
edition = "2021"

[dependencies]
base64 = "0.13"
bincode = "1.3.3"
itertools =  "0.10.1"
libc = "0.2.101"
libloading = "0.7.0"
log = "0.4.14"
num-derive = { version = "0.3" }
num-traits = { version = "0.2" }
serde = { version = "1.0.129", features = ["derive", "rc"] }
<<<<<<< HEAD
solana-frozen-abi = { path = "../frozen-abi", version = "=1.9.29" }
solana-frozen-abi-macro = { path = "../frozen-abi/macro", version = "=1.9.29" }
solana-logger = { path = "../logger", version = "=1.9.29" }
solana-measure = { path = "../measure", version = "=1.9.29" }
solana-sdk = { path = "../sdk", version = "=1.9.29" }
evm-state = { path = "../evm-utils/evm-state" }
=======
solana-frozen-abi = { path = "../frozen-abi", version = "=1.10.41" }
solana-frozen-abi-macro = { path = "../frozen-abi/macro", version = "=1.10.41" }
solana-measure = { path = "../measure", version = "=1.10.41" }
solana-sdk = { path = "../sdk", version = "=1.10.41" }
>>>>>>> 55438c03
thiserror = "1.0"
enum-iterator = "0.7.0"

[dev-dependencies]
solana-logger = { path = "../logger", version = "=1.10.41" }

[lib]
crate-type = ["lib"]
name = "solana_program_runtime"

[package.metadata.docs.rs]
targets = ["x86_64-unknown-linux-gnu"]

[build-dependencies]
rustc_version = "0.4"<|MERGE_RESOLUTION|>--- conflicted
+++ resolved
@@ -1,10 +1,6 @@
 [package]
 name = "solana-program-runtime"
-<<<<<<< HEAD
-version = "1.9.29"
-=======
 version = "1.10.41"
->>>>>>> 55438c03
 description = "Solana program runtime"
 authors = ["Solana Maintainers <maintainers@solana.foundation>"]
 repository = "https://github.com/solana-labs/solana"
@@ -23,19 +19,11 @@
 num-derive = { version = "0.3" }
 num-traits = { version = "0.2" }
 serde = { version = "1.0.129", features = ["derive", "rc"] }
-<<<<<<< HEAD
-solana-frozen-abi = { path = "../frozen-abi", version = "=1.9.29" }
-solana-frozen-abi-macro = { path = "../frozen-abi/macro", version = "=1.9.29" }
-solana-logger = { path = "../logger", version = "=1.9.29" }
-solana-measure = { path = "../measure", version = "=1.9.29" }
-solana-sdk = { path = "../sdk", version = "=1.9.29" }
-evm-state = { path = "../evm-utils/evm-state" }
-=======
 solana-frozen-abi = { path = "../frozen-abi", version = "=1.10.41" }
 solana-frozen-abi-macro = { path = "../frozen-abi/macro", version = "=1.10.41" }
 solana-measure = { path = "../measure", version = "=1.10.41" }
 solana-sdk = { path = "../sdk", version = "=1.10.41" }
->>>>>>> 55438c03
+evm-state = { path = "../evm-utils/evm-state" }
 thiserror = "1.0"
 enum-iterator = "0.7.0"
 
