--- conflicted
+++ resolved
@@ -1,10 +1,6 @@
 [package]
 name = "solana-program-runtime"
-<<<<<<< HEAD
-version = "1.13.4"
-=======
 version = "1.13.7"
->>>>>>> 88aeaa82
 description = "Solana program runtime"
 authors = ["Solana Maintainers <maintainers@solana.foundation>"]
 repository = "https://github.com/solana-labs/solana"
@@ -23,27 +19,16 @@
 num-derive = { version = "0.3" }
 num-traits = { version = "0.2" }
 serde = { version = "1.0.129", features = ["derive", "rc"] }
-<<<<<<< HEAD
-solana-frozen-abi = { path = "../frozen-abi", version = "=1.13.4" }
-solana-frozen-abi-macro = { path = "../frozen-abi/macro", version = "=1.13.4" }
-solana-measure = { path = "../measure", version = "=1.13.4" }
-solana-sdk = { path = "../sdk", version = "=1.13.4" }
-evm-state = { path = "../evm-utils/evm-state" }
-=======
 solana-frozen-abi = { path = "../frozen-abi", version = "=1.13.7" }
 solana-frozen-abi-macro = { path = "../frozen-abi/macro", version = "=1.13.7" }
 solana-measure = { path = "../measure", version = "=1.13.7" }
 solana-sdk = { path = "../sdk", version = "=1.13.7" }
->>>>>>> 88aeaa82
+evm-state = { path = "../evm-utils/evm-state" }
 thiserror = "1.0"
 enum-iterator = "0.7.0"
 
 [dev-dependencies]
-<<<<<<< HEAD
-solana-logger = { path = "../logger", version = "=1.13.4" }
-=======
 solana-logger = { path = "../logger", version = "=1.13.7" }
->>>>>>> 88aeaa82
 
 [lib]
 crate-type = ["lib"]
