--- conflicted
+++ resolved
@@ -2,13 +2,8 @@
 authors = ["Solana Maintainers <maintainers@solana.foundation>"]
 edition = "2018"
 name = "solana-ramp-tps"
-<<<<<<< HEAD
-description = "Solana Tour de VLX - TPS ramp up"
-version = "1.5.14"
-=======
 description = "Solana Tour de SOL - TPS ramp up"
 version = "1.5.18"
->>>>>>> 7e480df9
 repository = "https://github.com/solana-labs/tour-de-sol"
 license = "Apache-2.0"
 homepage = "https://solana.com/"
