--- conflicted
+++ resolved
@@ -1,10 +1,6 @@
 [package]
 name = "solana-bucket-map"
-<<<<<<< HEAD
-version = "1.9.29"
-=======
 version = "1.10.41"
->>>>>>> 55438c03
 description = "solana-bucket-map"
 homepage = "https://solana.com/"
 documentation = "https://docs.rs/solana-bucket-map"
@@ -15,18 +11,9 @@
 edition = "2021"
 
 [dependencies]
-<<<<<<< HEAD
-rayon = "1.5.0"
-solana-logger = { path = "../logger", version = "=1.9.29" }
-solana-sdk = { path = "../sdk", version = "=1.9.29" }
-memmap2 = "0.5.0"
-log = { version = "0.4.11" }
-solana-measure = { path = "../measure", version = "=1.9.29" }
-=======
 log = { version = "0.4.11" }
 memmap2 = "0.5.3"
 modular-bitfield = "0.11.2"
->>>>>>> 55438c03
 rand = "0.7.0"
 solana-measure = { path = "../measure", version = "=1.10.41" }
 solana-sdk = { path = "../sdk", version = "=1.10.41" }
