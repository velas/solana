--- conflicted
+++ resolved
@@ -1,17 +1,8 @@
 [package]
-<<<<<<< HEAD
 edition = "2018"
 name = "velas-install"
 description = "The Velas cluster software installer"
-version = "1.9.29"
-=======
-authors = ["Solana Maintainers <maintainers@solana.foundation>"]
-edition = "2021"
-name = "solana-install"
-description = "The solana cluster software installer"
 version = "1.10.41"
-repository = "https://github.com/solana-labs/solana"
->>>>>>> 55438c03
 license = "Apache-2.0"
 homepage = "https://solana.com/"
 documentation = "https://docs.rs/solana-install"
@@ -22,29 +13,22 @@
 bzip2 = "0.4.3"
 chrono = { version = "0.4.11", features = ["serde"] }
 clap = { version = "2.33.1" }
-<<<<<<< HEAD
 console = "0.11.3"
 ctrlc = { version = "3.1.5", features = ["termination"] }
-=======
-console = "0.15.0"
-crossbeam-channel = "0.5"
-ctrlc = { version = "3.2.1", features = ["termination"] }
->>>>>>> 55438c03
 dirs-next = "2.0.0"
 indicatif = "0.15.0"
 lazy_static = "1.4.0"
-<<<<<<< HEAD
 nix = "0.23.0"
 reqwest = { version = "0.11.2", default-features = false, features = ["blocking", "rustls-tls", "json"] }
 semver = "1.0.4"
 serde = { version = "1.0.122", features = ["derive"] }
 serde_json = "1.0.62"
 serde_yaml = "0.8.13"
-solana-clap-utils = { path = "../clap-utils", version = "=1.9.29" }
-solana-client = { path = "../client", version = "=1.9.29" }
-solana-config-program = { path = "../programs/config", version = "=1.9.29" }
-solana-logger = { path = "../logger", version = "=1.9.29" }
-solana-sdk = { path = "../sdk", version = "=1.9.29" }
+solana-clap-utils = { path = "../clap-utils", version = "=1.10.41" }
+solana-client = { path = "../client", version = "=1.10.41" }
+solana-config-program = { path = "../programs/config", version = "=1.10.41" }
+solana-logger = { path = "../logger", version = "=1.10.41" }
+solana-sdk = { path = "../sdk", version = "=1.10.41" }
 solana-version = { path = "../version", version = "=0.6.3" }
 # Temporary solution until this is fixed:
 # https://github.com/alexcrichton/tar-rs/issues/295
@@ -53,22 +37,6 @@
 tar = { package = "binstall-tar", version = "0.4.39" }
 tempfile = "3.1.0"
 url = "2.1.1"
-=======
-nix = "0.23.1"
-reqwest = { version = "0.11.10", default-features = false, features = ["blocking", "brotli", "deflate", "gzip", "rustls-tls", "json"] }
-semver = "1.0.6"
-serde = { version = "1.0.136", features = ["derive"] }
-serde_yaml = "0.8.23"
-solana-clap-utils = { path = "../clap-utils", version = "=1.10.41" }
-solana-client = { path = "../client", version = "=1.10.41" }
-solana-config-program = { path = "../programs/config", version = "=1.10.41" }
-solana-logger = { path = "../logger", version = "=1.10.41" }
-solana-sdk = { path = "../sdk", version = "=1.10.41" }
-solana-version = { path = "../version", version = "=1.10.41" }
-tar = "0.4.38"
-tempfile = "3.3.0"
-url = "2.2.2"
->>>>>>> 55438c03
 
 [target."cfg(windows)".dependencies]
 winapi = "0.3.8"
