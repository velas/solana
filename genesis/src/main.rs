--- conflicted
+++ resolved
@@ -16,13 +16,8 @@
         },
     },
     solana_entry::poh::compute_hashes_per_tick,
-<<<<<<< HEAD
     solana_genesis::Base64Account,
-    solana_ledger::{blockstore::create_new_ledger, blockstore_db::AccessType},
-=======
-    solana_genesis::{genesis_accounts::add_genesis_accounts, Base64Account},
     solana_ledger::{blockstore::create_new_ledger, blockstore_db::LedgerColumnOptions},
->>>>>>> 55438c03
     solana_runtime::hardened_unpack::MAX_GENESIS_ARCHIVE_UNPACKED_SIZE,
     solana_sdk::{
         account::{Account, AccountSharedData, ReadableAccount, WritableAccount},
@@ -30,8 +25,9 @@
         epoch_schedule::EpochSchedule,
         fee_calculator::FeeRateGovernor,
         genesis_config::{
-            self, evm_genesis::{OpenEthereumAccountExtractor, GethAccountExtractor}, ClusterType,
-            GenesisConfig,
+            self,
+            evm_genesis::{GethAccountExtractor, OpenEthereumAccountExtractor},
+            ClusterType, GenesisConfig,
         },
         inflation::Inflation,
         native_token::sol_to_lamports,
@@ -578,13 +574,11 @@
     let evm_state_json = match (evm_state_file, evm_state_format) {
         (Some(path), Some(format)) if format == "geth" => {
             EvmStateJson::Geth(std::path::Path::new(path))
-        },
+        }
         (Some(path), Some(format)) if format == "open-ethereum" => {
             EvmStateJson::OpenEthereum(std::path::Path::new(path))
-        },
-        (None, _) => {
-            EvmStateJson::None
-        },
+        }
+        (None, _) => EvmStateJson::None,
         _ => {
             panic!("`evm-state-format` argument value must be `open-ethereum` or `geth`")
         }
@@ -677,34 +671,24 @@
         EvmStateJson::OpenEthereum(path) => {
             info!("Calculating evm state lamports");
             let dump_extractor = OpenEthereumAccountExtractor::open_dump(path)
-                .unwrap_or_else(|_| {
-                    panic!(
-                        "Unable to open dump at path: `{}`",
-                        path.display()
-                    )
-                });
-    
+                .unwrap_or_else(|_| panic!("Unable to open dump at path: `{}`", path.display()));
+
             for pair in dump_extractor {
                 evm_state_balance += pair.unwrap().account.balance;
             }
-        },
+        }
         EvmStateJson::Geth(path) => {
             info!("Calculating evm state lamports");
             let dump_extractor = GethAccountExtractor::open_dump(path)
-                .unwrap_or_else(|_| {
-                    panic!(
-                        "Unable to open dump at path: `{}`",
-                        path.display()
-                    )
-                });
-    
+                .unwrap_or_else(|_| panic!("Unable to open dump at path: `{}`", path.display()));
+
             for pair in dump_extractor {
                 evm_state_balance += pair.unwrap().account.balance;
             }
-        },
+        }
         EvmStateJson::None => {
             info!("No evm state file provided");
-        },
+        }
     }
 
     let (mut evm_state_lamports, change) =
