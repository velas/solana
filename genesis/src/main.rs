//! A command-line executable for generating the chain's genesis config.
#![allow(clippy::integer_arithmetic)]

<<<<<<< HEAD
#[macro_use]
extern crate solana_budget_program;
#[macro_use]
extern crate solana_exchange_program;
#[macro_use]
extern crate solana_vest_program;

use clap::{crate_description, crate_name, value_t, value_t_or_exit, App, Arg, ArgMatches};
use evm_state::U256;
use log::{error, info};
use solana_clap_utils::{
    input_parsers::{cluster_type_of, pubkey_of, pubkeys_of, unix_timestamp_from_rfc3339_datetime},
    input_validators::{is_pubkey_or_keypair, is_rfc3339_datetime, is_slot, is_valid_percentage},
};
use solana_genesis::Base64Account;
use solana_ledger::{
    blockstore::create_new_ledger, blockstore_db::AccessType, poh::compute_hashes_per_tick,
};
use solana_runtime::hardened_unpack::MAX_GENESIS_ARCHIVE_UNPACKED_SIZE;
use solana_sdk::{
    account::{Account, AccountSharedData},
    clock,
    epoch_schedule::EpochSchedule,
    fee_calculator::FeeRateGovernor,
    genesis_config::{self, ClusterType, GenesisConfig},
    inflation::Inflation,
    native_token::sol_to_lamports,
    poh_config::PohConfig,
    pubkey::Pubkey,
    rent::Rent,
    signature::{Keypair, Signer},
    system_program, timing,
};
use solana_stake_program::stake_state::{self, StakeState};
use solana_vote_program::vote_state::{self, VoteState};
use stake_state::MIN_DELEGATE_STAKE_AMOUNT;
use std::{
    collections::HashMap,
    error,
    fs::File,
    io::{self, Read},
    path::PathBuf,
    process,
    str::FromStr,
    time::Duration,
=======
use {
    clap::{crate_description, crate_name, value_t, value_t_or_exit, App, Arg, ArgMatches},
    solana_clap_utils::{
        input_parsers::{
            cluster_type_of, pubkey_of, pubkeys_of, unix_timestamp_from_rfc3339_datetime,
        },
        input_validators::{
            is_pubkey_or_keypair, is_rfc3339_datetime, is_slot, is_valid_percentage,
        },
    },
    solana_entry::poh::compute_hashes_per_tick,
    solana_genesis::{genesis_accounts::add_genesis_accounts, Base64Account},
    solana_ledger::{blockstore::create_new_ledger, blockstore_db::AccessType},
    solana_runtime::hardened_unpack::MAX_GENESIS_ARCHIVE_UNPACKED_SIZE,
    solana_sdk::{
        account::{Account, AccountSharedData, ReadableAccount, WritableAccount},
        clock,
        epoch_schedule::EpochSchedule,
        fee_calculator::FeeRateGovernor,
        genesis_config::{ClusterType, GenesisConfig},
        inflation::Inflation,
        native_token::sol_to_lamports,
        poh_config::PohConfig,
        pubkey::Pubkey,
        rent::Rent,
        signature::{Keypair, Signer},
        stake::state::StakeState,
        system_program, timing,
    },
    solana_stake_program::stake_state,
    solana_vote_program::vote_state::{self, VoteState},
    std::{
        collections::HashMap,
        error,
        fs::File,
        io::{self, Read},
        path::PathBuf,
        process,
        str::FromStr,
        time::Duration,
    },
>>>>>>> 3ac7e043
};

pub enum AccountFileFormat {
    Pubkey,
    Keypair,
}

fn pubkey_from_str(key_str: &str) -> Result<Pubkey, Box<dyn error::Error>> {
    Pubkey::from_str(key_str).or_else(|_| {
        let bytes: Vec<u8> = serde_json::from_str(key_str)?;
        let keypair = Keypair::from_bytes(&bytes)
            .map_err(|e| std::io::Error::new(std::io::ErrorKind::Other, e.to_string()))?;
        Ok(keypair.pubkey())
    })
}

pub fn load_genesis_accounts(file: &str, genesis_config: &mut GenesisConfig) -> io::Result<u64> {
    let mut lamports = 0;
    let accounts_file = File::open(file.to_string())?;

    let genesis_accounts: HashMap<String, Base64Account> =
        serde_yaml::from_reader(accounts_file)
            .map_err(|err| io::Error::new(io::ErrorKind::Other, format!("{:?}", err)))?;

    for (key, account_details) in genesis_accounts {
        let pubkey = pubkey_from_str(key.as_str()).map_err(|err| {
            io::Error::new(
                io::ErrorKind::Other,
                format!("Invalid pubkey/keypair {}: {:?}", key, err),
            )
        })?;

        let owner_program_id = Pubkey::from_str(account_details.owner.as_str()).map_err(|err| {
            io::Error::new(
                io::ErrorKind::Other,
                format!("Invalid owner: {}: {:?}", account_details.owner, err),
            )
        })?;

        let mut account = AccountSharedData::new(account_details.balance, 0, &owner_program_id);
        if account_details.data != "~" {
            account.set_data(
                base64::decode(account_details.data.as_str()).map_err(|err| {
                    io::Error::new(
                        io::ErrorKind::Other,
                        format!("Invalid account data: {}: {:?}", account_details.data, err),
                    )
                })?,
            );
        }
        account.set_executable(account_details.executable);
        lamports += account.lamports();
        genesis_config.add_account(pubkey, account);
    }

    Ok(lamports)
}

#[allow(clippy::cognitive_complexity)]
fn main() -> Result<(), Box<dyn error::Error>> {
    let default_faucet_pubkey = solana_cli_config::Config::default().keypair_path;
    let fee_rate_governor = FeeRateGovernor::default();
    let (
        default_target_lamports_per_signature,
        default_target_signatures_per_slot,
        default_fee_burn_percentage,
    ) = {
        (
            &fee_rate_governor.target_lamports_per_signature.to_string(),
            &fee_rate_governor.target_signatures_per_slot.to_string(),
            &fee_rate_governor.burn_percent.to_string(),
        )
    };

    let rent = Rent::default();
    let (
        default_lamports_per_byte_year,
        default_rent_exemption_threshold,
        default_rent_burn_percentage,
    ) = {
        (
            &rent.lamports_per_byte_year.to_string(),
            &rent.exemption_threshold.to_string(),
            &rent.burn_percent.to_string(),
        )
    };

    // vote account
    let default_bootstrap_validator_lamports = &sol_to_lamports(500.0)
        .max(VoteState::get_rent_exempt_reserve(&rent))
        .to_string();
    // stake account
    let default_bootstrap_validator_stake_lamports = &sol_to_lamports(0.5)
        .max(StakeState::get_rent_exempt_reserve(&rent) + MIN_DELEGATE_STAKE_AMOUNT)
        .to_string();

    let default_target_tick_duration =
        timing::duration_as_us(&PohConfig::default().target_tick_duration);
    let default_ticks_per_slot = &clock::DEFAULT_TICKS_PER_SLOT.to_string();
    let default_cluster_type = "mainnet-beta";
    let default_genesis_archive_unpacked_size = MAX_GENESIS_ARCHIVE_UNPACKED_SIZE.to_string();
    let version = solana_version::version!();
    let app = App::new(crate_name!())
        .about(crate_description!())
        .version(version)
        .arg(
            Arg::with_name("creation_time")
                .long("creation-time")
                .value_name("RFC3339 DATE TIME")
                .validator(is_rfc3339_datetime)
                .takes_value(true)
                .help("Time when the bootstrap validator will start the cluster [default: current system time]"),
        )
        .arg(
            Arg::with_name("bootstrap_validator")
                .short("b")
                .long("bootstrap-validator")
                .value_name("IDENTITY_PUBKEY VOTE_PUBKEY STAKE_PUBKEY")
                .takes_value(true)
                .validator(is_pubkey_or_keypair)
                .number_of_values(3)
                .multiple(true)
                .required(true)
                .help("The bootstrap validator's identity, vote and stake pubkeys"),
        )
        .arg(
            Arg::with_name("ledger_path")
                .short("l")
                .long("ledger")
                .value_name("DIR")
                .takes_value(true)
                .required(true)
                .help("Use directory as persistent ledger location"),
        )
        .arg(
            Arg::with_name("faucet_lamports")
                .short("t")
                .long("faucet-lamports")
                .value_name("LAMPORTS")
                .takes_value(true)
                .help("Number of lamports to assign to the faucet"),
        )
        .arg(
            Arg::with_name("faucet_pubkey")
                .short("m")
                .long("faucet-pubkey")
                .value_name("PUBKEY")
                .takes_value(true)
                .validator(is_pubkey_or_keypair)
                .requires("faucet_lamports")
                .default_value(&default_faucet_pubkey)
                .help("Path to file containing the faucet's pubkey"),
        )
        .arg(
            Arg::with_name("bootstrap_stake_authorized_pubkey")
                .long("bootstrap-stake-authorized-pubkey")
                .value_name("BOOTSTRAP STAKE AUTHORIZED PUBKEY")
                .takes_value(true)
                .validator(is_pubkey_or_keypair)
                .help(
                    "Path to file containing the pubkey authorized to manage the bootstrap \
                     validator's stake [default: --bootstrap-validator IDENTITY_PUBKEY]",
                ),
        )
        .arg(
            Arg::with_name("bootstrap_validator_lamports")
                .long("bootstrap-validator-lamports")
                .value_name("LAMPORTS")
                .takes_value(true)
                .default_value(default_bootstrap_validator_lamports)
                .help("Number of lamports to assign to the bootstrap validator"),
        )
        .arg(
            Arg::with_name("bootstrap_validator_stake_lamports")
                .long("bootstrap-validator-stake-lamports")
                .value_name("LAMPORTS")
                .takes_value(true)
                .default_value(default_bootstrap_validator_stake_lamports)
                .help("Number of lamports to assign to the bootstrap validator's stake account"),
        )
        .arg(
            Arg::with_name("target_lamports_per_signature")
                .long("target-lamports-per-signature")
                .value_name("LAMPORTS")
                .takes_value(true)
                .default_value(default_target_lamports_per_signature)
                .help(
                    "The cost in lamports that the cluster will charge for signature \
                     verification when the cluster is operating at target-signatures-per-slot",
                ),
        )
        .arg(
            Arg::with_name("lamports_per_byte_year")
                .long("lamports-per-byte-year")
                .value_name("LAMPORTS")
                .takes_value(true)
                .default_value(default_lamports_per_byte_year)
                .help(
                    "The cost in lamports that the cluster will charge per byte per year \
                     for accounts with data",
                ),
        )
        .arg(
            Arg::with_name("rent_exemption_threshold")
                .long("rent-exemption-threshold")
                .value_name("NUMBER")
                .takes_value(true)
                .default_value(default_rent_exemption_threshold)
                .help(
                    "amount of time (in years) the balance has to include rent for \
                     to qualify as rent exempted account",
                ),
        )
        .arg(
            Arg::with_name("rent_burn_percentage")
                .long("rent-burn-percentage")
                .value_name("NUMBER")
                .takes_value(true)
                .default_value(default_rent_burn_percentage)
                .help("percentage of collected rent to burn")
                .validator(is_valid_percentage),
        )
        .arg(
            Arg::with_name("fee_burn_percentage")
                .long("fee-burn-percentage")
                .value_name("NUMBER")
                .takes_value(true)
                .default_value(default_fee_burn_percentage)
                .help("percentage of collected fee to burn")
                .validator(is_valid_percentage),
        )
        .arg(
            Arg::with_name("vote_commission_percentage")
                .long("vote-commission-percentage")
                .value_name("NUMBER")
                .takes_value(true)
                .default_value("100")
                .help("percentage of vote commission")
                .validator(is_valid_percentage),
        )
        .arg(
            Arg::with_name("target_signatures_per_slot")
                .long("target-signatures-per-slot")
                .value_name("NUMBER")
                .takes_value(true)
                .default_value(default_target_signatures_per_slot)
                .help(
                    "Used to estimate the desired processing capacity of the cluster. \
                    When the latest slot processes fewer/greater signatures than this \
                    value, the lamports-per-signature fee will decrease/increase for \
                    the next slot. A value of 0 disables signature-based fee adjustments",
                ),
        )
        .arg(
            Arg::with_name("target_tick_duration")
                .long("target-tick-duration")
                .value_name("MILLIS")
                .takes_value(true)
                .help("The target tick rate of the cluster in milliseconds"),
        )
        .arg(
            Arg::with_name("hashes_per_tick")
                .long("hashes-per-tick")
                .value_name("NUM_HASHES|\"auto\"|\"sleep\"")
                .takes_value(true)
                .default_value("auto")
                .help(
                    "How many PoH hashes to roll before emitting the next tick. \
                     If \"auto\", determine based on --target-tick-duration \
                     and the hash rate of this computer. If \"sleep\", for development \
                     sleep for --target-tick-duration instead of hashing",
                ),
        )
        .arg(
            Arg::with_name("ticks_per_slot")
                .long("ticks-per-slot")
                .value_name("TICKS")
                .takes_value(true)
                .default_value(default_ticks_per_slot)
                .help("The number of ticks in a slot"),
        )
        .arg(
            Arg::with_name("slots_per_epoch")
                .long("slots-per-epoch")
                .value_name("SLOTS")
                .validator(is_slot)
                .takes_value(true)
                .help("The number of slots in an epoch"),
        )
        .arg(
            Arg::with_name("enable_warmup_epochs")
                .long("enable-warmup-epochs")
                .help(
                    "When enabled epochs start short and will grow. \
                     Useful for warming up stake quickly during development"
                ),
        )
        .arg(
            Arg::with_name("primordial_accounts_file")
                .long("primordial-accounts-file")
                .value_name("FILENAME")
                .takes_value(true)
                .multiple(true)
                .help("The location of pubkey for primordial accounts and balance"),
        )
        .arg(
            Arg::with_name("cluster_type")
                .long("cluster-type")
                .possible_values(&ClusterType::STRINGS)
                .takes_value(true)
                .default_value(default_cluster_type)
                .help(
                    "Selects the features that will be enabled for the cluster"
                ),
        )
        .arg(
            Arg::with_name("max_genesis_archive_unpacked_size")
                .long("max-genesis-archive-unpacked-size")
                .value_name("NUMBER")
                .takes_value(true)
                .default_value(&default_genesis_archive_unpacked_size)
                .help(
                    "maximum total uncompressed file size of created genesis archive",
                ),
        )
        .arg(
            Arg::with_name("bpf_program")
                .long("bpf-program")
                .value_name("ADDRESS BPF_PROGRAM.SO")
                .takes_value(true)
                .number_of_values(3)
                .multiple(true)
                .help("Install a BPF program at the given address"),
        )
        .arg(
            Arg::with_name("inflation")
                .required(false)
                .long("inflation")
                .takes_value(true)
                .possible_values(&["pico", "full", "none"])
                .help("Selects inflation"),
        );
    let matches = if cfg!(feature = "with_evm") {
        app.arg(
            Arg::with_name("evm-root")
                .long("evm-root")
                .takes_value(true)
                .help("Root hash for evm state snapshot, Used to verify snapshot integrity."),
        ).arg(
            Arg::with_name("evm-state-file")
                .long("evm-state-file")
                .takes_value(true)
                .help("Path to EVM state json file, can be retrived from `parity export state` command."),
        ).arg(
            Arg::with_name("evm-chain-id")
                .required(false)
                .long("evm-chain-id")
                .takes_value(true)
                .help("EVM chain id"),
        )

    } else {
        app
    }
    .get_matches();

    solana_logger::setup_with("info");

    let ledger_path = PathBuf::from(matches.value_of("ledger_path").unwrap());

    let rent = Rent {
        lamports_per_byte_year: value_t_or_exit!(matches, "lamports_per_byte_year", u64),
        exemption_threshold: value_t_or_exit!(matches, "rent_exemption_threshold", f64),
        burn_percent: value_t_or_exit!(matches, "rent_burn_percentage", u8),
    };

    fn rent_exempt_check(matches: &ArgMatches<'_>, name: &str, exempt: u64) -> io::Result<u64> {
        let lamports = value_t_or_exit!(matches, name, u64);

        if lamports < exempt {
            Err(io::Error::new(
                io::ErrorKind::Other,
                format!(
                    "error: insufficient {}: {} for rent exemption, requires {}",
                    name, lamports, exempt
                ),
            ))
        } else {
            Ok(lamports)
        }
    }

    let bootstrap_validator_pubkeys = pubkeys_of(&matches, "bootstrap_validator").unwrap();
    assert_eq!(bootstrap_validator_pubkeys.len() % 3, 0);

    // Ensure there are no duplicated pubkeys in the --bootstrap-validator list
    {
        let mut v = bootstrap_validator_pubkeys.clone();
        v.sort();
        v.dedup();
        if v.len() != bootstrap_validator_pubkeys.len() {
            error!("Error: --bootstrap-validator pubkeys cannot be duplicated");
            process::exit(1);
        }
    }

    let bootstrap_validator_lamports =
        value_t_or_exit!(matches, "bootstrap_validator_lamports", u64);

    let bootstrap_validator_stake_lamports =
        value_t_or_exit!(matches, "bootstrap_validator_stake_lamports", u64);
    rent_exempt_check(
        &matches,
        "bootstrap_validator_stake_lamports",
        bootstrap_validator_stake_lamports,
    )?;

    let bootstrap_stake_authorized_pubkey =
        pubkey_of(&matches, "bootstrap_stake_authorized_pubkey");
    let faucet_lamports = value_t!(matches, "faucet_lamports", u64).unwrap_or(0);
    let faucet_pubkey = pubkey_of(&matches, "faucet_pubkey");

    let ticks_per_slot = value_t_or_exit!(matches, "ticks_per_slot", u64);

    let mut fee_rate_governor = FeeRateGovernor::new(
        value_t_or_exit!(matches, "target_lamports_per_signature", u64),
        value_t_or_exit!(matches, "target_signatures_per_slot", u64),
    );
    fee_rate_governor.burn_percent = value_t_or_exit!(matches, "fee_burn_percentage", u8);

    let mut poh_config = PohConfig {
        target_tick_duration: if matches.is_present("target_tick_duration") {
            Duration::from_micros(value_t_or_exit!(matches, "target_tick_duration", u64))
        } else {
            Duration::from_micros(default_target_tick_duration)
        },
        ..PohConfig::default()
    };

    let cluster_type = cluster_type_of(&matches, "cluster_type").unwrap();

    match matches.value_of("hashes_per_tick").unwrap() {
        "auto" => match cluster_type {
            ClusterType::Development => {
                let hashes_per_tick =
                    compute_hashes_per_tick(poh_config.target_tick_duration, 1_000_000);
                poh_config.hashes_per_tick = Some(hashes_per_tick / 2); // use 50% of peak ability
            }
            ClusterType::Devnet | ClusterType::Testnet | ClusterType::MainnetBeta => {
                poh_config.hashes_per_tick = Some(clock::DEFAULT_HASHES_PER_TICK);
            }
        },
        "sleep" => {
            poh_config.hashes_per_tick = None;
        }
        _ => {
            poh_config.hashes_per_tick = Some(value_t_or_exit!(matches, "hashes_per_tick", u64));
        }
    }

    let slots_per_epoch = if matches.value_of("slots_per_epoch").is_some() {
        value_t_or_exit!(matches, "slots_per_epoch", u64)
    } else {
        match cluster_type {
            ClusterType::Development => clock::DEFAULT_DEV_SLOTS_PER_EPOCH,
            ClusterType::Devnet | ClusterType::Testnet | ClusterType::MainnetBeta => {
                clock::DEFAULT_SLOTS_PER_EPOCH
            }
        }
    };
    let epoch_schedule = EpochSchedule::custom(
        slots_per_epoch,
        slots_per_epoch,
        matches.is_present("enable_warmup_epochs"),
    );

<<<<<<< HEAD
    let native_instruction_processors = if cluster_type == ClusterType::Development {
        vec![
            solana_vest_program!(),
            solana_budget_program!(),
            solana_exchange_program!(),
        ]
    } else {
        vec![]
    };

    let evm_chain_id = if matches.value_of("evm-chain-id").is_some() {
        value_t_or_exit!(matches, "evm-chain-id", u64)
    } else {
        match cluster_type {
            ClusterType::MainnetBeta => genesis_config::EVM_MAINNET_CHAIN_ID,
            ClusterType::Testnet => genesis_config::EVM_TESTNET_CHAIN_ID,
            ClusterType::Devnet | ClusterType::Development => genesis_config::EVM_DEVELOP_CHAIN_ID,
        }
    };

=======
>>>>>>> 3ac7e043
    let mut genesis_config = GenesisConfig {
        native_instruction_processors: vec![],
        ticks_per_slot,
        poh_config,
        fee_rate_governor,
        rent,
        epoch_schedule,
        cluster_type,
        evm_chain_id,
        ..GenesisConfig::default()
    };

    if cfg!(feature = "with_evm") {
        let root = value_t!(matches, "evm-root", String);
        match root {
            Ok(root) => {
                let root_hash = evm_rpc::Hex::<evm_state::H256>::from_hex(&root).unwrap();
                genesis_config.set_evm_root_hash(root_hash.0)
            }
            Err(e) => {
                error!(
                    "EVM root was not found but genesis was compiled with `with_evm` feature {}",
                    e
                );
            }
        }
    }

    let evm_state_json = matches.value_of("evm-state-file").map(PathBuf::from);

    if let Ok(raw_inflation) = value_t!(matches, "inflation", String) {
        let inflation = match raw_inflation.as_str() {
            "pico" => Inflation::pico(),
            "full" => Inflation::full(),
            "none" => Inflation::new_disabled(),
            _ => unreachable!(),
        };
        genesis_config.inflation = inflation;
    }

    let commission = value_t_or_exit!(matches, "vote_commission_percentage", u8);

    let mut bootstrap_validator_pubkeys_iter = bootstrap_validator_pubkeys.iter();
    loop {
        let identity_pubkey = match bootstrap_validator_pubkeys_iter.next() {
            None => break,
            Some(identity_pubkey) => identity_pubkey,
        };
        let vote_pubkey = bootstrap_validator_pubkeys_iter.next().unwrap();
        let stake_pubkey = bootstrap_validator_pubkeys_iter.next().unwrap();

        genesis_config.add_account(
            *identity_pubkey,
            AccountSharedData::new(bootstrap_validator_lamports, 0, &system_program::id()),
        );

        let vote_account = vote_state::create_account_with_authorized(
            identity_pubkey,
            identity_pubkey,
            identity_pubkey,
            commission,
            VoteState::get_rent_exempt_reserve(&rent).max(1),
        );

        genesis_config.add_account(
            *stake_pubkey,
            stake_state::create_account(
                bootstrap_stake_authorized_pubkey
                    .as_ref()
                    .unwrap_or(identity_pubkey),
                vote_pubkey,
                &vote_account,
                &rent,
                bootstrap_validator_stake_lamports,
            ),
        );

        genesis_config.add_account(*vote_pubkey, vote_account);
    }

    if let Some(creation_time) = unix_timestamp_from_rfc3339_datetime(&matches, "creation_time") {
        genesis_config.creation_time = creation_time;
    }

    if let Some(faucet_pubkey) = faucet_pubkey {
        genesis_config.add_account(
            faucet_pubkey,
            AccountSharedData::new(faucet_lamports, 0, &system_program::id()),
        );
    }

    solana_stake_program::add_genesis_accounts(&mut genesis_config);

    if matches!(
        genesis_config.cluster_type,
        ClusterType::Development | ClusterType::Devnet
    ) {
        solana_runtime::genesis_utils::activate_all_features(&mut genesis_config);
    } else {
        solana_runtime::genesis_utils::activate_velas_features_on_prod(&mut genesis_config);
    }

    if let Some(files) = matches.values_of("primordial_accounts_file") {
        for file in files {
            load_genesis_accounts(file, &mut genesis_config)?;
        }
    }

    let max_genesis_archive_unpacked_size =
        value_t_or_exit!(matches, "max_genesis_archive_unpacked_size", u64);

    let mut evm_state_balance = U256::zero();

    if let Some(evm_state_json) = &evm_state_json {
        info!("Calculating evm state lamports");
        for account in genesis_config::evm_genesis::read_accounts(evm_state_json).unwrap() {
            evm_state_balance += account.unwrap().1.balance;
        }
    }

    let (mut evm_state_lamports, change) =
        solana_evm_loader_program::scope::evm::gweis_to_lamports(evm_state_balance);
    if change != U256::zero() {
        evm_state_lamports += 1;
    }

    genesis_config.add_account(
        solana_sdk::evm_state::ID,
        solana_evm_loader_program::create_state_account(evm_state_lamports),
    );

    let issued_lamports = genesis_config
        .accounts
        .iter()
        .map(|(_key, account)| account.lamports)
        .sum::<u64>();

    info!(
        "Total issued lamports = {}, for faucet/bridge = {}, for evm = {}",
        issued_lamports, faucet_lamports, evm_state_lamports
    );

    // TODO: add_genesis_accounts for evm.
    // add_genesis_accounts(&mut genesis_config, issued_lamports - faucet_lamports);

    if let Some(values) = matches.values_of("bpf_program") {
        let values: Vec<&str> = values.collect::<Vec<_>>();
        for address_loader_program in values.chunks(3) {
            match address_loader_program {
                [address, loader, program] => {
                    let address = address.parse::<Pubkey>().unwrap_or_else(|err| {
                        eprintln!("Error: invalid address {}: {}", address, err);
                        process::exit(1);
                    });

                    let loader = loader.parse::<Pubkey>().unwrap_or_else(|err| {
                        eprintln!("Error: invalid loader {}: {}", loader, err);
                        process::exit(1);
                    });

                    let mut program_data = vec![];
                    File::open(program)
                        .and_then(|mut file| file.read_to_end(&mut program_data))
                        .unwrap_or_else(|err| {
                            eprintln!("Error: failed to read {}: {}", program, err);
                            process::exit(1);
                        });
                    genesis_config.add_account(
                        address,
                        AccountSharedData::from(Account {
                            lamports: genesis_config.rent.minimum_balance(program_data.len()),
                            data: program_data,
                            executable: true,
                            owner: loader,
                            rent_epoch: 0,
                        }),
                    );
                }
                _ => unreachable!(),
            }
        }
    }

    create_new_ledger(
        &ledger_path,
        evm_state_json.as_ref().map(AsRef::as_ref),
        &genesis_config,
        max_genesis_archive_unpacked_size,
        AccessType::PrimaryOnly,
    )?;

    println!("{}", genesis_config);
    Ok(())
}

#[cfg(test)]
mod tests {
    use {
        super::*,
        solana_sdk::genesis_config::GenesisConfig,
        std::{collections::HashMap, fs::remove_file, io::Write, path::Path},
    };

    #[test]
    fn test_append_primordial_accounts_to_genesis() {
        // Test invalid file returns error
        assert!(load_genesis_accounts("unknownfile", &mut GenesisConfig::default()).is_err());

        let mut genesis_config = GenesisConfig::default();

        let mut genesis_accounts = HashMap::new();
        genesis_accounts.insert(
            solana_sdk::pubkey::new_rand().to_string(),
            Base64Account {
                owner: solana_sdk::pubkey::new_rand().to_string(),
                balance: 2,
                executable: false,
                data: String::from("aGVsbG8="),
            },
        );
        genesis_accounts.insert(
            solana_sdk::pubkey::new_rand().to_string(),
            Base64Account {
                owner: solana_sdk::pubkey::new_rand().to_string(),
                balance: 1,
                executable: true,
                data: String::from("aGVsbG8gd29ybGQ="),
            },
        );
        genesis_accounts.insert(
            solana_sdk::pubkey::new_rand().to_string(),
            Base64Account {
                owner: solana_sdk::pubkey::new_rand().to_string(),
                balance: 3,
                executable: true,
                data: String::from("bWUgaGVsbG8gdG8gd29ybGQ="),
            },
        );

        let serialized = serde_yaml::to_string(&genesis_accounts).unwrap();
        let path = Path::new("test_append_primordial_accounts_to_genesis.yml");
        let mut file = File::create(path).unwrap();
        file.write_all(&serialized.into_bytes()).unwrap();

        load_genesis_accounts(
            "test_append_primordial_accounts_to_genesis.yml",
            &mut genesis_config,
        )
        .expect("test_append_primordial_accounts_to_genesis.yml");
        // Test valid file returns ok

        remove_file(path).unwrap();

        {
            // Test all accounts were added
            assert_eq!(genesis_config.accounts.len(), genesis_accounts.len());

            // Test account data matches
            for (pubkey_str, b64_account) in genesis_accounts.iter() {
                let pubkey = pubkey_str.parse().unwrap();
                assert_eq!(
                    b64_account.owner,
                    genesis_config.accounts[&pubkey].owner.to_string()
                );

                assert_eq!(
                    b64_account.balance,
                    genesis_config.accounts[&pubkey].lamports
                );

                assert_eq!(
                    b64_account.executable,
                    genesis_config.accounts[&pubkey].executable
                );

                assert_eq!(
                    b64_account.data,
                    base64::encode(&genesis_config.accounts[&pubkey].data)
                );
            }
        }

        // Test more accounts can be appended
        let mut genesis_accounts1 = HashMap::new();
        genesis_accounts1.insert(
            solana_sdk::pubkey::new_rand().to_string(),
            Base64Account {
                owner: solana_sdk::pubkey::new_rand().to_string(),
                balance: 6,
                executable: true,
                data: String::from("eW91IGFyZQ=="),
            },
        );
        genesis_accounts1.insert(
            solana_sdk::pubkey::new_rand().to_string(),
            Base64Account {
                owner: solana_sdk::pubkey::new_rand().to_string(),
                balance: 5,
                executable: false,
                data: String::from("bWV0YSBzdHJpbmc="),
            },
        );
        genesis_accounts1.insert(
            solana_sdk::pubkey::new_rand().to_string(),
            Base64Account {
                owner: solana_sdk::pubkey::new_rand().to_string(),
                balance: 10,
                executable: false,
                data: String::from("YmFzZTY0IHN0cmluZw=="),
            },
        );

        let serialized = serde_yaml::to_string(&genesis_accounts1).unwrap();
        let path = Path::new("test_append_primordial_accounts_to_genesis.yml");
        let mut file = File::create(path).unwrap();
        file.write_all(&serialized.into_bytes()).unwrap();

        load_genesis_accounts(
            "test_append_primordial_accounts_to_genesis.yml",
            &mut genesis_config,
        )
        .expect("test_append_primordial_accounts_to_genesis.yml");

        remove_file(path).unwrap();

        // Test total number of accounts is correct
        assert_eq!(
            genesis_config.accounts.len(),
            genesis_accounts.len() + genesis_accounts1.len()
        );

        // Test old accounts are still there
        for (pubkey_str, b64_account) in genesis_accounts.iter() {
            let pubkey = &pubkey_str.parse().unwrap();
            assert_eq!(
                b64_account.balance,
                genesis_config.accounts[pubkey].lamports,
            );
        }

        // Test new account data matches
        for (pubkey_str, b64_account) in genesis_accounts1.iter() {
            let pubkey = pubkey_str.parse().unwrap();
            assert_eq!(
                b64_account.owner,
                genesis_config.accounts[&pubkey].owner.to_string()
            );

            assert_eq!(
                b64_account.balance,
                genesis_config.accounts[&pubkey].lamports,
            );

            assert_eq!(
                b64_account.executable,
                genesis_config.accounts[&pubkey].executable,
            );

            assert_eq!(
                b64_account.data,
                base64::encode(&genesis_config.accounts[&pubkey].data),
            );
        }

        // Test accounts from keypairs can be appended
        let account_keypairs: Vec<_> = (0..3).map(|_| Keypair::new()).collect();
        let mut genesis_accounts2 = HashMap::new();
        genesis_accounts2.insert(
            serde_json::to_string(&account_keypairs[0].to_bytes().to_vec()).unwrap(),
            Base64Account {
                owner: solana_sdk::pubkey::new_rand().to_string(),
                balance: 20,
                executable: true,
                data: String::from("Y2F0IGRvZw=="),
            },
        );
        genesis_accounts2.insert(
            serde_json::to_string(&account_keypairs[1].to_bytes().to_vec()).unwrap(),
            Base64Account {
                owner: solana_sdk::pubkey::new_rand().to_string(),
                balance: 15,
                executable: false,
                data: String::from("bW9ua2V5IGVsZXBoYW50"),
            },
        );
        genesis_accounts2.insert(
            serde_json::to_string(&account_keypairs[2].to_bytes().to_vec()).unwrap(),
            Base64Account {
                owner: solana_sdk::pubkey::new_rand().to_string(),
                balance: 30,
                executable: true,
                data: String::from("Y29tYSBtb2Nh"),
            },
        );

        let serialized = serde_yaml::to_string(&genesis_accounts2).unwrap();
        let path = Path::new("test_append_primordial_accounts_to_genesis.yml");
        let mut file = File::create(path).unwrap();
        file.write_all(&serialized.into_bytes()).unwrap();

        load_genesis_accounts(
            "test_append_primordial_accounts_to_genesis.yml",
            &mut genesis_config,
        )
        .expect("genesis");

        remove_file(path).unwrap();

        // Test total number of accounts is correct
        assert_eq!(
            genesis_config.accounts.len(),
            genesis_accounts.len() + genesis_accounts1.len() + genesis_accounts2.len()
        );

        // Test old accounts are still there
        for (pubkey_str, b64_account) in genesis_accounts {
            let pubkey = pubkey_str.parse().unwrap();
            assert_eq!(
                b64_account.balance,
                genesis_config.accounts[&pubkey].lamports,
            );
        }

        // Test new account data matches
        for (pubkey_str, b64_account) in genesis_accounts1 {
            let pubkey = pubkey_str.parse().unwrap();
            assert_eq!(
                b64_account.owner,
                genesis_config.accounts[&pubkey].owner.to_string(),
            );

            assert_eq!(
                b64_account.balance,
                genesis_config.accounts[&pubkey].lamports,
            );

            assert_eq!(
                b64_account.executable,
                genesis_config.accounts[&pubkey].executable,
            );

            assert_eq!(
                b64_account.data,
                base64::encode(&genesis_config.accounts[&pubkey].data),
            );
        }

        // Test account data for keypairs matches
        account_keypairs.iter().for_each(|keypair| {
            let keypair_str = serde_json::to_string(&keypair.to_bytes().to_vec()).unwrap();
            let pubkey = keypair.pubkey();
            assert_eq!(
                genesis_accounts2[&keypair_str].owner,
                genesis_config.accounts[&pubkey].owner.to_string(),
            );

            assert_eq!(
                genesis_accounts2[&keypair_str].balance,
                genesis_config.accounts[&pubkey].lamports,
            );

            assert_eq!(
                genesis_accounts2[&keypair_str].executable,
                genesis_config.accounts[&pubkey].executable,
            );

            assert_eq!(
                genesis_accounts2[&keypair_str].data,
                base64::encode(&genesis_config.accounts[&pubkey].data),
            );
        });
    }

    #[test]
    fn test_genesis_account_struct_compatibility() {
        let yaml_string_pubkey = "---
98frSc8R8toHoS3tQ1xWSvHCvGEADRM9hAm5qmUKjSDX:
  balance: 4
  owner: Gw6S9CPzR8jHku1QQMdiqcmUKjC2dhJ3gzagWduA6PGw
  data:
  executable: true
88frSc8R8toHoS3tQ1xWSvHCvGEADRM9hAm5qmUKjSDX:
  balance: 3
  owner: Gw7S9CPzR8jHku1QQMdiqcmUKjC2dhJ3gzagWduA6PGw
  data: ~
  executable: true
6s36rsNPDfRSvzwek7Ly3mQu9jUMwgqBhjePZMV6Acp4:
  balance: 2
  owner: DBC5d45LUHTCrq42ZmCdzc8A8ufwTaiYsL9pZY7KU6TR
  data: aGVsbG8=
  executable: false
8Y98svZv5sPHhQiPqZvqA5Z5djQ8hieodscvb61RskMJ:
  balance: 1
  owner: DSknYr8cPucRbx2VyssZ7Yx3iiRqNGD38VqVahkUvgV1
  data: aGVsbG8gd29ybGQ=
  executable: true";

        let tmpfile = tempfile::NamedTempFile::new().unwrap();
        let path = tmpfile.path();
        let mut file = File::create(path).unwrap();
        file.write_all(yaml_string_pubkey.as_bytes()).unwrap();

        let mut genesis_config = GenesisConfig::default();
        load_genesis_accounts(path.to_str().unwrap(), &mut genesis_config).expect("genesis");
        remove_file(path).unwrap();

        assert_eq!(genesis_config.accounts.len(), 4);

        let yaml_string_keypair = "---
\"[17,12,234,59,35,246,168,6,64,36,169,164,219,96,253,79,238,202,164,160,195,89,9,96,179,117,255,239,32,64,124,66,233,130,19,107,172,54,86,32,119,148,4,39,199,40,122,230,249,47,150,168,163,159,83,233,97,18,25,238,103,25,253,108]\":
  balance: 20
  owner: 9ZfsP6Um1KU8d5gNzTsEbSJxanKYp5EPF36qUu4FJqgp
  data: Y2F0IGRvZw==
  executable: true
\"[36,246,244,43,37,214,110,50,134,148,148,8,205,82,233,67,223,245,122,5,149,232,213,125,244,182,26,29,56,224,70,45,42,163,71,62,222,33,229,54,73,136,53,174,128,103,247,235,222,27,219,129,180,77,225,174,220,74,201,123,97,155,159,234]\":
  balance: 15
  owner: F9dmtjJPi8vfLu1EJN4KkyoGdXGmVfSAhxz35Qo9RDCJ
  data: bW9ua2V5IGVsZXBoYW50
  executable: false
\"[103,27,132,107,42,149,72,113,24,138,225,109,209,31,158,6,26,11,8,76,24,128,131,215,156,80,251,114,103,220,111,235,56,22,87,5,209,56,53,12,224,170,10,66,82,42,11,138,51,76,120,27,166,200,237,16,200,31,23,5,57,22,131,221]\":
  balance: 30
  owner: AwAR5mAbNPbvQ4CvMeBxwWE8caigQoMC2chkWAbh2b9V
  data: Y29tYSBtb2Nh
  executable: true";

        let tmpfile = tempfile::NamedTempFile::new().unwrap();
        let path = tmpfile.path();
        let mut file = File::create(path).unwrap();
        file.write_all(yaml_string_keypair.as_bytes()).unwrap();

        let mut genesis_config = GenesisConfig::default();
        load_genesis_accounts(path.to_str().unwrap(), &mut genesis_config).expect("genesis");
        remove_file(path).unwrap();

        assert_eq!(genesis_config.accounts.len(), 3);
    }
}<|MERGE_RESOLUTION|>--- conflicted
+++ resolved
@@ -1,55 +1,10 @@
 //! A command-line executable for generating the chain's genesis config.
 #![allow(clippy::integer_arithmetic)]
 
-<<<<<<< HEAD
-#[macro_use]
-extern crate solana_budget_program;
-#[macro_use]
-extern crate solana_exchange_program;
-#[macro_use]
-extern crate solana_vest_program;
-
-use clap::{crate_description, crate_name, value_t, value_t_or_exit, App, Arg, ArgMatches};
-use evm_state::U256;
-use log::{error, info};
-use solana_clap_utils::{
-    input_parsers::{cluster_type_of, pubkey_of, pubkeys_of, unix_timestamp_from_rfc3339_datetime},
-    input_validators::{is_pubkey_or_keypair, is_rfc3339_datetime, is_slot, is_valid_percentage},
-};
-use solana_genesis::Base64Account;
-use solana_ledger::{
-    blockstore::create_new_ledger, blockstore_db::AccessType, poh::compute_hashes_per_tick,
-};
-use solana_runtime::hardened_unpack::MAX_GENESIS_ARCHIVE_UNPACKED_SIZE;
-use solana_sdk::{
-    account::{Account, AccountSharedData},
-    clock,
-    epoch_schedule::EpochSchedule,
-    fee_calculator::FeeRateGovernor,
-    genesis_config::{self, ClusterType, GenesisConfig},
-    inflation::Inflation,
-    native_token::sol_to_lamports,
-    poh_config::PohConfig,
-    pubkey::Pubkey,
-    rent::Rent,
-    signature::{Keypair, Signer},
-    system_program, timing,
-};
-use solana_stake_program::stake_state::{self, StakeState};
-use solana_vote_program::vote_state::{self, VoteState};
-use stake_state::MIN_DELEGATE_STAKE_AMOUNT;
-use std::{
-    collections::HashMap,
-    error,
-    fs::File,
-    io::{self, Read},
-    path::PathBuf,
-    process,
-    str::FromStr,
-    time::Duration,
-=======
 use {
     clap::{crate_description, crate_name, value_t, value_t_or_exit, App, Arg, ArgMatches},
+    evm_state::U256;
+    log::{error, info};
     solana_clap_utils::{
         input_parsers::{
             cluster_type_of, pubkey_of, pubkeys_of, unix_timestamp_from_rfc3339_datetime,
@@ -67,7 +22,7 @@
         clock,
         epoch_schedule::EpochSchedule,
         fee_calculator::FeeRateGovernor,
-        genesis_config::{ClusterType, GenesisConfig},
+    genesis_config::{self, ClusterType, GenesisConfig},
         inflation::Inflation,
         native_token::sol_to_lamports,
         poh_config::PohConfig,
@@ -89,7 +44,6 @@
         str::FromStr,
         time::Duration,
     },
->>>>>>> 3ac7e043
 };
 
 pub enum AccountFileFormat {
@@ -183,7 +137,7 @@
         .to_string();
     // stake account
     let default_bootstrap_validator_stake_lamports = &sol_to_lamports(0.5)
-        .max(StakeState::get_rent_exempt_reserve(&rent) + MIN_DELEGATE_STAKE_AMOUNT)
+        .max(StakeState::get_rent_exempt_reserve(&rent))
         .to_string();
 
     let default_target_tick_duration =
@@ -566,17 +520,6 @@
         matches.is_present("enable_warmup_epochs"),
     );
 
-<<<<<<< HEAD
-    let native_instruction_processors = if cluster_type == ClusterType::Development {
-        vec![
-            solana_vest_program!(),
-            solana_budget_program!(),
-            solana_exchange_program!(),
-        ]
-    } else {
-        vec![]
-    };
-
     let evm_chain_id = if matches.value_of("evm-chain-id").is_some() {
         value_t_or_exit!(matches, "evm-chain-id", u64)
     } else {
@@ -587,8 +530,6 @@
         }
     };
 
-=======
->>>>>>> 3ac7e043
     let mut genesis_config = GenesisConfig {
         native_instruction_processors: vec![],
         ticks_per_slot,
