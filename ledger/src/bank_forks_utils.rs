<<<<<<< HEAD
use crate::{
    blockstore::Blockstore,
    blockstore_processor::{
        self, BlockstoreProcessorError, BlockstoreProcessorResult, CacheBlockMetaSender,
        ProcessOptions, TransactionStatusSender,
=======
use {
    crate::{
        blockstore::Blockstore,
        blockstore_processor::{
            self, BlockstoreProcessorError, BlockstoreProcessorResult, CacheBlockMetaSender,
            ProcessOptions, TransactionStatusSender,
        },
        leader_schedule_cache::LeaderScheduleCache,
>>>>>>> 3ac7e043
    },
    log::*,
    solana_entry::entry::VerifyRecyclers,
    solana_runtime::{
        accounts_update_notifier_interface::AccountsUpdateNotifier,
        bank_forks::BankForks,
        snapshot_archive_info::SnapshotArchiveInfoGetter,
        snapshot_config::SnapshotConfig,
        snapshot_hash::{FullSnapshotHash, IncrementalSnapshotHash, StartingSnapshotHashes},
        snapshot_package::AccountsPackageSender,
        snapshot_utils,
    },
    solana_sdk::{clock::Slot, genesis_config::GenesisConfig},
    std::{fs, path::PathBuf, process, result},
};
<<<<<<< HEAD
use solana_sdk::{clock::Slot, genesis_config::GenesisConfig, hash::Hash};
use std::{fs, path::Path, path::PathBuf, process, result};
=======
>>>>>>> 3ac7e043

pub type LoadResult = result::Result<
    (
        BankForks,
        LeaderScheduleCache,
        Option<Slot>,
        Option<StartingSnapshotHashes>,
    ),
    BlockstoreProcessorError,
>;

use evm_state::{ChangedState, H256};

pub type EvmStateRecorderSender = crossbeam_channel::Sender<(H256, ChangedState)>;

fn to_loadresult(
    bpr: BlockstoreProcessorResult,
    starting_snapshot_hashes: Option<StartingSnapshotHashes>,
) -> LoadResult {
    bpr.map(
        |(bank_forks, leader_schedule_cache, last_full_snapshot_slot)| {
            (
                bank_forks,
                leader_schedule_cache,
                last_full_snapshot_slot,
                starting_snapshot_hashes,
            )
        },
    )
}

<<<<<<< HEAD
=======
/// Load the banks and accounts
///
/// If a snapshot config is given, and a snapshot is found, it will be loaded.  Otherwise, load
/// from genesis.
>>>>>>> 3ac7e043
#[allow(clippy::too_many_arguments)]
pub fn load(
    genesis_config: &GenesisConfig,
    blockstore: &Blockstore,
    evm_state_path: impl AsRef<Path>,
    evm_genesis_path: impl AsRef<Path>,
    account_paths: Vec<PathBuf>,
    shrink_paths: Option<Vec<PathBuf>>,
    snapshot_config: Option<&SnapshotConfig>,
    process_options: ProcessOptions,
    transaction_status_sender: Option<&TransactionStatusSender>,
<<<<<<< HEAD
    evm_state_recorder_sender: Option<&EvmStateRecorderSender>,
    cache_block_meta_sender: Option<&CacheBlockMetaSender>,
    verify_evm_state: bool,
    evm_archive: Option<evm_state::Storage>,
=======
    cache_block_meta_sender: Option<&CacheBlockMetaSender>,
    accounts_package_sender: AccountsPackageSender,
    accounts_update_notifier: Option<AccountsUpdateNotifier>,
>>>>>>> 3ac7e043
) -> LoadResult {
    if let Some(snapshot_config) = snapshot_config {
        info!(
            "Initializing bank snapshot path: {}",
            snapshot_config.bank_snapshots_dir.display()
        );
        let _ = fs::remove_dir_all(&snapshot_config.bank_snapshots_dir);
        fs::create_dir_all(&snapshot_config.bank_snapshots_dir)
            .expect("Couldn't create snapshot directory");

<<<<<<< HEAD
        match snapshot_utils::get_highest_snapshot_archive_path(
            &snapshot_config.snapshot_package_output_path,
        ) {
            Some((archive_filename, (archive_slot, archive_snapshot_hash, compression))) => {
                info!("Loading snapshot package: {:?}", archive_filename);
                // Fail hard here if snapshot fails to load, don't silently continue

                if account_paths.is_empty() {
                    error!("Account paths not present when booting from snapshot");
                    process::exit(1);
                }

                let deserialized_bank = snapshot_utils::bank_from_archive(
                    evm_state_path.as_ref(),
                    &account_paths,
                    &process_options.frozen_accounts,
                    &snapshot_config.snapshot_path,
                    &archive_filename,
                    compression,
                    genesis_config,
                    process_options.debug_keys.clone(),
                    Some(&crate::builtins::get(process_options.bpf_jit)),
                    process_options.account_indexes.clone(),
                    process_options.accounts_db_caching_enabled,
                    verify_evm_state,
                    evm_archive,
                )
                .expect("Load from snapshot failed");
                if let Some(shrink_paths) = shrink_paths {
                    deserialized_bank.set_shrink_paths(shrink_paths);
                }

                let deserialized_snapshot_hash = (
                    deserialized_bank.slot(),
                    deserialized_bank.get_accounts_hash(),
                );

                if deserialized_snapshot_hash != (archive_slot, archive_snapshot_hash) {
                    error!(
                        "Snapshot has mismatch:\narchive: {:?}\ndeserialized: {:?}",
                        archive_snapshot_hash, deserialized_snapshot_hash
                    );
                    process::exit(1);
                }

                return to_loadresult(
                    blockstore_processor::process_blockstore_from_root(
                        blockstore,
                        deserialized_bank,
                        &process_options,
                        &VerifyRecyclers::default(),
                        transaction_status_sender,
                        evm_state_recorder_sender,
                        cache_block_meta_sender,
                    ),
                    Some(deserialized_snapshot_hash),
                );
            }
            None => info!("No snapshot package available"),
=======
        if snapshot_utils::get_highest_full_snapshot_archive_info(
            &snapshot_config.snapshot_archives_dir,
        )
        .is_some()
        {
            return load_from_snapshot(
                genesis_config,
                blockstore,
                account_paths,
                shrink_paths,
                snapshot_config,
                process_options,
                transaction_status_sender,
                cache_block_meta_sender,
                accounts_package_sender,
                accounts_update_notifier,
            );
        } else {
            info!("No snapshot package available; will load from genesis");
>>>>>>> 3ac7e043
        }
    } else {
        info!("Snapshots disabled; will load from genesis");
    }

    if process_options
        .accounts_db_config
        .as_ref()
        .and_then(|config| config.filler_account_count)
        .unwrap_or_default()
        > 0
    {
        panic!("filler accounts specified, but not loading from snapshot");
    }

    load_from_genesis(
        genesis_config,
        blockstore,
        account_paths,
        process_options,
        cache_block_meta_sender,
        snapshot_config,
        accounts_package_sender,
        accounts_update_notifier,
    )
}

fn load_from_genesis(
    genesis_config: &GenesisConfig,
    blockstore: &Blockstore,
    account_paths: Vec<PathBuf>,
    process_options: ProcessOptions,
    cache_block_meta_sender: Option<&CacheBlockMetaSender>,
    snapshot_config: Option<&SnapshotConfig>,
    accounts_package_sender: AccountsPackageSender,
    accounts_update_notifier: Option<AccountsUpdateNotifier>,
) -> LoadResult {
    info!("Processing ledger from genesis");
    to_loadresult(
        blockstore_processor::process_blockstore(
            genesis_config,
            blockstore,
<<<<<<< HEAD
            &evm_state_path,
            evm_genesis_path,
            account_paths,
            process_options,
            cache_block_meta_sender,
=======
            account_paths,
            process_options,
            cache_block_meta_sender,
            snapshot_config,
            accounts_package_sender,
            accounts_update_notifier,
>>>>>>> 3ac7e043
        ),
        None,
    )
}

#[allow(clippy::too_many_arguments)]
fn load_from_snapshot(
    genesis_config: &GenesisConfig,
    blockstore: &Blockstore,
    account_paths: Vec<PathBuf>,
    shrink_paths: Option<Vec<PathBuf>>,
    snapshot_config: &SnapshotConfig,
    process_options: ProcessOptions,
    transaction_status_sender: Option<&TransactionStatusSender>,
    cache_block_meta_sender: Option<&CacheBlockMetaSender>,
    accounts_package_sender: AccountsPackageSender,
    accounts_update_notifier: Option<AccountsUpdateNotifier>,
) -> LoadResult {
    // Fail hard here if snapshot fails to load, don't silently continue
    if account_paths.is_empty() {
        error!("Account paths not present when booting from snapshot");
        process::exit(1);
    }

    let (deserialized_bank, timings, full_snapshot_archive_info, incremental_snapshot_archive_info) =
        snapshot_utils::bank_from_latest_snapshot_archives(
            &snapshot_config.bank_snapshots_dir,
            &snapshot_config.snapshot_archives_dir,
            &account_paths,
            genesis_config,
            process_options.debug_keys.clone(),
            Some(&crate::builtins::get(process_options.bpf_jit)),
            process_options.account_indexes.clone(),
            process_options.accounts_db_caching_enabled,
            process_options.limit_load_slot_count_from_snapshot,
            process_options.shrink_ratio,
            process_options.accounts_db_test_hash_calculation,
            process_options.accounts_db_skip_shrink,
            process_options.verify_index,
            process_options.accounts_db_config.clone(),
            accounts_update_notifier,
        )
        .expect("Load from snapshot failed");

    if let Some(shrink_paths) = shrink_paths {
        deserialized_bank.set_shrink_paths(shrink_paths);
    }

    let starting_full_snapshot_hash = FullSnapshotHash {
        hash: (
            full_snapshot_archive_info.slot(),
            *full_snapshot_archive_info.hash(),
        ),
    };
    let starting_incremental_snapshot_hash =
        incremental_snapshot_archive_info.map(|incremental_snapshot_archive_info| {
            IncrementalSnapshotHash {
                base: starting_full_snapshot_hash.hash,
                hash: (
                    incremental_snapshot_archive_info.slot(),
                    *incremental_snapshot_archive_info.hash(),
                ),
            }
        });
    let starting_snapshot_hashes = StartingSnapshotHashes {
        full: starting_full_snapshot_hash,
        incremental: starting_incremental_snapshot_hash,
    };

    to_loadresult(
        blockstore_processor::process_blockstore_from_root(
            blockstore,
            deserialized_bank,
            &process_options,
            &VerifyRecyclers::default(),
            transaction_status_sender,
            cache_block_meta_sender,
            Some(snapshot_config),
            accounts_package_sender,
            timings,
            full_snapshot_archive_info.slot(),
        ),
        Some(starting_snapshot_hashes),
    )
}<|MERGE_RESOLUTION|>--- conflicted
+++ resolved
@@ -1,19 +1,11 @@
-<<<<<<< HEAD
-use crate::{
-    blockstore::Blockstore,
-    blockstore_processor::{
-        self, BlockstoreProcessorError, BlockstoreProcessorResult, CacheBlockMetaSender,
-        ProcessOptions, TransactionStatusSender,
-=======
 use {
     crate::{
         blockstore::Blockstore,
         blockstore_processor::{
-            self, BlockstoreProcessorError, BlockstoreProcessorResult, CacheBlockMetaSender,
-            ProcessOptions, TransactionStatusSender,
+        self, BlockstoreProcessorError, BlockstoreProcessorResult, CacheBlockMetaSender,
+        ProcessOptions, TransactionStatusSender,
         },
         leader_schedule_cache::LeaderScheduleCache,
->>>>>>> 3ac7e043
     },
     log::*,
     solana_entry::entry::VerifyRecyclers,
@@ -27,13 +19,8 @@
         snapshot_utils,
     },
     solana_sdk::{clock::Slot, genesis_config::GenesisConfig},
-    std::{fs, path::PathBuf, process, result},
+    std::{fs, path::{PathBuf, Path}, process, result},
 };
-<<<<<<< HEAD
-use solana_sdk::{clock::Slot, genesis_config::GenesisConfig, hash::Hash};
-use std::{fs, path::Path, path::PathBuf, process, result};
-=======
->>>>>>> 3ac7e043
 
 pub type LoadResult = result::Result<
     (
@@ -65,13 +52,10 @@
     )
 }
 
-<<<<<<< HEAD
-=======
 /// Load the banks and accounts
 ///
 /// If a snapshot config is given, and a snapshot is found, it will be loaded.  Otherwise, load
 /// from genesis.
->>>>>>> 3ac7e043
 #[allow(clippy::too_many_arguments)]
 pub fn load(
     genesis_config: &GenesisConfig,
@@ -83,16 +67,12 @@
     snapshot_config: Option<&SnapshotConfig>,
     process_options: ProcessOptions,
     transaction_status_sender: Option<&TransactionStatusSender>,
-<<<<<<< HEAD
     evm_state_recorder_sender: Option<&EvmStateRecorderSender>,
     cache_block_meta_sender: Option<&CacheBlockMetaSender>,
     verify_evm_state: bool,
     evm_archive: Option<evm_state::Storage>,
-=======
-    cache_block_meta_sender: Option<&CacheBlockMetaSender>,
     accounts_package_sender: AccountsPackageSender,
     accounts_update_notifier: Option<AccountsUpdateNotifier>,
->>>>>>> 3ac7e043
 ) -> LoadResult {
     if let Some(snapshot_config) = snapshot_config {
         info!(
@@ -103,67 +83,6 @@
         fs::create_dir_all(&snapshot_config.bank_snapshots_dir)
             .expect("Couldn't create snapshot directory");
 
-<<<<<<< HEAD
-        match snapshot_utils::get_highest_snapshot_archive_path(
-            &snapshot_config.snapshot_package_output_path,
-        ) {
-            Some((archive_filename, (archive_slot, archive_snapshot_hash, compression))) => {
-                info!("Loading snapshot package: {:?}", archive_filename);
-                // Fail hard here if snapshot fails to load, don't silently continue
-
-                if account_paths.is_empty() {
-                    error!("Account paths not present when booting from snapshot");
-                    process::exit(1);
-                }
-
-                let deserialized_bank = snapshot_utils::bank_from_archive(
-                    evm_state_path.as_ref(),
-                    &account_paths,
-                    &process_options.frozen_accounts,
-                    &snapshot_config.snapshot_path,
-                    &archive_filename,
-                    compression,
-                    genesis_config,
-                    process_options.debug_keys.clone(),
-                    Some(&crate::builtins::get(process_options.bpf_jit)),
-                    process_options.account_indexes.clone(),
-                    process_options.accounts_db_caching_enabled,
-                    verify_evm_state,
-                    evm_archive,
-                )
-                .expect("Load from snapshot failed");
-                if let Some(shrink_paths) = shrink_paths {
-                    deserialized_bank.set_shrink_paths(shrink_paths);
-                }
-
-                let deserialized_snapshot_hash = (
-                    deserialized_bank.slot(),
-                    deserialized_bank.get_accounts_hash(),
-                );
-
-                if deserialized_snapshot_hash != (archive_slot, archive_snapshot_hash) {
-                    error!(
-                        "Snapshot has mismatch:\narchive: {:?}\ndeserialized: {:?}",
-                        archive_snapshot_hash, deserialized_snapshot_hash
-                    );
-                    process::exit(1);
-                }
-
-                return to_loadresult(
-                    blockstore_processor::process_blockstore_from_root(
-                        blockstore,
-                        deserialized_bank,
-                        &process_options,
-                        &VerifyRecyclers::default(),
-                        transaction_status_sender,
-                        evm_state_recorder_sender,
-                        cache_block_meta_sender,
-                    ),
-                    Some(deserialized_snapshot_hash),
-                );
-            }
-            None => info!("No snapshot package available"),
-=======
         if snapshot_utils::get_highest_full_snapshot_archive_info(
             &snapshot_config.snapshot_archives_dir,
         )
@@ -171,19 +90,22 @@
         {
             return load_from_snapshot(
                 genesis_config,
+                evm_state_path,
+                evm_archive,
+                verify_evm_state,
                 blockstore,
                 account_paths,
                 shrink_paths,
                 snapshot_config,
                 process_options,
                 transaction_status_sender,
+                evm_state_recorder_sender,
                 cache_block_meta_sender,
                 accounts_package_sender,
                 accounts_update_notifier,
             );
         } else {
             info!("No snapshot package available; will load from genesis");
->>>>>>> 3ac7e043
         }
     } else {
         info!("Snapshots disabled; will load from genesis");
@@ -201,6 +123,9 @@
 
     load_from_genesis(
         genesis_config,
+        evm_state_path,
+        evm_genesis_path,
+        evm_archive,
         blockstore,
         account_paths,
         process_options,
@@ -213,6 +138,9 @@
 
 fn load_from_genesis(
     genesis_config: &GenesisConfig,
+    evm_state_path: impl AsRef<Path>,
+    evm_genesis_path: impl AsRef<Path>,
+    evm_archive: Option<evm_state::Storage>,
     blockstore: &Blockstore,
     account_paths: Vec<PathBuf>,
     process_options: ProcessOptions,
@@ -226,20 +154,14 @@
         blockstore_processor::process_blockstore(
             genesis_config,
             blockstore,
-<<<<<<< HEAD
-            &evm_state_path,
+            evm_state_path,
             evm_genesis_path,
-            account_paths,
-            process_options,
-            cache_block_meta_sender,
-=======
             account_paths,
             process_options,
             cache_block_meta_sender,
             snapshot_config,
             accounts_package_sender,
             accounts_update_notifier,
->>>>>>> 3ac7e043
         ),
         None,
     )
@@ -248,12 +170,16 @@
 #[allow(clippy::too_many_arguments)]
 fn load_from_snapshot(
     genesis_config: &GenesisConfig,
+    evm_state_path: impl AsRef<Path>,
+    evm_archive: Option<evm_state::Storage>,
+    verify_evm_state: bool,
     blockstore: &Blockstore,
     account_paths: Vec<PathBuf>,
     shrink_paths: Option<Vec<PathBuf>>,
     snapshot_config: &SnapshotConfig,
     process_options: ProcessOptions,
     transaction_status_sender: Option<&TransactionStatusSender>,
+    evm_state_recorder_sender: Option<&EvmStateRecorderSender>,
     cache_block_meta_sender: Option<&CacheBlockMetaSender>,
     accounts_package_sender: AccountsPackageSender,
     accounts_update_notifier: Option<AccountsUpdateNotifier>,
@@ -266,6 +192,9 @@
 
     let (deserialized_bank, timings, full_snapshot_archive_info, incremental_snapshot_archive_info) =
         snapshot_utils::bank_from_latest_snapshot_archives(
+            evm_state_path.as_ref(),
+            evm_archive,
+            verify_evm_state,
             &snapshot_config.bank_snapshots_dir,
             &snapshot_config.snapshot_archives_dir,
             &account_paths,
@@ -316,6 +245,7 @@
             &process_options,
             &VerifyRecyclers::default(),
             transaction_status_sender,
+            evm_state_recorder_sender,
             cache_block_meta_sender,
             Some(snapshot_config),
             accounts_package_sender,
