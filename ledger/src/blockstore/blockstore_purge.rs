<<<<<<< HEAD
use {super::*, std::time::Instant};
=======
use super::*;
use evm_state::BlockNum;
use std::time::Instant;
>>>>>>> 4d98c3fd

#[derive(Default)]
pub struct PurgeStats {
    delete_range: u64,
    write_batch: u64,
}

impl Blockstore {
    /// Silently deletes all blockstore column families in the range \[from_slot,to_slot\]
    /// Dangerous; Use with care:
    /// Does not check for integrity and does not update slot metas that refer to deleted slots
    /// Modifies multiple column families simultaneously
    pub fn purge_slots(&self, from_slot: Slot, to_slot: Slot, purge_type: PurgeType) {
        let mut purge_stats = PurgeStats::default();
        let purge_result =
            self.run_purge_with_stats(from_slot, to_slot, purge_type, &mut purge_stats);

        datapoint_info!(
            "blockstore-purge",
            ("from_slot", from_slot as i64, i64),
            ("to_slot", to_slot as i64, i64),
            ("delete_range_us", purge_stats.delete_range as i64, i64),
            ("write_batch_us", purge_stats.write_batch as i64, i64)
        );
        if let Err(e) = purge_result {
            error!(
                "Error: {:?}; Purge failed in range {:?} to {:?}",
                e, from_slot, to_slot
            );
        }
    }

    /// Usually this is paired with .purge_slots() but we can't internally call this in
    /// that function unconditionally. That's because set_max_expired_slot()
    /// expects to purge older slots by the successive chronological order, while .purge_slots()
    /// can also be used to purge *future* slots for --hard-fork thing, preserving older
    /// slots. It'd be quite dangerous to purge older slots in that case.
    /// So, current legal user of this function is LedgerCleanupService.
    pub fn set_max_expired_slot(&self, to_slot: Slot) {
        // convert here from inclusive purged range end to inclusive alive range start to align
        // with Slot::default() for initial compaction filter behavior consistency
        let to_slot = to_slot.checked_add(1).unwrap();
        self.db.set_oldest_slot(to_slot);
    }

    pub fn set_max_expired_block_num(&self, last_purged_block_num: BlockNum) {
        let oldest_block_num = last_purged_block_num.checked_add(1).unwrap();
        self.db.set_oldest_block_num(oldest_block_num);
    }

    pub fn purge_and_compact_slots(&self, from_slot: Slot, to_slot: Slot) {
        let mut evm_block_compaction_range = None;
        if let (Ok(mut iter_first), Ok(mut iter_last)) = (
            self.evm_block_by_slot_iterator(from_slot),
            self.evm_block_by_slot_reverse_iterator(to_slot),
        ) {
            if let (Some(item1), Some(item2)) = (iter_first.next(), iter_last.next()) {
                if item1.0 <= to_slot && item2.0 >= from_slot {
                    // ensure that evm blocks we found are in range
                    // add 1 because range for compaction is exclusive
                    let to = item2.1.checked_add(1).unwrap_or(BlockNum::MAX);
                    evm_block_compaction_range = Some((item1.1, to));
                }
            }
        }
        self.purge_slots(from_slot, to_slot, PurgeType::Exact);
        if let Err(e) = self.compact_storage(from_slot, to_slot, evm_block_compaction_range) {
            // This error is not fatal and indicates an internal error?
            error!(
                "Error: {:?}; Couldn't compact storage from {:?} to {:?}",
                e, from_slot, to_slot
            );
        }
    }

    /// Ensures that the SlotMeta::next_slots vector for all slots contain no references in the
    /// \[from_slot,to_slot\] range
    ///
    /// Dangerous; Use with care
    pub fn purge_from_next_slots(&self, from_slot: Slot, to_slot: Slot) {
        let mut count = 0;
        let mut rewritten = 0;
        let mut last_print = Instant::now();
        let mut total_retain_us = 0;
        for (slot, mut meta) in self
            .slot_meta_iterator(0)
            .expect("unable to iterate over meta")
        {
            if slot > to_slot {
                break;
            }

            count += 1;
            if last_print.elapsed().as_millis() > 2000 {
                info!(
                    "purged: {} slots rewritten: {} retain_time: {}us",
                    count, rewritten, total_retain_us
                );
                count = 0;
                rewritten = 0;
                total_retain_us = 0;
                last_print = Instant::now();
            }
            let mut time = Measure::start("retain");
            let original_len = meta.next_slots.len();
            meta.next_slots
                .retain(|slot| *slot < from_slot || *slot > to_slot);
            if meta.next_slots.len() != original_len {
                rewritten += 1;
                info!(
                    "purge_from_next_slots: meta for slot {} no longer refers to slots {:?}",
                    slot,
                    from_slot..=to_slot
                );
                self.put_meta_bytes(
                    slot,
                    &bincode::serialize(&meta).expect("couldn't update meta"),
                )
                .expect("couldn't update meta");
            }
            time.stop();
            total_retain_us += time.as_us();
        }
    }

    pub(crate) fn run_purge(
        &self,
        from_slot: Slot,
        to_slot: Slot,
        purge_type: PurgeType,
    ) -> Result<bool> {
        self.run_purge_with_stats(from_slot, to_slot, purge_type, &mut PurgeStats::default())
    }

    // Returns whether or not all columns successfully purged the slot range
    #[allow(clippy::manual_saturating_arithmetic)]
    pub(crate) fn run_purge_with_stats(
        &self,
        from_slot: Slot,
        to_slot: Slot,
        purge_type: PurgeType,
        purge_stats: &mut PurgeStats,
    ) -> Result<bool> {
        let mut write_batch = self
            .db
            .batch()
            .expect("Database Error: Failed to get write batch");
        // delete range cf is not inclusive
<<<<<<< HEAD
        let to_slot = to_slot.saturating_add(1);

=======
        let to_slot_inclusive = to_slot.checked_add(1).unwrap_or(u64::MAX);
>>>>>>> 4d98c3fd
        let mut delete_range_timer = Measure::start("delete_range");
        let mut columns_purged = self
            .db
            .delete_range_cf::<cf::SlotMeta>(&mut write_batch, from_slot, to_slot_inclusive)
            .is_ok()
            & self
                .db
<<<<<<< HEAD
                .delete_range_cf::<cf::BankHash>(&mut write_batch, from_slot, to_slot)
                .is_ok()
            & self
                .db
                .delete_range_cf::<cf::Root>(&mut write_batch, from_slot, to_slot)
=======
                .delete_range_cf::<cf::Root>(&mut write_batch, from_slot, to_slot_inclusive)
>>>>>>> 4d98c3fd
                .is_ok()
            & self
                .db
                .delete_range_cf::<cf::ShredData>(&mut write_batch, from_slot, to_slot_inclusive)
                .is_ok()
            & self
                .db
                .delete_range_cf::<cf::ShredCode>(&mut write_batch, from_slot, to_slot_inclusive)
                .is_ok()
            & self
                .db
                .delete_range_cf::<cf::DeadSlots>(&mut write_batch, from_slot, to_slot_inclusive)
                .is_ok()
            & self
                .db
                .delete_range_cf::<cf::DuplicateSlots>(
                    &mut write_batch,
                    from_slot,
                    to_slot_inclusive,
                )
                .is_ok()
            & self
                .db
                .delete_range_cf::<cf::ErasureMeta>(&mut write_batch, from_slot, to_slot_inclusive)
                .is_ok()
            & self
                .db
                .delete_range_cf::<cf::Orphans>(&mut write_batch, from_slot, to_slot_inclusive)
                .is_ok()
            & self
                .db
                .delete_range_cf::<cf::Index>(&mut write_batch, from_slot, to_slot_inclusive)
                .is_ok()
            & self
                .db
                .delete_range_cf::<cf::Rewards>(&mut write_batch, from_slot, to_slot_inclusive)
                .is_ok()
            & self
                .db
                .delete_range_cf::<cf::Blocktime>(&mut write_batch, from_slot, to_slot_inclusive)
                .is_ok()
            & self
                .db
                .delete_range_cf::<cf::PerfSamples>(&mut write_batch, from_slot, to_slot_inclusive)
                .is_ok()
            & self
                .db
                .delete_range_cf::<cf::BlockHeight>(&mut write_batch, from_slot, to_slot_inclusive)
                .is_ok()
            & self
                .db
                .delete_range_cf::<cf::EvmHeaderIndexBySlot>(
                    &mut write_batch,
                    from_slot,
                    to_slot_inclusive,
                )
                .is_ok();

        let first_slot = self.evm_block_by_slot_iterator(from_slot)?.next();
        let last_slot = self.evm_block_by_slot_reverse_iterator(to_slot)?.next();
        // Get evm blocks with slots in range [from_slot; to_slot] and
        // use block_number of those blocks to clear respective records from EvmBlockHeader column
        if matches!((&first_slot, &last_slot),
            (Some(first_slot), Some(last_slot)) if first_slot.0 <= to_slot && last_slot.0 >= from_slot)
        {
            let first_block_num = first_slot.unwrap().1;
            let last_block_num = last_slot.unwrap().1;
            columns_purged &= write_batch
                .delete_range_cf::<cf::EvmBlockHeader>(
                    self.db.cf_handle::<cf::EvmBlockHeader>(),
                    cf::EvmBlockHeader::as_index(first_block_num),
                    cf::EvmBlockHeader::as_index(last_block_num.checked_add(1).unwrap_or(u64::MAX)),
                )
                .is_ok();
        }

        let mut w_active_transaction_status_index =
            self.active_transaction_status_index.write().unwrap();
        match purge_type {
            PurgeType::Exact => {
                self.purge_special_columns_exact(&mut write_batch, from_slot, to_slot_inclusive)?;
            }
            PurgeType::PrimaryIndex => {
                self.purge_special_columns_with_primary_index(
                    &mut write_batch,
                    &mut columns_purged,
                    &mut w_active_transaction_status_index,
                    to_slot_inclusive,
                )?;
            }
            PurgeType::CompactionFilter => {
                // No explicit action is required here because this purge type completely and
                // indefinitely relies on the proper working of compaction filter for those
                // special column families, never toggling the primary index from the current
                // one. Overall, this enables well uniformly distributed writes, resulting
                // in no spiky periodic huge delete_range for them.
            }
        }
        delete_range_timer.stop();
        let mut write_timer = Measure::start("write_batch");
        if let Err(e) = self.db.write(write_batch) {
            error!(
                "Error: {:?} while submitting write batch for slot {:?} retrying...",
                e, from_slot
            );
            return Err(e);
        }
        write_timer.stop();
        purge_stats.delete_range += delete_range_timer.as_us();
        purge_stats.write_batch += write_timer.as_us();
        // only drop w_active_transaction_status_index after we do db.write(write_batch);
        // otherwise, readers might be confused with inconsistent state between
        // self.active_transaction_status_index and RockDb's TransactionStatusIndex contents
        drop(w_active_transaction_status_index);
        Ok(columns_purged)
    }

    pub fn compact_storage(
        &self,
        from_slot: Slot,
        to_slot: Slot,
        evm_block_range: Option<(BlockNum, BlockNum)>,
    ) -> Result<bool> {
        if self.no_compaction {
            info!("compact_storage: compaction disabled");
            return Ok(false);
        }
        info!("compact_storage: from {} to {}", from_slot, to_slot);
        let mut compact_timer = Measure::start("compact_range");
        let result = self
            .meta_cf
            .compact_range(from_slot, to_slot)
            .unwrap_or(false)
            && self
                .db
                .column::<cf::Root>()
                .compact_range(from_slot, to_slot)
                .unwrap_or(false)
            && self
                .data_shred_cf
                .compact_range(from_slot, to_slot)
                .unwrap_or(false)
            && self
                .code_shred_cf
                .compact_range(from_slot, to_slot)
                .unwrap_or(false)
            && self
                .dead_slots_cf
                .compact_range(from_slot, to_slot)
                .unwrap_or(false)
            && self
                .duplicate_slots_cf
                .compact_range(from_slot, to_slot)
                .unwrap_or(false)
            && self
                .erasure_meta_cf
                .compact_range(from_slot, to_slot)
                .unwrap_or(false)
            && self
                .orphans_cf
                .compact_range(from_slot, to_slot)
                .unwrap_or(false)
            && self
                .bank_hash_cf
                .compact_range(from_slot, to_slot)
                .unwrap_or(false)
            && self
                .index_cf
                .compact_range(from_slot, to_slot)
                .unwrap_or(false)
            && self
                .transaction_status_cf
                .compact_range(0, 2)
                .unwrap_or(false)
            && self
                .address_signatures_cf
                .compact_range(0, 2)
                .unwrap_or(false)
            && self
                .transaction_status_index_cf
                .compact_range(0, 2)
                .unwrap_or(false)
            && self
                .rewards_cf
                .compact_range(from_slot, to_slot)
                .unwrap_or(false)
            && self
                .blocktime_cf
                .compact_range(from_slot, to_slot)
                .unwrap_or(false)
            && self
                .perf_samples_cf
                .compact_range(from_slot, to_slot)
                .unwrap_or(false)
            && self
                .block_height_cf
                .compact_range(from_slot, to_slot)
                .unwrap_or(false)
            && self
                .evm_blocks_by_slot_cf
                .compact_range(from_slot, to_slot)
                .unwrap_or(false)
            && self
                .evm_blocks_by_hash_cf
                .compact_range(0, 2)
                .unwrap_or(false)
            && self
                .evm_transactions_cf
                .compact_range(0, 2)
                .unwrap_or(false)
            && match evm_block_range {
                Some((from, to)) => self.evm_blocks_cf.compact_range(from, to),
                None => self.evm_blocks_cf.compact_range(u64::MIN, u64::MAX),
            }
            .unwrap_or(false);
        compact_timer.stop();
        if !result {
            info!("compact_storage incomplete");
        }
        datapoint_info!(
            "blockstore-compact",
            ("compact_range_us", compact_timer.as_us() as i64, i64),
        );
        Ok(result)
    }

    /// Purges special columns (using a non-Slot primary-index) exactly, by deserializing each slot
    /// being purged and iterating through all transactions to determine the keys of individual
    /// records. **This method is very slow.**
    fn purge_special_columns_exact(
        &self,
        batch: &mut WriteBatch,
        from_slot: Slot,
        to_slot: Slot, // Exclusive
    ) -> Result<()> {
        let mut index0 = self.transaction_status_index_cf.get(0)?.unwrap_or_default();
        let mut index1 = self.transaction_status_index_cf.get(1)?.unwrap_or_default();
        for slot in from_slot..to_slot {
            let slot_entries = self.get_any_valid_slot_entries(slot, 0);
            for transaction in slot_entries
                .iter()
                .cloned()
                .flat_map(|entry| entry.transactions)
            {
                if let Some(&signature) = transaction.signatures.get(0) {
                    batch.delete::<cf::TransactionStatus>((0, signature, slot))?;
                    batch.delete::<cf::TransactionStatus>((1, signature, slot))?;
                    // TODO: support purging dynamically loaded addresses from versioned transactions
                    for pubkey in transaction.message.into_static_account_keys() {
                        batch.delete::<cf::AddressSignatures>((0, pubkey, slot, signature))?;
                        batch.delete::<cf::AddressSignatures>((1, pubkey, slot, signature))?;
                    }
                }
            }
            if let Ok(Some(block_num)) = self.read_evm_block_id_by_slot(slot) {
                if let Ok(evm_headers) = self.read_evm_block_headers(block_num) {
                    for header in evm_headers {
                        batch.delete::<cf::EvmHeaderIndexByHash>((0, header.hash()))?;
                        batch.delete::<cf::EvmHeaderIndexByHash>((1, header.hash()))?;
                        for tx_hash in header.transactions {
                            for slot in std::iter::once(Some(slot)).chain(None) {
                                for index in 0..=1 {
                                    batch.delete::<cf::EvmTransactionReceipts>(
                                        EvmTransactionReceiptsIndex {
                                            index,
                                            hash: tx_hash,
                                            block_num,
                                            slot,
                                        },
                                    )?;
                                }
                            }
                        }
                    }
                }
            }
        }
        if index0.max_slot >= from_slot && index0.max_slot <= to_slot {
            index0.max_slot = from_slot.saturating_sub(1);
            batch.put::<cf::TransactionStatusIndex>(0, &index0)?;
        }
        if index1.max_slot >= from_slot && index1.max_slot <= to_slot {
            index1.max_slot = from_slot.saturating_sub(1);
            batch.put::<cf::TransactionStatusIndex>(1, &index1)?;
        }
        Ok(())
    }

    /// Purges special columns (using a non-Slot primary-index) by range. Purge occurs if frozen
    /// primary index has a max-slot less than the highest slot being purged.
    fn purge_special_columns_with_primary_index(
        &self,
        write_batch: &mut WriteBatch,
        columns_purged: &mut bool,
        w_active_transaction_status_index: &mut u64,
        to_slot: Slot,
    ) -> Result<()> {
        if let Some(purged_index) = self.toggle_transaction_status_index(
            write_batch,
            w_active_transaction_status_index,
            to_slot,
        )? {
            *columns_purged &= self
                .db
                .delete_range_cf::<cf::TransactionStatus>(
                    write_batch,
                    purged_index,
                    purged_index + 1,
                )
                .is_ok()
                & self
                    .db
                    .delete_range_cf::<cf::AddressSignatures>(
                        write_batch,
                        purged_index,
                        purged_index + 1,
                    )
                    .is_ok()
                & self
                    .db
                    .delete_range_cf::<cf::EvmHeaderIndexByHash>(
                        write_batch,
                        purged_index,
                        purged_index + 1,
                    )
                    .is_ok()
                & self
                    .db
                    .delete_range_cf::<cf::EvmTransactionReceipts>(
                        write_batch,
                        purged_index,
                        purged_index + 1,
                    )
                    .is_ok();
        }
        Ok(())
    }
}

#[cfg(test)]
pub mod tests {
<<<<<<< HEAD
    use {
        super::*,
        crate::{
            blockstore::tests::make_slot_entries_with_transactions, get_tmp_ledger_path_auto_delete,
        },
        bincode::serialize,
        solana_entry::entry::next_entry_mut,
        solana_sdk::{
            hash::{hash, Hash},
            message::Message,
            transaction::Transaction,
        },
=======
    use super::*;
    use crate::{
        blockstore::tests::make_slot_entries_with_transactions, entry::next_entry_mut,
        get_tmp_ledger_path,
    };
    use bincode::serialize;
    use evm_state::{
        BlockHeader, BlockNum, ExitReason, ExitSucceed, TransactionAction, TransactionInReceipt,
        TransactionReceipt, UnsignedTransaction, UnsignedTransactionWithCaller,
    };
    use solana_sdk::{
        hash::{hash, Hash},
        message::Message,
>>>>>>> 4d98c3fd
    };

    // check that all columns are either empty or start at `min_slot`
    fn test_all_empty_or_min(blockstore: &Blockstore, min_slot: Slot) {
        let condition_met = blockstore
            .db
            .iter::<cf::SlotMeta>(IteratorMode::Start)
            .unwrap()
            .next()
            .map(|(slot, _)| slot >= min_slot)
            .unwrap_or(true)
            & blockstore
                .db
                .iter::<cf::Root>(IteratorMode::Start)
                .unwrap()
                .next()
                .map(|(slot, _)| slot >= min_slot)
                .unwrap_or(true)
            & blockstore
                .db
                .iter::<cf::ShredData>(IteratorMode::Start)
                .unwrap()
                .next()
                .map(|((slot, _), _)| slot >= min_slot)
                .unwrap_or(true)
            & blockstore
                .db
                .iter::<cf::ShredCode>(IteratorMode::Start)
                .unwrap()
                .next()
                .map(|((slot, _), _)| slot >= min_slot)
                .unwrap_or(true)
            & blockstore
                .db
                .iter::<cf::DeadSlots>(IteratorMode::Start)
                .unwrap()
                .next()
                .map(|(slot, _)| slot >= min_slot)
                .unwrap_or(true)
            & blockstore
                .db
                .iter::<cf::DuplicateSlots>(IteratorMode::Start)
                .unwrap()
                .next()
                .map(|(slot, _)| slot >= min_slot)
                .unwrap_or(true)
            & blockstore
                .db
                .iter::<cf::ErasureMeta>(IteratorMode::Start)
                .unwrap()
                .next()
                .map(|((slot, _), _)| slot >= min_slot)
                .unwrap_or(true)
            & blockstore
                .db
                .iter::<cf::Orphans>(IteratorMode::Start)
                .unwrap()
                .next()
                .map(|(slot, _)| slot >= min_slot)
                .unwrap_or(true)
            & blockstore
                .db
                .iter::<cf::Index>(IteratorMode::Start)
                .unwrap()
                .next()
                .map(|(slot, _)| slot >= min_slot)
                .unwrap_or(true)
            & blockstore
                .db
                .iter::<cf::TransactionStatus>(IteratorMode::Start)
                .unwrap()
                .next()
                .map(|((primary_index, _, slot), _)| {
                    slot >= min_slot || (primary_index == 2 && slot == 0)
                })
                .unwrap_or(true)
            & blockstore
                .db
                .iter::<cf::AddressSignatures>(IteratorMode::Start)
                .unwrap()
                .next()
                .map(|((primary_index, _, slot, _), _)| {
                    slot >= min_slot || (primary_index == 2 && slot == 0)
                })
                .unwrap_or(true)
            & blockstore
                .db
                .iter::<cf::Rewards>(IteratorMode::Start)
                .unwrap()
                .next()
                .map(|(slot, _)| slot >= min_slot)
                .unwrap_or(true)
            & blockstore
                .db
                .iter::<cf::EvmBlockHeader>(IteratorMode::Start)
                .unwrap()
                .next()
                .map(|((_, slot), _)| slot.map(|slot| slot >= min_slot))
                .flatten()
                .unwrap_or(true)
            & blockstore
                .db
                .iter::<cf::EvmHeaderIndexBySlot>(IteratorMode::Start)
                .unwrap()
                .next()
                .map(|(slot, _)| slot >= min_slot)
                .unwrap_or(true)
            & blockstore
                .db
                .iter::<cf::EvmTransactionReceipts>(IteratorMode::Start)
                .unwrap()
                .next()
                .map(|(EvmTransactionReceiptsIndex { slot, .. }, _)| {
                    slot.map(|slot| slot >= min_slot)
                })
                .flatten()
                .unwrap_or(true);
        assert!(condition_met);
    }

    #[test]
    fn test_purge_slots() {
        let ledger_path = get_tmp_ledger_path_auto_delete!();
        let blockstore = Blockstore::open(ledger_path.path()).unwrap();

        let (shreds, _) = make_many_slot_entries(0, 50, 5);
        blockstore.insert_shreds(shreds, None, false).unwrap();

        blockstore.purge_and_compact_slots(0, 5);

        test_all_empty_or_min(&blockstore, 6);

        blockstore.purge_and_compact_slots(0, 50);

        // min slot shouldn't matter, blockstore should be empty
        test_all_empty_or_min(&blockstore, 100);
        test_all_empty_or_min(&blockstore, 0);

        blockstore
            .slot_meta_iterator(0)
            .unwrap()
            .for_each(|(_, _)| {
                panic!();
            });
    }

    #[test]
    fn test_purge_huge() {
        let ledger_path = get_tmp_ledger_path_auto_delete!();
        let blockstore = Blockstore::open(ledger_path.path()).unwrap();

        let (shreds, _) = make_many_slot_entries(0, 5000, 10);
        blockstore.insert_shreds(shreds, None, false).unwrap();

        blockstore.purge_and_compact_slots(0, 4999);
        test_all_empty_or_min(&blockstore, 5000);
    }

    #[test]
    fn test_purge_front_of_ledger() {
        let ledger_path = get_tmp_ledger_path_auto_delete!();
        let blockstore = Blockstore::open(ledger_path.path()).unwrap();

        let max_slot = 10;
        for x in 0..max_slot {
            let random_bytes: Vec<u8> = (0..64).map(|_| rand::random::<u8>()).collect();
            blockstore
                .write_transaction_status(
                    x,
                    Signature::new(&random_bytes),
                    vec![&Pubkey::new(&random_bytes[0..32])],
                    vec![&Pubkey::new(&random_bytes[32..])],
                    TransactionStatusMeta::default(),
                )
                .unwrap();
        }
        // Purge to freeze index 0
        blockstore.run_purge(0, 1, PurgeType::PrimaryIndex).unwrap();

        for x in max_slot..2 * max_slot {
            let random_bytes: Vec<u8> = (0..64).map(|_| rand::random::<u8>()).collect();
            blockstore
                .write_transaction_status(
                    x,
                    Signature::new(&random_bytes),
                    vec![&Pubkey::new(&random_bytes[0..32])],
                    vec![&Pubkey::new(&random_bytes[32..])],
                    TransactionStatusMeta::default(),
                )
                .unwrap();
        }

        // Purging range outside of TransactionStatus max slots should not affect TransactionStatus data
        blockstore.run_purge(20, 30, PurgeType::Exact).unwrap();

        let mut status_entry_iterator = blockstore
            .db
            .iter::<cf::TransactionStatus>(IteratorMode::From(
                cf::TransactionStatus::as_index(0),
                IteratorDirection::Forward,
            ))
            .unwrap();
        let entry = status_entry_iterator.next().unwrap().0;
        assert_eq!(entry.0, 0);
    }

    #[test]
    #[allow(clippy::cognitive_complexity)]
    fn test_purge_transaction_status() {
        let ledger_path = get_tmp_ledger_path_auto_delete!();
        let blockstore = Blockstore::open(ledger_path.path()).unwrap();

        let transaction_status_index_cf = &blockstore.transaction_status_index_cf;
        let slot = 10;
        for _ in 0..5 {
            let random_bytes: Vec<u8> = (0..64).map(|_| rand::random::<u8>()).collect();
            blockstore
                .write_transaction_status(
                    slot,
                    Signature::new(&random_bytes),
                    vec![&Pubkey::new(&random_bytes[0..32])],
                    vec![&Pubkey::new(&random_bytes[32..])],
                    TransactionStatusMeta::default(),
                )
                .unwrap();
        }
        // Purge to freeze index 0
        blockstore.run_purge(0, 1, PurgeType::PrimaryIndex).unwrap();
        let mut status_entry_iterator = blockstore
            .db
            .iter::<cf::TransactionStatus>(IteratorMode::From(
                cf::TransactionStatus::as_index(0),
                IteratorDirection::Forward,
            ))
            .unwrap();
        for _ in 0..5 {
            let entry = status_entry_iterator.next().unwrap().0;
            assert_eq!(entry.0, 0);
            assert_eq!(entry.2, slot);
        }
        let mut address_transactions_iterator = blockstore
            .db
            .iter::<cf::AddressSignatures>(IteratorMode::From(
                (0, Pubkey::default(), 0, Signature::default()),
                IteratorDirection::Forward,
            ))
            .unwrap();
        for _ in 0..10 {
            let entry = address_transactions_iterator.next().unwrap().0;
            assert_eq!(entry.0, 0);
            assert_eq!(entry.2, slot);
        }
        assert_eq!(
            transaction_status_index_cf.get(0).unwrap().unwrap(),
            TransactionStatusIndexMeta {
                max_slot: 10,
                frozen: true,
            }
        );
        drop(status_entry_iterator);
        drop(address_transactions_iterator);

        // Low purge should not affect state
        blockstore.run_purge(0, 5, PurgeType::PrimaryIndex).unwrap();
        let mut status_entry_iterator = blockstore
            .db
            .iter::<cf::TransactionStatus>(IteratorMode::From(
                cf::TransactionStatus::as_index(0),
                IteratorDirection::Forward,
            ))
            .unwrap();
        for _ in 0..5 {
            let entry = status_entry_iterator.next().unwrap().0;
            assert_eq!(entry.0, 0);
            assert_eq!(entry.2, slot);
        }
        let mut address_transactions_iterator = blockstore
            .db
            .iter::<cf::AddressSignatures>(IteratorMode::From(
                cf::AddressSignatures::as_index(0),
                IteratorDirection::Forward,
            ))
            .unwrap();
        for _ in 0..10 {
            let entry = address_transactions_iterator.next().unwrap().0;
            assert_eq!(entry.0, 0);
            assert_eq!(entry.2, slot);
        }
        assert_eq!(
            transaction_status_index_cf.get(0).unwrap().unwrap(),
            TransactionStatusIndexMeta {
                max_slot: 10,
                frozen: true,
            }
        );
        drop(status_entry_iterator);
        drop(address_transactions_iterator);

        // Test boundary conditions: < slot should not purge statuses; <= slot should
        blockstore.run_purge(0, 9, PurgeType::PrimaryIndex).unwrap();
        let mut status_entry_iterator = blockstore
            .db
            .iter::<cf::TransactionStatus>(IteratorMode::From(
                cf::TransactionStatus::as_index(0),
                IteratorDirection::Forward,
            ))
            .unwrap();
        for _ in 0..5 {
            let entry = status_entry_iterator.next().unwrap().0;
            assert_eq!(entry.0, 0);
            assert_eq!(entry.2, slot);
        }
        let mut address_transactions_iterator = blockstore
            .db
            .iter::<cf::AddressSignatures>(IteratorMode::From(
                cf::AddressSignatures::as_index(0),
                IteratorDirection::Forward,
            ))
            .unwrap();
        for _ in 0..10 {
            let entry = address_transactions_iterator.next().unwrap().0;
            assert_eq!(entry.0, 0);
            assert_eq!(entry.2, slot);
        }
        assert_eq!(
            transaction_status_index_cf.get(0).unwrap().unwrap(),
            TransactionStatusIndexMeta {
                max_slot: 10,
                frozen: true,
            }
        );
        drop(status_entry_iterator);
        drop(address_transactions_iterator);

        blockstore
            .run_purge(0, 10, PurgeType::PrimaryIndex)
            .unwrap();
        let mut status_entry_iterator = blockstore
            .db
            .iter::<cf::TransactionStatus>(IteratorMode::From(
                cf::TransactionStatus::as_index(0),
                IteratorDirection::Forward,
            ))
            .unwrap();
        let padding_entry = status_entry_iterator.next().unwrap().0;
        assert_eq!(padding_entry.0, 2);
        assert_eq!(padding_entry.2, 0);
        assert!(status_entry_iterator.next().is_none());
        let mut address_transactions_iterator = blockstore
            .db
            .iter::<cf::AddressSignatures>(IteratorMode::From(
                cf::AddressSignatures::as_index(0),
                IteratorDirection::Forward,
            ))
            .unwrap();
        let padding_entry = address_transactions_iterator.next().unwrap().0;
        assert_eq!(padding_entry.0, 2);
        assert_eq!(padding_entry.2, 0);
        assert!(address_transactions_iterator.next().is_none());
        assert_eq!(
            transaction_status_index_cf.get(0).unwrap().unwrap(),
            TransactionStatusIndexMeta {
                max_slot: 0,
                frozen: false,
            }
        );
        assert_eq!(
            transaction_status_index_cf.get(1).unwrap().unwrap(),
            TransactionStatusIndexMeta {
                max_slot: 0,
                frozen: true,
            }
        );
    }

    fn clear_and_repopulate_transaction_statuses(
        blockstore: &mut Blockstore,
        index0_max_slot: u64,
        index1_max_slot: u64,
    ) {
        assert!(index1_max_slot > index0_max_slot);
        let mut write_batch = blockstore.db.batch().unwrap();
        blockstore
            .run_purge(0, index1_max_slot, PurgeType::PrimaryIndex)
            .unwrap();
        blockstore
            .db
            .delete_range_cf::<cf::TransactionStatus>(&mut write_batch, 0, 3)
            .unwrap();
        blockstore
            .db
            .delete_range_cf::<cf::TransactionStatusIndex>(&mut write_batch, 0, 3)
            .unwrap();
        blockstore.db.write(write_batch).unwrap();
        blockstore.initialize_transaction_status_index().unwrap();
        *blockstore.active_transaction_status_index.write().unwrap() = 0;

        for x in 0..index0_max_slot + 1 {
            let entries = make_slot_entries_with_transactions(1);
            let shreds = entries_to_test_shreds(entries.clone(), x, x.saturating_sub(1), true, 0);
            blockstore.insert_shreds(shreds, None, false).unwrap();
            let signature = entries
                .iter()
                .cloned()
                .filter(|entry| !entry.is_tick())
                .flat_map(|entry| entry.transactions)
                .map(|transaction| transaction.signatures[0])
                .collect::<Vec<Signature>>()[0];
            let random_bytes: Vec<u8> = (0..64).map(|_| rand::random::<u8>()).collect();
            blockstore
                .write_transaction_status(
                    x,
                    signature,
                    vec![&Pubkey::new(&random_bytes[0..32])],
                    vec![&Pubkey::new(&random_bytes[32..])],
                    TransactionStatusMeta::default(),
                )
                .unwrap();
        }
        // Freeze index 0
        let mut write_batch = blockstore.db.batch().unwrap();
        let mut w_active_transaction_status_index =
            blockstore.active_transaction_status_index.write().unwrap();
        blockstore
            .toggle_transaction_status_index(
                &mut write_batch,
                &mut w_active_transaction_status_index,
                index0_max_slot + 1,
            )
            .unwrap();
        drop(w_active_transaction_status_index);
        blockstore.db.write(write_batch).unwrap();

        for x in index0_max_slot + 1..index1_max_slot + 1 {
            let entries = make_slot_entries_with_transactions(1);
            let shreds = entries_to_test_shreds(entries.clone(), x, x.saturating_sub(1), true, 0);
            blockstore.insert_shreds(shreds, None, false).unwrap();
            let signature: Signature = entries
                .iter()
                .cloned()
                .filter(|entry| !entry.is_tick())
                .flat_map(|entry| entry.transactions)
                .map(|transaction| transaction.signatures[0])
                .collect::<Vec<Signature>>()[0];
            let random_bytes: Vec<u8> = (0..64).map(|_| rand::random::<u8>()).collect();
            blockstore
                .write_transaction_status(
                    x,
                    signature,
                    vec![&Pubkey::new(&random_bytes[0..32])],
                    vec![&Pubkey::new(&random_bytes[32..])],
                    TransactionStatusMeta::default(),
                )
                .unwrap();
        }
        assert_eq!(
            blockstore
                .transaction_status_index_cf
                .get(0)
                .unwrap()
                .unwrap(),
            TransactionStatusIndexMeta {
                max_slot: index0_max_slot,
                frozen: true,
            }
        );
        assert_eq!(
            blockstore
                .transaction_status_index_cf
                .get(1)
                .unwrap()
                .unwrap(),
            TransactionStatusIndexMeta {
                max_slot: index1_max_slot,
                frozen: false,
            }
        );
    }

    #[test]
    #[allow(clippy::cognitive_complexity)]
    fn test_purge_transaction_status_exact() {
        let ledger_path = get_tmp_ledger_path_auto_delete!();
        let mut blockstore = Blockstore::open(ledger_path.path()).unwrap();

        let index0_max_slot = 9;
        let index1_max_slot = 19;

        // Test purge outside bounds
        clear_and_repopulate_transaction_statuses(
            &mut blockstore,
            index0_max_slot,
            index1_max_slot,
        );
        blockstore.run_purge(20, 22, PurgeType::Exact).unwrap();

        let mut status_entry_iterator = blockstore
            .db
            .iter::<cf::TransactionStatus>(IteratorMode::From(
                cf::TransactionStatus::as_index(0),
                IteratorDirection::Forward,
            ))
            .unwrap();
        assert_eq!(
            blockstore
                .transaction_status_index_cf
                .get(0)
                .unwrap()
                .unwrap(),
            TransactionStatusIndexMeta {
                max_slot: index0_max_slot,
                frozen: true,
            }
        );
        for _ in 0..index0_max_slot + 1 {
            let entry = status_entry_iterator.next().unwrap().0;
            assert_eq!(entry.0, 0);
        }
        assert_eq!(
            blockstore
                .transaction_status_index_cf
                .get(1)
                .unwrap()
                .unwrap(),
            TransactionStatusIndexMeta {
                max_slot: index1_max_slot,
                frozen: false,
            }
        );
        for _ in index0_max_slot + 1..index1_max_slot + 1 {
            let entry = status_entry_iterator.next().unwrap().0;
            assert_eq!(entry.0, 1);
        }
        drop(status_entry_iterator);

        // Test purge inside index 0
        clear_and_repopulate_transaction_statuses(
            &mut blockstore,
            index0_max_slot,
            index1_max_slot,
        );
        blockstore.run_purge(2, 4, PurgeType::Exact).unwrap();

        let mut status_entry_iterator = blockstore
            .db
            .iter::<cf::TransactionStatus>(IteratorMode::From(
                cf::TransactionStatus::as_index(0),
                IteratorDirection::Forward,
            ))
            .unwrap();
        assert_eq!(
            blockstore
                .transaction_status_index_cf
                .get(0)
                .unwrap()
                .unwrap(),
            TransactionStatusIndexMeta {
                max_slot: index0_max_slot,
                frozen: true,
            }
        );
        for _ in 0..7 {
            // 7 entries remaining
            let entry = status_entry_iterator.next().unwrap().0;
            assert_eq!(entry.0, 0);
            assert!(entry.2 < 2 || entry.2 > 4);
        }
        assert_eq!(
            blockstore
                .transaction_status_index_cf
                .get(1)
                .unwrap()
                .unwrap(),
            TransactionStatusIndexMeta {
                max_slot: index1_max_slot,
                frozen: false,
            }
        );
        for _ in index0_max_slot + 1..index1_max_slot + 1 {
            let entry = status_entry_iterator.next().unwrap().0;
            assert_eq!(entry.0, 1);
        }
        drop(status_entry_iterator);

        // Test purge inside index 0 at upper boundary
        clear_and_repopulate_transaction_statuses(
            &mut blockstore,
            index0_max_slot,
            index1_max_slot,
        );
        blockstore
            .run_purge(7, index0_max_slot, PurgeType::Exact)
            .unwrap();

        let mut status_entry_iterator = blockstore
            .db
            .iter::<cf::TransactionStatus>(IteratorMode::From(
                cf::TransactionStatus::as_index(0),
                IteratorDirection::Forward,
            ))
            .unwrap();
        assert_eq!(
            blockstore
                .transaction_status_index_cf
                .get(0)
                .unwrap()
                .unwrap(),
            TransactionStatusIndexMeta {
                max_slot: 6,
                frozen: true,
            }
        );
        for _ in 0..7 {
            // 7 entries remaining
            let entry = status_entry_iterator.next().unwrap().0;
            assert_eq!(entry.0, 0);
            assert!(entry.2 < 7);
        }
        assert_eq!(
            blockstore
                .transaction_status_index_cf
                .get(1)
                .unwrap()
                .unwrap(),
            TransactionStatusIndexMeta {
                max_slot: index1_max_slot,
                frozen: false,
            }
        );
        for _ in index0_max_slot + 1..index1_max_slot + 1 {
            let entry = status_entry_iterator.next().unwrap().0;
            assert_eq!(entry.0, 1);
        }
        drop(status_entry_iterator);

        // Test purge inside index 1 at lower boundary
        clear_and_repopulate_transaction_statuses(
            &mut blockstore,
            index0_max_slot,
            index1_max_slot,
        );
        blockstore.run_purge(10, 12, PurgeType::Exact).unwrap();

        let mut status_entry_iterator = blockstore
            .db
            .iter::<cf::TransactionStatus>(IteratorMode::From(
                cf::TransactionStatus::as_index(0),
                IteratorDirection::Forward,
            ))
            .unwrap();
        assert_eq!(
            blockstore
                .transaction_status_index_cf
                .get(0)
                .unwrap()
                .unwrap(),
            TransactionStatusIndexMeta {
                max_slot: index0_max_slot,
                frozen: true,
            }
        );
        for _ in 0..index0_max_slot + 1 {
            let entry = status_entry_iterator.next().unwrap().0;
            assert_eq!(entry.0, 0);
        }
        assert_eq!(
            blockstore
                .transaction_status_index_cf
                .get(1)
                .unwrap()
                .unwrap(),
            TransactionStatusIndexMeta {
                max_slot: index1_max_slot,
                frozen: false,
            }
        );
        for _ in 13..index1_max_slot + 1 {
            let entry = status_entry_iterator.next().unwrap().0;
            assert_eq!(entry.0, 1);
            assert!(entry.2 > 12);
        }
        drop(status_entry_iterator);

        // Test purge across index boundaries
        clear_and_repopulate_transaction_statuses(
            &mut blockstore,
            index0_max_slot,
            index1_max_slot,
        );
        blockstore.run_purge(7, 12, PurgeType::Exact).unwrap();

        let mut status_entry_iterator = blockstore
            .db
            .iter::<cf::TransactionStatus>(IteratorMode::From(
                cf::TransactionStatus::as_index(0),
                IteratorDirection::Forward,
            ))
            .unwrap();
        assert_eq!(
            blockstore
                .transaction_status_index_cf
                .get(0)
                .unwrap()
                .unwrap(),
            TransactionStatusIndexMeta {
                max_slot: 6,
                frozen: true,
            }
        );
        for _ in 0..7 {
            // 7 entries remaining
            let entry = status_entry_iterator.next().unwrap().0;
            assert_eq!(entry.0, 0);
            assert!(entry.2 < 7);
        }
        assert_eq!(
            blockstore
                .transaction_status_index_cf
                .get(1)
                .unwrap()
                .unwrap(),
            TransactionStatusIndexMeta {
                max_slot: index1_max_slot,
                frozen: false,
            }
        );
        for _ in 13..index1_max_slot + 1 {
            let entry = status_entry_iterator.next().unwrap().0;
            assert_eq!(entry.0, 1);
            assert!(entry.2 > 12);
        }
        drop(status_entry_iterator);

        // Test purge include complete index 1
        clear_and_repopulate_transaction_statuses(
            &mut blockstore,
            index0_max_slot,
            index1_max_slot,
        );
        blockstore.run_purge(7, 22, PurgeType::Exact).unwrap();

        let mut status_entry_iterator = blockstore
            .db
            .iter::<cf::TransactionStatus>(IteratorMode::From(
                cf::TransactionStatus::as_index(0),
                IteratorDirection::Forward,
            ))
            .unwrap();
        assert_eq!(
            blockstore
                .transaction_status_index_cf
                .get(0)
                .unwrap()
                .unwrap(),
            TransactionStatusIndexMeta {
                max_slot: 6,
                frozen: true,
            }
        );
        for _ in 0..7 {
            // 7 entries remaining
            let entry = status_entry_iterator.next().unwrap().0;
            assert_eq!(entry.0, 0);
            assert!(entry.2 < 7);
        }
        assert_eq!(
            blockstore
                .transaction_status_index_cf
                .get(1)
                .unwrap()
                .unwrap(),
            TransactionStatusIndexMeta {
                max_slot: 6,
                frozen: false,
            }
        );
        let entry = status_entry_iterator.next().unwrap().0;
        assert_eq!(entry.0, 2); // Buffer entry, no index 1 entries remaining
        drop(status_entry_iterator);

        // Test purge all
        clear_and_repopulate_transaction_statuses(
            &mut blockstore,
            index0_max_slot,
            index1_max_slot,
        );
        blockstore.run_purge(0, 22, PurgeType::Exact).unwrap();

        let mut status_entry_iterator = blockstore
            .db
            .iter::<cf::TransactionStatus>(IteratorMode::From(
                cf::TransactionStatus::as_index(0),
                IteratorDirection::Forward,
            ))
            .unwrap();
        assert_eq!(
            blockstore
                .transaction_status_index_cf
                .get(0)
                .unwrap()
                .unwrap(),
            TransactionStatusIndexMeta {
                max_slot: 0,
                frozen: true,
            }
        );
        assert_eq!(
            blockstore
                .transaction_status_index_cf
                .get(1)
                .unwrap()
                .unwrap(),
            TransactionStatusIndexMeta {
                max_slot: 0,
                frozen: false,
            }
        );
        let entry = status_entry_iterator.next().unwrap().0;
        assert_eq!(entry.0, 2); // Buffer entry, no index 0 or index 1 entries remaining
    }

    #[test]
    fn test_purge_special_columns_exact_no_sigs() {
        let ledger_path = get_tmp_ledger_path_auto_delete!();
        let blockstore = Blockstore::open(ledger_path.path()).unwrap();

        let slot = 1;
        let mut entries: Vec<Entry> = vec![];
        for x in 0..5 {
            let mut tx = Transaction::new_unsigned(Message::default());
            tx.signatures = vec![];
            entries.push(next_entry_mut(&mut Hash::default(), 0, vec![tx]));
            let mut tick = create_ticks(1, 0, hash(&serialize(&x).unwrap()));
            entries.append(&mut tick);
        }
        let shreds = entries_to_test_shreds(entries, slot, slot - 1, true, 0);
        blockstore.insert_shreds(shreds, None, false).unwrap();

        let mut write_batch = blockstore.db.batch().unwrap();
        blockstore
            .purge_special_columns_exact(&mut write_batch, slot, slot + 1)
            .unwrap();
    }

    fn create_dummy_evm_transaction() -> UnsignedTransaction {
        UnsignedTransaction {
            nonce: Default::default(),
            gas_price: Default::default(),
            gas_limit: Default::default(),
            action: TransactionAction::Create,
            value: Default::default(),
            input: vec![],
        }
    }

    fn create_dummy_evm_block(block_num: BlockNum, native_slot: Slot) -> BlockHeader {
        BlockHeader {
            parent_hash: Default::default(),
            state_root: Default::default(),
            native_chain_hash: Default::default(),
            transactions: vec![],
            transactions_root: Default::default(),
            receipts_root: Default::default(),
            logs_bloom: Default::default(),
            block_number: block_num,
            gas_limit: 0,
            gas_used: 0,
            timestamp: 0,
            native_chain_slot: native_slot,
            version: Default::default(),
        }
    }

    #[test]
    fn test_purge_evm_blocks_exact() {
        let blockstore_path = get_tmp_ledger_path!();
        let blockstore = Blockstore::open(&blockstore_path).unwrap();

        let mut block_hashes = vec![];
        let mut tx_hashes = vec![];

        for block_num in 0..5 {
            let transaction = create_dummy_evm_transaction();
            let receipt = TransactionReceipt {
                transaction: TransactionInReceipt::Unsigned(UnsignedTransactionWithCaller {
                    unsigned_tx: transaction.clone(),
                    caller: Default::default(),
                    chain_id: 0,
                    signed_compatible: false,
                }),
                status: ExitReason::Succeed(ExitSucceed::Stopped),
                block_number: block_num,
                index: 0,
                used_gas: 0,
                logs_bloom: Default::default(),
                logs: vec![],
            };
            let evm_block = BlockHeader {
                parent_hash: Default::default(),
                state_root: Default::default(),
                native_chain_hash: Default::default(),
                transactions: vec![transaction.signing_hash(None)],
                transactions_root: Default::default(),
                receipts_root: Default::default(),
                logs_bloom: Default::default(),
                block_number: block_num,
                gas_limit: 0,
                gas_used: 0,
                timestamp: 0,
                native_chain_slot: block_num,
                version: Default::default(),
            };

            tx_hashes.push(transaction.signing_hash(None));
            block_hashes.push(evm_block.hash());

            blockstore
                .write_evm_transaction(
                    block_num,
                    block_num,
                    transaction.signing_hash(None),
                    receipt,
                )
                .unwrap();
            blockstore.write_evm_block_header(&evm_block).unwrap();
        }

        // clear up to slot 1 (inclusive)
        blockstore.purge_and_compact_slots(0, 1);
        // check that tha data we have starts from slot 2
        test_all_empty_or_min(&blockstore, 2);

        // check that everything with slot number 2 is still in database
        assert_eq!(blockstore.get_first_available_evm_block().unwrap(), 2);
        assert_eq!(
            blockstore
                .read_evm_block_id_by_hash(block_hashes[2])
                .unwrap()
                .unwrap(),
            2
        );
        assert_eq!(blockstore.read_evm_block_id_by_slot(2).unwrap().unwrap(), 2);
        assert!(blockstore
            .read_evm_transaction((tx_hashes[2], 2, Some(2)))
            .unwrap()
            .is_some());

        drop(blockstore);
        Blockstore::destroy(&blockstore_path).expect("Expected successful database destruction");
    }

    // Check that evm blocks are deleted when BlockHeader is stored with index (block_num, None)
    #[test]
    fn test_purge_evm_blocks_without_slot_in_index() {
        let blockstore_path = get_tmp_ledger_path!();
        let blockstore = Blockstore::open(&blockstore_path).unwrap();

        for block_num in 0..5 {
            let evm_block = create_dummy_evm_block(block_num, block_num);
            let proto_block = evm_block.clone().into();
            blockstore
                .evm_blocks_cf
                .put_protobuf(
                    (evm_block.block_number, None), // slot here is optional, check that None works
                    &proto_block,
                )
                .unwrap();
            blockstore
                .write_evm_block_id_by_hash(
                    evm_block.native_chain_slot,
                    evm_block.hash(),
                    evm_block.block_number,
                )
                .unwrap();
            blockstore
                .write_evm_block_id_by_slot(evm_block.native_chain_slot, evm_block.block_number)
                .unwrap();
        }

        // clear up to slot 1 (inclusive)
        blockstore.purge_and_compact_slots(0, 1);
        // check that tha data we have starts from slot 2
        test_all_empty_or_min(&blockstore, 2);

        drop(blockstore);
        Blockstore::destroy(&blockstore_path).expect("Expected successful database destruction");
    }

    #[test]
    fn test_purge_special_evm_columns() {
        let blockstore_path = get_tmp_ledger_path!();
        let blockstore = Blockstore::open(&blockstore_path).unwrap();

        for block_num in 0..2 {
            let transaction = create_dummy_evm_transaction();
            let receipt = TransactionReceipt {
                transaction: TransactionInReceipt::Unsigned(UnsignedTransactionWithCaller {
                    unsigned_tx: transaction.clone(),
                    caller: Default::default(),
                    chain_id: 0,
                    signed_compatible: false,
                }),
                status: ExitReason::Succeed(ExitSucceed::Stopped),
                block_number: block_num,
                index: 0,
                used_gas: 0,
                logs_bloom: Default::default(),
                logs: vec![],
            };
            let evm_block = BlockHeader {
                parent_hash: Default::default(),
                state_root: Default::default(),
                native_chain_hash: Default::default(),
                transactions: vec![transaction.signing_hash(None)],
                transactions_root: Default::default(),
                receipts_root: Default::default(),
                logs_bloom: Default::default(),
                block_number: block_num,
                gas_limit: 0,
                gas_used: 0,
                timestamp: 0,
                native_chain_slot: block_num,
                version: Default::default(),
            };

            blockstore
                .write_evm_transaction(
                    block_num,
                    block_num,
                    transaction.signing_hash(None),
                    receipt,
                )
                .unwrap();
            blockstore.write_evm_block_header(&evm_block).unwrap();
        }

        // first time to freeze 0 index and switch to index 1
        blockstore.run_purge(0, 2, PurgeType::PrimaryIndex).unwrap();
        // second time to switch back to index 0
        blockstore.run_purge(0, 2, PurgeType::PrimaryIndex).unwrap();
        // the actual purge
        blockstore.run_purge(0, 2, PurgeType::PrimaryIndex).unwrap();

        assert!(blockstore
            .db
            .iter::<cf::EvmHeaderIndexByHash>(IteratorMode::Start)
            .unwrap()
            .next()
            .is_none());
        assert!(blockstore
            .db
            .iter::<cf::EvmHeaderIndexBySlot>(IteratorMode::Start)
            .unwrap()
            .next()
            .is_none());
        assert!(blockstore
            .db
            .iter::<cf::EvmTransactionReceipts>(IteratorMode::Start)
            .unwrap()
            .next()
            .is_none());
        assert!(blockstore
            .db
            .iter::<cf::EvmBlockHeader>(IteratorMode::Start)
            .unwrap()
            .next()
            .is_none());

        drop(blockstore);
        Blockstore::destroy(&blockstore_path).expect("Expected successful database destruction");
    }

    #[test]
    fn test_purge_not_existing_evm_blocks() {
        let blockstore_path = get_tmp_ledger_path!();
        let blockstore = Blockstore::open(&blockstore_path).unwrap();

        blockstore
            .write_evm_block_header(&create_dummy_evm_block(1, 5))
            .unwrap();

        // check that tha data we have starts from slot 5
        test_all_empty_or_min(&blockstore, 5);
        // clear up to slot 4 (inclusive)
        blockstore.purge_and_compact_slots(0, 4);
        // check that tha data we have still starts from slot 5
        test_all_empty_or_min(&blockstore, 5);

        drop(blockstore);
        Blockstore::destroy(&blockstore_path).expect("Expected successful database destruction");
    }

    #[test]
    fn test_purge_evm_blocks_with_shift_between_slot_and_blocknum() {
        let blockstore_path = get_tmp_ledger_path!();
        let blockstore = Blockstore::open(&blockstore_path).unwrap();

        blockstore
            .write_evm_block_header(&create_dummy_evm_block(1, 1))
            .unwrap();
        blockstore
            .write_evm_block_header(&create_dummy_evm_block(2, 2))
            .unwrap();
        blockstore
            .write_evm_block_header(&create_dummy_evm_block(3, 100))
            .unwrap();
        blockstore
            .write_evm_block_header(&create_dummy_evm_block(4, 101))
            .unwrap();

        blockstore.purge_and_compact_slots(0, 99);
        {
            // check that blocks 1, 2 are deleted and blocks 3, 4 are still in blockstore
            let mut evm_blocks_iterator = blockstore.evm_blocks_iterator(0).unwrap();
            assert_eq!(evm_blocks_iterator.next().unwrap().1.block_number, 3);
            assert_eq!(evm_blocks_iterator.next().unwrap().1.block_number, 4);
        }

        drop(blockstore);
        Blockstore::destroy(&blockstore_path).expect("Expected successful database destruction");
    }

    #[test]
    fn test_evm_blocks_compaction() {
        let blockstore_path = get_tmp_ledger_path!();
        let blockstore = Blockstore::open(&blockstore_path).unwrap();

        blockstore
            .write_evm_block_header(&create_dummy_evm_block(1, 1))
            .unwrap();
        blockstore
            .write_evm_block_header(&create_dummy_evm_block(2, 2))
            .unwrap();
        blockstore
            .write_evm_block_header(&create_dummy_evm_block(3, 100))
            .unwrap();
        blockstore
            .write_evm_block_header(&create_dummy_evm_block(4, 101))
            .unwrap();

        // simulate purge up to slot 99 but leave data in storage
        blockstore.set_max_expired_slot(99);
        blockstore.set_max_expired_block_num(2);

        // simulate periodic compaction for evm blocks
        blockstore.evm_blocks_cf.compact_range(u64::MIN, u64::MAX).unwrap();
        {
            // check that only "purged" blocks were deleted by compaction
            let mut evm_blocks_iterator = blockstore.evm_blocks_iterator(0).unwrap();
            assert_eq!(evm_blocks_iterator.next().unwrap().1.block_number, 3);
            assert_eq!(evm_blocks_iterator.next().unwrap().1.block_number, 4);
        }

        drop(blockstore);
        Blockstore::destroy(&blockstore_path).expect("Expected successful database destruction");
    }
}<|MERGE_RESOLUTION|>--- conflicted
+++ resolved
@@ -1,10 +1,5 @@
-<<<<<<< HEAD
+use evm_state::BlockNum;
 use {super::*, std::time::Instant};
-=======
-use super::*;
-use evm_state::BlockNum;
-use std::time::Instant;
->>>>>>> 4d98c3fd
 
 #[derive(Default)]
 pub struct PurgeStats {
@@ -153,12 +148,7 @@
             .batch()
             .expect("Database Error: Failed to get write batch");
         // delete range cf is not inclusive
-<<<<<<< HEAD
-        let to_slot = to_slot.saturating_add(1);
-
-=======
-        let to_slot_inclusive = to_slot.checked_add(1).unwrap_or(u64::MAX);
->>>>>>> 4d98c3fd
+        let to_slot_inclusive = to_slot.saturating_add(1);
         let mut delete_range_timer = Measure::start("delete_range");
         let mut columns_purged = self
             .db
@@ -166,15 +156,11 @@
             .is_ok()
             & self
                 .db
-<<<<<<< HEAD
-                .delete_range_cf::<cf::BankHash>(&mut write_batch, from_slot, to_slot)
+                .delete_range_cf::<cf::BankHash>(&mut write_batch, from_slot, to_slot_inclusive)
                 .is_ok()
             & self
                 .db
-                .delete_range_cf::<cf::Root>(&mut write_batch, from_slot, to_slot)
-=======
                 .delete_range_cf::<cf::Root>(&mut write_batch, from_slot, to_slot_inclusive)
->>>>>>> 4d98c3fd
                 .is_ok()
             & self
                 .db
@@ -516,7 +502,6 @@
 
 #[cfg(test)]
 pub mod tests {
-<<<<<<< HEAD
     use {
         super::*,
         crate::{
@@ -529,21 +514,10 @@
             message::Message,
             transaction::Transaction,
         },
-=======
-    use super::*;
-    use crate::{
-        blockstore::tests::make_slot_entries_with_transactions, entry::next_entry_mut,
-        get_tmp_ledger_path,
-    };
-    use bincode::serialize;
-    use evm_state::{
-        BlockHeader, BlockNum, ExitReason, ExitSucceed, TransactionAction, TransactionInReceipt,
-        TransactionReceipt, UnsignedTransaction, UnsignedTransactionWithCaller,
-    };
-    use solana_sdk::{
-        hash::{hash, Hash},
-        message::Message,
->>>>>>> 4d98c3fd
+        evm_state::{
+	        BlockHeader, BlockNum, ExitReason, ExitSucceed, TransactionAction, TransactionInReceipt,
+	        TransactionReceipt, UnsignedTransaction, UnsignedTransactionWithCaller,
+	    },
     };
 
     // check that all columns are either empty or start at `min_slot`
