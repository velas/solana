--- conflicted
+++ resolved
@@ -323,78 +323,74 @@
         Ok(columns_purged)
     }
 
-<<<<<<< HEAD
+    fn purge_files_in_range(&self, from_slot: Slot, to_slot: Slot) -> bool {
+        self.db
+            .delete_file_in_range_cf::<cf::SlotMeta>(from_slot, to_slot)
+            .is_ok()
+            & self
+                .db
+                .delete_file_in_range_cf::<cf::BankHash>(from_slot, to_slot)
+                .is_ok()
+            & self
+                .db
+                .delete_file_in_range_cf::<cf::Root>(from_slot, to_slot)
+                .is_ok()
+            & self
+                .db
+                .delete_file_in_range_cf::<cf::ShredData>(from_slot, to_slot)
+                .is_ok()
+            & self
+                .db
+                .delete_file_in_range_cf::<cf::ShredCode>(from_slot, to_slot)
+                .is_ok()
+            & self
+                .db
+                .delete_file_in_range_cf::<cf::DeadSlots>(from_slot, to_slot)
+                .is_ok()
+            & self
+                .db
+                .delete_file_in_range_cf::<cf::DuplicateSlots>(from_slot, to_slot)
+                .is_ok()
+            & self
+                .db
+                .delete_file_in_range_cf::<cf::ErasureMeta>(from_slot, to_slot)
+                .is_ok()
+            & self
+                .db
+                .delete_file_in_range_cf::<cf::Orphans>(from_slot, to_slot)
+                .is_ok()
+            & self
+                .db
+                .delete_file_in_range_cf::<cf::Index>(from_slot, to_slot)
+                .is_ok()
+            & self
+                .db
+                .delete_file_in_range_cf::<cf::Rewards>(from_slot, to_slot)
+                .is_ok()
+            & self
+                .db
+                .delete_file_in_range_cf::<cf::Blocktime>(from_slot, to_slot)
+                .is_ok()
+            & self
+                .db
+                .delete_file_in_range_cf::<cf::PerfSamples>(from_slot, to_slot)
+                .is_ok()
+            & self
+                .db
+                .delete_file_in_range_cf::<cf::BlockHeight>(from_slot, to_slot)
+                .is_ok()
+            & self
+                .db
+                .delete_file_in_range_cf::<cf::OptimisticSlots>(from_slot, to_slot)
+                .is_ok()
+    }
+
     pub fn compact_storage(
         &self,
         from_slot: Slot,
         to_slot: Slot,
         evm_block_range: Option<(BlockNum, BlockNum)>,
     ) -> Result<bool> {
-=======
-    fn purge_files_in_range(&self, from_slot: Slot, to_slot: Slot) -> bool {
-        self.db
-            .delete_file_in_range_cf::<cf::SlotMeta>(from_slot, to_slot)
-            .is_ok()
-            & self
-                .db
-                .delete_file_in_range_cf::<cf::BankHash>(from_slot, to_slot)
-                .is_ok()
-            & self
-                .db
-                .delete_file_in_range_cf::<cf::Root>(from_slot, to_slot)
-                .is_ok()
-            & self
-                .db
-                .delete_file_in_range_cf::<cf::ShredData>(from_slot, to_slot)
-                .is_ok()
-            & self
-                .db
-                .delete_file_in_range_cf::<cf::ShredCode>(from_slot, to_slot)
-                .is_ok()
-            & self
-                .db
-                .delete_file_in_range_cf::<cf::DeadSlots>(from_slot, to_slot)
-                .is_ok()
-            & self
-                .db
-                .delete_file_in_range_cf::<cf::DuplicateSlots>(from_slot, to_slot)
-                .is_ok()
-            & self
-                .db
-                .delete_file_in_range_cf::<cf::ErasureMeta>(from_slot, to_slot)
-                .is_ok()
-            & self
-                .db
-                .delete_file_in_range_cf::<cf::Orphans>(from_slot, to_slot)
-                .is_ok()
-            & self
-                .db
-                .delete_file_in_range_cf::<cf::Index>(from_slot, to_slot)
-                .is_ok()
-            & self
-                .db
-                .delete_file_in_range_cf::<cf::Rewards>(from_slot, to_slot)
-                .is_ok()
-            & self
-                .db
-                .delete_file_in_range_cf::<cf::Blocktime>(from_slot, to_slot)
-                .is_ok()
-            & self
-                .db
-                .delete_file_in_range_cf::<cf::PerfSamples>(from_slot, to_slot)
-                .is_ok()
-            & self
-                .db
-                .delete_file_in_range_cf::<cf::BlockHeight>(from_slot, to_slot)
-                .is_ok()
-            & self
-                .db
-                .delete_file_in_range_cf::<cf::OptimisticSlots>(from_slot, to_slot)
-                .is_ok()
-    }
-
-    pub fn compact_storage(&self, from_slot: Slot, to_slot: Slot) -> Result<bool> {
->>>>>>> 88aeaa82
         if self.no_compaction {
             info!("compact_storage: compaction disabled");
             return Ok(false);
