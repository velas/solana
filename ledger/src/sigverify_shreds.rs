--- conflicted
+++ resolved
@@ -82,10 +82,6 @@
             .into_par_iter()
             .map(|batch| {
                 batch
-<<<<<<< HEAD
-                    .packets
-=======
->>>>>>> 55438c03
                     .par_iter()
                     .map(|p| verify_shred_cpu(p, slot_leaders).unwrap_or(0))
                     .collect()
@@ -111,10 +107,6 @@
             .into_par_iter()
             .map(|batch| {
                 batch
-<<<<<<< HEAD
-                    .packets
-=======
->>>>>>> 55438c03
                     .iter()
                     .map(|packet| {
                         if packet.meta.discard() {
@@ -259,15 +251,6 @@
 
     for batch in batches {
         elems.push(perf_libs::Elems {
-<<<<<<< HEAD
-            elems: batch.packets.as_ptr(),
-            num: batch.packets.len() as u32,
-        });
-        let mut v = Vec::new();
-        v.resize(batch.packets.len(), 0);
-        rvs.push(v);
-        num_packets += batch.packets.len();
-=======
             elems: batch.as_ptr(),
             num: batch.len() as u32,
         });
@@ -275,7 +258,6 @@
         v.resize(batch.len(), 0);
         rvs.push(v);
         num_packets += batch.len();
->>>>>>> 55438c03
     }
     out.resize(signature_offsets.len(), 0);
 
@@ -333,11 +315,7 @@
     debug!("CPU SHRED ECDSA for {}", packet_count);
     SIGVERIFY_THREAD_POOL.install(|| {
         batches.par_iter_mut().for_each(|batch| {
-<<<<<<< HEAD
-            batch.packets[..]
-=======
             batch[..]
->>>>>>> 55438c03
                 .par_iter_mut()
                 .for_each(|p| sign_shred_cpu(keypair, p));
         });
@@ -405,21 +383,12 @@
 
     for batch in batches.iter() {
         elems.push(perf_libs::Elems {
-<<<<<<< HEAD
-            elems: batch.packets.as_ptr(),
-            num: batch.packets.len() as u32,
-        });
-        let mut v = Vec::new();
-        v.resize(batch.packets.len(), 0);
-        num_packets += batch.packets.len();
-=======
             elems: batch.as_ptr(),
             num: batch.len() as u32,
         });
         let mut v = Vec::new();
         v.resize(batch.len(), 0);
         num_packets += batch.len();
->>>>>>> 55438c03
     }
 
     trace!("Starting verify num packets: {}", num_packets);
@@ -544,15 +513,9 @@
         );
         let keypair = Keypair::new();
         Shredder::sign_shred(&keypair, &mut shred);
-<<<<<<< HEAD
-        batches[0].packets.resize(1, Packet::default());
-        batches[0].packets[0].data[0..shred.payload.len()].copy_from_slice(&shred.payload);
-        batches[0].packets[0].meta.size = shred.payload.len();
-=======
         batches[0].resize(1, Packet::default());
         batches[0][0].buffer_mut()[0..shred.payload.len()].copy_from_slice(&shred.payload);
         batches[0][0].meta.size = shred.payload.len();
->>>>>>> 55438c03
 
         let leader_slots = [(slot, keypair.pubkey().to_bytes())]
             .iter()
@@ -577,11 +540,7 @@
             .iter()
             .cloned()
             .collect();
-<<<<<<< HEAD
-        batches[0].packets[0].meta.size = 0;
-=======
         batches[0][0].meta.size = 0;
->>>>>>> 55438c03
         let rv = verify_shreds_cpu(&batches, &leader_slots);
         assert_eq!(rv, vec![vec![0]]);
     }
@@ -609,15 +568,9 @@
         );
         let keypair = Keypair::new();
         Shredder::sign_shred(&keypair, &mut shred);
-<<<<<<< HEAD
-        batches[0].packets.resize(1, Packet::default());
-        batches[0].packets[0].data[0..shred.payload.len()].copy_from_slice(&shred.payload);
-        batches[0].packets[0].meta.size = shred.payload.len();
-=======
         batches[0].resize(1, Packet::default());
         batches[0][0].buffer_mut()[0..shred.payload.len()].copy_from_slice(&shred.payload);
         batches[0][0].meta.size = shred.payload.len();
->>>>>>> 55438c03
 
         let leader_slots = [
             (std::u64::MAX, Pubkey::default().to_bytes()),
@@ -644,11 +597,7 @@
         let rv = verify_shreds_gpu(&batches, &leader_slots, &recycler_cache);
         assert_eq!(rv, vec![vec![0]]);
 
-<<<<<<< HEAD
-        batches[0].packets[0].meta.size = 0;
-=======
         batches[0][0].meta.size = 0;
->>>>>>> 55438c03
         let leader_slots = [
             (std::u64::MAX, Pubkey::default().to_bytes()),
             (slot, keypair.pubkey().to_bytes()),
@@ -669,20 +618,12 @@
         solana_logger::setup();
         let recycler_cache = RecyclerCache::default();
 
-<<<<<<< HEAD
-        let mut packet_batch = PacketBatch::default();
-        let num_packets = 32;
-        let num_batches = 100;
-        packet_batch.packets.resize(num_packets, Packet::default());
-        for (i, p) in packet_batch.packets.iter_mut().enumerate() {
-=======
         let num_packets = 32;
         let num_batches = 100;
         let mut packet_batch = PacketBatch::with_capacity(num_packets);
         packet_batch.resize(num_packets, Packet::default());
 
         for (i, p) in packet_batch.iter_mut().enumerate() {
->>>>>>> 55438c03
             let shred = Shred::new_from_data(
                 slot,
                 0xc0de,
@@ -740,16 +681,10 @@
             0,
             0xc0de,
         );
-<<<<<<< HEAD
-        batches[0].packets.resize(1, Packet::default());
-        batches[0].packets[0].data[0..shred.payload.len()].copy_from_slice(&shred.payload);
-        batches[0].packets[0].meta.size = shred.payload.len();
-=======
         batches[0].resize(1, Packet::default());
         batches[0][0].buffer_mut()[0..shred.payload.len()].copy_from_slice(&shred.payload);
         batches[0][0].meta.size = shred.payload.len();
 
->>>>>>> 55438c03
         let pubkeys = [
             (slot, keypair.pubkey().to_bytes()),
             (std::u64::MAX, Pubkey::default().to_bytes()),
