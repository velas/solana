//! The `blockstore` module provides functions for parallel verification of the
//! Proof of History ledger as well as iterative read, append write, and random
//! access read to a persistent file-based ledger.
pub use crate::{blockstore_db::BlockstoreError, blockstore_meta::SlotMeta};
use crate::{
    blockstore_db::{
        columns as cf, AccessType, BlockstoreRecoveryMode, Column, Database, IteratorDirection,
        IteratorMode, LedgerColumn, Result, WriteBatch,
    },
    blockstore_meta::*,
    entry::{create_ticks, Entry},
    erasure::ErasureConfig,
    leader_schedule_cache::LeaderScheduleCache,
    next_slots_iterator::NextSlotsIterator,
    shred::{Result as ShredResult, Shred, Shredder},
};
use bincode::deserialize;
use log::*;
use rayon::{
    iter::{IntoParallelRefIterator, ParallelIterator},
    ThreadPool,
};
use rocksdb::DBRawIterator;
use solana_measure::measure::Measure;
use solana_metrics::{datapoint_debug, datapoint_error};
use solana_rayon_threadlimit::get_thread_count;
use solana_runtime::{
    hardened_unpack::{unpack_genesis_archive, MAX_GENESIS_ARCHIVE_UNPACKED_SIZE},
    vote_account::ArcVoteAccount,
};
use solana_sdk::{
    clock::{Slot, UnixTimestamp, DEFAULT_TICKS_PER_SECOND, MS_PER_TICK},
    genesis_config::GenesisConfig,
    hash::Hash,
    program_utils::limited_deserialize,
    pubkey::Pubkey,
    signature::{Keypair, Signature, Signer},
    stake_weighted_timestamp::{
        calculate_stake_weighted_timestamp, EstimateType, TIMESTAMP_SLOT_RANGE,
    },
    timing::timestamp,
    transaction::Transaction,
};
use solana_storage_proto::StoredExtendedRewards;
use solana_transaction_status::{
    ConfirmedBlock, ConfirmedTransaction, ConfirmedTransactionStatusWithSignature, Rewards,
    TransactionStatusMeta, TransactionWithStatusMeta,
};
use solana_vote_program::vote_instruction::VoteInstruction;
use std::{
    cell::RefCell,
    cmp,
    collections::{HashMap, HashSet},
    fs,
    io::{Error as IOError, ErrorKind},
    path::{Path, PathBuf},
    rc::Rc,
    sync::{
        mpsc::{sync_channel, Receiver, SyncSender, TrySendError},
        Arc, Mutex, RwLock,
    },
    time::Duration,
};
use thiserror::Error;
use trees::{Tree, TreeWalk};

pub mod blockstore_purge;

pub const BLOCKSTORE_DIRECTORY: &str = "rocksdb";

thread_local!(static PAR_THREAD_POOL: RefCell<ThreadPool> = RefCell::new(rayon::ThreadPoolBuilder::new()
                    .num_threads(get_thread_count())
                    .thread_name(|ix| format!("blockstore_{}", ix))
                    .build()
                    .unwrap()));

thread_local!(static PAR_THREAD_POOL_ALL_CPUS: RefCell<ThreadPool> = RefCell::new(rayon::ThreadPoolBuilder::new()
                    .num_threads(num_cpus::get())
                    .thread_name(|ix| format!("blockstore_{}", ix))
                    .build()
                    .unwrap()));

pub const MAX_COMPLETED_SLOTS_IN_CHANNEL: usize = 100_000;
pub const MAX_TURBINE_PROPAGATION_IN_MS: u64 = 100;
pub const MAX_TURBINE_DELAY_IN_TICKS: u64 = MAX_TURBINE_PROPAGATION_IN_MS / MS_PER_TICK;

// An upper bound on maximum number of data shreds we can handle in a slot
// 32K shreds would allow ~320K peak TPS
// (32K shreds per slot * 4 TX per shred * 2.5 slots per sec)
pub const MAX_DATA_SHREDS_PER_SLOT: usize = 32_768;

pub type CompletedSlotsReceiver = Receiver<Vec<u64>>;
type CompletedRanges = Vec<(u32, u32)>;

#[derive(Clone, Copy)]
pub enum PurgeType {
    Exact,
    PrimaryIndex,
}

#[derive(Error, Debug)]
pub enum InsertDataShredError {
    Exists,
    InvalidShred,
    BlockstoreError(#[from] BlockstoreError),
}

impl std::fmt::Display for InsertDataShredError {
    fn fmt(&self, f: &mut std::fmt::Formatter<'_>) -> std::fmt::Result {
        write!(f, "insert data shred error")
    }
}

#[derive(Clone, Copy, Debug, PartialEq, Eq)]
pub struct CompletedDataSetInfo {
    pub slot: Slot,
    pub start_index: u32,
    pub end_index: u32,
}

pub struct BlockstoreSignals {
    pub blockstore: Blockstore,
    pub ledger_signal_receiver: Receiver<bool>,
    pub completed_slots_receiver: CompletedSlotsReceiver,
}

// ledger window
pub struct Blockstore {
    db: Arc<Database>,
    meta_cf: LedgerColumn<cf::SlotMeta>,
    dead_slots_cf: LedgerColumn<cf::DeadSlots>,
    duplicate_slots_cf: LedgerColumn<cf::DuplicateSlots>,
    erasure_meta_cf: LedgerColumn<cf::ErasureMeta>,
    orphans_cf: LedgerColumn<cf::Orphans>,
    index_cf: LedgerColumn<cf::Index>,
    data_shred_cf: LedgerColumn<cf::ShredData>,
    code_shred_cf: LedgerColumn<cf::ShredCode>,
    transaction_status_cf: LedgerColumn<cf::TransactionStatus>,
    address_signatures_cf: LedgerColumn<cf::AddressSignatures>,
    transaction_status_index_cf: LedgerColumn<cf::TransactionStatusIndex>,
    active_transaction_status_index: RwLock<u64>,
    rewards_cf: LedgerColumn<cf::Rewards>,
    blocktime_cf: LedgerColumn<cf::Blocktime>,
    perf_samples_cf: LedgerColumn<cf::PerfSamples>,
    last_root: Arc<RwLock<Slot>>,
    insert_shreds_lock: Arc<Mutex<()>>,
    pub new_shreds_signals: Vec<SyncSender<bool>>,
    pub completed_slots_senders: Vec<SyncSender<Vec<Slot>>>,
    pub lowest_cleanup_slot: Arc<RwLock<u64>>,
    no_compaction: bool,
}

pub struct IndexMetaWorkingSetEntry {
    index: Index,
    // true only if at least one shred for this Index was inserted since the time this
    // struct was created
    did_insert_occur: bool,
}

pub struct SlotMetaWorkingSetEntry {
    new_slot_meta: Rc<RefCell<SlotMeta>>,
    old_slot_meta: Option<SlotMeta>,
    // True only if at least one shred for this SlotMeta was inserted since the time this
    // struct was created.
    did_insert_occur: bool,
}

#[derive(Default)]
pub struct BlockstoreInsertionMetrics {
    pub num_shreds: usize,
    pub insert_lock_elapsed: u64,
    pub insert_shreds_elapsed: u64,
    pub shred_recovery_elapsed: u64,
    pub chaining_elapsed: u64,
    pub commit_working_sets_elapsed: u64,
    pub write_batch_elapsed: u64,
    pub total_elapsed: u64,
    pub num_inserted: u64,
    pub num_repair: u64,
    pub num_recovered: usize,
    pub num_recovered_inserted: usize,
    pub num_recovered_failed_sig: usize,
    pub num_recovered_failed_invalid: usize,
    pub num_recovered_exists: usize,
    pub index_meta_time: u64,
}

impl SlotMetaWorkingSetEntry {
    fn new(new_slot_meta: Rc<RefCell<SlotMeta>>, old_slot_meta: Option<SlotMeta>) -> Self {
        Self {
            new_slot_meta,
            old_slot_meta,
            did_insert_occur: false,
        }
    }
}

impl BlockstoreInsertionMetrics {
    pub fn report_metrics(&self, metric_name: &'static str) {
        datapoint_info!(
            metric_name,
            ("num_shreds", self.num_shreds as i64, i64),
            ("total_elapsed", self.total_elapsed as i64, i64),
            ("insert_lock_elapsed", self.insert_lock_elapsed as i64, i64),
            (
                "insert_shreds_elapsed",
                self.insert_shreds_elapsed as i64,
                i64
            ),
            (
                "shred_recovery_elapsed",
                self.shred_recovery_elapsed as i64,
                i64
            ),
            ("chaining_elapsed", self.chaining_elapsed as i64, i64),
            (
                "commit_working_sets_elapsed",
                self.commit_working_sets_elapsed as i64,
                i64
            ),
            ("write_batch_elapsed", self.write_batch_elapsed as i64, i64),
            ("num_inserted", self.num_inserted as i64, i64),
            ("num_repair", self.num_repair as i64, i64),
            ("num_recovered", self.num_recovered as i64, i64),
            (
                "num_recovered_inserted",
                self.num_recovered_inserted as i64,
                i64
            ),
            (
                "num_recovered_failed_sig",
                self.num_recovered_failed_sig as i64,
                i64
            ),
            (
                "num_recovered_failed_invalid",
                self.num_recovered_failed_invalid as i64,
                i64
            ),
            (
                "num_recovered_exists",
                self.num_recovered_exists as i64,
                i64
            ),
        );
    }
}

impl Blockstore {
    pub fn db(self) -> Arc<Database> {
        self.db
    }

    /// Opens a Ledger in directory, provides "infinite" window of shreds
    pub fn open(ledger_path: &Path) -> Result<Blockstore> {
        Self::do_open(ledger_path, AccessType::PrimaryOnly, None, true)
    }

    pub fn open_with_access_type(
        ledger_path: &Path,
        access_type: AccessType,
        recovery_mode: Option<BlockstoreRecoveryMode>,
        enforce_ulimit_nofile: bool,
    ) -> Result<Blockstore> {
        Self::do_open(
            ledger_path,
            access_type,
            recovery_mode,
            enforce_ulimit_nofile,
        )
    }

    fn do_open(
        ledger_path: &Path,
        access_type: AccessType,
        recovery_mode: Option<BlockstoreRecoveryMode>,
        enforce_ulimit_nofile: bool,
    ) -> Result<Blockstore> {
        fs::create_dir_all(&ledger_path)?;
        let blockstore_path = ledger_path.join(BLOCKSTORE_DIRECTORY);

        adjust_ulimit_nofile(enforce_ulimit_nofile)?;

        // Open the database
        let mut measure = Measure::start("open");
        info!("Opening database at {:?}", blockstore_path);
        let db = Database::open(&blockstore_path, access_type, recovery_mode)?;

        // Create the metadata column family
        let meta_cf = db.column();

        // Create the dead slots column family
        let dead_slots_cf = db.column();
        let duplicate_slots_cf = db.column();
        let erasure_meta_cf = db.column();

        // Create the orphans column family. An "orphan" is defined as
        // the head of a detached chain of slots, i.e. a slot with no
        // known parent
        let orphans_cf = db.column();
        let index_cf = db.column();

        let data_shred_cf = db.column();
        let code_shred_cf = db.column();
        let transaction_status_cf = db.column();
        let address_signatures_cf = db.column();
        let transaction_status_index_cf = db.column();
        let rewards_cf = db.column();
        let blocktime_cf = db.column();
        let perf_samples_cf = db.column();

        let db = Arc::new(db);

        // Get max root or 0 if it doesn't exist
        let max_root = db
            .iter::<cf::Root>(IteratorMode::End)?
            .next()
            .map(|(slot, _)| slot)
            .unwrap_or(0);
        let last_root = Arc::new(RwLock::new(max_root));

        // Get active transaction-status index or 0
        let active_transaction_status_index = db
            .iter::<cf::TransactionStatusIndex>(IteratorMode::Start)?
            .next();
        let initialize_transaction_status_index = active_transaction_status_index.is_none();
        let active_transaction_status_index = active_transaction_status_index
            .and_then(|(_, data)| {
                let index0: TransactionStatusIndexMeta = deserialize(&data).unwrap();
                if index0.frozen {
                    Some(1)
                } else {
                    None
                }
            })
            .unwrap_or(0);

        measure.stop();
        info!("{:?} {}", blockstore_path, measure);
        let blockstore = Blockstore {
            db,
            meta_cf,
            dead_slots_cf,
            duplicate_slots_cf,
            erasure_meta_cf,
            orphans_cf,
            index_cf,
            data_shred_cf,
            code_shred_cf,
            transaction_status_cf,
            address_signatures_cf,
            transaction_status_index_cf,
            active_transaction_status_index: RwLock::new(active_transaction_status_index),
            rewards_cf,
            blocktime_cf,
            perf_samples_cf,
            new_shreds_signals: vec![],
            completed_slots_senders: vec![],
            insert_shreds_lock: Arc::new(Mutex::new(())),
            last_root,
            lowest_cleanup_slot: Arc::new(RwLock::new(0)),
            no_compaction: false,
        };
        if initialize_transaction_status_index {
            blockstore.initialize_transaction_status_index()?;
        }
        Ok(blockstore)
    }

    pub fn open_with_signal(
        ledger_path: &Path,
        recovery_mode: Option<BlockstoreRecoveryMode>,
        enforce_ulimit_nofile: bool,
    ) -> Result<BlockstoreSignals> {
        let mut blockstore = Self::open_with_access_type(
            ledger_path,
            AccessType::PrimaryOnly,
            recovery_mode,
            enforce_ulimit_nofile,
        )?;
        let (ledger_signal_sender, ledger_signal_receiver) = sync_channel(1);
        let (completed_slots_sender, completed_slots_receiver) =
            sync_channel(MAX_COMPLETED_SLOTS_IN_CHANNEL);
        blockstore.new_shreds_signals = vec![ledger_signal_sender];
        blockstore.completed_slots_senders = vec![completed_slots_sender];

        Ok(BlockstoreSignals {
            blockstore,
            ledger_signal_receiver,
            completed_slots_receiver,
        })
    }

    pub fn add_tree(
        &self,
        forks: Tree<Slot>,
        is_orphan: bool,
        is_slot_complete: bool,
        num_ticks: u64,
        starting_hash: Hash,
    ) {
        let mut walk = TreeWalk::from(forks);
        let mut blockhashes = HashMap::new();
        while let Some(visit) = walk.get() {
            let slot = visit.node().data;
            if self.meta(slot).unwrap().is_some() && self.orphan(slot).unwrap().is_none() {
                // If slot exists in blockstore and is not an orphan, then skip it
                walk.forward();
                continue;
            }
            let parent = walk.get_parent().map(|n| n.data);
            if parent.is_some() || !is_orphan {
                let parent_hash = parent
                    // parent won't exist for first node in a tree where
                    // `is_orphan == true`
                    .and_then(|parent| blockhashes.get(&parent))
                    .unwrap_or(&starting_hash);
                let mut entries = create_ticks(
                    num_ticks * (std::cmp::max(1, slot - parent.unwrap_or(slot))),
                    0,
                    *parent_hash,
                );
                blockhashes.insert(slot, entries.last().unwrap().hash);
                if !is_slot_complete {
                    entries.pop().unwrap();
                }
                let shreds = entries_to_test_shreds(
                    entries.clone(),
                    slot,
                    parent.unwrap_or(slot),
                    is_slot_complete,
                    0,
                );
                self.insert_shreds(shreds, None, false).unwrap();
            }
            walk.forward();
        }
    }

    pub fn set_no_compaction(&mut self, no_compaction: bool) {
        self.no_compaction = no_compaction;
    }

    pub fn destroy(ledger_path: &Path) -> Result<()> {
        // Database::destroy() fails if the path doesn't exist
        fs::create_dir_all(ledger_path)?;
        let blockstore_path = ledger_path.join(BLOCKSTORE_DIRECTORY);
        Database::destroy(&blockstore_path)
    }

    pub fn meta(&self, slot: Slot) -> Result<Option<SlotMeta>> {
        self.meta_cf.get(slot)
    }

    pub fn is_full(&self, slot: Slot) -> bool {
        if let Ok(Some(meta)) = self.meta_cf.get(slot) {
            return meta.is_full();
        }
        false
    }

    pub fn erasure_meta(&self, slot: Slot, set_index: u64) -> Result<Option<ErasureMeta>> {
        self.erasure_meta_cf.get((slot, set_index))
    }

    pub fn orphan(&self, slot: Slot) -> Result<Option<bool>> {
        self.orphans_cf.get(slot)
    }

    // Get max root or 0 if it doesn't exist
    pub fn max_root(&self) -> Slot {
        self.db
            .iter::<cf::Root>(IteratorMode::End)
            .expect("Couldn't get rooted iterator for max_root()")
            .next()
            .map(|(slot, _)| slot)
            .unwrap_or(0)
    }

    pub fn slot_meta_iterator(
        &self,
        slot: Slot,
    ) -> Result<impl Iterator<Item = (Slot, SlotMeta)> + '_> {
        let meta_iter = self
            .db
            .iter::<cf::SlotMeta>(IteratorMode::From(slot, IteratorDirection::Forward))?;
        Ok(meta_iter.map(|(slot, slot_meta_bytes)| {
            (
                slot,
                deserialize(&slot_meta_bytes)
                    .unwrap_or_else(|_| panic!("Could not deserialize SlotMeta for slot {}", slot)),
            )
        }))
    }

    #[allow(dead_code)]
    pub fn live_slots_iterator(&self, root: Slot) -> impl Iterator<Item = (Slot, SlotMeta)> + '_ {
        let root_forks = NextSlotsIterator::new(root, self);

        let orphans_iter = self.orphans_iterator(root + 1).unwrap();
        root_forks.chain(orphans_iter.flat_map(move |orphan| NextSlotsIterator::new(orphan, self)))
    }

    pub fn slot_data_iterator(
        &self,
        slot: Slot,
        index: u64,
    ) -> Result<impl Iterator<Item = ((u64, u64), Box<[u8]>)> + '_> {
        let slot_iterator = self.db.iter::<cf::ShredData>(IteratorMode::From(
            (slot, index),
            IteratorDirection::Forward,
        ))?;
        Ok(slot_iterator.take_while(move |((shred_slot, _), _)| *shred_slot == slot))
    }

    pub fn slot_coding_iterator(
        &self,
        slot: Slot,
        index: u64,
    ) -> Result<impl Iterator<Item = ((u64, u64), Box<[u8]>)> + '_> {
        let slot_iterator = self.db.iter::<cf::ShredCode>(IteratorMode::From(
            (slot, index),
            IteratorDirection::Forward,
        ))?;
        Ok(slot_iterator.take_while(move |((shred_slot, _), _)| *shred_slot == slot))
    }

    pub fn rooted_slot_iterator(&self, slot: Slot) -> Result<impl Iterator<Item = u64> + '_> {
        let slot_iterator = self
            .db
            .iter::<cf::Root>(IteratorMode::From(slot, IteratorDirection::Forward))?;
        Ok(slot_iterator.map(move |(rooted_slot, _)| rooted_slot))
    }

    fn get_recovery_data_shreds(
        index: &mut Index,
        set_index: u64,
        slot: Slot,
        erasure_meta: &ErasureMeta,
        available_shreds: &mut Vec<Shred>,
        prev_inserted_datas: &mut HashMap<(u64, u64), Shred>,
        data_cf: &LedgerColumn<cf::ShredData>,
    ) {
        (set_index..set_index + erasure_meta.config.num_data() as u64).for_each(|i| {
            if index.data().is_present(i) {
                if let Some(shred) = prev_inserted_datas.remove(&(slot, i)).or_else(|| {
                    let some_data = data_cf
                        .get_bytes((slot, i))
                        .expect("Database failure, could not fetch data shred");
                    if let Some(data) = some_data {
                        Shred::new_from_serialized_shred(data).ok()
                    } else {
                        warn!("Data shred deleted while reading for recovery");
                        None
                    }
                }) {
                    available_shreds.push(shred);
                }
            }
        });
    }

    fn get_recovery_coding_shreds(
        index: &mut Index,
        slot: Slot,
        erasure_meta: &ErasureMeta,
        available_shreds: &mut Vec<Shred>,
        prev_inserted_codes: &mut HashMap<(u64, u64), Shred>,
        code_cf: &LedgerColumn<cf::ShredCode>,
    ) {
        (erasure_meta.first_coding_index
            ..erasure_meta.first_coding_index + erasure_meta.config.num_coding() as u64)
            .for_each(|i| {
                if let Some(shred) = prev_inserted_codes
                    .remove(&(slot, i))
                    .map(|s| {
                        // Remove from the index so it doesn't get committed. We know
                        // this is safe to do because everything in
                        // `prev_inserted_codes` does not yet exist in blockstore
                        // (guaranteed by `check_cache_coding_shred`)
                        index.coding_mut().set_present(i, false);
                        s
                    })
                    .or_else(|| {
                        if index.coding().is_present(i) {
                            let some_code = code_cf
                                .get_bytes((slot, i))
                                .expect("Database failure, could not fetch code shred");
                            if let Some(code) = some_code {
                                Shred::new_from_serialized_shred(code).ok()
                            } else {
                                warn!("Code shred deleted while reading for recovery");
                                None
                            }
                        } else {
                            None
                        }
                    })
                {
                    available_shreds.push(shred);
                }
            });
    }

    fn recover_shreds(
        index: &mut Index,
        set_index: u64,
        erasure_meta: &ErasureMeta,
        prev_inserted_datas: &mut HashMap<(u64, u64), Shred>,
        prev_inserted_codes: &mut HashMap<(u64, u64), Shred>,
        recovered_data_shreds: &mut Vec<Shred>,
        data_cf: &LedgerColumn<cf::ShredData>,
        code_cf: &LedgerColumn<cf::ShredCode>,
    ) {
        // Find shreds for this erasure set and try recovery
        let slot = index.slot;
        let mut available_shreds = vec![];

        Self::get_recovery_data_shreds(
            index,
            set_index,
            slot,
            erasure_meta,
            &mut available_shreds,
            prev_inserted_datas,
            data_cf,
        );

        Self::get_recovery_coding_shreds(
            index,
            slot,
            erasure_meta,
            &mut available_shreds,
            prev_inserted_codes,
            code_cf,
        );

        if let Ok(mut result) = Shredder::try_recovery(
            available_shreds,
            erasure_meta.config.num_data(),
            erasure_meta.config.num_coding(),
            set_index as usize,
            erasure_meta.first_coding_index as usize,
            slot,
        ) {
            Self::submit_metrics(
                slot,
                set_index,
                erasure_meta,
                true,
                "complete".into(),
                result.len(),
            );
            recovered_data_shreds.append(&mut result);
        } else {
            Self::submit_metrics(slot, set_index, erasure_meta, true, "incomplete".into(), 0);
        }
    }

    fn submit_metrics(
        slot: Slot,
        set_index: u64,
        erasure_meta: &ErasureMeta,
        attempted: bool,
        status: String,
        recovered: usize,
    ) {
        datapoint_debug!(
            "blockstore-erasure",
            ("slot", slot as i64, i64),
            ("start_index", set_index as i64, i64),
            (
                "end_index",
                (erasure_meta.set_index + erasure_meta.config.num_data() as u64) as i64,
                i64
            ),
            ("recovery_attempted", attempted, bool),
            ("recovery_status", status, String),
            ("recovered", recovered as i64, i64),
        );
    }

    fn try_shred_recovery(
        db: &Database,
        erasure_metas: &HashMap<(u64, u64), ErasureMeta>,
        index_working_set: &mut HashMap<u64, IndexMetaWorkingSetEntry>,
        prev_inserted_datas: &mut HashMap<(u64, u64), Shred>,
        prev_inserted_codes: &mut HashMap<(u64, u64), Shred>,
    ) -> Vec<Shred> {
        let data_cf = db.column::<cf::ShredData>();
        let code_cf = db.column::<cf::ShredCode>();
        let mut recovered_data_shreds = vec![];
        // Recovery rules:
        // 1. Only try recovery around indexes for which new data or coding shreds are received
        // 2. For new data shreds, check if an erasure set exists. If not, don't try recovery
        // 3. Before trying recovery, check if enough number of shreds have been received
        // 3a. Enough number of shreds = (#data + #coding shreds) > erasure.num_data
        for (&(slot, set_index), erasure_meta) in erasure_metas.iter() {
            let index_meta_entry = index_working_set.get_mut(&slot).expect("Index");
            let index = &mut index_meta_entry.index;
            match erasure_meta.status(&index) {
                ErasureMetaStatus::CanRecover => {
                    Self::recover_shreds(
                        index,
                        set_index,
                        erasure_meta,
                        prev_inserted_datas,
                        prev_inserted_codes,
                        &mut recovered_data_shreds,
                        &data_cf,
                        &code_cf,
                    );
                }
                ErasureMetaStatus::DataFull => {
                    (set_index..set_index + erasure_meta.config.num_coding() as u64).for_each(
                        |i| {
                            // Remove saved coding shreds. We don't need these for future recovery.
                            if prev_inserted_codes.remove(&(slot, i)).is_some() {
                                // Remove from the index so it doesn't get committed. We know
                                // this is safe to do because everything in
                                // `prev_inserted_codes` does not yet exist in blockstore
                                // (guaranteed by `check_cache_coding_shred`)
                                index.coding_mut().set_present(i, false);
                            }
                        },
                    );
                    Self::submit_metrics(
                        slot,
                        set_index,
                        erasure_meta,
                        false,
                        "complete".into(),
                        0,
                    );
                }
                ErasureMetaStatus::StillNeed(needed) => {
                    Self::submit_metrics(
                        slot,
                        set_index,
                        erasure_meta,
                        false,
                        format!("still need: {}", needed),
                        0,
                    );
                }
            };
        }
        recovered_data_shreds
    }

    pub fn insert_shreds_handle_duplicate<F>(
        &self,
        shreds: Vec<Shred>,
        leader_schedule: Option<&Arc<LeaderScheduleCache>>,
        is_trusted: bool,
        handle_duplicate: &F,
        metrics: &mut BlockstoreInsertionMetrics,
    ) -> Result<(Vec<CompletedDataSetInfo>, Vec<usize>)>
    where
        F: Fn(Shred),
    {
        let mut total_start = Measure::start("Total elapsed");
        let mut start = Measure::start("Blockstore lock");
        let _lock = self.insert_shreds_lock.lock().unwrap();
        start.stop();
        let insert_lock_elapsed = start.as_us();

        let db = &*self.db;
        let mut write_batch = db.batch()?;

        let mut just_inserted_coding_shreds = HashMap::new();
        let mut just_inserted_data_shreds = HashMap::new();
        let mut erasure_metas = HashMap::new();
        let mut slot_meta_working_set = HashMap::new();
        let mut index_working_set = HashMap::new();

        let num_shreds = shreds.len();
        let mut start = Measure::start("Shred insertion");
        let mut num_inserted = 0;
        let mut index_meta_time = 0;
        let mut newly_completed_data_sets: Vec<CompletedDataSetInfo> = vec![];
        let mut inserted_indices = Vec::new();
        shreds.into_iter().enumerate().for_each(|(i, shred)| {
            if shred.is_data() {
                let shred_slot = shred.slot();
                if let Ok(completed_data_sets) = self.check_insert_data_shred(
                    shred,
                    &mut erasure_metas,
                    &mut index_working_set,
                    &mut slot_meta_working_set,
                    &mut write_batch,
                    &mut just_inserted_data_shreds,
                    &mut index_meta_time,
                    is_trusted,
                    handle_duplicate,
                    leader_schedule,
                    false,
                ) {
                    newly_completed_data_sets.extend(completed_data_sets.into_iter().map(
                        |(start_index, end_index)| CompletedDataSetInfo {
                            slot: shred_slot,
                            start_index,
                            end_index,
                        },
                    ));
                    inserted_indices.push(i);
                    num_inserted += 1;
                }
            } else if shred.is_code() {
                self.check_cache_coding_shred(
                    shred,
                    &mut erasure_metas,
                    &mut index_working_set,
                    &mut just_inserted_coding_shreds,
                    &mut index_meta_time,
                    handle_duplicate,
                    is_trusted,
                );
            } else {
                panic!("There should be no other case");
            }
        });
        start.stop();

        let insert_shreds_elapsed = start.as_us();
        let mut start = Measure::start("Shred recovery");
        let mut num_recovered = 0;
        let mut num_recovered_inserted = 0;
        let mut num_recovered_failed_sig = 0;
        let mut num_recovered_failed_invalid = 0;
        let mut num_recovered_exists = 0;
        if let Some(leader_schedule_cache) = leader_schedule {
            let recovered_data = Self::try_shred_recovery(
                &db,
                &erasure_metas,
                &mut index_working_set,
                &mut just_inserted_data_shreds,
                &mut just_inserted_coding_shreds,
            );

            num_recovered = recovered_data.len();
            recovered_data.into_iter().for_each(|shred| {
                if let Some(leader) = leader_schedule_cache.slot_leader_at(shred.slot(), None) {
                    let shred_slot = shred.slot();
                    if shred.verify(&leader) {
                        match self.check_insert_data_shred(
                            shred,
                            &mut erasure_metas,
                            &mut index_working_set,
                            &mut slot_meta_working_set,
                            &mut write_batch,
                            &mut just_inserted_data_shreds,
                            &mut index_meta_time,
                            is_trusted,
                            &handle_duplicate,
                            leader_schedule,
                            true,
                        ) {
                            Err(InsertDataShredError::Exists) => {
                                num_recovered_exists += 1;
                            }
                            Err(InsertDataShredError::InvalidShred) => {
                                num_recovered_failed_invalid += 1;
                            }
                            Err(InsertDataShredError::BlockstoreError(_)) => {}
                            Ok(completed_data_sets) => {
                                newly_completed_data_sets.extend(
                                    completed_data_sets.into_iter().map(
                                        |(start_index, end_index)| CompletedDataSetInfo {
                                            slot: shred_slot,
                                            start_index,
                                            end_index,
                                        },
                                    ),
                                );
                                num_recovered_inserted += 1;
                            }
                        }
                    } else {
                        num_recovered_failed_sig += 1;
                    }
                }
            });
        }
        start.stop();
        let shred_recovery_elapsed = start.as_us();

        just_inserted_coding_shreds
            .into_iter()
            .for_each(|((_, _), shred)| {
                self.check_insert_coding_shred(
                    shred,
                    &mut index_working_set,
                    &mut write_batch,
                    &mut index_meta_time,
                );
                num_inserted += 1;
            });

        let mut start = Measure::start("Shred recovery");
        // Handle chaining for the members of the slot_meta_working_set that were inserted into,
        // drop the others
        handle_chaining(&self.db, &mut write_batch, &mut slot_meta_working_set)?;
        start.stop();
        let chaining_elapsed = start.as_us();

        let mut start = Measure::start("Commit Working Sets");
        let (should_signal, newly_completed_slots) = commit_slot_meta_working_set(
            &slot_meta_working_set,
            &self.completed_slots_senders,
            &mut write_batch,
        )?;

        for ((slot, set_index), erasure_meta) in erasure_metas {
            write_batch.put::<cf::ErasureMeta>((slot, set_index), &erasure_meta)?;
        }

        for (&slot, index_working_set_entry) in index_working_set.iter() {
            if index_working_set_entry.did_insert_occur {
                write_batch.put::<cf::Index>(slot, &index_working_set_entry.index)?;
            }
        }
        start.stop();
        let commit_working_sets_elapsed = start.as_us();

        let mut start = Measure::start("Write Batch");
        self.db.write(write_batch)?;
        start.stop();
        let write_batch_elapsed = start.as_us();

        send_signals(
            &self.new_shreds_signals,
            &self.completed_slots_senders,
            should_signal,
            newly_completed_slots,
        );

        total_start.stop();

        metrics.num_shreds += num_shreds;
        metrics.total_elapsed += total_start.as_us();
        metrics.insert_lock_elapsed += insert_lock_elapsed;
        metrics.insert_shreds_elapsed += insert_shreds_elapsed;
        metrics.shred_recovery_elapsed += shred_recovery_elapsed;
        metrics.chaining_elapsed += chaining_elapsed;
        metrics.commit_working_sets_elapsed += commit_working_sets_elapsed;
        metrics.write_batch_elapsed += write_batch_elapsed;
        metrics.num_inserted += num_inserted;
        metrics.num_recovered += num_recovered;
        metrics.num_recovered_inserted += num_recovered_inserted;
        metrics.num_recovered_failed_sig += num_recovered_failed_sig;
        metrics.num_recovered_failed_invalid = num_recovered_failed_invalid;
        metrics.num_recovered_exists = num_recovered_exists;
        metrics.index_meta_time += index_meta_time;

        Ok((newly_completed_data_sets, inserted_indices))
    }

    pub fn clear_unconfirmed_slot(&self, slot: Slot) {
        let _lock = self.insert_shreds_lock.lock().unwrap();
        if let Some(mut slot_meta) = self
            .meta(slot)
            .expect("Couldn't fetch from SlotMeta column family")
        {
            // Clear all slot related information
            self.run_purge(slot, slot, PurgeType::PrimaryIndex)
                .expect("Purge database operations failed");

            // Reinsert parts of `slot_meta` that are important to retain, like the `next_slots`
            // field.
            slot_meta.clear_unconfirmed_slot();
            self.meta_cf
                .put(slot, &slot_meta)
                .expect("Couldn't insert into SlotMeta column family");
        } else {
            error!(
                "clear_unconfirmed_slot() called on slot {} with no SlotMeta",
                slot
            );
        }
    }

    pub fn insert_shreds(
        &self,
        shreds: Vec<Shred>,
        leader_schedule: Option<&Arc<LeaderScheduleCache>>,
        is_trusted: bool,
    ) -> Result<(Vec<CompletedDataSetInfo>, Vec<usize>)> {
        self.insert_shreds_handle_duplicate(
            shreds,
            leader_schedule,
            is_trusted,
            &|_| {},
            &mut BlockstoreInsertionMetrics::default(),
        )
    }

    fn check_insert_coding_shred(
        &self,
        shred: Shred,
        index_working_set: &mut HashMap<u64, IndexMetaWorkingSetEntry>,
        write_batch: &mut WriteBatch,
        index_meta_time: &mut u64,
    ) -> bool {
        let slot = shred.slot();

        let index_meta_working_set_entry =
            get_index_meta_entry(&self.db, slot, index_working_set, index_meta_time);

        let index_meta = &mut index_meta_working_set_entry.index;
        // This gives the index of first coding shred in this FEC block
        // So, all coding shreds in a given FEC block will have the same set index
        self.insert_coding_shred(index_meta, &shred, write_batch)
            .map(|_| {
                index_meta_working_set_entry.did_insert_occur = true;
            })
            .is_ok()
    }

    fn erasure_mismatch(shred1: &Shred, shred2: &Shred) -> bool {
        shred1.coding_header.num_coding_shreds != shred2.coding_header.num_coding_shreds
            || shred1.coding_header.num_data_shreds != shred2.coding_header.num_data_shreds
    }

    fn check_cache_coding_shred<F>(
        &self,
        shred: Shred,
        erasure_metas: &mut HashMap<(u64, u64), ErasureMeta>,
        index_working_set: &mut HashMap<u64, IndexMetaWorkingSetEntry>,
        just_received_coding_shreds: &mut HashMap<(u64, u64), Shred>,
        index_meta_time: &mut u64,
        handle_duplicate: &F,
        is_trusted: bool,
    ) -> bool
    where
        F: Fn(Shred),
    {
        let slot = shred.slot();
        let shred_index = u64::from(shred.index());

        let index_meta_working_set_entry =
            get_index_meta_entry(&self.db, slot, index_working_set, index_meta_time);

        let index_meta = &mut index_meta_working_set_entry.index;

        // This gives the index of first coding shred in this FEC block
        // So, all coding shreds in a given FEC block will have the same set index

        if !is_trusted {
            if index_meta.coding().is_present(shred_index) {
                handle_duplicate(shred);
                return false;
            }

            if !Blockstore::should_insert_coding_shred(&shred, &self.last_root) {
                return false;
            }
        }

        let set_index = u64::from(shred.common_header.fec_set_index);
        let erasure_config = ErasureConfig::new(
            shred.coding_header.num_data_shreds as usize,
            shred.coding_header.num_coding_shreds as usize,
        );

        let erasure_meta = erasure_metas.entry((slot, set_index)).or_insert_with(|| {
            let first_coding_index =
                u64::from(shred.index()) - u64::from(shred.coding_header.position);
            self.erasure_meta_cf
                .get((slot, set_index))
                .expect("Expect database get to succeed")
                .unwrap_or_else(|| ErasureMeta::new(set_index, first_coding_index, &erasure_config))
        });

        if erasure_config != erasure_meta.config {
            let conflicting_shred = self.find_conflicting_coding_shred(
                &shred,
                slot,
                erasure_meta,
                just_received_coding_shreds,
            );
            if let Some(conflicting_shred) = conflicting_shred {
                if self
                    .store_duplicate_if_not_existing(slot, conflicting_shred, shred.payload.clone())
                    .is_err()
                {
                    warn!("bad duplicate store..");
                }
            } else {
                datapoint_info!("bad-conflict-shred", ("slot", slot, i64));
            }

            // ToDo: This is a potential slashing condition
            warn!("Received multiple erasure configs for the same erasure set!!!");
            warn!(
                "Slot: {}, shred index: {}, set_index: {}, is_duplicate: {}, stored config: {:#?}, new config: {:#?}",
                slot, shred.index(), set_index, self.has_duplicate_shreds_in_slot(slot), erasure_meta.config, erasure_config
            );

            return false;
        }

        // Should be safe to modify index_meta here. Two cases
        // 1) Recovery happens: Then all inserted erasure metas are removed
        // from just_received_coding_shreds, and nothing will be committed by
        // `check_insert_coding_shred`, so the coding index meta will not be
        // committed
        index_meta.coding_mut().set_present(shred_index, true);

        just_received_coding_shreds
            .entry((slot, shred_index))
            .or_insert_with(|| shred);

        true
    }

    fn find_conflicting_coding_shred(
        &self,
        shred: &Shred,
        slot: Slot,
        erasure_meta: &ErasureMeta,
        just_received_coding_shreds: &mut HashMap<(u64, u64), Shred>,
    ) -> Option<Vec<u8>> {
        // Search for the shred which set the initial erasure config, either inserted,
        // or in the current batch in just_received_coding_shreds.
        let coding_start = erasure_meta.first_coding_index;
        let coding_end = coding_start + erasure_meta.config.num_coding() as u64;
        let mut conflicting_shred = None;
        for coding_index in coding_start..coding_end {
            let maybe_shred = self.get_coding_shred(slot, coding_index);
            if let Ok(Some(shred_data)) = maybe_shred {
                let potential_shred = Shred::new_from_serialized_shred(shred_data).unwrap();
                if Self::erasure_mismatch(&potential_shred, &shred) {
                    conflicting_shred = Some(potential_shred.payload);
                }
                break;
            } else if let Some(potential_shred) =
                just_received_coding_shreds.get(&(slot, coding_index))
            {
                if Self::erasure_mismatch(&potential_shred, &shred) {
                    conflicting_shred = Some(potential_shred.payload.clone());
                }
                break;
            }
        }

        conflicting_shred
    }

    #[allow(clippy::too_many_arguments)]
    fn check_insert_data_shred<F>(
        &self,
        shred: Shred,
        erasure_metas: &mut HashMap<(u64, u64), ErasureMeta>,
        index_working_set: &mut HashMap<u64, IndexMetaWorkingSetEntry>,
        slot_meta_working_set: &mut HashMap<u64, SlotMetaWorkingSetEntry>,
        write_batch: &mut WriteBatch,
        just_inserted_data_shreds: &mut HashMap<(u64, u64), Shred>,
        index_meta_time: &mut u64,
        is_trusted: bool,
        handle_duplicate: &F,
        leader_schedule: Option<&Arc<LeaderScheduleCache>>,
        is_recovered: bool,
    ) -> std::result::Result<Vec<(u32, u32)>, InsertDataShredError>
    where
        F: Fn(Shred),
    {
        let slot = shred.slot();
        let shred_index = u64::from(shred.index());

        let index_meta_working_set_entry =
            get_index_meta_entry(&self.db, slot, index_working_set, index_meta_time);

        let index_meta = &mut index_meta_working_set_entry.index;
        let slot_meta_entry =
            get_slot_meta_entry(&self.db, slot_meta_working_set, slot, shred.parent());

        let slot_meta = &mut slot_meta_entry.new_slot_meta.borrow_mut();

        if !is_trusted {
            if Self::is_data_shred_present(&shred, slot_meta, &index_meta.data()) {
                handle_duplicate(shred);
                return Err(InsertDataShredError::Exists);
            } else if !self.should_insert_data_shred(
                &shred,
                slot_meta,
                &self.last_root,
                leader_schedule,
                is_recovered,
            ) {
                return Err(InsertDataShredError::InvalidShred);
            }
        }

        let set_index = u64::from(shred.common_header.fec_set_index);
        let newly_completed_data_sets =
            self.insert_data_shred(slot_meta, index_meta.data_mut(), &shred, write_batch)?;
        just_inserted_data_shreds.insert((slot, shred_index), shred);
        index_meta_working_set_entry.did_insert_occur = true;
        slot_meta_entry.did_insert_occur = true;
        if !erasure_metas.contains_key(&(slot, set_index)) {
            if let Some(meta) = self
                .erasure_meta_cf
                .get((slot, set_index))
                .expect("Expect database get to succeed")
            {
                erasure_metas.insert((slot, set_index), meta);
            }
        }
        Ok(newly_completed_data_sets)
    }

    fn should_insert_coding_shred(shred: &Shred, last_root: &RwLock<u64>) -> bool {
        let slot = shred.slot();
        let shred_index = shred.index();

        if shred.is_data() || shred_index < u32::from(shred.coding_header.position) {
            return false;
        }

        let set_index = shred.common_header.fec_set_index;

        !(shred.coding_header.num_coding_shreds == 0
            || shred.coding_header.position >= shred.coding_header.num_coding_shreds
            || std::u32::MAX - set_index < u32::from(shred.coding_header.num_coding_shreds) - 1
            || slot <= *last_root.read().unwrap()
            || shred.coding_header.num_coding_shreds as u32
                > (8 * crate::shred::MAX_DATA_SHREDS_PER_FEC_BLOCK))
    }

    fn insert_coding_shred(
        &self,
        index_meta: &mut Index,
        shred: &Shred,
        write_batch: &mut WriteBatch,
    ) -> Result<()> {
        let slot = shred.slot();
        let shred_index = u64::from(shred.index());

        // Assert guaranteed by integrity checks on the shred that happen before
        // `insert_coding_shred` is called
        assert!(shred.is_code() && shred_index >= u64::from(shred.coding_header.position));

        // Commit step: commit all changes to the mutable structures at once, or none at all.
        // We don't want only a subset of these changes going through.
        write_batch.put_bytes::<cf::ShredCode>((slot, shred_index), &shred.payload)?;
        index_meta.coding_mut().set_present(shred_index, true);

        Ok(())
    }

    fn is_data_shred_present(shred: &Shred, slot_meta: &SlotMeta, data_index: &ShredIndex) -> bool {
        let shred_index = u64::from(shred.index());
        // Check that the shred doesn't already exist in blockstore
        shred_index < slot_meta.consumed || data_index.is_present(shred_index)
    }

    fn should_insert_data_shred(
        &self,
        shred: &Shred,
        slot_meta: &SlotMeta,
        last_root: &RwLock<u64>,
        leader_schedule: Option<&Arc<LeaderScheduleCache>>,
        is_recovered: bool,
    ) -> bool {
        let shred_index = u64::from(shred.index());
        let slot = shred.slot();
        let last_in_slot = if shred.last_in_slot() {
            debug!("got last in slot");
            true
        } else {
            false
        };

        // Check that we do not receive shred_index >= than the last_index
        // for the slot
        let last_index = slot_meta.last_index;
        if shred_index >= last_index {
            let leader_pubkey = leader_schedule
                .map(|leader_schedule| leader_schedule.slot_leader_at(slot, None))
                .unwrap_or(None);

            let ending_shred = self.get_data_shred(slot, last_index).unwrap().unwrap();
            if self
                .store_duplicate_if_not_existing(slot, ending_shred, shred.payload.clone())
                .is_err()
            {
                warn!("store duplicate error");
            }

            datapoint_error!(
                "blockstore_error",
                (
                    "error",
                    format!(
                        "Leader {:?}, slot {}: received index {} >= slot.last_index {}, is_recovered: {}",
                        leader_pubkey, slot, shred_index, last_index, is_recovered
                    ),
                    String
                )
            );
            return false;
        }
        // Check that we do not receive a shred with "last_index" true, but shred_index
        // less than our current received
        if last_in_slot && shred_index < slot_meta.received {
            let leader_pubkey = leader_schedule
                .map(|leader_schedule| leader_schedule.slot_leader_at(slot, None))
                .unwrap_or(None);

            let ending_shred = self
                .get_data_shred(slot, slot_meta.received - 1)
                .unwrap()
                .unwrap();
            if self
                .store_duplicate_if_not_existing(slot, ending_shred, shred.payload.clone())
                .is_err()
            {
                warn!("store duplicate error");
            }

            datapoint_error!(
                "blockstore_error",
                (
                    "error",
                    format!(
                        "Leader {:?}, slot {}: received shred_index {} < slot.received {}, is_recovered: {}",
                        leader_pubkey, slot, shred_index, slot_meta.received, is_recovered
                    ),
                    String
                )
            );
            return false;
        }

        let last_root = *last_root.read().unwrap();
        verify_shred_slots(slot, slot_meta.parent_slot, last_root)
    }

    fn insert_data_shred(
        &self,
        slot_meta: &mut SlotMeta,
        data_index: &mut ShredIndex,
        shred: &Shred,
        write_batch: &mut WriteBatch,
    ) -> Result<Vec<(u32, u32)>> {
        let slot = shred.slot();
        let index = u64::from(shred.index());

        let last_in_slot = if shred.last_in_slot() {
            debug!("got last in slot");
            true
        } else {
            false
        };

        let last_in_data = if shred.data_complete() {
            debug!("got last in data");
            true
        } else {
            false
        };

        // Parent for slot meta should have been set by this point
        assert!(!is_orphan(slot_meta));

        let new_consumed = if slot_meta.consumed == index {
            let mut current_index = index + 1;

            while data_index.is_present(current_index) {
                current_index += 1;
            }
            current_index
        } else {
            slot_meta.consumed
        };

        // Commit step: commit all changes to the mutable structures at once, or none at all.
        // We don't want only a subset of these changes going through.
        write_batch.put_bytes::<cf::ShredData>((slot, index), &shred.payload)?;
        data_index.set_present(index, true);
        let newly_completed_data_sets = update_slot_meta(
            last_in_slot,
            last_in_data,
            slot_meta,
            index as u32,
            new_consumed,
            shred.reference_tick(),
            &data_index,
        );
        if slot_meta.is_full() {
            datapoint_info!(
                "shred_insert_is_full",
                (
                    "total_time_ms",
                    solana_sdk::timing::timestamp() - slot_meta.first_shred_timestamp,
                    i64
                ),
                ("slot", slot_meta.slot, i64),
                ("last_index", slot_meta.last_index, i64),
            );
        }
        trace!("inserted shred into slot {:?} and index {:?}", slot, index);
        Ok(newly_completed_data_sets)
    }

    pub fn get_data_shred(&self, slot: Slot, index: u64) -> Result<Option<Vec<u8>>> {
        self.data_shred_cf.get_bytes((slot, index))
    }

    pub fn get_data_shreds_for_slot(
        &self,
        slot: Slot,
        start_index: u64,
    ) -> ShredResult<Vec<Shred>> {
        self.slot_data_iterator(slot, start_index)
            .expect("blockstore couldn't fetch iterator")
            .map(|data| Shred::new_from_serialized_shred(data.1.to_vec()))
            .collect()
    }

    pub fn get_data_shreds(
        &self,
        slot: Slot,
        from_index: u64,
        to_index: u64,
        buffer: &mut [u8],
    ) -> Result<(u64, usize)> {
        // lowest_cleanup_slot is the last slot that was not cleaned up by
        // LedgerCleanupService
        let lowest_cleanup_slot = self.lowest_cleanup_slot.read().unwrap();
        if *lowest_cleanup_slot > 0 && *lowest_cleanup_slot >= slot {
            return Err(BlockstoreError::SlotCleanedUp);
        }
        let meta_cf = self.db.column::<cf::SlotMeta>();
        let mut buffer_offset = 0;
        let mut last_index = 0;
        if let Some(meta) = meta_cf.get(slot)? {
            if !meta.is_full() {
                warn!("The slot is not yet full. Will not return any shreds");
                return Ok((last_index, buffer_offset));
            }
            let to_index = cmp::min(to_index, meta.consumed);
            for index in from_index..to_index {
                if let Some(shred_data) = self.get_data_shred(slot, index)? {
                    let shred_len = shred_data.len();
                    if buffer.len().saturating_sub(buffer_offset) >= shred_len {
                        buffer[buffer_offset..buffer_offset + shred_len]
                            .copy_from_slice(&shred_data[..shred_len]);
                        buffer_offset += shred_len;
                        last_index = index;
                        // All shreds are of the same length.
                        // Let's check if we have scope to accommodate another shred
                        // If not, let's break right away, as it'll save on 1 DB read
                        if buffer.len().saturating_sub(buffer_offset) < shred_len {
                            break;
                        }
                    } else {
                        break;
                    }
                }
            }
        }
        Ok((last_index, buffer_offset))
    }

    pub fn get_coding_shred(&self, slot: Slot, index: u64) -> Result<Option<Vec<u8>>> {
        self.code_shred_cf.get_bytes((slot, index))
    }

    pub fn get_coding_shreds_for_slot(
        &self,
        slot: Slot,
        start_index: u64,
    ) -> ShredResult<Vec<Shred>> {
        self.slot_coding_iterator(slot, start_index)
            .expect("blockstore couldn't fetch iterator")
            .map(|code| Shred::new_from_serialized_shred(code.1.to_vec()))
            .collect()
    }

    // Only used by tests
    #[allow(clippy::too_many_arguments)]
    pub fn write_entries(
        &self,
        start_slot: Slot,
        num_ticks_in_start_slot: u64,
        start_index: u32,
        ticks_per_slot: u64,
        parent: Option<u64>,
        is_full_slot: bool,
        keypair: &Arc<Keypair>,
        entries: Vec<Entry>,
        version: u16,
    ) -> Result<usize> {
        let mut parent_slot = parent.map_or(start_slot.saturating_sub(1), |v| v);
        let num_slots = (start_slot - parent_slot).max(1); // Note: slot 0 has parent slot 0
        assert!(num_ticks_in_start_slot < num_slots * ticks_per_slot);
        let mut remaining_ticks_in_slot = num_slots * ticks_per_slot - num_ticks_in_start_slot;

        let mut current_slot = start_slot;
        let mut shredder =
            Shredder::new(current_slot, parent_slot, 0.0, keypair.clone(), 0, version)
                .expect("Failed to create entry shredder");
        let mut all_shreds = vec![];
        let mut slot_entries = vec![];
        // Find all the entries for start_slot
        for entry in entries.into_iter() {
            if remaining_ticks_in_slot == 0 {
                current_slot += 1;
                parent_slot = current_slot - 1;
                remaining_ticks_in_slot = ticks_per_slot;
                let mut current_entries = vec![];
                std::mem::swap(&mut slot_entries, &mut current_entries);
                let start_index = {
                    if all_shreds.is_empty() {
                        start_index
                    } else {
                        0
                    }
                };
                let (mut data_shreds, mut coding_shreds, _) =
                    shredder.entries_to_shreds(&current_entries, true, start_index);
                all_shreds.append(&mut data_shreds);
                all_shreds.append(&mut coding_shreds);
                shredder = Shredder::new(
                    current_slot,
                    parent_slot,
                    0.0,
                    keypair.clone(),
                    (ticks_per_slot - remaining_ticks_in_slot) as u8,
                    version,
                )
                .expect("Failed to create entry shredder");
            }

            if entry.is_tick() {
                remaining_ticks_in_slot -= 1;
            }
            slot_entries.push(entry);
        }

        if !slot_entries.is_empty() {
            let (mut data_shreds, mut coding_shreds, _) =
                shredder.entries_to_shreds(&slot_entries, is_full_slot, 0);
            all_shreds.append(&mut data_shreds);
            all_shreds.append(&mut coding_shreds);
        }

        let num_shreds = all_shreds.len();
        self.insert_shreds(all_shreds, None, false)?;
        Ok(num_shreds)
    }

    pub fn get_index(&self, slot: Slot) -> Result<Option<Index>> {
        self.index_cf.get(slot)
    }

    /// Manually update the meta for a slot.
    /// Can interfere with automatic meta update and potentially break chaining.
    /// Dangerous. Use with care.
    pub fn put_meta_bytes(&self, slot: Slot, bytes: &[u8]) -> Result<()> {
        self.meta_cf.put_bytes(slot, bytes)
    }

    // Given a start and end entry index, find all the missing
    // indexes in the ledger in the range [start_index, end_index)
    // for the slot with the specified slot
    fn find_missing_indexes<C>(
        db_iterator: &mut DBRawIterator,
        slot: Slot,
        first_timestamp: u64,
        start_index: u64,
        end_index: u64,
        max_missing: usize,
    ) -> Vec<u64>
    where
        C: Column<Index = (u64, u64)>,
    {
        if start_index >= end_index || max_missing == 0 {
            return vec![];
        }

        let mut missing_indexes = vec![];
        let ticks_since_first_insert =
            DEFAULT_TICKS_PER_SECOND * (timestamp() - first_timestamp) / 1000;

        // Seek to the first shred with index >= start_index
        db_iterator.seek(&C::key((slot, start_index)));

        // The index of the first missing shred in the slot
        let mut prev_index = start_index;
        'outer: loop {
            if !db_iterator.valid() {
                for i in prev_index..end_index {
                    missing_indexes.push(i);
                    if missing_indexes.len() == max_missing {
                        break;
                    }
                }
                break;
            }
            let (current_slot, index) = C::index(&db_iterator.key().expect("Expect a valid key"));

            let current_index = {
                if current_slot > slot {
                    end_index
                } else {
                    index
                }
            };

            let upper_index = cmp::min(current_index, end_index);
            // the tick that will be used to figure out the timeout for this hole
            let reference_tick = u64::from(Shred::reference_tick_from_data(
                &db_iterator.value().expect("couldn't read value"),
            ));

            if ticks_since_first_insert < reference_tick + MAX_TURBINE_DELAY_IN_TICKS {
                // The higher index holes have not timed out yet
                break 'outer;
            }
            for i in prev_index..upper_index {
                missing_indexes.push(i);
                if missing_indexes.len() == max_missing {
                    break 'outer;
                }
            }

            if current_slot > slot {
                break;
            }

            if current_index >= end_index {
                break;
            }

            prev_index = current_index + 1;
            db_iterator.next();
        }

        missing_indexes
    }

    pub fn find_missing_data_indexes(
        &self,
        slot: Slot,
        first_timestamp: u64,
        start_index: u64,
        end_index: u64,
        max_missing: usize,
    ) -> Vec<u64> {
        if let Ok(mut db_iterator) = self
            .db
            .raw_iterator_cf(self.db.cf_handle::<cf::ShredData>())
        {
            Self::find_missing_indexes::<cf::ShredData>(
                &mut db_iterator,
                slot,
                first_timestamp,
                start_index,
                end_index,
                max_missing,
            )
        } else {
            vec![]
        }
    }

    pub fn get_block_time(&self, slot: Slot) -> Result<Option<UnixTimestamp>> {
        datapoint_info!(
            "blockstore-rpc-api",
            ("method", "get_block_time".to_string(), String)
        );
        let lowest_cleanup_slot = self.lowest_cleanup_slot.read().unwrap();
        // lowest_cleanup_slot is the last slot that was not cleaned up by
        // LedgerCleanupService
        if *lowest_cleanup_slot > 0 && *lowest_cleanup_slot >= slot {
            return Err(BlockstoreError::SlotCleanedUp);
        }
        self.blocktime_cf.get(slot)
    }

    fn get_timestamp_slots(&self, slot: Slot, timestamp_sample_range: usize) -> Vec<Slot> {
        let root_iterator = self
            .db
            .iter::<cf::Root>(IteratorMode::From(slot, IteratorDirection::Reverse));
        if !self.is_root(slot) || root_iterator.is_err() {
            return vec![];
        }
        let mut get_slots = Measure::start("get_slots");
        let mut timestamp_slots: Vec<Slot> = root_iterator
            .unwrap()
            .map(|(iter_slot, _)| iter_slot)
            .take(timestamp_sample_range)
            .collect();
        timestamp_slots.sort_unstable();
        get_slots.stop();
        datapoint_info!(
            "blockstore-get-timestamp-slots",
            ("slot", slot as i64, i64),
            ("get_slots_us", get_slots.as_us() as i64, i64)
        );
        timestamp_slots
    }

    pub fn cache_block_time(&self, slot: Slot, timestamp: UnixTimestamp) -> Result<()> {
        if !self.is_root(slot) {
            return Err(BlockstoreError::SlotNotRooted);
        }
        self.blocktime_cf.put(slot, &timestamp)
    }

    // DEPRECATED as of feature_set::timestamp_correction
    pub fn cache_block_time_from_slot_entries(
        &self,
        slot: Slot,
        slot_duration: Duration,
        stakes: &HashMap<Pubkey, (u64, ArcVoteAccount)>,
    ) -> Result<()> {
        if !self.is_root(slot) {
            return Err(BlockstoreError::SlotNotRooted);
        }
        let mut get_unique_timestamps = Measure::start("get_unique_timestamps");
        let unique_timestamps: HashMap<Pubkey, (Slot, UnixTimestamp)> = self
            .get_timestamp_slots(slot, TIMESTAMP_SLOT_RANGE)
            .into_iter()
            .flat_map(|query_slot| self.get_block_timestamps(query_slot).unwrap_or_default())
            .collect();
        get_unique_timestamps.stop();
        if unique_timestamps.is_empty() {
            return Err(BlockstoreError::NoVoteTimestampsInRange);
        }

        let mut calculate_timestamp = Measure::start("calculate_timestamp");
        let stake_weighted_timestamp = calculate_stake_weighted_timestamp(
            &unique_timestamps,
            stakes,
            slot,
            slot_duration,
            EstimateType::Unbounded,
            None,
        )
        .ok_or(BlockstoreError::EmptyEpochStakes)?;
        calculate_timestamp.stop();
        datapoint_info!(
            "blockstore-get-block-time",
            ("slot", slot as i64, i64),
            (
                "get_unique_timestamps_us",
                get_unique_timestamps.as_us() as i64,
                i64
            ),
            (
                "calculate_stake_weighted_timestamp_us",
                calculate_timestamp.as_us() as i64,
                i64
            )
        );
        self.cache_block_time(slot, stake_weighted_timestamp)
    }

    pub fn get_first_available_block(&self) -> Result<Slot> {
        let mut root_iterator = self.rooted_slot_iterator(self.lowest_slot())?;
        Ok(root_iterator.next().unwrap_or_default())
    }

<<<<<<< HEAD
    pub fn get_confirmed_block(&self, slot: Slot) -> Result<ConfirmedBlock> {
=======
    pub fn get_confirmed_block_hash(&self, slot: Slot) -> Result<String> {
        datapoint_info!(
            "blockstore-rpc-api",
            ("method", "get_confirmed_block_hash".to_string(), String)
        );
        let lowest_cleanup_slot = self.lowest_cleanup_slot.read().unwrap();
        // lowest_cleanup_slot is the last slot that was not cleaned up by
        // LedgerCleanupService
        if *lowest_cleanup_slot > 0 && *lowest_cleanup_slot >= slot {
            return Err(BlockstoreError::SlotCleanedUp);
        }
        if self.is_root(slot) {
            let slot_entries = self.get_slot_entries(slot, 0)?;
            if !slot_entries.is_empty() {
                let blockhash = get_last_hash(slot_entries.iter())
                    .unwrap_or_else(|| panic!("Rooted slot {:?} must have blockhash", slot));
                return Ok(blockhash.to_string());
            }
        }
        Err(BlockstoreError::SlotNotRooted)
    }

    pub fn get_confirmed_block(
        &self,
        slot: Slot,
        encoding: Option<UiTransactionEncoding>,
    ) -> Result<ConfirmedBlock> {
>>>>>>> 1b629c1a
        datapoint_info!(
            "blockstore-rpc-api",
            ("method", "get_confirmed_block".to_string(), String)
        );
        let lowest_cleanup_slot = self.lowest_cleanup_slot.read().unwrap();
        // lowest_cleanup_slot is the last slot that was not cleaned up by
        // LedgerCleanupService
        if *lowest_cleanup_slot > 0 && *lowest_cleanup_slot >= slot {
            return Err(BlockstoreError::SlotCleanedUp);
        }
        if self.is_root(slot) {
            let slot_meta_cf = self.db.column::<cf::SlotMeta>();
            let slot_meta = match slot_meta_cf.get(slot)? {
                Some(slot_meta) => slot_meta,
                None => {
                    info!("SlotMeta not found for rooted slot {}", slot);
                    return Err(BlockstoreError::SlotCleanedUp);
                }
            };

            let slot_entries = self.get_slot_entries(slot, 0)?;
            if !slot_entries.is_empty() {
                let slot_transaction_iterator = slot_entries
                    .iter()
                    .cloned()
                    .flat_map(|entry| entry.transactions);
                let parent_slot_entries = self
                    .get_slot_entries(slot_meta.parent_slot, 0)
                    .unwrap_or_default();
                let previous_blockhash = if !parent_slot_entries.is_empty() {
                    get_last_hash(parent_slot_entries.iter()).unwrap()
                } else {
                    Hash::default()
                };

                let blockhash = get_last_hash(slot_entries.iter())
                    .unwrap_or_else(|| panic!("Rooted slot {:?} must have blockhash", slot));

                let rewards = self
                    .rewards_cf
                    .get_protobuf_or_bincode::<StoredExtendedRewards>(slot)?
                    .unwrap_or_default()
                    .into();
                let block_time = self.blocktime_cf.get(slot)?;

                let block = ConfirmedBlock {
                    previous_blockhash: previous_blockhash.to_string(),
                    blockhash: blockhash.to_string(),
                    parent_slot: slot_meta.parent_slot,
                    transactions: self
                        .map_transactions_to_statuses(slot, slot_transaction_iterator),
                    rewards,
                    block_time,
                };
                return Ok(block);
            }
        }
        Err(BlockstoreError::SlotNotRooted)
    }

    fn map_transactions_to_statuses<'a>(
        &self,
        slot: Slot,
        iterator: impl Iterator<Item = Transaction> + 'a,
    ) -> Vec<TransactionWithStatusMeta> {
        iterator
            .map(|transaction| {
                let signature = transaction.signatures[0];
                TransactionWithStatusMeta {
                    transaction,
                    meta: self
                        .read_transaction_status((signature, slot))
                        .expect("Expect database get to succeed"),
                }
            })
            .collect()
    }

    /// Initializes the TransactionStatusIndex column family with two records, `0` and `1`,
    /// which are used as the primary index for entries in the TransactionStatus and
    /// AddressSignatures columns. At any given time, one primary index is active (ie. new records
    /// are stored under this index), the other is frozen.
    fn initialize_transaction_status_index(&self) -> Result<()> {
        self.transaction_status_index_cf
            .put(0, &TransactionStatusIndexMeta::default())?;
        self.transaction_status_index_cf
            .put(1, &TransactionStatusIndexMeta::default())?;
        // This dummy status improves compaction performance
        self.transaction_status_cf.put(
            cf::TransactionStatus::as_index(2),
            &TransactionStatusMeta::default(),
        )?;
        self.address_signatures_cf.put(
            cf::AddressSignatures::as_index(2),
            &AddressSignatureMeta::default(),
        )
    }

    /// Toggles the active primary index between `0` and `1`, and clears the stored max-slot of the
    /// frozen index in preparation for pruning.
    fn toggle_transaction_status_index(
        &self,
        batch: &mut WriteBatch,
        w_active_transaction_status_index: &mut u64,
        to_slot: Slot,
    ) -> Result<Option<u64>> {
        let index0 = self.transaction_status_index_cf.get(0)?;
        if index0.is_none() {
            return Ok(None);
        }
        let mut index0 = index0.unwrap();
        let mut index1 = self.transaction_status_index_cf.get(1)?.unwrap();

        if !index0.frozen && !index1.frozen {
            index0.frozen = true;
            *w_active_transaction_status_index = 1;
            batch.put::<cf::TransactionStatusIndex>(0, &index0)?;
            Ok(None)
        } else {
            let result = if index0.frozen && to_slot > index0.max_slot {
                debug!("Pruning transaction index 0 at slot {}", index0.max_slot);
                Some(0)
            } else if index1.frozen && to_slot > index1.max_slot {
                debug!("Pruning transaction index 1 at slot {}", index1.max_slot);
                Some(1)
            } else {
                None
            };

            if result.is_some() {
                *w_active_transaction_status_index = if index0.frozen { 0 } else { 1 };
                if index0.frozen {
                    index0.max_slot = 0
                };
                index0.frozen = !index0.frozen;
                batch.put::<cf::TransactionStatusIndex>(0, &index0)?;
                if index1.frozen {
                    index1.max_slot = 0
                };
                index1.frozen = !index1.frozen;
                batch.put::<cf::TransactionStatusIndex>(1, &index1)?;
            }

            Ok(result)
        }
    }

    fn get_primary_index(
        &self,
        slot: Slot,
        w_active_transaction_status_index: &mut u64,
    ) -> Result<u64> {
        let i = *w_active_transaction_status_index;
        let mut index_meta = self.transaction_status_index_cf.get(i)?.unwrap();
        if slot > index_meta.max_slot {
            assert!(!index_meta.frozen);
            index_meta.max_slot = slot;
            self.transaction_status_index_cf.put(i, &index_meta)?;
        }
        Ok(i)
    }

    pub fn read_transaction_status(
        &self,
        index: (Signature, Slot),
    ) -> Result<Option<TransactionStatusMeta>> {
        let (signature, slot) = index;
        let result = self.transaction_status_cf.get((0, signature, slot))?;
        if result.is_none() {
            Ok(self.transaction_status_cf.get((1, signature, slot))?)
        } else {
            Ok(result)
        }
    }

    pub fn write_transaction_status(
        &self,
        slot: Slot,
        signature: Signature,
        writable_keys: Vec<&Pubkey>,
        readonly_keys: Vec<&Pubkey>,
        status: &TransactionStatusMeta,
    ) -> Result<()> {
        // This write lock prevents interleaving issues with the transaction_status_index_cf by gating
        // writes to that column
        let mut w_active_transaction_status_index =
            self.active_transaction_status_index.write().unwrap();
        let primary_index = self.get_primary_index(slot, &mut w_active_transaction_status_index)?;
        self.transaction_status_cf
            .put((primary_index, signature, slot), status)?;
        for address in writable_keys {
            self.address_signatures_cf.put(
                (primary_index, *address, slot, signature),
                &AddressSignatureMeta { writeable: true },
            )?;
        }
        for address in readonly_keys {
            self.address_signatures_cf.put(
                (primary_index, *address, slot, signature),
                &AddressSignatureMeta { writeable: false },
            )?;
        }
        Ok(())
    }

    // Returns a transaction status if it was processed in a root, as well as a loop counter for
    // unit testing
    fn get_transaction_status_with_counter(
        &self,
        signature: Signature,
    ) -> Result<(Option<(Slot, TransactionStatusMeta)>, u64)> {
        let mut counter = 0;
        for transaction_status_cf_primary_index in 0..=1 {
            let index_iterator = self.transaction_status_cf.iter(IteratorMode::From(
                (transaction_status_cf_primary_index, signature, 0),
                IteratorDirection::Forward,
            ))?;
            for ((i, sig, slot), data) in index_iterator {
                counter += 1;
                if i != transaction_status_cf_primary_index || sig != signature {
                    break;
                }
                if self.is_root(slot) {
                    let status: TransactionStatusMeta = deserialize(&data)?;
                    return Ok((Some((slot, status)), counter));
                }
            }
        }
        Ok((None, counter))
    }

    /// Returns a transaction status if it was processed in a root
    pub fn get_transaction_status(
        &self,
        signature: Signature,
    ) -> Result<Option<(Slot, TransactionStatusMeta)>> {
        datapoint_info!(
            "blockstore-rpc-api",
            ("method", "get_transaction_status".to_string(), String)
        );
        self.get_transaction_status_with_counter(signature)
            .map(|(status, _)| status)
    }

    /// Returns a complete transaction if it was processed in a root
    pub fn get_confirmed_transaction(
        &self,
        signature: Signature,
    ) -> Result<Option<ConfirmedTransaction>> {
        datapoint_info!(
            "blockstore-rpc-api",
            ("method", "get_confirmed_transaction".to_string(), String)
        );
        if let Some((slot, status)) = self.get_transaction_status(signature)? {
            let transaction = self
                .find_transaction_in_slot(slot, signature)?
                .ok_or(BlockstoreError::TransactionStatusSlotMismatch)?; // Should not happen
            Ok(Some(ConfirmedTransaction {
                slot,
                transaction: TransactionWithStatusMeta {
                    transaction,
                    meta: Some(status),
                },
            }))
        } else {
            Ok(None)
        }
    }

    fn find_transaction_in_slot(
        &self,
        slot: Slot,
        signature: Signature,
    ) -> Result<Option<Transaction>> {
        let slot_entries = self.get_slot_entries(slot, 0)?;
        Ok(slot_entries
            .iter()
            .cloned()
            .flat_map(|entry| entry.transactions)
            .find(|transaction| transaction.signatures[0] == signature))
    }

    // Returns all cached signatures for an address, ordered by slot that the transaction was
    // processed in.   Within each slot the transactions will be ordered by signature, and NOT by
    // the order in which the transactions exist in the block
    fn find_address_signatures(
        &self,
        pubkey: Pubkey,
        start_slot: Slot,
        end_slot: Slot,
    ) -> Result<Vec<(Slot, Signature)>> {
        let mut signatures: Vec<(Slot, Signature)> = vec![];
        for transaction_status_cf_primary_index in 0..=1 {
            let index_iterator = self.address_signatures_cf.iter(IteratorMode::From(
                (
                    transaction_status_cf_primary_index,
                    pubkey,
                    start_slot,
                    Signature::default(),
                ),
                IteratorDirection::Forward,
            ))?;
            for ((i, address, slot, signature), _) in index_iterator {
                if i != transaction_status_cf_primary_index || slot > end_slot || address != pubkey
                {
                    break;
                }
                if self.is_root(slot) {
                    signatures.push((slot, signature));
                }
            }
        }
        signatures.sort_by(|a, b| a.0.partial_cmp(&b.0).unwrap().then(a.1.cmp(&b.1)));
        Ok(signatures)
    }

    pub fn get_confirmed_signatures_for_address(
        &self,
        pubkey: Pubkey,
        start_slot: Slot,
        end_slot: Slot,
    ) -> Result<Vec<Signature>> {
        datapoint_info!(
            "blockstore-rpc-api",
            (
                "method",
                "get_confirmed_signatures_for_address".to_string(),
                String
            )
        );
        self.find_address_signatures(pubkey, start_slot, end_slot)
            .map(|signatures| signatures.iter().map(|(_, signature)| *signature).collect())
    }

    pub fn get_confirmed_signatures_for_address2(
        &self,
        address: Pubkey,
        highest_confirmed_root: Slot,
        before: Option<Signature>,
        until: Option<Signature>,
        limit: usize,
    ) -> Result<Vec<ConfirmedTransactionStatusWithSignature>> {
        datapoint_info!(
            "blockstore-rpc-api",
            (
                "method",
                "get_confirmed_signatures_for_address2".to_string(),
                String
            )
        );

        // Figure the `slot` to start listing signatures at, based on the ledger location of the
        // `before` signature if present.  Also generate a HashSet of signatures that should
        // be excluded from the results.
        let mut get_before_slot_timer = Measure::start("get_before_slot_timer");
        let (slot, mut before_excluded_signatures) = match before {
            None => (highest_confirmed_root, None),
            Some(before) => {
                let transaction_status = self.get_transaction_status(before)?;
                match transaction_status {
                    None => return Ok(vec![]),
                    Some((slot, _)) => {
                        let confirmed_block = self.get_confirmed_block(slot).map_err(|err| {
                            BlockstoreError::IO(IOError::new(
                                ErrorKind::Other,
                                format!("Unable to get confirmed block: {}", err),
                            ))
                        })?;

                        // Load all signatures for the block
                        let mut slot_signatures: Vec<_> = confirmed_block
                            .transactions
                            .into_iter()
                            .filter_map(|transaction_with_meta| {
                                transaction_with_meta
                                    .transaction
                                    .signatures
                                    .into_iter()
                                    .next()
                            })
                            .collect();

                        // Sort signatures as a way to entire a stable ordering within a slot, as
                        // the AddressSignatures column is ordered by signatures within a slot,
                        // not by block ordering
                        slot_signatures.sort();
                        slot_signatures.reverse();

                        if let Some(pos) = slot_signatures.iter().position(|&x| x == before) {
                            slot_signatures.truncate(pos + 1);
                        }

                        (
                            slot,
                            Some(slot_signatures.into_iter().collect::<HashSet<_>>()),
                        )
                    }
                }
            }
        };
        get_before_slot_timer.stop();

        // Generate a HashSet of signatures that should be excluded from the results based on
        // `until` signature
        let mut get_until_slot_timer = Measure::start("get_until_slot_timer");
        let (lowest_slot, until_excluded_signatures) = match until {
            None => (0, HashSet::new()),
            Some(until) => {
                let transaction_status = self.get_transaction_status(until)?;
                match transaction_status {
                    None => (0, HashSet::new()),
                    Some((slot, _)) => {
                        let confirmed_block = self.get_confirmed_block(slot).map_err(|err| {
                            BlockstoreError::IO(IOError::new(
                                ErrorKind::Other,
                                format!("Unable to get confirmed block: {}", err),
                            ))
                        })?;

                        // Load all signatures for the block
                        let mut slot_signatures: Vec<_> = confirmed_block
                            .transactions
                            .into_iter()
                            .filter_map(|transaction_with_meta| {
                                transaction_with_meta
                                    .transaction
                                    .signatures
                                    .into_iter()
                                    .next()
                            })
                            .collect();

                        // Sort signatures as a way to entire a stable ordering within a slot, as
                        // the AddressSignatures column is ordered by signatures within a slot,
                        // not by block ordering
                        slot_signatures.sort();
                        slot_signatures.reverse();

                        if let Some(pos) = slot_signatures.iter().position(|&x| x == until) {
                            slot_signatures = slot_signatures.split_off(pos);
                        }

                        (slot, slot_signatures.into_iter().collect::<HashSet<_>>())
                    }
                }
            }
        };
        get_until_slot_timer.stop();

        // Fetch the list of signatures that affect the given address
        let first_available_block = self.get_first_available_block()?;
        let mut address_signatures = vec![];

        // Get signatures in `slot`
        let mut get_initial_slot_timer = Measure::start("get_initial_slot_timer");
        let mut signatures = self.find_address_signatures(address, slot, slot)?;
        signatures.reverse();
        if let Some(excluded_signatures) = before_excluded_signatures.take() {
            address_signatures.extend(
                signatures
                    .into_iter()
                    .filter(|(_, signature)| !excluded_signatures.contains(&signature)),
            )
        } else {
            address_signatures.append(&mut signatures);
        }
        get_initial_slot_timer.stop();

        // Check the active_transaction_status_index to see if it contains slot. If so, start with
        // that index, as it will contain higher slots
        let starting_primary_index = *self.active_transaction_status_index.read().unwrap();
        let next_primary_index = if starting_primary_index == 0 { 1 } else { 0 };
        let next_max_slot = self
            .transaction_status_index_cf
            .get(next_primary_index)?
            .unwrap()
            .max_slot;

        let mut starting_primary_index_iter_timer = Measure::start("starting_primary_index_iter");
        if slot > next_max_slot {
            let mut starting_iterator = self.address_signatures_cf.iter(IteratorMode::From(
                (starting_primary_index, address, slot, Signature::default()),
                IteratorDirection::Reverse,
            ))?;

            // Iterate through starting_iterator until limit is reached
            while address_signatures.len() < limit {
                if let Some(((i, key_address, slot, signature), _)) = starting_iterator.next() {
                    if slot == next_max_slot || slot < lowest_slot {
                        break;
                    }
                    if i == starting_primary_index
                        && key_address == address
                        && slot >= first_available_block
                    {
                        if self.is_root(slot) {
                            address_signatures.push((slot, signature));
                        }
                        continue;
                    }
                }
                break;
            }

            // Handle slots that cross primary indexes
            if next_max_slot >= lowest_slot {
                let mut signatures =
                    self.find_address_signatures(address, next_max_slot, next_max_slot)?;
                signatures.reverse();
                address_signatures.append(&mut signatures);
            }
        }
        starting_primary_index_iter_timer.stop();

        // Iterate through next_iterator until limit is reached
        let mut next_primary_index_iter_timer = Measure::start("next_primary_index_iter_timer");
        let mut next_iterator = self.address_signatures_cf.iter(IteratorMode::From(
            (next_primary_index, address, slot, Signature::default()),
            IteratorDirection::Reverse,
        ))?;
        while address_signatures.len() < limit {
            if let Some(((i, key_address, slot, signature), _)) = next_iterator.next() {
                // Skip next_max_slot, which is already included
                if slot == next_max_slot {
                    continue;
                }
                if slot < lowest_slot {
                    break;
                }
                if i == next_primary_index
                    && key_address == address
                    && slot >= first_available_block
                {
                    if self.is_root(slot) {
                        address_signatures.push((slot, signature));
                    }
                    continue;
                }
            }
            break;
        }
        next_primary_index_iter_timer.stop();
        let mut address_signatures: Vec<(Slot, Signature)> = address_signatures
            .into_iter()
            .filter(|(_, signature)| !until_excluded_signatures.contains(&signature))
            .collect();
        address_signatures.truncate(limit);

        // Fill in the status information for each found transaction
        let mut get_status_info_timer = Measure::start("get_status_info_timer");
        let mut infos = vec![];
        for (slot, signature) in address_signatures.into_iter() {
            let transaction_status = self.get_transaction_status(signature)?;
            let err = match transaction_status {
                None => None,
                Some((_slot, status)) => status.status.err(),
            };
            infos.push(ConfirmedTransactionStatusWithSignature {
                signature,
                slot,
                err,
                memo: None,
            });
        }
        get_status_info_timer.stop();

        datapoint_info!(
            "blockstore-get-conf-sigs-for-addr-2",
            (
                "get_before_slot_us",
                get_before_slot_timer.as_us() as i64,
                i64
            ),
            (
                "get_initial_slot_us",
                get_initial_slot_timer.as_us() as i64,
                i64
            ),
            (
                "starting_primary_index_iter_us",
                starting_primary_index_iter_timer.as_us() as i64,
                i64
            ),
            (
                "next_primary_index_iter_us",
                next_primary_index_iter_timer.as_us() as i64,
                i64
            ),
            (
                "get_status_info_us",
                get_status_info_timer.as_us() as i64,
                i64
            ),
            (
                "get_until_slot_us",
                get_until_slot_timer.as_us() as i64,
                i64
            )
        );

        Ok(infos)
    }

    pub fn read_rewards(&self, index: Slot) -> Result<Option<Rewards>> {
        self.rewards_cf
            .get_protobuf_or_bincode::<Rewards>(index)
            .map(|result| result.map(|option| option.into()))
    }

    pub fn write_rewards(&self, index: Slot, rewards: Rewards) -> Result<()> {
        let rewards = rewards.into();
        self.rewards_cf.put_protobuf(index, &rewards)
    }

    fn get_block_timestamps(&self, slot: Slot) -> Result<Vec<(Pubkey, (Slot, UnixTimestamp))>> {
        let slot_entries = self.get_slot_entries(slot, 0)?;
        Ok(slot_entries
            .iter()
            .cloned()
            .flat_map(|entry| entry.transactions)
            .flat_map(|transaction| {
                let mut timestamps: Vec<(Pubkey, (Slot, UnixTimestamp))> = Vec::new();
                for instruction in transaction.message.instructions {
                    let program_id = instruction.program_id(&transaction.message.account_keys);
                    if program_id == &solana_vote_program::id() {
                        if let Ok(VoteInstruction::Vote(vote)) =
                            limited_deserialize(&instruction.data)
                        {
                            if let Some(timestamp) = vote.timestamp {
                                let timestamp_slot = vote.slots.iter().max();
                                if let Some(timestamp_slot) = timestamp_slot {
                                    let vote_pubkey = transaction.message.account_keys
                                        [instruction.accounts[0] as usize];
                                    timestamps.push((vote_pubkey, (*timestamp_slot, timestamp)));
                                }
                            }
                        }
                    }
                }
                timestamps
            })
            .collect())
    }

    pub fn get_recent_perf_samples(&self, num: usize) -> Result<Vec<(Slot, PerfSample)>> {
        Ok(self
            .db
            .iter::<cf::PerfSamples>(IteratorMode::End)?
            .take(num)
            .map(|(slot, data)| {
                let perf_sample = deserialize(&data).unwrap();
                (slot, perf_sample)
            })
            .collect())
    }

    pub fn write_perf_sample(&self, index: Slot, perf_sample: &PerfSample) -> Result<()> {
        self.perf_samples_cf.put(index, perf_sample)
    }

    /// Returns the entry vector for the slot starting with `shred_start_index`
    pub fn get_slot_entries(&self, slot: Slot, shred_start_index: u64) -> Result<Vec<Entry>> {
        self.get_slot_entries_with_shred_info(slot, shred_start_index, false)
            .map(|x| x.0)
    }

    /// Returns the entry vector for the slot starting with `shred_start_index`, the number of
    /// shreds that comprise the entry vector, and whether the slot is full (consumed all shreds).
    pub fn get_slot_entries_with_shred_info(
        &self,
        slot: Slot,
        start_index: u64,
        allow_dead_slots: bool,
    ) -> Result<(Vec<Entry>, u64, bool)> {
        if self.is_dead(slot) && !allow_dead_slots {
            return Err(BlockstoreError::DeadSlot);
        }

        let (completed_ranges, slot_meta) = self.get_completed_ranges(slot, start_index)?;
        if completed_ranges.is_empty() {
            return Ok((vec![], 0, false));
        }
        let slot_meta = slot_meta.unwrap();
        let num_shreds = completed_ranges
            .last()
            .map(|(_, end_index)| u64::from(*end_index) - start_index + 1)
            .unwrap_or(0);

        let entries: Result<Vec<Vec<Entry>>> = PAR_THREAD_POOL.with(|thread_pool| {
            thread_pool.borrow().install(|| {
                completed_ranges
                    .par_iter()
                    .map(|(start_index, end_index)| {
                        self.get_entries_in_data_block(
                            slot,
                            *start_index,
                            *end_index,
                            Some(&slot_meta),
                        )
                    })
                    .collect()
            })
        });

        let entries: Vec<Entry> = entries?.into_iter().flatten().collect();
        Ok((entries, num_shreds, slot_meta.is_full()))
    }

    fn get_completed_ranges(
        &self,
        slot: Slot,
        start_index: u64,
    ) -> Result<(CompletedRanges, Option<SlotMeta>)> {
        // lowest_cleanup_slot is the last slot that was not cleaned up by
        // LedgerCleanupService
        let lowest_cleanup_slot = self.lowest_cleanup_slot.read().unwrap();
        if *lowest_cleanup_slot > slot {
            return Err(BlockstoreError::SlotCleanedUp);
        }

        let slot_meta_cf = self.db.column::<cf::SlotMeta>();
        let slot_meta = slot_meta_cf.get(slot)?;
        if slot_meta.is_none() {
            return Ok((vec![], slot_meta));
        }

        let slot_meta = slot_meta.unwrap();
        // Find all the ranges for the completed data blocks
        let completed_ranges = Self::get_completed_data_ranges(
            start_index as u32,
            &slot_meta.completed_data_indexes[..],
            slot_meta.consumed as u32,
        );

        Ok((completed_ranges, Some(slot_meta)))
    }

    // Get the range of indexes [start_index, end_index] of every completed data block
    fn get_completed_data_ranges(
        mut start_index: u32,
        completed_data_end_indexes: &[u32],
        consumed: u32,
    ) -> CompletedRanges {
        let mut completed_data_ranges = vec![];
        let floor = completed_data_end_indexes
            .iter()
            .position(|i| *i >= start_index)
            .unwrap_or_else(|| completed_data_end_indexes.len());

        for i in &completed_data_end_indexes[floor as usize..] {
            // `consumed` is the next missing shred index, but shred `i` existing in
            // completed_data_end_indexes implies it's not missing
            assert!(*i != consumed);

            if *i < consumed {
                completed_data_ranges.push((start_index, *i));
                start_index = *i + 1;
            }
        }

        completed_data_ranges
    }

    pub fn get_entries_in_data_block(
        &self,
        slot: Slot,
        start_index: u32,
        end_index: u32,
        slot_meta: Option<&SlotMeta>,
    ) -> Result<Vec<Entry>> {
        let data_shred_cf = self.db.column::<cf::ShredData>();

        // Short circuit on first error
        let data_shreds: Result<Vec<Shred>> = (start_index..=end_index)
            .map(|i| {
                data_shred_cf
                    .get_bytes((slot, u64::from(i)))
                    .and_then(|serialized_shred| {
                        if serialized_shred.is_none() {
                            if let Some(slot_meta) = slot_meta {
                                panic!(
                                    "Shred with
                                    slot: {},
                                    index: {},
                                    consumed: {},
                                    completed_indexes: {:?}
                                    must exist if shred index was included in a range: {} {}",
                                    slot,
                                    i,
                                    slot_meta.consumed,
                                    slot_meta.completed_data_indexes,
                                    start_index,
                                    end_index
                                );
                            } else {
                                return Err(BlockstoreError::InvalidShredData(Box::new(
                                    bincode::ErrorKind::Custom(format!(
                                        "Missing shred for slot {}, index {}",
                                        slot, i
                                    )),
                                )));
                            }
                        }

                        Shred::new_from_serialized_shred(serialized_shred.unwrap()).map_err(|err| {
                            BlockstoreError::InvalidShredData(Box::new(bincode::ErrorKind::Custom(
                                format!(
                                    "Could not reconstruct shred from shred payload: {:?}",
                                    err
                                ),
                            )))
                        })
                    })
            })
            .collect();

        let data_shreds = data_shreds?;
        let last_shred = data_shreds.last().unwrap();
        assert!(last_shred.data_complete() || last_shred.last_in_slot());

        let deshred_payload = Shredder::deshred(&data_shreds).map_err(|e| {
            BlockstoreError::InvalidShredData(Box::new(bincode::ErrorKind::Custom(format!(
                "Could not reconstruct data block from constituent shreds, error: {:?}",
                e
            ))))
        })?;

        debug!("{:?} shreds in last FEC set", data_shreds.len(),);
        bincode::deserialize::<Vec<Entry>>(&deshred_payload).map_err(|_| {
            BlockstoreError::InvalidShredData(Box::new(bincode::ErrorKind::Custom(
                "could not reconstruct entries".to_string(),
            )))
        })
    }

    fn get_any_valid_slot_entries(&self, slot: Slot, start_index: u64) -> Vec<Entry> {
        let (completed_ranges, slot_meta) = self
            .get_completed_ranges(slot, start_index)
            .unwrap_or_default();
        if completed_ranges.is_empty() {
            return vec![];
        }
        let slot_meta = slot_meta.unwrap();

        let entries: Vec<Vec<Entry>> = PAR_THREAD_POOL_ALL_CPUS.with(|thread_pool| {
            thread_pool.borrow().install(|| {
                completed_ranges
                    .par_iter()
                    .map(|(start_index, end_index)| {
                        self.get_entries_in_data_block(
                            slot,
                            *start_index,
                            *end_index,
                            Some(&slot_meta),
                        )
                        .unwrap_or_default()
                    })
                    .collect()
            })
        });

        entries.into_iter().flatten().collect()
    }

    // Returns slots connecting to any element of the list `slots`.
    pub fn get_slots_since(&self, slots: &[u64]) -> Result<HashMap<u64, Vec<u64>>> {
        // Return error if there was a database error during lookup of any of the
        // slot indexes
        let slot_metas: Result<Vec<Option<SlotMeta>>> =
            slots.iter().map(|slot| self.meta(*slot)).collect();

        let slot_metas = slot_metas?;
        let result: HashMap<u64, Vec<u64>> = slots
            .iter()
            .zip(slot_metas)
            .filter_map(|(height, meta)| {
                meta.map(|meta| {
                    let valid_next_slots: Vec<u64> = meta
                        .next_slots
                        .iter()
                        .cloned()
                        .filter(|s| !self.is_dead(*s))
                        .collect();
                    (*height, valid_next_slots)
                })
            })
            .collect();

        Ok(result)
    }

    pub fn is_root(&self, slot: Slot) -> bool {
        matches!(self.db.get::<cf::Root>(slot), Ok(Some(true)))
    }

    /// Returns true if a slot is between the rooted slot bounds of the ledger, but has not itself
    /// been rooted. This is either because the slot was skipped, or due to a gap in ledger data,
    /// as when booting from a newer snapshot.
    pub fn is_skipped(&self, slot: Slot) -> bool {
        let lowest_root = self
            .rooted_slot_iterator(0)
            .ok()
            .and_then(|mut iter| iter.next())
            .unwrap_or_default();
        match self.db.get::<cf::Root>(slot).ok().flatten() {
            Some(_) => false,
            None => slot < self.max_root() && slot > lowest_root,
        }
    }

    pub fn set_roots(&self, rooted_slots: &[u64]) -> Result<()> {
        let mut write_batch = self.db.batch()?;
        for slot in rooted_slots {
            write_batch.put::<cf::Root>(*slot, &true)?;
        }

        self.db.write(write_batch)?;

        let mut last_root = self.last_root.write().unwrap();
        if *last_root == std::u64::MAX {
            *last_root = 0;
        }
        *last_root = cmp::max(*rooted_slots.iter().max().unwrap(), *last_root);
        Ok(())
    }

    pub fn is_dead(&self, slot: Slot) -> bool {
        matches!(
            self.db
                .get::<cf::DeadSlots>(slot)
                .expect("fetch from DeadSlots column family failed"),
            Some(true)
        )
    }

    pub fn set_dead_slot(&self, slot: Slot) -> Result<()> {
        self.dead_slots_cf.put(slot, &true)
    }

    pub fn store_duplicate_if_not_existing(
        &self,
        slot: Slot,
        shred1: Vec<u8>,
        shred2: Vec<u8>,
    ) -> Result<()> {
        if !self.has_duplicate_shreds_in_slot(slot) {
            self.store_duplicate_slot(slot, shred1, shred2)
        } else {
            Ok(())
        }
    }

    pub fn store_duplicate_slot(&self, slot: Slot, shred1: Vec<u8>, shred2: Vec<u8>) -> Result<()> {
        let duplicate_slot_proof = DuplicateSlotProof::new(shred1, shred2);
        self.duplicate_slots_cf.put(slot, &duplicate_slot_proof)
    }

    pub fn get_duplicate_slot(&self, slot: u64) -> Option<DuplicateSlotProof> {
        self.duplicate_slots_cf
            .get(slot)
            .expect("fetch from DuplicateSlots column family failed")
    }

    // `new_shred` is assumed to have slot and index equal to the given slot and index.
    // Returns the existing shred if `new_shred` is not equal to the existing shred at the
    // given slot and index as this implies the leader generated two different shreds with
    // the same slot and index
    pub fn is_shred_duplicate(
        &self,
        slot: u64,
        index: u32,
        new_shred: &[u8],
        is_data: bool,
    ) -> Option<Vec<u8>> {
        let res = if is_data {
            self.get_data_shred(slot, index as u64)
                .expect("fetch from DuplicateSlots column family failed")
        } else {
            self.get_coding_shred(slot, index as u64)
                .expect("fetch from DuplicateSlots column family failed")
        };

        res.map(|existing_shred| {
            if existing_shred != new_shred {
                Some(existing_shred)
            } else {
                None
            }
        })
        .unwrap_or(None)
    }

    pub fn has_duplicate_shreds_in_slot(&self, slot: Slot) -> bool {
        self.duplicate_slots_cf
            .get(slot)
            .expect("fetch from DuplicateSlots column family failed")
            .is_some()
    }

    pub fn orphans_iterator(&self, slot: Slot) -> Result<impl Iterator<Item = u64> + '_> {
        let orphans_iter = self
            .db
            .iter::<cf::Orphans>(IteratorMode::From(slot, IteratorDirection::Forward))?;
        Ok(orphans_iter.map(|(slot, _)| slot))
    }

    pub fn dead_slots_iterator(&self, slot: Slot) -> Result<impl Iterator<Item = Slot> + '_> {
        let dead_slots_iterator = self
            .db
            .iter::<cf::DeadSlots>(IteratorMode::From(slot, IteratorDirection::Forward))?;
        Ok(dead_slots_iterator.map(|(slot, _)| slot))
    }

    pub fn last_root(&self) -> Slot {
        *self.last_root.read().unwrap()
    }

    // find the first available slot in blockstore that has some data in it
    pub fn lowest_slot(&self) -> Slot {
        for (slot, meta) in self
            .slot_meta_iterator(0)
            .expect("unable to iterate over meta")
        {
            if slot > 0 && meta.received > 0 {
                return slot;
            }
        }
        // This means blockstore is empty, should never get here aside from right at boot.
        self.last_root()
    }

    pub fn storage_size(&self) -> Result<u64> {
        self.db.storage_size()
    }

    pub fn is_primary_access(&self) -> bool {
        self.db.is_primary_access()
    }
}

// Update the `completed_data_indexes` with a new shred `new_shred_index`. If a
// data set is complete, return the range of shred indexes [start_index, end_index]
// for that completed data set.
fn update_completed_data_indexes(
    is_last_in_data: bool,
    new_shred_index: u32,
    received_data_shreds: &ShredIndex,
    // Sorted array of shred indexes marked data complete
    completed_data_indexes: &mut Vec<u32>,
) -> Vec<(u32, u32)> {
    let mut first_greater_pos = None;
    let mut prev_completed_shred_index = None;
    // Find the first item in `completed_data_indexes > new_shred_index`
    for (i, completed_data_index) in completed_data_indexes.iter().enumerate() {
        // `completed_data_indexes` should be sorted from smallest to largest
        assert!(
            prev_completed_shred_index.is_none()
                || *completed_data_index > prev_completed_shred_index.unwrap()
        );
        if *completed_data_index > new_shred_index {
            first_greater_pos = Some(i);
            break;
        }
        prev_completed_shred_index = Some(*completed_data_index);
    }

    // Consecutive entries i, k, j in this vector represent potential ranges [i, k),
    // [k, j) that could be completed data ranges
    let mut check_ranges: Vec<u32> = vec![prev_completed_shred_index
        .map(|completed_data_shred_index| completed_data_shred_index + 1)
        .unwrap_or(0)];
    let mut first_greater_data_complete_index =
        first_greater_pos.map(|i| completed_data_indexes[i]);

    // `new_shred_index` is data complete, so need to insert here into the
    // `completed_data_indexes`
    if is_last_in_data {
        if first_greater_pos.is_some() {
            // If there exists a data complete shred greater than `new_shred_index`,
            // and the new shred is marked data complete, then the range
            // [new_shred_index + 1, completed_data_indexes[pos]] may be complete,
            // so add that range to check
            check_ranges.push(new_shred_index + 1);
        }
        completed_data_indexes.insert(
            first_greater_pos.unwrap_or_else(|| {
                // If `first_greater_pos` is none, then there was no greater
                // data complete index so mark this new shred's index as the latest data
                // complete index
                first_greater_data_complete_index = Some(new_shred_index);
                completed_data_indexes.len()
            }),
            new_shred_index,
        );
    }

    if first_greater_data_complete_index.is_none() {
        // That means new_shred_index > all known completed data indexes and
        // new shred not data complete, which means the data set of that new
        // shred is not data complete
        return vec![];
    }

    check_ranges.push(first_greater_data_complete_index.unwrap() + 1);
    let mut completed_data_ranges = vec![];
    for range in check_ranges.windows(2) {
        let mut is_complete = true;
        for shred_index in range[0]..range[1] {
            // If we're missing any shreds, the data set cannot be confirmed
            // to be completed, so check the next range
            if !received_data_shreds.is_present(shred_index as u64) {
                is_complete = false;
                break;
            }
        }
        if is_complete {
            completed_data_ranges.push((range[0], range[1] - 1));
        }
    }

    completed_data_ranges
}

fn update_slot_meta(
    is_last_in_slot: bool,
    is_last_in_data: bool,
    slot_meta: &mut SlotMeta,
    index: u32,
    new_consumed: u64,
    reference_tick: u8,
    received_data_shreds: &ShredIndex,
) -> Vec<(u32, u32)> {
    let maybe_first_insert = slot_meta.received == 0;
    // Index is zero-indexed, while the "received" height starts from 1,
    // so received = index + 1 for the same shred.
    slot_meta.received = cmp::max((u64::from(index) + 1) as u64, slot_meta.received);
    if maybe_first_insert && slot_meta.received > 0 {
        // predict the timestamp of what would have been the first shred in this slot
        let slot_time_elapsed = u64::from(reference_tick) * 1000 / DEFAULT_TICKS_PER_SECOND;
        slot_meta.first_shred_timestamp = timestamp() - slot_time_elapsed;
    }
    slot_meta.consumed = new_consumed;
    slot_meta.last_index = {
        // If the last index in the slot hasn't been set before, then
        // set it to this shred index
        if slot_meta.last_index == std::u64::MAX {
            if is_last_in_slot {
                u64::from(index)
            } else {
                std::u64::MAX
            }
        } else {
            slot_meta.last_index
        }
    };

    update_completed_data_indexes(
        is_last_in_slot || is_last_in_data,
        index,
        received_data_shreds,
        &mut slot_meta.completed_data_indexes,
    )
}

fn get_index_meta_entry<'a>(
    db: &Database,
    slot: Slot,
    index_working_set: &'a mut HashMap<u64, IndexMetaWorkingSetEntry>,
    index_meta_time: &mut u64,
) -> &'a mut IndexMetaWorkingSetEntry {
    let index_cf = db.column::<cf::Index>();
    let mut total_start = Measure::start("Total elapsed");
    let res = index_working_set.entry(slot).or_insert_with(|| {
        let newly_inserted_meta = index_cf
            .get(slot)
            .unwrap()
            .unwrap_or_else(|| Index::new(slot));
        IndexMetaWorkingSetEntry {
            index: newly_inserted_meta,
            did_insert_occur: false,
        }
    });
    total_start.stop();
    *index_meta_time += total_start.as_us();
    res
}

fn get_slot_meta_entry<'a>(
    db: &Database,
    slot_meta_working_set: &'a mut HashMap<u64, SlotMetaWorkingSetEntry>,
    slot: Slot,
    parent_slot: Slot,
) -> &'a mut SlotMetaWorkingSetEntry {
    let meta_cf = db.column::<cf::SlotMeta>();

    // Check if we've already inserted the slot metadata for this shred's slot
    slot_meta_working_set.entry(slot).or_insert_with(|| {
        // Store a 2-tuple of the metadata (working copy, backup copy)
        if let Some(mut meta) = meta_cf.get(slot).expect("Expect database get to succeed") {
            let backup = Some(meta.clone());
            // If parent_slot == std::u64::MAX, then this is one of the orphans inserted
            // during the chaining process, see the function find_slot_meta_in_cached_state()
            // for details. Slots that are orphans are missing a parent_slot, so we should
            // fill in the parent now that we know it.
            if is_orphan(&meta) {
                meta.parent_slot = parent_slot;
            }

            SlotMetaWorkingSetEntry::new(Rc::new(RefCell::new(meta)), backup)
        } else {
            SlotMetaWorkingSetEntry::new(
                Rc::new(RefCell::new(SlotMeta::new(slot, parent_slot))),
                None,
            )
        }
    })
}

fn get_last_hash<'a>(iterator: impl Iterator<Item = &'a Entry> + 'a) -> Option<Hash> {
    iterator.last().map(|entry| entry.hash)
}

fn is_valid_write_to_slot_0(slot_to_write: u64, parent_slot: Slot, last_root: u64) -> bool {
    slot_to_write == 0 && last_root == 0 && parent_slot == 0
}

fn send_signals(
    new_shreds_signals: &[SyncSender<bool>],
    completed_slots_senders: &[SyncSender<Vec<u64>>],
    should_signal: bool,
    newly_completed_slots: Vec<u64>,
) {
    if should_signal {
        for signal in new_shreds_signals {
            let _ = signal.try_send(true);
        }
    }

    if !completed_slots_senders.is_empty() && !newly_completed_slots.is_empty() {
        let mut slots: Vec<_> = (0..completed_slots_senders.len() - 1)
            .map(|_| newly_completed_slots.clone())
            .collect();

        slots.push(newly_completed_slots);

        for (signal, slots) in completed_slots_senders.iter().zip(slots.into_iter()) {
            let res = signal.try_send(slots);
            if let Err(TrySendError::Full(_)) = res {
                datapoint_error!(
                    "blockstore_error",
                    (
                        "error",
                        "Unable to send newly completed slot because channel is full".to_string(),
                        String
                    ),
                );
            }
        }
    }
}

fn commit_slot_meta_working_set(
    slot_meta_working_set: &HashMap<u64, SlotMetaWorkingSetEntry>,
    completed_slots_senders: &[SyncSender<Vec<u64>>],
    write_batch: &mut WriteBatch,
) -> Result<(bool, Vec<u64>)> {
    let mut should_signal = false;
    let mut newly_completed_slots = vec![];

    // Check if any metadata was changed, if so, insert the new version of the
    // metadata into the write batch
    for (slot, slot_meta_entry) in slot_meta_working_set.iter() {
        // Any slot that wasn't written to should have been filtered out by now.
        assert!(slot_meta_entry.did_insert_occur);
        let meta: &SlotMeta = &RefCell::borrow(&*slot_meta_entry.new_slot_meta);
        let meta_backup = &slot_meta_entry.old_slot_meta;
        if !completed_slots_senders.is_empty() && is_newly_completed_slot(meta, meta_backup) {
            newly_completed_slots.push(*slot);
        }
        // Check if the working copy of the metadata has changed
        if Some(meta) != meta_backup.as_ref() {
            should_signal = should_signal || slot_has_updates(meta, &meta_backup);
            write_batch.put::<cf::SlotMeta>(*slot, &meta)?;
        }
    }

    Ok((should_signal, newly_completed_slots))
}

// 1) Find the slot metadata in the cache of dirty slot metadata we've previously touched,
// else:
// 2) Search the database for that slot metadata. If still no luck, then:
// 3) Create a dummy orphan slot in the database
fn find_slot_meta_else_create<'a>(
    db: &Database,
    working_set: &'a HashMap<u64, SlotMetaWorkingSetEntry>,
    chained_slots: &'a mut HashMap<u64, Rc<RefCell<SlotMeta>>>,
    slot_index: u64,
) -> Result<Rc<RefCell<SlotMeta>>> {
    let result = find_slot_meta_in_cached_state(working_set, chained_slots, slot_index);
    if let Some(slot) = result {
        Ok(slot)
    } else {
        find_slot_meta_in_db_else_create(db, slot_index, chained_slots)
    }
}

// Search the database for that slot metadata. If still no luck, then
// create a dummy orphan slot in the database
fn find_slot_meta_in_db_else_create(
    db: &Database,
    slot: Slot,
    insert_map: &mut HashMap<u64, Rc<RefCell<SlotMeta>>>,
) -> Result<Rc<RefCell<SlotMeta>>> {
    if let Some(slot_meta) = db.column::<cf::SlotMeta>().get(slot)? {
        insert_map.insert(slot, Rc::new(RefCell::new(slot_meta)));
        Ok(insert_map.get(&slot).unwrap().clone())
    } else {
        // If this slot doesn't exist, make a orphan slot. This way we
        // remember which slots chained to this one when we eventually get a real shred
        // for this slot
        insert_map.insert(slot, Rc::new(RefCell::new(SlotMeta::new_orphan(slot))));
        Ok(insert_map.get(&slot).unwrap().clone())
    }
}

// Find the slot metadata in the cache of dirty slot metadata we've previously touched
fn find_slot_meta_in_cached_state<'a>(
    working_set: &'a HashMap<u64, SlotMetaWorkingSetEntry>,
    chained_slots: &'a HashMap<u64, Rc<RefCell<SlotMeta>>>,
    slot: Slot,
) -> Option<Rc<RefCell<SlotMeta>>> {
    if let Some(entry) = working_set.get(&slot) {
        Some(entry.new_slot_meta.clone())
    } else if let Some(entry) = chained_slots.get(&slot) {
        Some(entry.clone())
    } else {
        None
    }
}

// Chaining based on latest discussion here: https://github.com/solana-labs/solana/pull/2253
fn handle_chaining(
    db: &Database,
    write_batch: &mut WriteBatch,
    working_set: &mut HashMap<u64, SlotMetaWorkingSetEntry>,
) -> Result<()> {
    // Handle chaining for all the SlotMetas that were inserted into
    working_set.retain(|_, entry| entry.did_insert_occur);
    let mut new_chained_slots = HashMap::new();
    let working_set_slots: Vec<_> = working_set.keys().collect();
    for slot in working_set_slots {
        handle_chaining_for_slot(db, write_batch, working_set, &mut new_chained_slots, *slot)?;
    }

    // Write all the newly changed slots in new_chained_slots to the write_batch
    for (slot, meta) in new_chained_slots.iter() {
        let meta: &SlotMeta = &RefCell::borrow(&*meta);
        write_batch.put::<cf::SlotMeta>(*slot, meta)?;
    }
    Ok(())
}

fn handle_chaining_for_slot(
    db: &Database,
    write_batch: &mut WriteBatch,
    working_set: &HashMap<u64, SlotMetaWorkingSetEntry>,
    new_chained_slots: &mut HashMap<u64, Rc<RefCell<SlotMeta>>>,
    slot: Slot,
) -> Result<()> {
    let slot_meta_entry = working_set
        .get(&slot)
        .expect("Slot must exist in the working_set hashmap");

    let meta = &slot_meta_entry.new_slot_meta;
    let meta_backup = &slot_meta_entry.old_slot_meta;

    {
        let mut meta_mut = meta.borrow_mut();
        let was_orphan_slot = meta_backup.is_some() && is_orphan(meta_backup.as_ref().unwrap());

        // If:
        // 1) This is a new slot
        // 2) slot != 0
        // then try to chain this slot to a previous slot
        if slot != 0 {
            let prev_slot = meta_mut.parent_slot;

            // Check if the slot represented by meta_mut is either a new slot or a orphan.
            // In both cases we need to run the chaining logic b/c the parent on the slot was
            // previously unknown.
            if meta_backup.is_none() || was_orphan_slot {
                let prev_slot_meta =
                    find_slot_meta_else_create(db, working_set, new_chained_slots, prev_slot)?;

                // This is a newly inserted slot/orphan so run the chaining logic to link it to a
                // newly discovered parent
                chain_new_slot_to_prev_slot(&mut prev_slot_meta.borrow_mut(), slot, &mut meta_mut);

                // If the parent of `slot` is a newly inserted orphan, insert it into the orphans
                // column family
                if is_orphan(&RefCell::borrow(&*prev_slot_meta)) {
                    write_batch.put::<cf::Orphans>(prev_slot, &true)?;
                }
            }
        }

        // At this point this slot has received a parent, so it's no longer an orphan
        if was_orphan_slot {
            write_batch.delete::<cf::Orphans>(slot)?;
        }
    }

    // If this is a newly inserted slot, then we know the children of this slot were not previously
    // connected to the trunk of the ledger. Thus if slot.is_connected is now true, we need to
    // update all child slots with `is_connected` = true because these children are also now newly
    // connected to trunk of the ledger
    let should_propagate_is_connected =
        is_newly_completed_slot(&RefCell::borrow(&*meta), meta_backup)
            && RefCell::borrow(&*meta).is_connected;

    if should_propagate_is_connected {
        // slot_function returns a boolean indicating whether to explore the children
        // of the input slot
        let slot_function = |slot: &mut SlotMeta| {
            slot.is_connected = true;

            // We don't want to set the is_connected flag on the children of non-full
            // slots
            slot.is_full()
        };

        traverse_children_mut(
            db,
            slot,
            &meta,
            working_set,
            new_chained_slots,
            slot_function,
        )?;
    }

    Ok(())
}

fn traverse_children_mut<F>(
    db: &Database,
    slot: Slot,
    slot_meta: &Rc<RefCell<SlotMeta>>,
    working_set: &HashMap<u64, SlotMetaWorkingSetEntry>,
    new_chained_slots: &mut HashMap<u64, Rc<RefCell<SlotMeta>>>,
    slot_function: F,
) -> Result<()>
where
    F: Fn(&mut SlotMeta) -> bool,
{
    let mut next_slots: Vec<(u64, Rc<RefCell<SlotMeta>>)> = vec![(slot, slot_meta.clone())];
    while !next_slots.is_empty() {
        let (_, current_slot) = next_slots.pop().unwrap();
        // Check whether we should explore the children of this slot
        if slot_function(&mut current_slot.borrow_mut()) {
            let current_slot = &RefCell::borrow(&*current_slot);
            for next_slot_index in current_slot.next_slots.iter() {
                let next_slot = find_slot_meta_else_create(
                    db,
                    working_set,
                    new_chained_slots,
                    *next_slot_index,
                )?;
                next_slots.push((*next_slot_index, next_slot));
            }
        }
    }

    Ok(())
}

fn is_orphan(meta: &SlotMeta) -> bool {
    // If we have no parent, then this is the head of a detached chain of
    // slots
    !meta.is_parent_set()
}

// 1) Chain current_slot to the previous slot defined by prev_slot_meta
// 2) Determine whether to set the is_connected flag
fn chain_new_slot_to_prev_slot(
    prev_slot_meta: &mut SlotMeta,
    current_slot: Slot,
    current_slot_meta: &mut SlotMeta,
) {
    prev_slot_meta.next_slots.push(current_slot);
    current_slot_meta.is_connected = prev_slot_meta.is_connected && prev_slot_meta.is_full();
}

fn is_newly_completed_slot(slot_meta: &SlotMeta, backup_slot_meta: &Option<SlotMeta>) -> bool {
    slot_meta.is_full()
        && (backup_slot_meta.is_none()
            || slot_meta.consumed != backup_slot_meta.as_ref().unwrap().consumed)
}

fn slot_has_updates(slot_meta: &SlotMeta, slot_meta_backup: &Option<SlotMeta>) -> bool {
    // We should signal that there are updates if we extended the chain of consecutive blocks starting
    // from block 0, which is true iff:
    // 1) The block with index prev_block_index is itself part of the trunk of consecutive blocks
    // starting from block 0,
    slot_meta.is_connected &&
        // AND either:
        // 1) The slot didn't exist in the database before, and now we have a consecutive
        // block for that slot
        ((slot_meta_backup.is_none() && slot_meta.consumed != 0) ||
        // OR
        // 2) The slot did exist, but now we have a new consecutive block for that slot
        (slot_meta_backup.is_some() && slot_meta_backup.as_ref().unwrap().consumed != slot_meta.consumed))
}

// Creates a new ledger with slot 0 full of ticks (and only ticks).
//
// Returns the blockhash that can be used to append entries with.
pub fn create_new_ledger(
    ledger_path: &Path,
    genesis_config: &GenesisConfig,
    max_genesis_archive_unpacked_size: u64,
    access_type: AccessType,
) -> Result<Hash> {
    Blockstore::destroy(ledger_path)?;
    genesis_config.write(&ledger_path)?;

    // Fill slot 0 with ticks that link back to the genesis_config to bootstrap the ledger.
    let blockstore = Blockstore::open_with_access_type(ledger_path, access_type, None, false)?;
    let ticks_per_slot = genesis_config.ticks_per_slot;
    let hashes_per_tick = genesis_config.poh_config.hashes_per_tick.unwrap_or(0);
    let entries = create_ticks(ticks_per_slot, hashes_per_tick, genesis_config.hash());
    let last_hash = entries.last().unwrap().hash;
    let version = solana_sdk::shred_version::version_from_hash(&last_hash);

    let shredder = Shredder::new(0, 0, 0.0, Arc::new(Keypair::new()), 0, version)
        .expect("Failed to create entry shredder");
    let shreds = shredder.entries_to_shreds(&entries, true, 0).0;
    assert!(shreds.last().unwrap().last_in_slot());

    blockstore.insert_shreds(shreds, None, false)?;
    blockstore.set_roots(&[0])?;
    // Explicitly close the blockstore before we create the archived genesis file
    drop(blockstore);

    let archive_path = ledger_path.join("genesis.tar.bz2");
    let args = vec![
        "jcfhS",
        archive_path.to_str().unwrap(),
        "-C",
        ledger_path.to_str().unwrap(),
        "genesis.bin",
        "rocksdb",
    ];
    let output = std::process::Command::new("tar")
        .args(&args)
        .output()
        .unwrap();
    if !output.status.success() {
        use std::str::from_utf8;
        error!("tar stdout: {}", from_utf8(&output.stdout).unwrap_or("?"));
        error!("tar stderr: {}", from_utf8(&output.stderr).unwrap_or("?"));

        return Err(BlockstoreError::IO(IOError::new(
            ErrorKind::Other,
            format!(
                "Error trying to generate snapshot archive: {}",
                output.status
            ),
        )));
    }

    // ensure the genesis archive can be unpacked and it is under
    // max_genesis_archive_unpacked_size, immediately after creating it above.
    {
        let temp_dir = tempfile::tempdir_in(ledger_path).unwrap();
        // unpack into a temp dir, while completely discarding the unpacked files
        let unpack_check = unpack_genesis_archive(
            &archive_path,
            &temp_dir.into_path(),
            max_genesis_archive_unpacked_size,
        );
        if let Err(unpack_err) = unpack_check {
            // stash problematic original archived genesis related files to
            // examine them later and to prevent validator and ledger-tool from
            // naively consuming them
            let mut error_messages = String::new();

            fs::rename(
                &ledger_path.join("genesis.tar.bz2"),
                ledger_path.join("genesis.tar.bz2.failed"),
            )
            .unwrap_or_else(|e| {
                error_messages += &format!("/failed to stash problematic genesis.tar.bz2: {}", e)
            });
            fs::rename(
                &ledger_path.join("genesis.bin"),
                ledger_path.join("genesis.bin.failed"),
            )
            .unwrap_or_else(|e| {
                error_messages += &format!("/failed to stash problematic genesis.bin: {}", e)
            });
            fs::rename(
                &ledger_path.join("rocksdb"),
                ledger_path.join("rocksdb.failed"),
            )
            .unwrap_or_else(|e| {
                error_messages += &format!("/failed to stash problematic rocksdb: {}", e)
            });

            return Err(BlockstoreError::IO(IOError::new(
                ErrorKind::Other,
                format!(
                    "Error checking to unpack genesis archive: {}{}",
                    unpack_err, error_messages
                ),
            )));
        }
    }

    Ok(last_hash)
}

#[macro_export]
macro_rules! tmp_ledger_name {
    () => {
        &format!("{}-{}", file!(), line!())
    };
}

#[macro_export]
macro_rules! get_tmp_ledger_path {
    () => {
        $crate::blockstore::get_ledger_path_from_name($crate::tmp_ledger_name!())
    };
}

pub fn get_ledger_path_from_name(name: &str) -> PathBuf {
    use std::env;
    let out_dir = env::var("FARF_DIR").unwrap_or_else(|_| "farf".to_string());
    let keypair = Keypair::new();

    let path = [
        out_dir,
        "ledger".to_string(),
        format!("{}-{}", name, keypair.pubkey()),
    ]
    .iter()
    .collect();

    // whack any possible collision
    let _ignored = fs::remove_dir_all(&path);

    path
}

#[macro_export]
macro_rules! create_new_tmp_ledger {
    ($genesis_config:expr) => {
        $crate::blockstore::create_new_ledger_from_name(
            $crate::tmp_ledger_name!(),
            $genesis_config,
            $crate::blockstore_db::AccessType::PrimaryOnly,
        )
    };
}

pub fn verify_shred_slots(slot: Slot, parent_slot: Slot, last_root: Slot) -> bool {
    if !is_valid_write_to_slot_0(slot, parent_slot, last_root) {
        // Check that the parent_slot < slot
        if parent_slot >= slot {
            return false;
        }

        // Ignore shreds that chain to slots before the last root
        if parent_slot < last_root {
            return false;
        }

        // Above two checks guarantee that by this point, slot > last_root
    }

    true
}

// Same as `create_new_ledger()` but use a temporary ledger name based on the provided `name`
//
// Note: like `create_new_ledger` the returned ledger will have slot 0 full of ticks (and only
// ticks)
pub fn create_new_ledger_from_name(
    name: &str,
    genesis_config: &GenesisConfig,
    access_type: AccessType,
) -> (PathBuf, Hash) {
    let ledger_path = get_ledger_path_from_name(name);
    let blockhash = create_new_ledger(
        &ledger_path,
        genesis_config,
        MAX_GENESIS_ARCHIVE_UNPACKED_SIZE,
        access_type,
    )
    .unwrap();
    (ledger_path, blockhash)
}

pub fn entries_to_test_shreds(
    entries: Vec<Entry>,
    slot: Slot,
    parent_slot: Slot,
    is_full_slot: bool,
    version: u16,
) -> Vec<Shred> {
    let shredder = Shredder::new(slot, parent_slot, 0.0, Arc::new(Keypair::new()), 0, version)
        .expect("Failed to create entry shredder");

    shredder.entries_to_shreds(&entries, is_full_slot, 0).0
}

// used for tests only
pub fn make_slot_entries(
    slot: Slot,
    parent_slot: Slot,
    num_entries: u64,
) -> (Vec<Shred>, Vec<Entry>) {
    let entries = create_ticks(num_entries, 0, Hash::default());
    let shreds = entries_to_test_shreds(entries.clone(), slot, parent_slot, true, 0);
    (shreds, entries)
}

// used for tests only
pub fn make_many_slot_entries(
    start_slot: Slot,
    num_slots: u64,
    entries_per_slot: u64,
) -> (Vec<Shred>, Vec<Entry>) {
    let mut shreds = vec![];
    let mut entries = vec![];
    for slot in start_slot..start_slot + num_slots {
        let parent_slot = if slot == 0 { 0 } else { slot - 1 };

        let (slot_shreds, slot_entries) = make_slot_entries(slot, parent_slot, entries_per_slot);
        shreds.extend(slot_shreds);
        entries.extend(slot_entries);
    }

    (shreds, entries)
}

// Create shreds for slots that have a parent-child relationship defined by the input `chain`
// used for tests only
pub fn make_chaining_slot_entries(
    chain: &[u64],
    entries_per_slot: u64,
) -> Vec<(Vec<Shred>, Vec<Entry>)> {
    let mut slots_shreds_and_entries = vec![];
    for (i, slot) in chain.iter().enumerate() {
        let parent_slot = {
            if *slot == 0 || i == 0 {
                0
            } else {
                chain[i - 1]
            }
        };

        let result = make_slot_entries(*slot, parent_slot, entries_per_slot);
        slots_shreds_and_entries.push(result);
    }

    slots_shreds_and_entries
}

#[cfg(not(unix))]
fn adjust_ulimit_nofile(_enforce_ulimit_nofile: bool) -> Result<()> {
    Ok(())
}

#[cfg(unix)]
fn adjust_ulimit_nofile(enforce_ulimit_nofile: bool) -> Result<()> {
    // Rocks DB likes to have many open files.  The default open file descriptor limit is
    // usually not enough
    let desired_nofile = 500000;

    fn get_nofile() -> libc::rlimit {
        let mut nofile = libc::rlimit {
            rlim_cur: 0,
            rlim_max: 0,
        };
        if unsafe { libc::getrlimit(libc::RLIMIT_NOFILE, &mut nofile) } != 0 {
            warn!("getrlimit(RLIMIT_NOFILE) failed");
        }
        nofile
    }

    let mut nofile = get_nofile();
    if nofile.rlim_cur < desired_nofile {
        nofile.rlim_cur = desired_nofile;
        if unsafe { libc::setrlimit(libc::RLIMIT_NOFILE, &nofile) } != 0 {
            error!(
                "Unable to increase the maximum open file descriptor limit to {}",
                desired_nofile
            );

            if cfg!(target_os = "macos") {
                error!(
                    "On mac OS you may need to run |sudo launchctl limit maxfiles {} {}| first",
                    desired_nofile, desired_nofile,
                );
            }
            if enforce_ulimit_nofile {
                return Err(BlockstoreError::UnableToSetOpenFileDescriptorLimit);
            }
        }

        nofile = get_nofile();
    }
    info!("Maximum open file descriptors: {}", nofile.rlim_cur);
    Ok(())
}

#[cfg(test)]
pub mod tests {
    use super::*;
    use crate::{
        blockstore_processor::fill_blockstore_slot_with_ticks,
        entry::{next_entry, next_entry_mut},
        genesis_utils::{create_genesis_config, GenesisConfigInfo},
        leader_schedule::{FixedSchedule, LeaderSchedule},
        shred::{max_ticks_per_n_shreds, DataShredHeader},
    };
    use assert_matches::assert_matches;
    use bincode::serialize;
    use itertools::Itertools;
    use rand::{seq::SliceRandom, thread_rng};
    use solana_runtime::bank::{Bank, RewardType};
    use solana_sdk::{
        hash::{self, hash, Hash},
        instruction::CompiledInstruction,
        message::Message,
        packet::PACKET_DATA_SIZE,
        pubkey::Pubkey,
        signature::Signature,
        transaction::TransactionError,
    };
    use solana_storage_proto::convert::generated;
    use solana_transaction_status::{InnerInstructions, Reward, Rewards};
    use solana_vote_program::{vote_instruction, vote_state::Vote};
    use std::time::Duration;

    // used for tests only
    pub(crate) fn make_slot_entries_with_transactions(num_entries: u64) -> Vec<Entry> {
        let mut entries: Vec<Entry> = Vec::new();
        for x in 0..num_entries {
            let transaction = Transaction::new_with_compiled_instructions(
                &[&Keypair::new()],
                &[solana_sdk::pubkey::new_rand()],
                Hash::default(),
                vec![solana_sdk::pubkey::new_rand()],
                vec![CompiledInstruction::new(1, &(), vec![0])],
            );
            entries.push(next_entry_mut(&mut Hash::default(), 0, vec![transaction]));
            let mut tick = create_ticks(1, 0, hash(&serialize(&x).unwrap()));
            entries.append(&mut tick);
        }
        entries
    }

    #[test]
    fn test_create_new_ledger() {
        let mint_total = 1_000_000_000_000;
        let GenesisConfigInfo { genesis_config, .. } = create_genesis_config(mint_total);
        let (ledger_path, _blockhash) = create_new_tmp_ledger!(&genesis_config);
        let ledger = Blockstore::open(&ledger_path).unwrap();

        let ticks = create_ticks(genesis_config.ticks_per_slot, 0, genesis_config.hash());
        let entries = ledger.get_slot_entries(0, 0).unwrap();

        assert_eq!(ticks, entries);

        // Destroying database without closing it first is undefined behavior
        drop(ledger);
        Blockstore::destroy(&ledger_path).expect("Expected successful database destruction");
    }

    #[test]
    fn test_insert_get_bytes() {
        // Create enough entries to ensure there are at least two shreds created
        let num_entries = max_ticks_per_n_shreds(1, None) + 1;
        assert!(num_entries > 1);

        let (mut shreds, _) = make_slot_entries(0, 0, num_entries);

        let ledger_path = get_tmp_ledger_path!();
        let ledger = Blockstore::open(&ledger_path).unwrap();

        // Insert last shred, test we can retrieve it
        let last_shred = shreds.pop().unwrap();
        assert!(last_shred.index() > 0);
        ledger
            .insert_shreds(vec![last_shred.clone()], None, false)
            .unwrap();

        let serialized_shred = ledger
            .data_shred_cf
            .get_bytes((0, last_shred.index() as u64))
            .unwrap()
            .unwrap();
        let deserialized_shred = Shred::new_from_serialized_shred(serialized_shred).unwrap();

        assert_eq!(last_shred, deserialized_shred);
        // Destroying database without closing it first is undefined behavior
        drop(ledger);
        Blockstore::destroy(&ledger_path).expect("Expected successful database destruction");
    }

    #[test]
    fn test_write_entries() {
        solana_logger::setup();
        let ledger_path = get_tmp_ledger_path!();
        {
            let ticks_per_slot = 10;
            let num_slots = 10;
            let ledger = Blockstore::open(&ledger_path).unwrap();
            let mut ticks = vec![];
            //let mut shreds_per_slot = 0 as u64;
            let mut shreds_per_slot = vec![];

            for i in 0..num_slots {
                let mut new_ticks = create_ticks(ticks_per_slot, 0, Hash::default());
                let num_shreds = ledger
                    .write_entries(
                        i,
                        0,
                        0,
                        ticks_per_slot,
                        Some(i.saturating_sub(1)),
                        true,
                        &Arc::new(Keypair::new()),
                        new_ticks.clone(),
                        0,
                    )
                    .unwrap() as u64;
                shreds_per_slot.push(num_shreds);
                ticks.append(&mut new_ticks);
            }

            for i in 0..num_slots {
                let meta = ledger.meta(i).unwrap().unwrap();
                let num_shreds = shreds_per_slot[i as usize];
                assert_eq!(meta.consumed, num_shreds);
                assert_eq!(meta.received, num_shreds);
                assert_eq!(meta.last_index, num_shreds - 1);
                if i == num_slots - 1 {
                    assert!(meta.next_slots.is_empty());
                } else {
                    assert_eq!(meta.next_slots, vec![i + 1]);
                }
                if i == 0 {
                    assert_eq!(meta.parent_slot, 0);
                } else {
                    assert_eq!(meta.parent_slot, i - 1);
                }

                assert_eq!(
                    &ticks[(i * ticks_per_slot) as usize..((i + 1) * ticks_per_slot) as usize],
                    &ledger.get_slot_entries(i, 0).unwrap()[..]
                );
            }

            /*
                        // Simulate writing to the end of a slot with existing ticks
                        ledger
                            .write_entries(
                                num_slots,
                                ticks_per_slot - 1,
                                ticks_per_slot - 2,
                                ticks_per_slot,
                                &ticks[0..2],
                            )
                            .unwrap();

                        let meta = ledger.meta(num_slots).unwrap().unwrap();
                        assert_eq!(meta.consumed, 0);
                        // received shred was ticks_per_slot - 2, so received should be ticks_per_slot - 2 + 1
                        assert_eq!(meta.received, ticks_per_slot - 1);
                        // last shred index ticks_per_slot - 2 because that's the shred that made tick_height == ticks_per_slot
                        // for the slot
                        assert_eq!(meta.last_index, ticks_per_slot - 2);
                        assert_eq!(meta.parent_slot, num_slots - 1);
                        assert_eq!(meta.next_slots, vec![num_slots + 1]);
                        assert_eq!(
                            &ticks[0..1],
                            &ledger
                                .get_slot_entries(num_slots, ticks_per_slot - 2)
                                .unwrap()[..]
                        );

                        // We wrote two entries, the second should spill into slot num_slots + 1
                        let meta = ledger.meta(num_slots + 1).unwrap().unwrap();
                        assert_eq!(meta.consumed, 1);
                        assert_eq!(meta.received, 1);
                        assert_eq!(meta.last_index, std::u64::MAX);
                        assert_eq!(meta.parent_slot, num_slots);
                        assert!(meta.next_slots.is_empty());

                        assert_eq!(
                            &ticks[1..2],
                            &ledger.get_slot_entries(num_slots + 1, 0).unwrap()[..]
                        );
            */
        }
        Blockstore::destroy(&ledger_path).expect("Expected successful database destruction");
    }

    #[test]
    fn test_put_get_simple() {
        let ledger_path = get_tmp_ledger_path!();
        let ledger = Blockstore::open(&ledger_path).unwrap();

        // Test meta column family
        let meta = SlotMeta::new(0, 1);
        ledger.meta_cf.put(0, &meta).unwrap();
        let result = ledger
            .meta_cf
            .get(0)
            .unwrap()
            .expect("Expected meta object to exist");

        assert_eq!(result, meta);

        // Test erasure column family
        let erasure = vec![1u8; 16];
        let erasure_key = (0, 0);
        ledger
            .code_shred_cf
            .put_bytes(erasure_key, &erasure)
            .unwrap();

        let result = ledger
            .code_shred_cf
            .get_bytes(erasure_key)
            .unwrap()
            .expect("Expected erasure object to exist");

        assert_eq!(result, erasure);

        // Test data column family
        let data = vec![2u8; 16];
        let data_key = (0, 0);
        ledger.data_shred_cf.put_bytes(data_key, &data).unwrap();

        let result = ledger
            .data_shred_cf
            .get_bytes(data_key)
            .unwrap()
            .expect("Expected data object to exist");

        assert_eq!(result, data);

        // Destroying database without closing it first is undefined behavior
        drop(ledger);
        Blockstore::destroy(&ledger_path).expect("Expected successful database destruction");
    }

    #[test]
    fn test_read_shred_bytes() {
        let slot = 0;
        let (shreds, _) = make_slot_entries(slot, 0, 100);
        let num_shreds = shreds.len() as u64;
        let shred_bufs: Vec<_> = shreds.iter().map(|shred| shred.payload.clone()).collect();

        let ledger_path = get_tmp_ledger_path!();
        let ledger = Blockstore::open(&ledger_path).unwrap();
        ledger.insert_shreds(shreds, None, false).unwrap();

        let mut buf = [0; 4096];
        let (_, bytes) = ledger.get_data_shreds(slot, 0, 1, &mut buf).unwrap();
        assert_eq!(buf[..bytes], shred_bufs[0][..bytes]);

        let (last_index, bytes2) = ledger.get_data_shreds(slot, 0, 2, &mut buf).unwrap();
        assert_eq!(last_index, 1);
        assert!(bytes2 > bytes);
        {
            let shred_data_1 = &buf[..bytes];
            assert_eq!(shred_data_1, &shred_bufs[0][..bytes]);

            let shred_data_2 = &buf[bytes..bytes2];
            assert_eq!(shred_data_2, &shred_bufs[1][..bytes2 - bytes]);
        }

        // buf size part-way into shred[1], should just return shred[0]
        let mut buf = vec![0; bytes + 1];
        let (last_index, bytes3) = ledger.get_data_shreds(slot, 0, 2, &mut buf).unwrap();
        assert_eq!(last_index, 0);
        assert_eq!(bytes3, bytes);

        let mut buf = vec![0; bytes2 - 1];
        let (last_index, bytes4) = ledger.get_data_shreds(slot, 0, 2, &mut buf).unwrap();
        assert_eq!(last_index, 0);
        assert_eq!(bytes4, bytes);

        let mut buf = vec![0; bytes * 2];
        let (last_index, bytes6) = ledger
            .get_data_shreds(slot, num_shreds - 1, num_shreds, &mut buf)
            .unwrap();
        assert_eq!(last_index, num_shreds - 1);

        {
            let shred_data = &buf[..bytes6];
            assert_eq!(shred_data, &shred_bufs[(num_shreds - 1) as usize][..bytes6]);
        }

        // Read out of range
        let (last_index, bytes6) = ledger
            .get_data_shreds(slot, num_shreds, num_shreds + 2, &mut buf)
            .unwrap();
        assert_eq!(last_index, 0);
        assert_eq!(bytes6, 0);

        // Destroying database without closing it first is undefined behavior
        drop(ledger);
        Blockstore::destroy(&ledger_path).expect("Expected successful database destruction");
    }

    #[test]
    fn test_shred_cleanup_check() {
        let slot = 1;
        let (shreds, _) = make_slot_entries(slot, 0, 100);

        let ledger_path = get_tmp_ledger_path!();
        let ledger = Blockstore::open(&ledger_path).unwrap();
        ledger.insert_shreds(shreds, None, false).unwrap();

        let mut buf = [0; 4096];
        assert!(ledger.get_data_shreds(slot, 0, 1, &mut buf).is_ok());

        let max_purge_slot = 1;
        ledger
            .run_purge(0, max_purge_slot, PurgeType::PrimaryIndex)
            .unwrap();
        *ledger.lowest_cleanup_slot.write().unwrap() = max_purge_slot;

        let mut buf = [0; 4096];
        assert!(ledger.get_data_shreds(slot, 0, 1, &mut buf).is_err());
    }

    #[test]
    fn test_insert_data_shreds_basic() {
        // Create enough entries to ensure there are at least two shreds created
        let num_entries = max_ticks_per_n_shreds(1, None) + 1;
        assert!(num_entries > 1);

        let (mut shreds, entries) = make_slot_entries(0, 0, num_entries);
        let num_shreds = shreds.len() as u64;

        let ledger_path = get_tmp_ledger_path!();
        let ledger = Blockstore::open(&ledger_path).unwrap();

        // Insert last shred, we're missing the other shreds, so no consecutive
        // shreds starting from slot 0, index 0 should exist.
        assert!(shreds.len() > 1);
        let last_shred = shreds.pop().unwrap();
        ledger.insert_shreds(vec![last_shred], None, false).unwrap();
        assert!(ledger.get_slot_entries(0, 0).unwrap().is_empty());

        let meta = ledger
            .meta(0)
            .unwrap()
            .expect("Expected new metadata object to be created");
        assert!(meta.consumed == 0 && meta.received == num_shreds);

        // Insert the other shreds, check for consecutive returned entries
        ledger.insert_shreds(shreds, None, false).unwrap();
        let result = ledger.get_slot_entries(0, 0).unwrap();

        assert_eq!(result, entries);

        let meta = ledger
            .meta(0)
            .unwrap()
            .expect("Expected new metadata object to exist");
        assert_eq!(meta.consumed, num_shreds);
        assert_eq!(meta.received, num_shreds);
        assert_eq!(meta.parent_slot, 0);
        assert_eq!(meta.last_index, num_shreds - 1);
        assert!(meta.next_slots.is_empty());
        assert!(meta.is_connected);

        // Destroying database without closing it first is undefined behavior
        drop(ledger);
        Blockstore::destroy(&ledger_path).expect("Expected successful database destruction");
    }

    #[test]
    fn test_insert_data_shreds_reverse() {
        let num_shreds = 10;
        let num_entries = max_ticks_per_n_shreds(num_shreds, None);
        let (mut shreds, entries) = make_slot_entries(0, 0, num_entries);
        let num_shreds = shreds.len() as u64;

        let ledger_path = get_tmp_ledger_path!();
        let ledger = Blockstore::open(&ledger_path).unwrap();

        // Insert shreds in reverse, check for consecutive returned shreds
        for i in (0..num_shreds).rev() {
            let shred = shreds.pop().unwrap();
            ledger.insert_shreds(vec![shred], None, false).unwrap();
            let result = ledger.get_slot_entries(0, 0).unwrap();

            let meta = ledger
                .meta(0)
                .unwrap()
                .expect("Expected metadata object to exist");
            assert_eq!(meta.last_index, num_shreds - 1);
            if i != 0 {
                assert_eq!(result.len(), 0);
                assert!(meta.consumed == 0 && meta.received == num_shreds as u64);
            } else {
                assert_eq!(meta.parent_slot, 0);
                assert_eq!(result, entries);
                assert!(meta.consumed == num_shreds as u64 && meta.received == num_shreds as u64);
            }
        }

        // Destroying database without closing it first is undefined behavior
        drop(ledger);
        Blockstore::destroy(&ledger_path).expect("Expected successful database destruction");
    }

    #[test]
    fn test_insert_slots() {
        test_insert_data_shreds_slots("test_insert_data_shreds_slots_single", false);
        test_insert_data_shreds_slots("test_insert_data_shreds_slots_bulk", true);
    }

    /*
        #[test]
        pub fn test_iteration_order() {
            let slot = 0;
            let blockstore_path = get_tmp_ledger_path!();
            {
                let blockstore = Blockstore::open(&blockstore_path).unwrap();

                // Write entries
                let num_entries = 8;
                let entries = make_tiny_test_entries(num_entries);
                let mut shreds = entries.to_single_entry_shreds();

                for (i, b) in shreds.iter_mut().enumerate() {
                    b.set_index(1 << (i * 8));
                    b.set_slot(0);
                }

                blockstore
                    .write_shreds(&shreds)
                    .expect("Expected successful write of shreds");

                let mut db_iterator = blockstore
                    .db
                    .cursor::<cf::Data>()
                    .expect("Expected to be able to open database iterator");

                db_iterator.seek((slot, 1));

                // Iterate through ledger
                for i in 0..num_entries {
                    assert!(db_iterator.valid());
                    let (_, current_index) = db_iterator.key().expect("Expected a valid key");
                    assert_eq!(current_index, (1 as u64) << (i * 8));
                    db_iterator.next();
                }
            }
            Blockstore::destroy(&blockstore_path).expect("Expected successful database destruction");
        }
    */

    #[test]
    pub fn test_get_slot_entries1() {
        let blockstore_path = get_tmp_ledger_path!();
        {
            let blockstore = Blockstore::open(&blockstore_path).unwrap();
            let entries = create_ticks(8, 0, Hash::default());
            let shreds = entries_to_test_shreds(entries[0..4].to_vec(), 1, 0, false, 0);
            blockstore
                .insert_shreds(shreds, None, false)
                .expect("Expected successful write of shreds");

            let mut shreds1 = entries_to_test_shreds(entries[4..].to_vec(), 1, 0, false, 0);
            for (i, b) in shreds1.iter_mut().enumerate() {
                b.set_index(8 + i as u32);
            }
            blockstore
                .insert_shreds(shreds1, None, false)
                .expect("Expected successful write of shreds");

            assert_eq!(
                blockstore.get_slot_entries(1, 0).unwrap()[2..4],
                entries[2..4],
            );
        }
        Blockstore::destroy(&blockstore_path).expect("Expected successful database destruction");
    }

    // This test seems to be unnecessary with introduction of data shreds. There are no
    // guarantees that a particular shred index contains a complete entry
    #[test]
    #[ignore]
    pub fn test_get_slot_entries2() {
        let blockstore_path = get_tmp_ledger_path!();
        {
            let blockstore = Blockstore::open(&blockstore_path).unwrap();

            // Write entries
            let num_slots = 5_u64;
            let mut index = 0;
            for slot in 0..num_slots {
                let entries = create_ticks(slot + 1, 0, Hash::default());
                let last_entry = entries.last().unwrap().clone();
                let mut shreds =
                    entries_to_test_shreds(entries, slot, slot.saturating_sub(1), false, 0);
                for b in shreds.iter_mut() {
                    b.set_index(index);
                    b.set_slot(slot as u64);
                    index += 1;
                }
                blockstore
                    .insert_shreds(shreds, None, false)
                    .expect("Expected successful write of shreds");
                assert_eq!(
                    blockstore
                        .get_slot_entries(slot, u64::from(index - 1))
                        .unwrap(),
                    vec![last_entry],
                );
            }
        }
        Blockstore::destroy(&blockstore_path).expect("Expected successful database destruction");
    }

    #[test]
    pub fn test_get_slot_entries3() {
        // Test inserting/fetching shreds which contain multiple entries per shred
        let blockstore_path = get_tmp_ledger_path!();
        {
            let blockstore = Blockstore::open(&blockstore_path).unwrap();
            let num_slots = 5_u64;
            let shreds_per_slot = 5_u64;
            let entry_serialized_size =
                bincode::serialized_size(&create_ticks(1, 0, Hash::default())).unwrap();
            let entries_per_slot =
                (shreds_per_slot * PACKET_DATA_SIZE as u64) / entry_serialized_size;

            // Write entries
            for slot in 0..num_slots {
                let entries = create_ticks(entries_per_slot, 0, Hash::default());
                let shreds =
                    entries_to_test_shreds(entries.clone(), slot, slot.saturating_sub(1), false, 0);
                assert!(shreds.len() as u64 >= shreds_per_slot);
                blockstore
                    .insert_shreds(shreds, None, false)
                    .expect("Expected successful write of shreds");
                assert_eq!(blockstore.get_slot_entries(slot, 0).unwrap(), entries);
            }
        }
        Blockstore::destroy(&blockstore_path).expect("Expected successful database destruction");
    }

    #[test]
    pub fn test_insert_data_shreds_consecutive() {
        let blockstore_path = get_tmp_ledger_path!();
        {
            let blockstore = Blockstore::open(&blockstore_path).unwrap();
            // Create enough entries to ensure there are at least two shreds created
            let min_entries = max_ticks_per_n_shreds(1, None) + 1;
            for i in 0..4 {
                let slot = i;
                let parent_slot = if i == 0 { 0 } else { i - 1 };
                // Write entries
                let num_entries = min_entries * (i + 1);
                let (shreds, original_entries) = make_slot_entries(slot, parent_slot, num_entries);

                let num_shreds = shreds.len() as u64;
                assert!(num_shreds > 1);
                let mut even_shreds = vec![];
                let mut odd_shreds = vec![];

                for (i, shred) in shreds.into_iter().enumerate() {
                    if i % 2 == 0 {
                        even_shreds.push(shred);
                    } else {
                        odd_shreds.push(shred);
                    }
                }

                blockstore.insert_shreds(odd_shreds, None, false).unwrap();

                assert_eq!(blockstore.get_slot_entries(slot, 0).unwrap(), vec![]);

                let meta = blockstore.meta(slot).unwrap().unwrap();
                if num_shreds % 2 == 0 {
                    assert_eq!(meta.received, num_shreds);
                } else {
                    trace!("got here");
                    assert_eq!(meta.received, num_shreds - 1);
                }
                assert_eq!(meta.consumed, 0);
                if num_shreds % 2 == 0 {
                    assert_eq!(meta.last_index, num_shreds - 1);
                } else {
                    assert_eq!(meta.last_index, std::u64::MAX);
                }

                blockstore.insert_shreds(even_shreds, None, false).unwrap();

                assert_eq!(
                    blockstore.get_slot_entries(slot, 0).unwrap(),
                    original_entries,
                );

                let meta = blockstore.meta(slot).unwrap().unwrap();
                assert_eq!(meta.received, num_shreds);
                assert_eq!(meta.consumed, num_shreds);
                assert_eq!(meta.parent_slot, parent_slot);
                assert_eq!(meta.last_index, num_shreds - 1);
            }
        }

        Blockstore::destroy(&blockstore_path).expect("Expected successful database destruction");
    }

    #[test]
    pub fn test_insert_data_shreds_duplicate() {
        // Create RocksDb ledger
        let blockstore_path = get_tmp_ledger_path!();
        {
            let blockstore = Blockstore::open(&blockstore_path).unwrap();

            // Make duplicate entries and shreds
            let num_unique_entries = 10;
            let (mut original_shreds, original_entries) =
                make_slot_entries(0, 0, num_unique_entries);

            // Discard first shred
            original_shreds.remove(0);

            blockstore
                .insert_shreds(original_shreds, None, false)
                .unwrap();

            assert_eq!(blockstore.get_slot_entries(0, 0).unwrap(), vec![]);

            let duplicate_shreds = entries_to_test_shreds(original_entries.clone(), 0, 0, true, 0);
            let num_shreds = duplicate_shreds.len() as u64;
            blockstore
                .insert_shreds(duplicate_shreds, None, false)
                .unwrap();

            assert_eq!(blockstore.get_slot_entries(0, 0).unwrap(), original_entries);

            let meta = blockstore.meta(0).unwrap().unwrap();
            assert_eq!(meta.consumed, num_shreds);
            assert_eq!(meta.received, num_shreds);
            assert_eq!(meta.parent_slot, 0);
            assert_eq!(meta.last_index, num_shreds - 1);
        }
        Blockstore::destroy(&blockstore_path).expect("Expected successful database destruction");
    }

    #[test]
    fn test_data_set_completed_on_insert() {
        let ledger_path = get_tmp_ledger_path!();
        let BlockstoreSignals { blockstore, .. } =
            Blockstore::open_with_signal(&ledger_path, None, true).unwrap();

        // Create enough entries to fill 2 shreds, only the later one is data complete
        let slot = 0;
        let num_entries = max_ticks_per_n_shreds(1, None) + 1;
        let entries = create_ticks(num_entries, slot, Hash::default());
        let shreds = entries_to_test_shreds(entries, slot, 0, true, 0);
        let num_shreds = shreds.len();
        assert!(num_shreds > 1);
        assert!(blockstore
            .insert_shreds(shreds[1..].to_vec(), None, false)
            .unwrap()
            .0
            .is_empty());
        assert_eq!(
            blockstore
                .insert_shreds(vec![shreds[0].clone()], None, false)
                .unwrap()
                .0,
            vec![CompletedDataSetInfo {
                slot,
                start_index: 0,
                end_index: num_shreds as u32 - 1
            }]
        );
        // Inserting shreds again doesn't trigger notification
        assert!(blockstore
            .insert_shreds(shreds, None, false)
            .unwrap()
            .0
            .is_empty());
    }

    #[test]
    pub fn test_new_shreds_signal() {
        // Initialize ledger
        let ledger_path = get_tmp_ledger_path!();
        let BlockstoreSignals {
            blockstore: ledger,
            ledger_signal_receiver: recvr,
            ..
        } = Blockstore::open_with_signal(&ledger_path, None, true).unwrap();
        let ledger = Arc::new(ledger);

        let entries_per_slot = 50;
        // Create entries for slot 0
        let (mut shreds, _) = make_slot_entries(0, 0, entries_per_slot);
        let shreds_per_slot = shreds.len() as u64;

        // Insert second shred, but we're missing the first shred, so no consecutive
        // shreds starting from slot 0, index 0 should exist.
        ledger
            .insert_shreds(vec![shreds.remove(1)], None, false)
            .unwrap();
        let timer = Duration::new(1, 0);
        assert!(recvr.recv_timeout(timer).is_err());
        // Insert first shred, now we've made a consecutive block
        ledger
            .insert_shreds(vec![shreds.remove(0)], None, false)
            .unwrap();
        // Wait to get notified of update, should only be one update
        assert!(recvr.recv_timeout(timer).is_ok());
        assert!(recvr.try_recv().is_err());
        // Insert the rest of the ticks
        ledger.insert_shreds(shreds, None, false).unwrap();
        // Wait to get notified of update, should only be one update
        assert!(recvr.recv_timeout(timer).is_ok());
        assert!(recvr.try_recv().is_err());

        // Create some other slots, and send batches of ticks for each slot such that each slot
        // is missing the tick at shred index == slot index - 1. Thus, no consecutive blocks
        // will be formed
        let num_slots = shreds_per_slot;
        let mut shreds = vec![];
        let mut missing_shreds = vec![];
        for slot in 1..num_slots + 1 {
            let (mut slot_shreds, _) = make_slot_entries(slot, slot - 1, entries_per_slot);
            let missing_shred = slot_shreds.remove(slot as usize - 1);
            shreds.extend(slot_shreds);
            missing_shreds.push(missing_shred);
        }

        // Should be no updates, since no new chains from block 0 were formed
        ledger.insert_shreds(shreds, None, false).unwrap();
        assert!(recvr.recv_timeout(timer).is_err());

        // Insert a shred for each slot that doesn't make a consecutive block, we
        // should get no updates
        let shreds: Vec<_> = (1..num_slots + 1)
            .flat_map(|slot| {
                let (mut shred, _) = make_slot_entries(slot, slot - 1, 1);
                shred[0].set_index(2 * num_slots as u32);
                shred
            })
            .collect();

        ledger.insert_shreds(shreds, None, false).unwrap();
        assert!(recvr.recv_timeout(timer).is_err());

        // For slots 1..num_slots/2, fill in the holes in one batch insertion,
        // so we should only get one signal
        let missing_shreds2 = missing_shreds
            .drain((num_slots / 2) as usize..)
            .collect_vec();
        ledger.insert_shreds(missing_shreds, None, false).unwrap();
        assert!(recvr.recv_timeout(timer).is_ok());
        assert!(recvr.try_recv().is_err());

        // Fill in the holes for each of the remaining slots, we should get a single update
        // for each
        ledger.insert_shreds(missing_shreds2, None, false).unwrap();

        // Destroying database without closing it first is undefined behavior
        drop(ledger);
        Blockstore::destroy(&ledger_path).expect("Expected successful database destruction");
    }

    #[test]
    pub fn test_completed_shreds_signal() {
        // Initialize ledger
        let ledger_path = get_tmp_ledger_path!();
        let BlockstoreSignals {
            blockstore: ledger,
            completed_slots_receiver: recvr,
            ..
        } = Blockstore::open_with_signal(&ledger_path, None, true).unwrap();
        let ledger = Arc::new(ledger);

        let entries_per_slot = 10;

        // Create shreds for slot 0
        let (mut shreds, _) = make_slot_entries(0, 0, entries_per_slot);

        let shred0 = shreds.remove(0);
        // Insert all but the first shred in the slot, should not be considered complete
        ledger.insert_shreds(shreds, None, false).unwrap();
        assert!(recvr.try_recv().is_err());

        // Insert first shred, slot should now be considered complete
        ledger.insert_shreds(vec![shred0], None, false).unwrap();
        assert_eq!(recvr.try_recv().unwrap(), vec![0]);
    }

    #[test]
    pub fn test_completed_shreds_signal_orphans() {
        // Initialize ledger
        let ledger_path = get_tmp_ledger_path!();
        let BlockstoreSignals {
            blockstore: ledger,
            completed_slots_receiver: recvr,
            ..
        } = Blockstore::open_with_signal(&ledger_path, None, true).unwrap();
        let ledger = Arc::new(ledger);

        let entries_per_slot = 10;
        let slots = vec![2, 5, 10];
        let mut all_shreds = make_chaining_slot_entries(&slots[..], entries_per_slot);

        // Get the shreds for slot 10, chaining to slot 5
        let (mut orphan_child, _) = all_shreds.remove(2);

        // Get the shreds for slot 5 chaining to slot 2
        let (mut orphan_shreds, _) = all_shreds.remove(1);

        // Insert all but the first shred in the slot, should not be considered complete
        let orphan_child0 = orphan_child.remove(0);
        ledger.insert_shreds(orphan_child, None, false).unwrap();
        assert!(recvr.try_recv().is_err());

        // Insert first shred, slot should now be considered complete
        ledger
            .insert_shreds(vec![orphan_child0], None, false)
            .unwrap();
        assert_eq!(recvr.try_recv().unwrap(), vec![slots[2]]);

        // Insert the shreds for the orphan_slot
        let orphan_shred0 = orphan_shreds.remove(0);
        ledger.insert_shreds(orphan_shreds, None, false).unwrap();
        assert!(recvr.try_recv().is_err());

        // Insert first shred, slot should now be considered complete
        ledger
            .insert_shreds(vec![orphan_shred0], None, false)
            .unwrap();
        assert_eq!(recvr.try_recv().unwrap(), vec![slots[1]]);
    }

    #[test]
    pub fn test_completed_shreds_signal_many() {
        // Initialize ledger
        let ledger_path = get_tmp_ledger_path!();
        let BlockstoreSignals {
            blockstore: ledger,
            completed_slots_receiver: recvr,
            ..
        } = Blockstore::open_with_signal(&ledger_path, None, true).unwrap();
        let ledger = Arc::new(ledger);

        let entries_per_slot = 10;
        let mut slots = vec![2, 5, 10];
        let mut all_shreds = make_chaining_slot_entries(&slots[..], entries_per_slot);
        let disconnected_slot = 4;

        let (shreds0, _) = all_shreds.remove(0);
        let (shreds1, _) = all_shreds.remove(0);
        let (shreds2, _) = all_shreds.remove(0);
        let (shreds3, _) = make_slot_entries(disconnected_slot, 1, entries_per_slot);

        let mut all_shreds: Vec<_> = vec![shreds0, shreds1, shreds2, shreds3]
            .into_iter()
            .flatten()
            .collect();

        all_shreds.shuffle(&mut thread_rng());
        ledger.insert_shreds(all_shreds, None, false).unwrap();
        let mut result = recvr.try_recv().unwrap();
        result.sort_unstable();
        slots.push(disconnected_slot);
        slots.sort_unstable();
        assert_eq!(result, slots);
    }

    #[test]
    pub fn test_handle_chaining_basic() {
        let blockstore_path = get_tmp_ledger_path!();
        {
            let entries_per_slot = 5;
            let num_slots = 3;
            let blockstore = Blockstore::open(&blockstore_path).unwrap();

            // Construct the shreds
            let (mut shreds, _) = make_many_slot_entries(0, num_slots, entries_per_slot);
            let shreds_per_slot = shreds.len() / num_slots as usize;

            // 1) Write to the first slot
            let shreds1 = shreds
                .drain(shreds_per_slot..2 * shreds_per_slot)
                .collect_vec();
            blockstore.insert_shreds(shreds1, None, false).unwrap();
            let s1 = blockstore.meta(1).unwrap().unwrap();
            assert!(s1.next_slots.is_empty());
            // Slot 1 is not trunk because slot 0 hasn't been inserted yet
            assert!(!s1.is_connected);
            assert_eq!(s1.parent_slot, 0);
            assert_eq!(s1.last_index, shreds_per_slot as u64 - 1);

            // 2) Write to the second slot
            let shreds2 = shreds
                .drain(shreds_per_slot..2 * shreds_per_slot)
                .collect_vec();
            blockstore.insert_shreds(shreds2, None, false).unwrap();
            let s2 = blockstore.meta(2).unwrap().unwrap();
            assert!(s2.next_slots.is_empty());
            // Slot 2 is not trunk because slot 0 hasn't been inserted yet
            assert!(!s2.is_connected);
            assert_eq!(s2.parent_slot, 1);
            assert_eq!(s2.last_index, shreds_per_slot as u64 - 1);

            // Check the first slot again, it should chain to the second slot,
            // but still isn't part of the trunk
            let s1 = blockstore.meta(1).unwrap().unwrap();
            assert_eq!(s1.next_slots, vec![2]);
            assert!(!s1.is_connected);
            assert_eq!(s1.parent_slot, 0);
            assert_eq!(s1.last_index, shreds_per_slot as u64 - 1);

            // 3) Write to the zeroth slot, check that every slot
            // is now part of the trunk
            blockstore.insert_shreds(shreds, None, false).unwrap();
            for i in 0..3 {
                let s = blockstore.meta(i).unwrap().unwrap();
                // The last slot will not chain to any other slots
                if i != 2 {
                    assert_eq!(s.next_slots, vec![i + 1]);
                }
                if i == 0 {
                    assert_eq!(s.parent_slot, 0);
                } else {
                    assert_eq!(s.parent_slot, i - 1);
                }
                assert_eq!(s.last_index, shreds_per_slot as u64 - 1);
                assert!(s.is_connected);
            }
        }
        Blockstore::destroy(&blockstore_path).expect("Expected successful database destruction");
    }

    #[test]
    pub fn test_handle_chaining_missing_slots() {
        let blockstore_path = get_tmp_ledger_path!();
        {
            let blockstore = Blockstore::open(&blockstore_path).unwrap();
            let num_slots = 30;
            let entries_per_slot = 5;

            // Separate every other slot into two separate vectors
            let mut slots = vec![];
            let mut missing_slots = vec![];
            let mut shreds_per_slot = 2;
            for slot in 0..num_slots {
                let parent_slot = {
                    if slot == 0 {
                        0
                    } else {
                        slot - 1
                    }
                };
                let (slot_shreds, _) = make_slot_entries(slot, parent_slot, entries_per_slot);
                shreds_per_slot = slot_shreds.len();

                if slot % 2 == 1 {
                    slots.extend(slot_shreds);
                } else {
                    missing_slots.extend(slot_shreds);
                }
            }

            // Write the shreds for every other slot
            blockstore.insert_shreds(slots, None, false).unwrap();

            // Check metadata
            for i in 0..num_slots {
                // If "i" is the index of a slot we just inserted, then next_slots should be empty
                // for slot "i" because no slots chain to that slot, because slot i + 1 is missing.
                // However, if it's a slot we haven't inserted, aka one of the gaps, then one of the
                // slots we just inserted will chain to that gap, so next_slots for that orphan slot
                // won't be empty, but the parent slot is unknown so should equal std::u64::MAX.
                let s = blockstore.meta(i as u64).unwrap().unwrap();
                if i % 2 == 0 {
                    assert_eq!(s.next_slots, vec![i as u64 + 1]);
                    assert_eq!(s.parent_slot, std::u64::MAX);
                } else {
                    assert!(s.next_slots.is_empty());
                    assert_eq!(s.parent_slot, i - 1);
                }

                if i == 0 {
                    assert!(s.is_connected);
                } else {
                    assert!(!s.is_connected);
                }
            }

            // Write the shreds for the other half of the slots that we didn't insert earlier
            blockstore
                .insert_shreds(missing_slots, None, false)
                .unwrap();

            for i in 0..num_slots {
                // Check that all the slots chain correctly once the missing slots
                // have been filled
                let s = blockstore.meta(i as u64).unwrap().unwrap();
                if i != num_slots - 1 {
                    assert_eq!(s.next_slots, vec![i as u64 + 1]);
                } else {
                    assert!(s.next_slots.is_empty());
                }

                if i == 0 {
                    assert_eq!(s.parent_slot, 0);
                } else {
                    assert_eq!(s.parent_slot, i - 1);
                }
                assert_eq!(s.last_index, shreds_per_slot as u64 - 1);
                assert!(s.is_connected);
            }
        }

        Blockstore::destroy(&blockstore_path).expect("Expected successful database destruction");
    }

    #[test]
    #[allow(clippy::cognitive_complexity)]
    pub fn test_forward_chaining_is_connected() {
        let blockstore_path = get_tmp_ledger_path!();
        {
            let blockstore = Blockstore::open(&blockstore_path).unwrap();
            let num_slots = 15;
            // Create enough entries to ensure there are at least two shreds created
            let entries_per_slot = max_ticks_per_n_shreds(1, None) + 1;
            assert!(entries_per_slot > 1);

            let (mut shreds, _) = make_many_slot_entries(0, num_slots, entries_per_slot);
            let shreds_per_slot = shreds.len() / num_slots as usize;
            assert!(shreds_per_slot > 1);

            // Write the shreds such that every 3rd slot has a gap in the beginning
            let mut missing_shreds = vec![];
            for slot in 0..num_slots {
                let mut shreds_for_slot = shreds.drain(..shreds_per_slot).collect_vec();
                if slot % 3 == 0 {
                    let shred0 = shreds_for_slot.remove(0);
                    missing_shreds.push(shred0);
                    blockstore
                        .insert_shreds(shreds_for_slot, None, false)
                        .unwrap();
                } else {
                    blockstore
                        .insert_shreds(shreds_for_slot, None, false)
                        .unwrap();
                }
            }

            // Check metadata
            for i in 0..num_slots {
                let s = blockstore.meta(i as u64).unwrap().unwrap();
                // The last slot will not chain to any other slots
                if i as u64 != num_slots - 1 {
                    assert_eq!(s.next_slots, vec![i as u64 + 1]);
                } else {
                    assert!(s.next_slots.is_empty());
                }

                if i == 0 {
                    assert_eq!(s.parent_slot, 0);
                } else {
                    assert_eq!(s.parent_slot, i - 1);
                }

                assert_eq!(s.last_index, shreds_per_slot as u64 - 1);

                // Other than slot 0, no slots should be part of the trunk
                if i != 0 {
                    assert!(!s.is_connected);
                } else {
                    assert!(s.is_connected);
                }
            }

            // Iteratively finish every 3rd slot, and check that all slots up to and including
            // slot_index + 3 become part of the trunk
            for slot_index in 0..num_slots {
                if slot_index % 3 == 0 {
                    let shred = missing_shreds.remove(0);
                    blockstore.insert_shreds(vec![shred], None, false).unwrap();

                    for i in 0..num_slots {
                        let s = blockstore.meta(i as u64).unwrap().unwrap();
                        if i != num_slots - 1 {
                            assert_eq!(s.next_slots, vec![i as u64 + 1]);
                        } else {
                            assert!(s.next_slots.is_empty());
                        }
                        if i <= slot_index as u64 + 3 {
                            assert!(s.is_connected);
                        } else {
                            assert!(!s.is_connected);
                        }

                        if i == 0 {
                            assert_eq!(s.parent_slot, 0);
                        } else {
                            assert_eq!(s.parent_slot, i - 1);
                        }

                        assert_eq!(s.last_index, shreds_per_slot as u64 - 1);
                    }
                }
            }
        }
        Blockstore::destroy(&blockstore_path).expect("Expected successful database destruction");
    }
    /*
        #[test]
        pub fn test_chaining_tree() {
            let blockstore_path = get_tmp_ledger_path!();
            {
                let blockstore = Blockstore::open(&blockstore_path).unwrap();
                let num_tree_levels = 6;
                assert!(num_tree_levels > 1);
                let branching_factor: u64 = 4;
                // Number of slots that will be in the tree
                let num_slots = (branching_factor.pow(num_tree_levels) - 1) / (branching_factor - 1);
                let erasure_config = ErasureConfig::default();
                let entries_per_slot = erasure_config.num_data() as u64;
                assert!(entries_per_slot > 1);

                let (mut shreds, _) = make_many_slot_entries(0, num_slots, entries_per_slot);

                // Insert tree one slot at a time in a random order
                let mut slots: Vec<_> = (0..num_slots).collect();

                // Get shreds for the slot
                slots.shuffle(&mut thread_rng());
                for slot in slots {
                    // Get shreds for the slot "slot"
                    let slot_shreds = &mut shreds
                        [(slot * entries_per_slot) as usize..((slot + 1) * entries_per_slot) as usize];
                    for shred in slot_shreds.iter_mut() {
                        // Get the parent slot of the slot in the tree
                        let slot_parent = {
                            if slot == 0 {
                                0
                            } else {
                                (slot - 1) / branching_factor
                            }
                        };
                        shred.set_parent(slot_parent);
                    }

                    let shared_shreds: Vec<_> = slot_shreds
                        .iter()
                        .cloned()
                        .map(|shred| Arc::new(RwLock::new(shred)))
                        .collect();
                    let mut coding_generator = CodingGenerator::new_from_config(&erasure_config);
                    let coding_shreds = coding_generator.next(&shared_shreds);
                    assert_eq!(coding_shreds.len(), erasure_config.num_coding());

                    let mut rng = thread_rng();

                    // Randomly pick whether to insert erasure or coding shreds first
                    if rng.gen_bool(0.5) {
                        blockstore.write_shreds(slot_shreds).unwrap();
                        blockstore.put_shared_coding_shreds(&coding_shreds).unwrap();
                    } else {
                        blockstore.put_shared_coding_shreds(&coding_shreds).unwrap();
                        blockstore.write_shreds(slot_shreds).unwrap();
                    }
                }

                // Make sure everything chains correctly
                let last_level =
                    (branching_factor.pow(num_tree_levels - 1) - 1) / (branching_factor - 1);
                for slot in 0..num_slots {
                    let slot_meta = blockstore.meta(slot).unwrap().unwrap();
                    assert_eq!(slot_meta.consumed, entries_per_slot);
                    assert_eq!(slot_meta.received, entries_per_slot);
                    assert!(slot_meta.is_connected);
                    let slot_parent = {
                        if slot == 0 {
                            0
                        } else {
                            (slot - 1) / branching_factor
                        }
                    };
                    assert_eq!(slot_meta.parent_slot, slot_parent);

                    let expected_children: HashSet<_> = {
                        if slot >= last_level {
                            HashSet::new()
                        } else {
                            let first_child_slot = min(num_slots - 1, slot * branching_factor + 1);
                            let last_child_slot = min(num_slots - 1, (slot + 1) * branching_factor);
                            (first_child_slot..last_child_slot + 1).collect()
                        }
                    };

                    let result: HashSet<_> = slot_meta.next_slots.iter().cloned().collect();
                    if expected_children.len() != 0 {
                        assert_eq!(slot_meta.next_slots.len(), branching_factor as usize);
                    } else {
                        assert_eq!(slot_meta.next_slots.len(), 0);
                    }
                    assert_eq!(expected_children, result);
                }

                // No orphan slots should exist
                assert!(blockstore.orphans_cf.is_empty().unwrap())
            }

            Blockstore::destroy(&blockstore_path).expect("Expected successful database destruction");
        }
    */
    #[test]
    pub fn test_get_slots_since() {
        let blockstore_path = get_tmp_ledger_path!();

        {
            let blockstore = Blockstore::open(&blockstore_path).unwrap();

            // Slot doesn't exist
            assert!(blockstore.get_slots_since(&[0]).unwrap().is_empty());

            let mut meta0 = SlotMeta::new(0, 0);
            blockstore.meta_cf.put(0, &meta0).unwrap();

            // Slot exists, chains to nothing
            let expected: HashMap<u64, Vec<u64>> = vec![(0, vec![])].into_iter().collect();
            assert_eq!(blockstore.get_slots_since(&[0]).unwrap(), expected);
            meta0.next_slots = vec![1, 2];
            blockstore.meta_cf.put(0, &meta0).unwrap();

            // Slot exists, chains to some other slots
            let expected: HashMap<u64, Vec<u64>> = vec![(0, vec![1, 2])].into_iter().collect();
            assert_eq!(blockstore.get_slots_since(&[0]).unwrap(), expected);
            assert_eq!(blockstore.get_slots_since(&[0, 1]).unwrap(), expected);

            let mut meta3 = SlotMeta::new(3, 1);
            meta3.next_slots = vec![10, 5];
            blockstore.meta_cf.put(3, &meta3).unwrap();
            let expected: HashMap<u64, Vec<u64>> = vec![(0, vec![1, 2]), (3, vec![10, 5])]
                .into_iter()
                .collect();
            assert_eq!(blockstore.get_slots_since(&[0, 1, 3]).unwrap(), expected);
        }

        Blockstore::destroy(&blockstore_path).expect("Expected successful database destruction");
    }

    #[test]
    fn test_orphans() {
        let blockstore_path = get_tmp_ledger_path!();
        {
            let blockstore = Blockstore::open(&blockstore_path).unwrap();

            // Create shreds and entries
            let entries_per_slot = 1;
            let (mut shreds, _) = make_many_slot_entries(0, 3, entries_per_slot);
            let shreds_per_slot = shreds.len() / 3;

            // Write slot 2, which chains to slot 1. We're missing slot 0,
            // so slot 1 is the orphan
            let shreds_for_slot = shreds.drain((shreds_per_slot * 2)..).collect_vec();
            blockstore
                .insert_shreds(shreds_for_slot, None, false)
                .unwrap();
            let meta = blockstore
                .meta(1)
                .expect("Expect database get to succeed")
                .unwrap();
            assert!(is_orphan(&meta));
            assert_eq!(
                blockstore.orphans_iterator(0).unwrap().collect::<Vec<_>>(),
                vec![1]
            );

            // Write slot 1 which chains to slot 0, so now slot 0 is the
            // orphan, and slot 1 is no longer the orphan.
            let shreds_for_slot = shreds.drain(shreds_per_slot..).collect_vec();
            blockstore
                .insert_shreds(shreds_for_slot, None, false)
                .unwrap();
            let meta = blockstore
                .meta(1)
                .expect("Expect database get to succeed")
                .unwrap();
            assert!(!is_orphan(&meta));
            let meta = blockstore
                .meta(0)
                .expect("Expect database get to succeed")
                .unwrap();
            assert!(is_orphan(&meta));
            assert_eq!(
                blockstore.orphans_iterator(0).unwrap().collect::<Vec<_>>(),
                vec![0]
            );

            // Write some slot that also chains to existing slots and orphan,
            // nothing should change
            let (shred4, _) = make_slot_entries(4, 0, 1);
            let (shred5, _) = make_slot_entries(5, 1, 1);
            blockstore.insert_shreds(shred4, None, false).unwrap();
            blockstore.insert_shreds(shred5, None, false).unwrap();
            assert_eq!(
                blockstore.orphans_iterator(0).unwrap().collect::<Vec<_>>(),
                vec![0]
            );

            // Write zeroth slot, no more orphans
            blockstore.insert_shreds(shreds, None, false).unwrap();
            for i in 0..3 {
                let meta = blockstore
                    .meta(i)
                    .expect("Expect database get to succeed")
                    .unwrap();
                assert!(!is_orphan(&meta));
            }
            // Orphans cf is empty
            assert!(blockstore.orphans_cf.is_empty().unwrap())
        }
        Blockstore::destroy(&blockstore_path).expect("Expected successful database destruction");
    }

    fn test_insert_data_shreds_slots(name: &str, should_bulk_write: bool) {
        let blockstore_path = get_ledger_path_from_name(name);
        {
            let blockstore = Blockstore::open(&blockstore_path).unwrap();

            // Create shreds and entries
            let num_entries = 20_u64;
            let mut entries = vec![];
            let mut shreds = vec![];
            let mut num_shreds_per_slot = 0;
            for slot in 0..num_entries {
                let parent_slot = {
                    if slot == 0 {
                        0
                    } else {
                        slot - 1
                    }
                };

                let (mut shred, entry) = make_slot_entries(slot, parent_slot, 1);
                num_shreds_per_slot = shred.len() as u64;
                shred
                    .iter_mut()
                    .enumerate()
                    .for_each(|(_, shred)| shred.set_index(0));
                shreds.extend(shred);
                entries.extend(entry);
            }

            let num_shreds = shreds.len();
            // Write shreds to the database
            if should_bulk_write {
                blockstore.insert_shreds(shreds, None, false).unwrap();
            } else {
                for _ in 0..num_shreds {
                    let shred = shreds.remove(0);
                    blockstore.insert_shreds(vec![shred], None, false).unwrap();
                }
            }

            for i in 0..num_entries - 1 {
                assert_eq!(
                    blockstore.get_slot_entries(i, 0).unwrap()[0],
                    entries[i as usize]
                );

                let meta = blockstore.meta(i).unwrap().unwrap();
                assert_eq!(meta.received, 1);
                assert_eq!(meta.last_index, 0);
                if i != 0 {
                    assert_eq!(meta.parent_slot, i - 1);
                    assert_eq!(meta.consumed, 1);
                } else {
                    assert_eq!(meta.parent_slot, 0);
                    assert_eq!(meta.consumed, num_shreds_per_slot);
                }
            }
        }
        Blockstore::destroy(&blockstore_path).expect("Expected successful database destruction");
    }

    #[test]
    fn test_find_missing_data_indexes() {
        let slot = 0;
        let blockstore_path = get_tmp_ledger_path!();
        let blockstore = Blockstore::open(&blockstore_path).unwrap();

        // Write entries
        let gap: u64 = 10;
        assert!(gap > 3);
        // Create enough entries to ensure there are at least two shreds created
        let num_entries = max_ticks_per_n_shreds(1, None) + 1;
        let entries = create_ticks(num_entries, 0, Hash::default());
        let mut shreds = entries_to_test_shreds(entries, slot, 0, true, 0);
        let num_shreds = shreds.len();
        assert!(num_shreds > 1);
        for (i, s) in shreds.iter_mut().enumerate() {
            s.set_index(i as u32 * gap as u32);
            s.set_slot(slot);
        }
        blockstore.insert_shreds(shreds, None, false).unwrap();

        // Index of the first shred is 0
        // Index of the second shred is "gap"
        // Thus, the missing indexes should then be [1, gap - 1] for the input index
        // range of [0, gap)
        let expected: Vec<u64> = (1..gap).collect();
        assert_eq!(
            blockstore.find_missing_data_indexes(slot, 0, 0, gap, gap as usize),
            expected
        );
        assert_eq!(
            blockstore.find_missing_data_indexes(slot, 0, 1, gap, (gap - 1) as usize),
            expected,
        );
        assert_eq!(
            blockstore.find_missing_data_indexes(slot, 0, 0, gap - 1, (gap - 1) as usize),
            &expected[..expected.len() - 1],
        );
        assert_eq!(
            blockstore.find_missing_data_indexes(slot, 0, gap - 2, gap, gap as usize),
            vec![gap - 2, gap - 1],
        );
        assert_eq!(
            blockstore.find_missing_data_indexes(slot, 0, gap - 2, gap, 1),
            vec![gap - 2],
        );
        assert_eq!(
            blockstore.find_missing_data_indexes(slot, 0, 0, gap, 1),
            vec![1],
        );

        // Test with a range that encompasses a shred with index == gap which was
        // already inserted.
        let mut expected: Vec<u64> = (1..gap).collect();
        expected.push(gap + 1);
        assert_eq!(
            blockstore.find_missing_data_indexes(slot, 0, 0, gap + 2, (gap + 2) as usize),
            expected,
        );
        assert_eq!(
            blockstore.find_missing_data_indexes(slot, 0, 0, gap + 2, (gap - 1) as usize),
            &expected[..expected.len() - 1],
        );

        for i in 0..num_shreds as u64 {
            for j in 0..i {
                let expected: Vec<u64> = (j..i)
                    .flat_map(|k| {
                        let begin = k * gap + 1;
                        let end = (k + 1) * gap;
                        begin..end
                    })
                    .collect();
                assert_eq!(
                    blockstore.find_missing_data_indexes(
                        slot,
                        0,
                        j * gap,
                        i * gap,
                        ((i - j) * gap) as usize
                    ),
                    expected,
                );
            }
        }

        drop(blockstore);
        Blockstore::destroy(&blockstore_path).expect("Expected successful database destruction");
    }

    #[test]
    fn test_find_missing_data_indexes_timeout() {
        let slot = 0;
        let blockstore_path = get_tmp_ledger_path!();
        let blockstore = Blockstore::open(&blockstore_path).unwrap();

        // Write entries
        let gap: u64 = 10;
        let shreds: Vec<_> = (0..64)
            .map(|i| {
                Shred::new_from_data(
                    slot,
                    (i * gap) as u32,
                    0,
                    None,
                    false,
                    false,
                    i as u8,
                    0,
                    (i * gap) as u32,
                )
            })
            .collect();
        blockstore.insert_shreds(shreds, None, false).unwrap();

        let empty: Vec<u64> = vec![];
        assert_eq!(
            blockstore.find_missing_data_indexes(slot, timestamp(), 0, 50, 1),
            empty
        );
        let expected: Vec<_> = (1..=9).collect();
        assert_eq!(
            blockstore.find_missing_data_indexes(slot, timestamp() - 400, 0, 50, 9),
            expected
        );

        drop(blockstore);
        Blockstore::destroy(&blockstore_path).expect("Expected successful database destruction");
    }

    #[test]
    fn test_find_missing_data_indexes_sanity() {
        let slot = 0;

        let blockstore_path = get_tmp_ledger_path!();
        let blockstore = Blockstore::open(&blockstore_path).unwrap();

        // Early exit conditions
        let empty: Vec<u64> = vec![];
        assert_eq!(
            blockstore.find_missing_data_indexes(slot, 0, 0, 0, 1),
            empty
        );
        assert_eq!(
            blockstore.find_missing_data_indexes(slot, 0, 5, 5, 1),
            empty
        );
        assert_eq!(
            blockstore.find_missing_data_indexes(slot, 0, 4, 3, 1),
            empty
        );
        assert_eq!(
            blockstore.find_missing_data_indexes(slot, 0, 1, 2, 0),
            empty
        );

        let entries = create_ticks(100, 0, Hash::default());
        let mut shreds = entries_to_test_shreds(entries, slot, 0, true, 0);
        assert!(shreds.len() > 2);
        shreds.drain(2..);

        const ONE: u64 = 1;
        const OTHER: u64 = 4;

        shreds[0].set_index(ONE as u32);
        shreds[1].set_index(OTHER as u32);

        // Insert one shred at index = first_index
        blockstore.insert_shreds(shreds, None, false).unwrap();

        const STARTS: u64 = OTHER * 2;
        const END: u64 = OTHER * 3;
        const MAX: usize = 10;
        // The first shred has index = first_index. Thus, for i < first_index,
        // given the input range of [i, first_index], the missing indexes should be
        // [i, first_index - 1]
        for start in 0..STARTS {
            let result = blockstore.find_missing_data_indexes(
                slot, 0, start, // start
                END,   //end
                MAX,   //max
            );
            let expected: Vec<u64> = (start..END).filter(|i| *i != ONE && *i != OTHER).collect();
            assert_eq!(result, expected);
        }

        drop(blockstore);
        Blockstore::destroy(&blockstore_path).expect("Expected successful database destruction");
    }

    #[test]
    pub fn test_no_missing_shred_indexes() {
        let slot = 0;
        let blockstore_path = get_tmp_ledger_path!();
        let blockstore = Blockstore::open(&blockstore_path).unwrap();

        // Write entries
        let num_entries = 10;
        let entries = create_ticks(num_entries, 0, Hash::default());
        let shreds = entries_to_test_shreds(entries, slot, 0, true, 0);
        let num_shreds = shreds.len();

        blockstore.insert_shreds(shreds, None, false).unwrap();

        let empty: Vec<u64> = vec![];
        for i in 0..num_shreds as u64 {
            for j in 0..i {
                assert_eq!(
                    blockstore.find_missing_data_indexes(slot, 0, j, i, (i - j) as usize),
                    empty
                );
            }
        }

        drop(blockstore);
        Blockstore::destroy(&blockstore_path).expect("Expected successful database destruction");
    }

    #[test]
    pub fn test_should_insert_data_shred() {
        solana_logger::setup();
        let (mut shreds, _) = make_slot_entries(0, 0, 200);
        let blockstore_path = get_tmp_ledger_path!();
        {
            let blockstore = Blockstore::open(&blockstore_path).unwrap();
            let last_root = RwLock::new(0);

            // Insert the first 5 shreds, we don't have a "is_last" shred yet
            blockstore
                .insert_shreds(shreds[0..5].to_vec(), None, false)
                .unwrap();

            // Trying to insert another "is_last" shred with index < the received index should fail
            // skip over shred 7
            blockstore
                .insert_shreds(shreds[8..9].to_vec(), None, false)
                .unwrap();
            let slot_meta = blockstore.meta(0).unwrap().unwrap();
            assert_eq!(slot_meta.received, 9);
            let shred7 = {
                if shreds[7].is_data() {
                    shreds[7].set_last_in_slot();
                    shreds[7].clone()
                } else {
                    panic!("Shred in unexpected format")
                }
            };
            assert_eq!(
                blockstore.should_insert_data_shred(&shred7, &slot_meta, &last_root, None, false),
                false
            );
            assert!(blockstore.has_duplicate_shreds_in_slot(0));

            // Insert all pending shreds
            let mut shred8 = shreds[8].clone();
            blockstore.insert_shreds(shreds, None, false).unwrap();
            let slot_meta = blockstore.meta(0).unwrap().unwrap();

            // Trying to insert a shred with index > the "is_last" shred should fail
            if shred8.is_data() {
                shred8.set_slot(slot_meta.last_index + 1);
            } else {
                panic!("Shred in unexpected format")
            }
            assert_eq!(
                blockstore.should_insert_data_shred(&shred7, &slot_meta, &last_root, None, false),
                false
            );
        }
        Blockstore::destroy(&blockstore_path).expect("Expected successful database destruction");
    }

    #[test]
    pub fn test_is_data_shred_present() {
        let (shreds, _) = make_slot_entries(0, 0, 200);
        let blockstore_path = get_tmp_ledger_path!();
        {
            let blockstore = Blockstore::open(&blockstore_path).unwrap();
            let index_cf = blockstore.db.column::<cf::Index>();

            blockstore
                .insert_shreds(shreds[0..5].to_vec(), None, false)
                .unwrap();
            // Insert a shred less than `slot_meta.consumed`, check that
            // it already exists
            let slot_meta = blockstore.meta(0).unwrap().unwrap();
            let index = index_cf.get(0).unwrap().unwrap();
            assert_eq!(slot_meta.consumed, 5);
            assert!(Blockstore::is_data_shred_present(
                &shreds[1],
                &slot_meta,
                index.data(),
            ));

            // Insert a shred, check that it already exists
            blockstore
                .insert_shreds(shreds[6..7].to_vec(), None, false)
                .unwrap();
            let slot_meta = blockstore.meta(0).unwrap().unwrap();
            let index = index_cf.get(0).unwrap().unwrap();
            assert!(Blockstore::is_data_shred_present(
                &shreds[6],
                &slot_meta,
                index.data()
            ),);
        }
        Blockstore::destroy(&blockstore_path).expect("Expected successful database destruction");
    }

    #[test]
    pub fn test_check_cache_coding_shred() {
        let blockstore_path = get_tmp_ledger_path!();
        {
            let blockstore = Blockstore::open(&blockstore_path).unwrap();

            let slot = 1;
            let (shred, coding) = Shredder::new_coding_shred_header(slot, 11, 11, 11, 11, 10, 0);
            let coding_shred =
                Shred::new_empty_from_header(shred, DataShredHeader::default(), coding);

            let mut erasure_metas = HashMap::new();
            let mut index_working_set = HashMap::new();
            let mut just_received_coding_shreds = HashMap::new();
            let mut index_meta_time = 0;
            assert!(blockstore.check_cache_coding_shred(
                coding_shred.clone(),
                &mut erasure_metas,
                &mut index_working_set,
                &mut just_received_coding_shreds,
                &mut index_meta_time,
                &|_shred| {
                    panic!("no dupes");
                },
                false,
            ));

            // insert again fails on dupe
            use std::sync::atomic::{AtomicUsize, Ordering};
            let counter = AtomicUsize::new(0);
            assert!(!blockstore.check_cache_coding_shred(
                coding_shred,
                &mut erasure_metas,
                &mut index_working_set,
                &mut just_received_coding_shreds,
                &mut index_meta_time,
                &|_shred| {
                    counter.fetch_add(1, Ordering::Relaxed);
                },
                false,
            ));
            assert_eq!(counter.load(Ordering::Relaxed), 1);
        }
    }

    #[test]
    pub fn test_should_insert_coding_shred() {
        let blockstore_path = get_tmp_ledger_path!();
        {
            let blockstore = Blockstore::open(&blockstore_path).unwrap();
            let last_root = RwLock::new(0);

            let slot = 1;
            let (mut shred, coding) =
                Shredder::new_coding_shred_header(slot, 11, 11, 11, 11, 10, 0);
            let coding_shred = Shred::new_empty_from_header(
                shred.clone(),
                DataShredHeader::default(),
                coding.clone(),
            );

            // Insert a good coding shred
            assert!(Blockstore::should_insert_coding_shred(
                &coding_shred,
                &last_root
            ));

            // Insertion should succeed
            blockstore
                .insert_shreds(vec![coding_shred.clone()], None, false)
                .unwrap();

            // Trying to insert the same shred again should pass since this doesn't check for
            // duplicate index
            {
                assert!(Blockstore::should_insert_coding_shred(
                    &coding_shred,
                    &last_root
                ));
            }

            shred.index += 1;

            // Establish a baseline that works
            {
                let coding_shred = Shred::new_empty_from_header(
                    shred.clone(),
                    DataShredHeader::default(),
                    coding.clone(),
                );
                assert!(Blockstore::should_insert_coding_shred(
                    &coding_shred,
                    &last_root
                ));
            }

            // Trying to insert a shred with index < position should fail
            {
                let mut coding_shred = Shred::new_empty_from_header(
                    shred.clone(),
                    DataShredHeader::default(),
                    coding.clone(),
                );
                let index = coding_shred.coding_header.position - 1;
                coding_shred.set_index(index as u32);

                assert!(!Blockstore::should_insert_coding_shred(
                    &coding_shred,
                    &last_root
                ));
            }

            // Trying to insert shred with num_coding == 0 should fail
            {
                let mut coding_shred = Shred::new_empty_from_header(
                    shred.clone(),
                    DataShredHeader::default(),
                    coding.clone(),
                );
                coding_shred.coding_header.num_coding_shreds = 0;
                assert!(!Blockstore::should_insert_coding_shred(
                    &coding_shred,
                    &last_root
                ));
            }

            // Trying to insert shred with pos >= num_coding should fail
            {
                let mut coding_shred = Shred::new_empty_from_header(
                    shred.clone(),
                    DataShredHeader::default(),
                    coding.clone(),
                );
                coding_shred.coding_header.num_coding_shreds = coding_shred.coding_header.position;
                assert!(!Blockstore::should_insert_coding_shred(
                    &coding_shred,
                    &last_root
                ));
            }

            // Trying to insert with set_index with num_coding that would imply the last shred
            // has index > u32::MAX should fail
            {
                let mut coding_shred = Shred::new_empty_from_header(
                    shred.clone(),
                    DataShredHeader::default(),
                    coding.clone(),
                );
                coding_shred.common_header.fec_set_index = std::u32::MAX - 1;
                coding_shred.coding_header.num_coding_shreds = 3;
                coding_shred.common_header.index = std::u32::MAX - 1;
                coding_shred.coding_header.position = 0;
                assert!(!Blockstore::should_insert_coding_shred(
                    &coding_shred,
                    &last_root
                ));

                coding_shred.coding_header.num_coding_shreds = 2000;
                assert!(!Blockstore::should_insert_coding_shred(
                    &coding_shred,
                    &last_root
                ));

                // Decreasing the number of num_coding_shreds will put it within the allowed limit
                coding_shred.coding_header.num_coding_shreds = 2;
                assert!(Blockstore::should_insert_coding_shred(
                    &coding_shred,
                    &last_root
                ));

                // Insertion should succeed
                blockstore
                    .insert_shreds(vec![coding_shred], None, false)
                    .unwrap();
            }

            // Trying to insert value into slot <= than last root should fail
            {
                let mut coding_shred =
                    Shred::new_empty_from_header(shred, DataShredHeader::default(), coding);
                coding_shred.set_slot(*last_root.read().unwrap());
                assert!(!Blockstore::should_insert_coding_shred(
                    &coding_shred,
                    &last_root
                ));
            }
        }

        Blockstore::destroy(&blockstore_path).expect("Expected successful database destruction");
    }

    #[test]
    pub fn test_insert_multiple_is_last() {
        solana_logger::setup();
        let (shreds, _) = make_slot_entries(0, 0, 20);
        let num_shreds = shreds.len() as u64;
        let blockstore_path = get_tmp_ledger_path!();
        let blockstore = Blockstore::open(&blockstore_path).unwrap();

        blockstore.insert_shreds(shreds, None, false).unwrap();
        let slot_meta = blockstore.meta(0).unwrap().unwrap();

        assert_eq!(slot_meta.consumed, num_shreds);
        assert_eq!(slot_meta.received, num_shreds);
        assert_eq!(slot_meta.last_index, num_shreds - 1);
        assert!(slot_meta.is_full());

        let (shreds, _) = make_slot_entries(0, 0, 22);
        blockstore.insert_shreds(shreds, None, false).unwrap();
        let slot_meta = blockstore.meta(0).unwrap().unwrap();

        assert_eq!(slot_meta.consumed, num_shreds);
        assert_eq!(slot_meta.received, num_shreds);
        assert_eq!(slot_meta.last_index, num_shreds - 1);
        assert!(slot_meta.is_full());

        assert!(blockstore.has_duplicate_shreds_in_slot(0));

        drop(blockstore);
        Blockstore::destroy(&blockstore_path).expect("Expected successful database destruction");
    }

    #[test]
    fn test_slot_data_iterator() {
        // Construct the shreds
        let blockstore_path = get_tmp_ledger_path!();
        let blockstore = Blockstore::open(&blockstore_path).unwrap();
        let shreds_per_slot = 10;
        let slots = vec![2, 4, 8, 12];
        let all_shreds = make_chaining_slot_entries(&slots, shreds_per_slot);
        let slot_8_shreds = all_shreds[2].0.clone();
        for (slot_shreds, _) in all_shreds {
            blockstore.insert_shreds(slot_shreds, None, false).unwrap();
        }

        // Slot doesnt exist, iterator should be empty
        let shred_iter = blockstore.slot_data_iterator(5, 0).unwrap();
        let result: Vec<_> = shred_iter.collect();
        assert_eq!(result, vec![]);

        // Test that the iterator for slot 8 contains what was inserted earlier
        let shred_iter = blockstore.slot_data_iterator(8, 0).unwrap();
        let result: Vec<Shred> = shred_iter
            .filter_map(|(_, bytes)| Shred::new_from_serialized_shred(bytes.to_vec()).ok())
            .collect();
        assert_eq!(result.len(), slot_8_shreds.len());
        assert_eq!(result, slot_8_shreds);

        drop(blockstore);
        Blockstore::destroy(&blockstore_path).expect("Expected successful database destruction");
    }

    #[test]
    fn test_set_roots() {
        let blockstore_path = get_tmp_ledger_path!();
        let blockstore = Blockstore::open(&blockstore_path).unwrap();
        let chained_slots = vec![0, 2, 4, 7, 12, 15];
        assert_eq!(blockstore.last_root(), 0);

        blockstore.set_roots(&chained_slots).unwrap();

        assert_eq!(blockstore.last_root(), 15);

        for i in chained_slots {
            assert!(blockstore.is_root(i));
        }

        drop(blockstore);
        Blockstore::destroy(&blockstore_path).expect("Expected successful database destruction");
    }

    #[test]
    fn test_is_skipped() {
        let blockstore_path = get_tmp_ledger_path!();
        let blockstore = Blockstore::open(&blockstore_path).unwrap();
        let roots = vec![2, 4, 7, 12, 15];
        blockstore.set_roots(&roots).unwrap();

        for i in 0..20 {
            if i < 2 || roots.contains(&i) || i > 15 {
                assert!(!blockstore.is_skipped(i));
            } else {
                assert!(blockstore.is_skipped(i));
            }
        }

        drop(blockstore);
        Blockstore::destroy(&blockstore_path).expect("Expected successful database destruction");
    }

    #[test]
    fn test_iter_bounds() {
        let blockstore_path = get_tmp_ledger_path!();
        let blockstore = Blockstore::open(&blockstore_path).unwrap();

        // slot 5 does not exist, iter should be ok and should be a noop
        blockstore
            .slot_meta_iterator(5)
            .unwrap()
            .for_each(|_| panic!());

        drop(blockstore);
        Blockstore::destroy(&blockstore_path).expect("Expected successful database destruction");
    }

    #[test]
    fn test_get_completed_data_ranges() {
        let completed_data_end_indexes = vec![2, 4, 9, 11];

        // Consumed is 1, which means we're missing shred with index 1, should return empty
        let start_index = 0;
        let consumed = 1;
        assert_eq!(
            Blockstore::get_completed_data_ranges(
                start_index,
                &completed_data_end_indexes[..],
                consumed
            ),
            vec![]
        );

        let start_index = 0;
        let consumed = 3;
        assert_eq!(
            Blockstore::get_completed_data_ranges(
                start_index,
                &completed_data_end_indexes[..],
                consumed
            ),
            vec![(0, 2)]
        );

        // Test all possible ranges:
        //
        // `consumed == completed_data_end_indexes[j] + 1`, means we have all the shreds up to index
        // `completed_data_end_indexes[j] + 1`. Thus the completed data blocks is everything in the
        // range:
        // [start_index, completed_data_end_indexes[j]] ==
        // [completed_data_end_indexes[i], completed_data_end_indexes[j]],
        for i in 0..completed_data_end_indexes.len() {
            for j in i..completed_data_end_indexes.len() {
                let start_index = completed_data_end_indexes[i];
                let consumed = completed_data_end_indexes[j] + 1;
                // When start_index == completed_data_end_indexes[i], then that means
                // the shred with index == start_index is a single-shred data block,
                // so the start index is the end index for that data block.
                let mut expected = vec![(start_index, start_index)];
                expected.extend(
                    completed_data_end_indexes[i..=j]
                        .windows(2)
                        .map(|end_indexes| (end_indexes[0] + 1, end_indexes[1])),
                );

                assert_eq!(
                    Blockstore::get_completed_data_ranges(
                        start_index,
                        &completed_data_end_indexes[..],
                        consumed
                    ),
                    expected
                );
            }
        }
    }

    #[test]
    fn test_get_slot_entries_with_shred_count_corruption() {
        let blockstore_path = get_tmp_ledger_path!();
        {
            let blockstore = Blockstore::open(&blockstore_path).unwrap();
            let num_ticks = 8;
            let entries = create_ticks(num_ticks, 0, Hash::default());
            let slot = 1;
            let shreds = entries_to_test_shreds(entries, slot, 0, false, 0);
            let next_shred_index = shreds.len();
            blockstore
                .insert_shreds(shreds, None, false)
                .expect("Expected successful write of shreds");
            assert_eq!(
                blockstore.get_slot_entries(slot, 0).unwrap().len() as u64,
                num_ticks
            );

            // Insert an empty shred that won't deshred into entries
            let shreds = vec![Shred::new_from_data(
                slot,
                next_shred_index as u32,
                1,
                Some(&[1, 1, 1]),
                true,
                true,
                0,
                0,
                next_shred_index as u32,
            )];

            // With the corruption, nothing should be returned, even though an
            // earlier data block was valid
            blockstore
                .insert_shreds(shreds, None, false)
                .expect("Expected successful write of shreds");
            assert!(blockstore.get_slot_entries(slot, 0).is_err());
        }
        Blockstore::destroy(&blockstore_path).expect("Expected successful database destruction");
    }

    #[test]
    fn test_no_insert_but_modify_slot_meta() {
        // This tests correctness of the SlotMeta in various cases in which a shred
        // that gets filtered out by checks
        let (shreds0, _) = make_slot_entries(0, 0, 200);
        let blockstore_path = get_tmp_ledger_path!();
        {
            let blockstore = Blockstore::open(&blockstore_path).unwrap();

            // Insert the first 5 shreds, we don't have a "is_last" shred yet
            blockstore
                .insert_shreds(shreds0[0..5].to_vec(), None, false)
                .unwrap();

            // Insert a repetitive shred for slot 's', should get ignored, but also
            // insert shreds that chains to 's', should see the update in the SlotMeta
            // for 's'.
            let (mut shreds2, _) = make_slot_entries(2, 0, 200);
            let (mut shreds3, _) = make_slot_entries(3, 0, 200);
            shreds2.push(shreds0[1].clone());
            shreds3.insert(0, shreds0[1].clone());
            blockstore.insert_shreds(shreds2, None, false).unwrap();
            let slot_meta = blockstore.meta(0).unwrap().unwrap();
            assert_eq!(slot_meta.next_slots, vec![2]);
            blockstore.insert_shreds(shreds3, None, false).unwrap();
            let slot_meta = blockstore.meta(0).unwrap().unwrap();
            assert_eq!(slot_meta.next_slots, vec![2, 3]);
        }
        Blockstore::destroy(&blockstore_path).expect("Expected successful database destruction");
    }

    #[test]
    fn test_trusted_insert_shreds() {
        // Make shred for slot 1
        let (shreds1, _) = make_slot_entries(1, 0, 1);
        let blockstore_path = get_tmp_ledger_path!();
        let last_root = 100;
        {
            let blockstore = Blockstore::open(&blockstore_path).unwrap();
            blockstore.set_roots(&[last_root]).unwrap();

            // Insert will fail, slot < root
            blockstore
                .insert_shreds(shreds1[..].to_vec(), None, false)
                .unwrap();
            assert!(blockstore.get_data_shred(1, 0).unwrap().is_none());

            // Insert through trusted path will succeed
            blockstore
                .insert_shreds(shreds1[..].to_vec(), None, true)
                .unwrap();
            assert!(blockstore.get_data_shred(1, 0).unwrap().is_some());
        }
    }

    #[test]
    fn test_get_timestamp_slots() {
        let timestamp_sample_range = 5;
        let ticks_per_slot = 5;
        /*
            Build a blockstore with < TIMESTAMP_SLOT_RANGE roots
        */
        let blockstore_path = get_tmp_ledger_path!();
        let blockstore = Blockstore::open(&blockstore_path).unwrap();
        blockstore.set_roots(&[0]).unwrap();
        let mut last_entry_hash = Hash::default();
        for slot in 0..=3 {
            let parent = {
                if slot == 0 {
                    0
                } else {
                    slot - 1
                }
            };
            last_entry_hash = fill_blockstore_slot_with_ticks(
                &blockstore,
                ticks_per_slot,
                slot,
                parent,
                last_entry_hash,
            );
        }
        blockstore.set_roots(&[1, 2, 3]).unwrap();

        assert_eq!(
            blockstore.get_timestamp_slots(2, timestamp_sample_range),
            vec![0, 1, 2]
        );
        assert_eq!(
            blockstore.get_timestamp_slots(3, timestamp_sample_range),
            vec![0, 1, 2, 3]
        );

        drop(blockstore);
        Blockstore::destroy(&blockstore_path).expect("Expected successful database destruction");

        /*
            Build a blockstore in the ledger with gaps in rooted slot sequence

        */
        let blockstore_path = get_tmp_ledger_path!();
        let blockstore = Blockstore::open(&blockstore_path).unwrap();
        blockstore.set_roots(&[0]).unwrap();
        let desired_roots = vec![1, 2, 3, 5, 6, 8, 11];
        let mut last_entry_hash = Hash::default();
        for (i, slot) in desired_roots.iter().enumerate() {
            let parent = {
                if i == 0 {
                    0
                } else {
                    desired_roots[i - 1]
                }
            };
            last_entry_hash = fill_blockstore_slot_with_ticks(
                &blockstore,
                ticks_per_slot,
                *slot,
                parent,
                last_entry_hash,
            );
        }
        blockstore.set_roots(&desired_roots).unwrap();

        assert_eq!(
            blockstore.get_timestamp_slots(2, timestamp_sample_range),
            vec![0, 1, 2]
        );
        assert_eq!(
            blockstore.get_timestamp_slots(6, timestamp_sample_range),
            vec![1, 2, 3, 5, 6]
        );
        assert_eq!(
            blockstore.get_timestamp_slots(8, timestamp_sample_range),
            vec![2, 3, 5, 6, 8]
        );
        assert_eq!(
            blockstore.get_timestamp_slots(11, timestamp_sample_range),
            vec![3, 5, 6, 8, 11]
        );
    }

    #[test]
    fn test_get_confirmed_block() {
        let slot = 10;
        let entries = make_slot_entries_with_transactions(100);
        let blockhash = get_last_hash(entries.iter()).unwrap();
        let shreds = entries_to_test_shreds(entries.clone(), slot, slot - 1, true, 0);
        let more_shreds = entries_to_test_shreds(entries.clone(), slot + 1, slot, true, 0);
        let ledger_path = get_tmp_ledger_path!();
        let ledger = Blockstore::open(&ledger_path).unwrap();
        ledger.insert_shreds(shreds, None, false).unwrap();
        ledger.insert_shreds(more_shreds, None, false).unwrap();
        ledger.set_roots(&[slot - 1, slot, slot + 1]).unwrap();

        let parent_meta = SlotMeta {
            parent_slot: std::u64::MAX,
            ..SlotMeta::default()
        };
        ledger
            .put_meta_bytes(slot - 1, &serialize(&parent_meta).unwrap())
            .unwrap();

        let expected_transactions: Vec<TransactionWithStatusMeta> = entries
            .iter()
            .cloned()
            .filter(|entry| !entry.is_tick())
            .flat_map(|entry| entry.transactions)
            .map(|transaction| {
                let mut pre_balances: Vec<u64> = vec![];
                let mut post_balances: Vec<u64> = vec![];
                for (i, _account_key) in transaction.message.account_keys.iter().enumerate() {
                    pre_balances.push(i as u64 * 10);
                    post_balances.push(i as u64 * 11);
                }
                let signature = transaction.signatures[0];
                ledger
                    .transaction_status_cf
                    .put(
                        (0, signature, slot),
                        &TransactionStatusMeta {
                            status: Ok(()),
                            fee: 42,
                            pre_balances: pre_balances.clone(),
                            post_balances: post_balances.clone(),
                            inner_instructions: Some(vec![]),
                            log_messages: Some(vec![]),
                            pre_token_balances: Some(vec![]),
                            post_token_balances: Some(vec![]),
                        },
                    )
                    .unwrap();
                ledger
                    .transaction_status_cf
                    .put(
                        (0, signature, slot + 1),
                        &TransactionStatusMeta {
                            status: Ok(()),
                            fee: 42,
                            pre_balances: pre_balances.clone(),
                            post_balances: post_balances.clone(),
                            inner_instructions: Some(vec![]),
                            log_messages: Some(vec![]),
                            pre_token_balances: Some(vec![]),
                            post_token_balances: Some(vec![]),
                        },
                    )
                    .unwrap();
                TransactionWithStatusMeta {
                    transaction,
                    meta: Some(TransactionStatusMeta {
                        status: Ok(()),
                        fee: 42,
                        pre_balances,
                        post_balances,
                        inner_instructions: Some(vec![]),
                        log_messages: Some(vec![]),
                        pre_token_balances: Some(vec![]),
                        post_token_balances: Some(vec![]),
                    }),
                }
            })
            .collect();

        // Even if marked as root, a slot that is empty of entries should return an error
        let confirmed_block_err = ledger.get_confirmed_block(slot - 1).unwrap_err();
        assert_matches!(confirmed_block_err, BlockstoreError::SlotNotRooted);

        let confirmed_block = ledger.get_confirmed_block(slot).unwrap();
        assert_eq!(confirmed_block.transactions.len(), 100);

        let expected_block = ConfirmedBlock {
            transactions: expected_transactions.clone(),
            parent_slot: slot - 1,
            blockhash: blockhash.to_string(),
            previous_blockhash: Hash::default().to_string(),
            rewards: vec![],
            block_time: None,
        };
        // The previous_blockhash of `expected_block` is default because its parent slot is a
        // root, but empty of entries. This is special handling for snapshot root slots.
        assert_eq!(confirmed_block, expected_block);

        let confirmed_block = ledger.get_confirmed_block(slot + 1).unwrap();
        assert_eq!(confirmed_block.transactions.len(), 100);

        let mut expected_block = ConfirmedBlock {
            transactions: expected_transactions,
            parent_slot: slot,
            blockhash: blockhash.to_string(),
            previous_blockhash: blockhash.to_string(),
            rewards: vec![],
            block_time: None,
        };
        assert_eq!(confirmed_block, expected_block);

        let not_root = ledger.get_confirmed_block(slot + 2).unwrap_err();
        assert_matches!(not_root, BlockstoreError::SlotNotRooted);

        // Test block_time returns, if available
        let timestamp = 1_576_183_541;
        ledger.blocktime_cf.put(slot + 1, &timestamp).unwrap();
        expected_block.block_time = Some(timestamp);

        let confirmed_block = ledger.get_confirmed_block(slot + 1).unwrap();
        assert_eq!(confirmed_block, expected_block);

        drop(ledger);
        Blockstore::destroy(&ledger_path).expect("Expected successful database destruction");
    }

    #[test]
    fn test_get_block_timestamps() {
        let vote_keypairs: Vec<Keypair> = (0..6).map(|_| Keypair::new()).collect();
        let base_timestamp = 1_576_183_541;
        let mut expected_timestamps: Vec<(Pubkey, (Slot, UnixTimestamp))> = Vec::new();

        // Populate slot 1 with vote transactions, some of which have timestamps
        let mut vote_entries: Vec<Entry> = Vec::new();
        for (i, keypair) in vote_keypairs.iter().enumerate() {
            let timestamp = if i % 2 == 0 {
                let unique_timestamp = base_timestamp + i as i64;
                expected_timestamps.push((keypair.pubkey(), (1, unique_timestamp)));
                Some(unique_timestamp)
            } else {
                None
            };
            let vote = Vote {
                slots: vec![1],
                hash: Hash::default(),
                timestamp,
            };
            let vote_ix = vote_instruction::vote(&keypair.pubkey(), &keypair.pubkey(), vote);
            let vote_msg = Message::new(&[vote_ix], Some(&keypair.pubkey()));
            let vote_tx = Transaction::new(&[keypair], vote_msg, Hash::default());

            vote_entries.push(next_entry_mut(&mut Hash::default(), 0, vec![vote_tx]));
            let mut tick = create_ticks(1, 0, hash(&serialize(&i).unwrap()));
            vote_entries.append(&mut tick);
        }
        let shreds = entries_to_test_shreds(vote_entries, 1, 0, true, 0);
        let ledger_path = get_tmp_ledger_path!();
        let blockstore = Blockstore::open(&ledger_path).unwrap();
        blockstore.insert_shreds(shreds, None, false).unwrap();
        // Populate slot 2 with ticks only
        fill_blockstore_slot_with_ticks(&blockstore, 6, 2, 1, Hash::default());
        blockstore.set_roots(&[0, 1, 2]).unwrap();

        assert_eq!(
            blockstore.get_block_timestamps(1).unwrap(),
            expected_timestamps
        );
        assert_eq!(blockstore.get_block_timestamps(2).unwrap(), vec![]);

        blockstore.set_roots(&[3, 8]).unwrap();
        let mut stakes = HashMap::new();
        let slot_duration = Duration::from_millis(400);
        for slot in &[1, 2, 3, 8] {
            assert!(blockstore
                .cache_block_time_from_slot_entries(*slot, slot_duration, &stakes)
                .is_err());
        }

        // Build epoch vote_accounts HashMap to test stake-weighted block time
        for (i, keypair) in vote_keypairs.iter().enumerate() {
            stakes.insert(keypair.pubkey(), (1 + i as u64, ArcVoteAccount::default()));
        }
        for slot in &[1, 2, 3, 8] {
            blockstore
                .cache_block_time_from_slot_entries(*slot, slot_duration, &stakes)
                .unwrap();
        }
        let block_time_slot_3 = blockstore.get_block_time(3);

        let mut total_stake = 0;
        let mut expected_time: u64 = (0..6)
            .map(|x| {
                if x % 2 == 0 {
                    total_stake += 1 + x;
                    (base_timestamp as u64 + x) * (1 + x)
                } else {
                    0
                }
            })
            .sum();
        expected_time /= total_stake;
        assert_eq!(block_time_slot_3.unwrap().unwrap() as u64, expected_time);
        assert_eq!(
            blockstore.get_block_time(8).unwrap().unwrap() as u64,
            expected_time + 2 // At 400ms block duration, 5 slots == 2sec
        );
    }

    #[test]
    fn test_get_block_time_no_timestamps() {
        let vote_keypairs: Vec<Keypair> = (0..6).map(|_| Keypair::new()).collect();

        // Populate slot 1 with vote transactions, none of which have timestamps
        let mut vote_entries: Vec<Entry> = Vec::new();
        for (i, keypair) in vote_keypairs.iter().enumerate() {
            let vote = Vote {
                slots: vec![1],
                hash: Hash::default(),
                timestamp: None,
            };
            let vote_ix = vote_instruction::vote(&keypair.pubkey(), &keypair.pubkey(), vote);
            let vote_msg = Message::new(&[vote_ix], Some(&keypair.pubkey()));
            let vote_tx = Transaction::new(&[keypair], vote_msg, Hash::default());

            vote_entries.push(next_entry_mut(&mut Hash::default(), 0, vec![vote_tx]));
            let mut tick = create_ticks(1, 0, hash(&serialize(&i).unwrap()));
            vote_entries.append(&mut tick);
        }
        let shreds = entries_to_test_shreds(vote_entries, 1, 0, true, 0);
        let ledger_path = get_tmp_ledger_path!();
        let blockstore = Blockstore::open(&ledger_path).unwrap();
        blockstore.insert_shreds(shreds, None, false).unwrap();
        // Populate slot 2 with ticks only
        fill_blockstore_slot_with_ticks(&blockstore, 6, 2, 1, Hash::default());
        blockstore.set_roots(&[0, 1, 2]).unwrap();

        // Build epoch vote_accounts HashMap to test stake-weighted block time
        let mut stakes = HashMap::new();
        for (i, keypair) in vote_keypairs.iter().enumerate() {
            stakes.insert(keypair.pubkey(), (1 + i as u64, ArcVoteAccount::default()));
        }
        let slot_duration = Duration::from_millis(400);
        for slot in &[1, 2, 3, 8] {
            assert!(blockstore
                .cache_block_time_from_slot_entries(*slot, slot_duration, &stakes)
                .is_err());
            assert_eq!(blockstore.get_block_time(*slot).unwrap(), None);
        }
    }

    #[test]
    fn test_persist_transaction_status() {
        let blockstore_path = get_tmp_ledger_path!();
        {
            let blockstore = Blockstore::open(&blockstore_path).unwrap();
            let transaction_status_cf = blockstore.db.column::<cf::TransactionStatus>();

            let pre_balances_vec = vec![1, 2, 3];
            let post_balances_vec = vec![3, 2, 1];
            let inner_instructions_vec = vec![InnerInstructions {
                index: 0,
                instructions: vec![CompiledInstruction::new(1, &(), vec![0])],
            }];
            let log_messages_vec = vec![String::from("Test message\n")];
            let pre_token_balances_vec = vec![];
            let post_token_balances_vec = vec![];

            // result not found
            assert!(transaction_status_cf
                .get((0, Signature::default(), 0))
                .unwrap()
                .is_none());

            // insert value
            assert!(transaction_status_cf
                .put(
                    (0, Signature::default(), 0),
                    &TransactionStatusMeta {
                        status: solana_sdk::transaction::Result::<()>::Err(
                            TransactionError::AccountNotFound
                        ),
                        fee: 5u64,
                        pre_balances: pre_balances_vec.clone(),
                        post_balances: post_balances_vec.clone(),
                        inner_instructions: Some(inner_instructions_vec.clone()),
                        log_messages: Some(log_messages_vec.clone()),
                        pre_token_balances: Some(pre_token_balances_vec.clone()),
                        post_token_balances: Some(post_token_balances_vec.clone())
                    },
                )
                .is_ok());

            // result found
            let TransactionStatusMeta {
                status,
                fee,
                pre_balances,
                post_balances,
                inner_instructions,
                log_messages,
                pre_token_balances,
                post_token_balances,
            } = transaction_status_cf
                .get((0, Signature::default(), 0))
                .unwrap()
                .unwrap();
            assert_eq!(status, Err(TransactionError::AccountNotFound));
            assert_eq!(fee, 5u64);
            assert_eq!(pre_balances, pre_balances_vec);
            assert_eq!(post_balances, post_balances_vec);
            assert_eq!(inner_instructions.unwrap(), inner_instructions_vec);
            assert_eq!(log_messages.unwrap(), log_messages_vec);
            assert_eq!(pre_token_balances.unwrap(), pre_token_balances_vec);
            assert_eq!(post_token_balances.unwrap(), post_token_balances_vec);

            // insert value
            assert!(transaction_status_cf
                .put(
                    (0, Signature::new(&[2u8; 64]), 9),
                    &TransactionStatusMeta {
                        status: solana_sdk::transaction::Result::<()>::Ok(()),
                        fee: 9u64,
                        pre_balances: pre_balances_vec.clone(),
                        post_balances: post_balances_vec.clone(),
                        inner_instructions: Some(inner_instructions_vec.clone()),
                        log_messages: Some(log_messages_vec.clone()),
                        pre_token_balances: Some(pre_token_balances_vec.clone()),
                        post_token_balances: Some(post_token_balances_vec.clone())
                    },
                )
                .is_ok());

            // result found
            let TransactionStatusMeta {
                status,
                fee,
                pre_balances,
                post_balances,
                inner_instructions,
                log_messages,
                pre_token_balances,
                post_token_balances,
            } = transaction_status_cf
                .get((0, Signature::new(&[2u8; 64]), 9))
                .unwrap()
                .unwrap();

            // deserialize
            assert_eq!(status, Ok(()));
            assert_eq!(fee, 9u64);
            assert_eq!(pre_balances, pre_balances_vec);
            assert_eq!(post_balances, post_balances_vec);
            assert_eq!(inner_instructions.unwrap(), inner_instructions_vec);
            assert_eq!(log_messages.unwrap(), log_messages_vec);
            assert_eq!(pre_token_balances.unwrap(), pre_token_balances_vec);
            assert_eq!(post_token_balances.unwrap(), post_token_balances_vec);
        }
        Blockstore::destroy(&blockstore_path).expect("Expected successful database destruction");
    }

    #[test]
    #[allow(clippy::cognitive_complexity)]
    fn test_transaction_status_index() {
        let blockstore_path = get_tmp_ledger_path!();
        {
            let blockstore = Blockstore::open(&blockstore_path).unwrap();
            let transaction_status_index_cf = blockstore.db.column::<cf::TransactionStatusIndex>();
            let slot0 = 10;

            // Primary index column is initialized on Blockstore::open
            assert!(transaction_status_index_cf.get(0).unwrap().is_some());
            assert!(transaction_status_index_cf.get(1).unwrap().is_some());

            for _ in 0..5 {
                let random_bytes: Vec<u8> = (0..64).map(|_| rand::random::<u8>()).collect();
                blockstore
                    .write_transaction_status(
                        slot0,
                        Signature::new(&random_bytes),
                        vec![&Pubkey::new(&random_bytes[0..32])],
                        vec![&Pubkey::new(&random_bytes[32..])],
                        &TransactionStatusMeta::default(),
                    )
                    .unwrap();
            }

            // New statuses bump index 0 max_slot
            assert_eq!(
                transaction_status_index_cf.get(0).unwrap().unwrap(),
                TransactionStatusIndexMeta {
                    max_slot: slot0,
                    frozen: false,
                }
            );
            assert_eq!(
                transaction_status_index_cf.get(1).unwrap().unwrap(),
                TransactionStatusIndexMeta::default()
            );

            let first_status_entry = blockstore
                .db
                .iter::<cf::TransactionStatus>(IteratorMode::From(
                    cf::TransactionStatus::as_index(0),
                    IteratorDirection::Forward,
                ))
                .unwrap()
                .next()
                .unwrap()
                .0;
            assert_eq!(first_status_entry.0, 0);
            assert_eq!(first_status_entry.2, slot0);
            let first_address_entry = blockstore
                .db
                .iter::<cf::AddressSignatures>(IteratorMode::From(
                    cf::AddressSignatures::as_index(0),
                    IteratorDirection::Forward,
                ))
                .unwrap()
                .next()
                .unwrap()
                .0;
            assert_eq!(first_address_entry.0, 0);
            assert_eq!(first_address_entry.2, slot0);

            blockstore.run_purge(0, 8, PurgeType::PrimaryIndex).unwrap();
            // First successful prune freezes index 0
            assert_eq!(
                transaction_status_index_cf.get(0).unwrap().unwrap(),
                TransactionStatusIndexMeta {
                    max_slot: slot0,
                    frozen: true,
                }
            );
            assert_eq!(
                transaction_status_index_cf.get(1).unwrap().unwrap(),
                TransactionStatusIndexMeta::default()
            );

            let slot1 = 20;
            for _ in 0..5 {
                let random_bytes: Vec<u8> = (0..64).map(|_| rand::random::<u8>()).collect();
                blockstore
                    .write_transaction_status(
                        slot1,
                        Signature::new(&random_bytes),
                        vec![&Pubkey::new(&random_bytes[0..32])],
                        vec![&Pubkey::new(&random_bytes[32..])],
                        &TransactionStatusMeta::default(),
                    )
                    .unwrap();
            }

            assert_eq!(
                transaction_status_index_cf.get(0).unwrap().unwrap(),
                TransactionStatusIndexMeta {
                    max_slot: slot0,
                    frozen: true,
                }
            );
            // Index 0 is frozen, so new statuses bump index 1 max_slot
            assert_eq!(
                transaction_status_index_cf.get(1).unwrap().unwrap(),
                TransactionStatusIndexMeta {
                    max_slot: slot1,
                    frozen: false,
                }
            );

            // Index 0 statuses and address records still exist
            let first_status_entry = blockstore
                .db
                .iter::<cf::TransactionStatus>(IteratorMode::From(
                    cf::TransactionStatus::as_index(0),
                    IteratorDirection::Forward,
                ))
                .unwrap()
                .next()
                .unwrap()
                .0;
            assert_eq!(first_status_entry.0, 0);
            assert_eq!(first_status_entry.2, 10);
            let first_address_entry = blockstore
                .db
                .iter::<cf::AddressSignatures>(IteratorMode::From(
                    cf::AddressSignatures::as_index(0),
                    IteratorDirection::Forward,
                ))
                .unwrap()
                .next()
                .unwrap()
                .0;
            assert_eq!(first_address_entry.0, 0);
            assert_eq!(first_address_entry.2, slot0);
            // New statuses and address records are stored in index 1
            let index1_first_status_entry = blockstore
                .db
                .iter::<cf::TransactionStatus>(IteratorMode::From(
                    cf::TransactionStatus::as_index(1),
                    IteratorDirection::Forward,
                ))
                .unwrap()
                .next()
                .unwrap()
                .0;
            assert_eq!(index1_first_status_entry.0, 1);
            assert_eq!(index1_first_status_entry.2, slot1);
            let index1_first_address_entry = blockstore
                .db
                .iter::<cf::AddressSignatures>(IteratorMode::From(
                    cf::AddressSignatures::as_index(1),
                    IteratorDirection::Forward,
                ))
                .unwrap()
                .next()
                .unwrap()
                .0;
            assert_eq!(index1_first_address_entry.0, 1);
            assert_eq!(index1_first_address_entry.2, slot1);

            blockstore
                .run_purge(0, 18, PurgeType::PrimaryIndex)
                .unwrap();
            // Successful prune toggles TransactionStatusIndex
            assert_eq!(
                transaction_status_index_cf.get(0).unwrap().unwrap(),
                TransactionStatusIndexMeta {
                    max_slot: 0,
                    frozen: false,
                }
            );
            assert_eq!(
                transaction_status_index_cf.get(1).unwrap().unwrap(),
                TransactionStatusIndexMeta {
                    max_slot: slot1,
                    frozen: true,
                }
            );

            // Index 0 has been pruned, so first status and address entries are now index 1
            let first_status_entry = blockstore
                .db
                .iter::<cf::TransactionStatus>(IteratorMode::From(
                    cf::TransactionStatus::as_index(0),
                    IteratorDirection::Forward,
                ))
                .unwrap()
                .next()
                .unwrap()
                .0;
            assert_eq!(first_status_entry.0, 1);
            assert_eq!(first_status_entry.2, slot1);
            let first_address_entry = blockstore
                .db
                .iter::<cf::AddressSignatures>(IteratorMode::From(
                    cf::AddressSignatures::as_index(0),
                    IteratorDirection::Forward,
                ))
                .unwrap()
                .next()
                .unwrap()
                .0;
            assert_eq!(first_address_entry.0, 1);
            assert_eq!(first_address_entry.2, slot1);
        }
        Blockstore::destroy(&blockstore_path).expect("Expected successful database destruction");
    }

    #[test]
    fn test_get_transaction_status() {
        let blockstore_path = get_tmp_ledger_path!();
        {
            let blockstore = Blockstore::open(&blockstore_path).unwrap();
            // TransactionStatus column opens initialized with one entry at index 2
            let transaction_status_cf = blockstore.db.column::<cf::TransactionStatus>();

            let pre_balances_vec = vec![1, 2, 3];
            let post_balances_vec = vec![3, 2, 1];
            let status = TransactionStatusMeta {
                status: solana_sdk::transaction::Result::<()>::Ok(()),
                fee: 42u64,
                pre_balances: pre_balances_vec,
                post_balances: post_balances_vec,
                inner_instructions: Some(vec![]),
                log_messages: Some(vec![]),
                pre_token_balances: Some(vec![]),
                post_token_balances: Some(vec![]),
            };

            let signature1 = Signature::new(&[1u8; 64]);
            let signature2 = Signature::new(&[2u8; 64]);
            let signature3 = Signature::new(&[3u8; 64]);
            let signature4 = Signature::new(&[4u8; 64]);
            let signature5 = Signature::new(&[5u8; 64]);
            let signature6 = Signature::new(&[6u8; 64]);

            // Initialize index 0, including:
            //   signature2 in non-root and root,
            //   signature4 in 2 non-roots,
            //   extra entries
            transaction_status_cf
                .put((0, signature2, 1), &status)
                .unwrap();

            transaction_status_cf
                .put((0, signature2, 2), &status)
                .unwrap();

            transaction_status_cf
                .put((0, signature4, 0), &status)
                .unwrap();

            transaction_status_cf
                .put((0, signature4, 1), &status)
                .unwrap();

            transaction_status_cf
                .put((0, signature5, 0), &status)
                .unwrap();

            transaction_status_cf
                .put((0, signature5, 1), &status)
                .unwrap();

            // Initialize index 1, including:
            //   signature4 in non-root and root,
            //   extra entries
            transaction_status_cf
                .put((1, signature4, 1), &status)
                .unwrap();

            transaction_status_cf
                .put((1, signature4, 2), &status)
                .unwrap();

            transaction_status_cf
                .put((1, signature5, 0), &status)
                .unwrap();

            transaction_status_cf
                .put((1, signature5, 1), &status)
                .unwrap();

            blockstore.set_roots(&[2]).unwrap();

            // Signature exists, root found in index 0
            if let (Some((slot, _status)), counter) = blockstore
                .get_transaction_status_with_counter(signature2)
                .unwrap()
            {
                assert_eq!(slot, 2);
                assert_eq!(counter, 2);
            }

            // Signature exists, root found in index 1
            if let (Some((slot, _status)), counter) = blockstore
                .get_transaction_status_with_counter(signature4)
                .unwrap()
            {
                assert_eq!(slot, 2);
                assert_eq!(counter, 5);
            }

            // Signature exists, no root found
            let (status, counter) = blockstore
                .get_transaction_status_with_counter(signature5)
                .unwrap();
            assert_eq!(status, None);
            assert_eq!(counter, 6);

            // Signature does not exist, smaller than existing entries
            let (status, counter) = blockstore
                .get_transaction_status_with_counter(signature1)
                .unwrap();
            assert_eq!(status, None);
            assert_eq!(counter, 2);

            // Signature does not exist, between existing entries
            let (status, counter) = blockstore
                .get_transaction_status_with_counter(signature3)
                .unwrap();
            assert_eq!(status, None);
            assert_eq!(counter, 2);

            // Signature does not exist, larger than existing entries
            let (status, counter) = blockstore
                .get_transaction_status_with_counter(signature6)
                .unwrap();
            assert_eq!(status, None);
            assert_eq!(counter, 2);
        }
        Blockstore::destroy(&blockstore_path).expect("Expected successful database destruction");
    }

    #[test]
    fn test_get_confirmed_transaction() {
        let slot = 2;
        let entries = make_slot_entries_with_transactions(5);
        let shreds = entries_to_test_shreds(entries.clone(), slot, slot - 1, true, 0);
        let ledger_path = get_tmp_ledger_path!();
        let blockstore = Blockstore::open(&ledger_path).unwrap();
        blockstore.insert_shreds(shreds, None, false).unwrap();
        blockstore.set_roots(&[slot - 1, slot]).unwrap();

        let expected_transactions: Vec<TransactionWithStatusMeta> = entries
            .iter()
            .cloned()
            .filter(|entry| !entry.is_tick())
            .flat_map(|entry| entry.transactions)
            .map(|transaction| {
                let mut pre_balances: Vec<u64> = vec![];
                let mut post_balances: Vec<u64> = vec![];
                for (i, _account_key) in transaction.message.account_keys.iter().enumerate() {
                    pre_balances.push(i as u64 * 10);
                    post_balances.push(i as u64 * 11);
                }
                let inner_instructions = Some(vec![InnerInstructions {
                    index: 0,
                    instructions: vec![CompiledInstruction::new(1, &(), vec![0])],
                }]);
                let log_messages = Some(vec![String::from("Test message\n")]);
                let pre_token_balances = Some(vec![]);
                let post_token_balances = Some(vec![]);
                let signature = transaction.signatures[0];
                blockstore
                    .transaction_status_cf
                    .put(
                        (0, signature, slot),
                        &TransactionStatusMeta {
                            status: Ok(()),
                            fee: 42,
                            pre_balances: pre_balances.clone(),
                            post_balances: post_balances.clone(),
                            inner_instructions: inner_instructions.clone(),
                            log_messages: log_messages.clone(),
                            pre_token_balances: pre_token_balances.clone(),
                            post_token_balances: post_token_balances.clone(),
                        },
                    )
                    .unwrap();
                TransactionWithStatusMeta {
                    transaction,
                    meta: Some(TransactionStatusMeta {
                        status: Ok(()),
                        fee: 42,
                        pre_balances,
                        post_balances,
                        inner_instructions,
                        log_messages,
                        pre_token_balances,
                        post_token_balances,
                    }),
                }
            })
            .collect();

        for transaction in expected_transactions.clone() {
            let signature = transaction.transaction.signatures[0];
            assert_eq!(
                blockstore.get_confirmed_transaction(signature).unwrap(),
                Some(ConfirmedTransaction { slot, transaction })
            );
        }

        blockstore.run_purge(0, 2, PurgeType::PrimaryIndex).unwrap();
        *blockstore.lowest_cleanup_slot.write().unwrap() = slot;
        for TransactionWithStatusMeta { transaction, .. } in expected_transactions {
            let signature = transaction.signatures[0];
            assert_eq!(
                blockstore.get_confirmed_transaction(signature).unwrap(),
                None,
            );
        }
    }

    #[test]
    fn test_empty_transaction_status() {
        let blockstore_path = get_tmp_ledger_path!();
        let blockstore = Blockstore::open(&blockstore_path).unwrap();
        blockstore.set_roots(&[0]).unwrap();
        assert_eq!(
            blockstore
                .get_confirmed_transaction(Signature::default())
                .unwrap(),
            None
        );
    }

    #[test]
    fn test_get_confirmed_signatures_for_address() {
        let blockstore_path = get_tmp_ledger_path!();
        {
            let blockstore = Blockstore::open(&blockstore_path).unwrap();

            let address0 = solana_sdk::pubkey::new_rand();
            let address1 = solana_sdk::pubkey::new_rand();

            let slot0 = 10;
            for x in 1..5 {
                let signature = Signature::new(&[x; 64]);
                blockstore
                    .write_transaction_status(
                        slot0,
                        signature,
                        vec![&address0],
                        vec![&address1],
                        &TransactionStatusMeta::default(),
                    )
                    .unwrap();
            }
            // Purge to freeze index 0
            blockstore.run_purge(0, 1, PurgeType::PrimaryIndex).unwrap();
            let slot1 = 20;
            for x in 5..9 {
                let signature = Signature::new(&[x; 64]);
                blockstore
                    .write_transaction_status(
                        slot1,
                        signature,
                        vec![&address0],
                        vec![&address1],
                        &TransactionStatusMeta::default(),
                    )
                    .unwrap();
            }
            blockstore.set_roots(&[slot0, slot1]).unwrap();

            let all0 = blockstore
                .get_confirmed_signatures_for_address(address0, 0, 50)
                .unwrap();
            assert_eq!(all0.len(), 8);
            for x in 1..9 {
                let expected_signature = Signature::new(&[x; 64]);
                assert_eq!(all0[x as usize - 1], expected_signature);
            }
            assert_eq!(
                blockstore
                    .get_confirmed_signatures_for_address(address0, 20, 50)
                    .unwrap()
                    .len(),
                4
            );
            assert_eq!(
                blockstore
                    .get_confirmed_signatures_for_address(address0, 0, 10)
                    .unwrap()
                    .len(),
                4
            );
            assert!(blockstore
                .get_confirmed_signatures_for_address(address0, 1, 5)
                .unwrap()
                .is_empty());
            assert_eq!(
                blockstore
                    .get_confirmed_signatures_for_address(address0, 1, 15)
                    .unwrap()
                    .len(),
                4
            );

            let all1 = blockstore
                .get_confirmed_signatures_for_address(address1, 0, 50)
                .unwrap();
            assert_eq!(all1.len(), 8);
            for x in 1..9 {
                let expected_signature = Signature::new(&[x; 64]);
                assert_eq!(all1[x as usize - 1], expected_signature);
            }

            // Purge index 0
            blockstore
                .run_purge(0, 10, PurgeType::PrimaryIndex)
                .unwrap();
            assert_eq!(
                blockstore
                    .get_confirmed_signatures_for_address(address0, 0, 50)
                    .unwrap()
                    .len(),
                4
            );
            assert_eq!(
                blockstore
                    .get_confirmed_signatures_for_address(address0, 20, 50)
                    .unwrap()
                    .len(),
                4
            );
            assert!(blockstore
                .get_confirmed_signatures_for_address(address0, 0, 10)
                .unwrap()
                .is_empty());
            assert!(blockstore
                .get_confirmed_signatures_for_address(address0, 1, 5)
                .unwrap()
                .is_empty());
            assert_eq!(
                blockstore
                    .get_confirmed_signatures_for_address(address0, 1, 25)
                    .unwrap()
                    .len(),
                4
            );

            // Test sort, regardless of entry order or signature value
            for slot in (21..25).rev() {
                let random_bytes: Vec<u8> = (0..64).map(|_| rand::random::<u8>()).collect();
                let signature = Signature::new(&random_bytes);
                blockstore
                    .write_transaction_status(
                        slot,
                        signature,
                        vec![&address0],
                        vec![&address1],
                        &TransactionStatusMeta::default(),
                    )
                    .unwrap();
            }
            blockstore.set_roots(&[21, 22, 23, 24]).unwrap();
            let mut past_slot = 0;
            for (slot, _) in blockstore.find_address_signatures(address0, 1, 25).unwrap() {
                assert!(slot >= past_slot);
                past_slot = slot;
            }
        }
        Blockstore::destroy(&blockstore_path).expect("Expected successful database destruction");
    }

    #[test]
    fn test_get_confirmed_signatures_for_address2() {
        let blockstore_path = get_tmp_ledger_path!();
        {
            let blockstore = Blockstore::open(&blockstore_path).unwrap();

            fn make_slot_entries_with_transaction_addresses(addresses: &[Pubkey]) -> Vec<Entry> {
                let mut entries: Vec<Entry> = Vec::new();
                for address in addresses {
                    let transaction = Transaction::new_with_compiled_instructions(
                        &[&Keypair::new()],
                        &[*address],
                        Hash::default(),
                        vec![solana_sdk::pubkey::new_rand()],
                        vec![CompiledInstruction::new(1, &(), vec![0])],
                    );
                    entries.push(next_entry_mut(&mut Hash::default(), 0, vec![transaction]));
                    let mut tick = create_ticks(1, 0, hash(&serialize(address).unwrap()));
                    entries.append(&mut tick);
                }
                entries
            }

            let address0 = solana_sdk::pubkey::new_rand();
            let address1 = solana_sdk::pubkey::new_rand();

            for slot in 2..=8 {
                let entries = make_slot_entries_with_transaction_addresses(&[
                    address0, address1, address0, address1,
                ]);
                let shreds = entries_to_test_shreds(entries.clone(), slot, slot - 1, true, 0);
                blockstore.insert_shreds(shreds, None, false).unwrap();

                for (i, entry) in entries.iter().enumerate() {
                    if slot == 4 && i == 2 {
                        // Purge to freeze index 0 and write address-signatures in new primary index
                        blockstore.run_purge(0, 1, PurgeType::PrimaryIndex).unwrap();
                    }
                    for transaction in &entry.transactions {
                        assert_eq!(transaction.signatures.len(), 1);
                        blockstore
                            .write_transaction_status(
                                slot,
                                transaction.signatures[0],
                                transaction.message.account_keys.iter().collect(),
                                vec![],
                                &TransactionStatusMeta::default(),
                            )
                            .unwrap();
                    }
                }
            }
            // Leave one slot unrooted to test only returns confirmed signatures
            blockstore.set_roots(&[1, 2, 4, 5, 6, 7, 8]).unwrap();
            let highest_confirmed_root = 8;

            // Fetch all signatures for address 0 at once...
            let all0 = blockstore
                .get_confirmed_signatures_for_address2(
                    address0,
                    highest_confirmed_root,
                    None,
                    None,
                    usize::MAX,
                )
                .unwrap();
            assert_eq!(all0.len(), 12);

            // Fetch all signatures for address 1 at once...
            let all1 = blockstore
                .get_confirmed_signatures_for_address2(
                    address1,
                    highest_confirmed_root,
                    None,
                    None,
                    usize::MAX,
                )
                .unwrap();
            assert_eq!(all1.len(), 12);

            assert!(all0 != all1);

            // Fetch all signatures for address 0 individually
            for i in 0..all0.len() {
                let results = blockstore
                    .get_confirmed_signatures_for_address2(
                        address0,
                        highest_confirmed_root,
                        if i == 0 {
                            None
                        } else {
                            Some(all0[i - 1].signature)
                        },
                        None,
                        1,
                    )
                    .unwrap();
                assert_eq!(results.len(), 1);
                assert_eq!(results[0], all0[i], "Unexpected result for {}", i);
            }
            // Fetch all signatures for address 0 individually using `until`
            for i in 0..all0.len() {
                let results = blockstore
                    .get_confirmed_signatures_for_address2(
                        address0,
                        highest_confirmed_root,
                        if i == 0 {
                            None
                        } else {
                            Some(all0[i - 1].signature)
                        },
                        if i == all0.len() - 1 || i == all0.len() {
                            None
                        } else {
                            Some(all0[i + 1].signature)
                        },
                        10,
                    )
                    .unwrap();
                assert_eq!(results.len(), 1);
                assert_eq!(results[0], all0[i], "Unexpected result for {}", i);
            }

            assert!(blockstore
                .get_confirmed_signatures_for_address2(
                    address0,
                    highest_confirmed_root,
                    Some(all0[all0.len() - 1].signature),
                    None,
                    1,
                )
                .unwrap()
                .is_empty());

            assert!(blockstore
                .get_confirmed_signatures_for_address2(
                    address0,
                    highest_confirmed_root,
                    None,
                    Some(all0[0].signature),
                    2,
                )
                .unwrap()
                .is_empty());

            // Fetch all signatures for address 0, three at a time
            assert!(all0.len() % 3 == 0);
            for i in (0..all0.len()).step_by(3) {
                let results = blockstore
                    .get_confirmed_signatures_for_address2(
                        address0,
                        highest_confirmed_root,
                        if i == 0 {
                            None
                        } else {
                            Some(all0[i - 1].signature)
                        },
                        None,
                        3,
                    )
                    .unwrap();
                assert_eq!(results.len(), 3);
                assert_eq!(results[0], all0[i]);
                assert_eq!(results[1], all0[i + 1]);
                assert_eq!(results[2], all0[i + 2]);
            }

            // Ensure that the signatures within a slot are reverse ordered by signature
            // (current limitation of the .get_confirmed_signatures_for_address2())
            for i in (0..all1.len()).step_by(2) {
                let results = blockstore
                    .get_confirmed_signatures_for_address2(
                        address1,
                        highest_confirmed_root,
                        if i == 0 {
                            None
                        } else {
                            Some(all1[i - 1].signature)
                        },
                        None,
                        2,
                    )
                    .unwrap();
                assert_eq!(results.len(), 2);
                assert_eq!(results[0].slot, results[1].slot);
                assert!(results[0].signature >= results[1].signature);
                assert_eq!(results[0], all1[i]);
                assert_eq!(results[1], all1[i + 1]);
            }

            // A search for address 0 with `before` and/or `until` signatures from address1 should also work
            let results = blockstore
                .get_confirmed_signatures_for_address2(
                    address0,
                    highest_confirmed_root,
                    Some(all1[0].signature),
                    None,
                    usize::MAX,
                )
                .unwrap();
            // The exact number of results returned is variable, based on the sort order of the
            // random signatures that are generated
            assert!(!results.is_empty());

            let results2 = blockstore
                .get_confirmed_signatures_for_address2(
                    address0,
                    highest_confirmed_root,
                    Some(all1[0].signature),
                    Some(all1[4].signature),
                    usize::MAX,
                )
                .unwrap();
            assert!(results2.len() < results.len());
        }
        Blockstore::destroy(&blockstore_path).expect("Expected successful database destruction");
    }

    #[test]
    #[allow(clippy::same_item_push)]
    fn test_get_last_hash() {
        let mut entries: Vec<Entry> = vec![];
        let empty_entries_iterator = entries.iter();
        assert!(get_last_hash(empty_entries_iterator).is_none());

        let mut prev_hash = hash::hash(&[42u8]);
        for _ in 0..10 {
            let entry = next_entry(&prev_hash, 1, vec![]);
            prev_hash = entry.hash;
            entries.push(entry);
        }
        let entries_iterator = entries.iter();
        assert_eq!(get_last_hash(entries_iterator).unwrap(), entries[9].hash);
    }

    #[test]
    fn test_map_transactions_to_statuses() {
        let blockstore_path = get_tmp_ledger_path!();
        {
            let blockstore = Blockstore::open(&blockstore_path).unwrap();
            let transaction_status_cf = blockstore.db.column::<cf::TransactionStatus>();

            let slot = 0;
            let mut transactions: Vec<Transaction> = vec![];
            for x in 0..4 {
                let transaction = Transaction::new_with_compiled_instructions(
                    &[&Keypair::new()],
                    &[solana_sdk::pubkey::new_rand()],
                    Hash::default(),
                    vec![solana_sdk::pubkey::new_rand()],
                    vec![CompiledInstruction::new(1, &(), vec![0])],
                );
                transaction_status_cf
                    .put(
                        (0, transaction.signatures[0], slot),
                        &TransactionStatusMeta {
                            status: solana_sdk::transaction::Result::<()>::Err(
                                TransactionError::AccountNotFound,
                            ),
                            fee: x,
                            pre_balances: vec![],
                            post_balances: vec![],
                            inner_instructions: Some(vec![]),
                            log_messages: Some(vec![]),
                            pre_token_balances: Some(vec![]),
                            post_token_balances: Some(vec![]),
                        },
                    )
                    .unwrap();
                transactions.push(transaction);
            }
            // Push transaction that will not have matching status, as a test case
            transactions.push(Transaction::new_with_compiled_instructions(
                &[&Keypair::new()],
                &[solana_sdk::pubkey::new_rand()],
                Hash::default(),
                vec![solana_sdk::pubkey::new_rand()],
                vec![CompiledInstruction::new(1, &(), vec![0])],
            ));

            let map = blockstore.map_transactions_to_statuses(slot, transactions.into_iter());
            assert_eq!(map.len(), 5);
            for (x, m) in map.iter().take(4).enumerate() {
                assert_eq!(m.meta.as_ref().unwrap().fee, x as u64);
            }
            assert_eq!(map[4].meta, None);
        }
        Blockstore::destroy(&blockstore_path).expect("Expected successful database destruction");
    }

    #[test]
    fn test_write_get_perf_samples() {
        let blockstore_path = get_tmp_ledger_path!();
        {
            let blockstore = Blockstore::open(&blockstore_path).unwrap();
            let num_entries: usize = 10;
            let mut perf_samples: Vec<(Slot, PerfSample)> = vec![];
            for x in 1..num_entries + 1 {
                perf_samples.push((
                    x as u64 * 50,
                    PerfSample {
                        num_transactions: 1000 + x as u64,
                        num_slots: 50,
                        sample_period_secs: 20,
                    },
                ));
            }
            for (slot, sample) in perf_samples.iter() {
                blockstore.write_perf_sample(*slot, sample).unwrap();
            }
            for x in 0..num_entries {
                let mut expected_samples = perf_samples[num_entries - 1 - x..].to_vec();
                expected_samples.sort_by(|a, b| b.0.cmp(&a.0));
                assert_eq!(
                    blockstore.get_recent_perf_samples(x + 1).unwrap(),
                    expected_samples
                );
            }
        }
        Blockstore::destroy(&blockstore_path).expect("Expected successful database destruction");
    }

    #[test]
    fn test_lowest_slot() {
        let blockstore_path = get_tmp_ledger_path!();
        {
            let blockstore = Blockstore::open(&blockstore_path).unwrap();
            for i in 0..10 {
                let slot = i;
                let (shreds, _) = make_slot_entries(slot, 0, 1);
                blockstore.insert_shreds(shreds, None, false).unwrap();
            }
            assert_eq!(blockstore.lowest_slot(), 1);
            blockstore.run_purge(0, 5, PurgeType::PrimaryIndex).unwrap();
            assert_eq!(blockstore.lowest_slot(), 6);
        }
        Blockstore::destroy(&blockstore_path).expect("Expected successful database destruction");
    }

    #[test]
    fn test_recovery() {
        let slot = 1;
        let (data_shreds, coding_shreds, leader_schedule_cache) =
            setup_erasure_shreds(slot, 0, 100, 1.0);
        let blockstore_path = get_tmp_ledger_path!();
        {
            let blockstore = Blockstore::open(&blockstore_path).unwrap();
            blockstore
                .insert_shreds(coding_shreds, Some(&leader_schedule_cache), false)
                .unwrap();
            let shred_bufs: Vec<_> = data_shreds
                .iter()
                .map(|shred| shred.payload.clone())
                .collect();

            // Check all the data shreds were recovered
            for (s, buf) in data_shreds.iter().zip(shred_bufs) {
                assert_eq!(
                    blockstore
                        .get_data_shred(s.slot(), s.index() as u64)
                        .unwrap()
                        .unwrap(),
                    buf
                );
            }

            verify_index_integrity(&blockstore, slot);
        }
        Blockstore::destroy(&blockstore_path).expect("Expected successful database destruction");
    }

    #[test]
    fn test_index_integrity() {
        let slot = 1;
        let num_entries = 100;
        let (data_shreds, coding_shreds, leader_schedule_cache) =
            setup_erasure_shreds(slot, 0, num_entries, 1.0);
        assert!(data_shreds.len() > 3);
        assert!(coding_shreds.len() > 3);
        let blockstore_path = get_tmp_ledger_path!();
        {
            let blockstore = Blockstore::open(&blockstore_path).unwrap();
            // Test inserting all the shreds
            let all_shreds: Vec<_> = data_shreds
                .iter()
                .cloned()
                .chain(coding_shreds.iter().cloned())
                .collect();
            blockstore
                .insert_shreds(all_shreds, Some(&leader_schedule_cache), false)
                .unwrap();
            verify_index_integrity(&blockstore, slot);
            blockstore.purge_and_compact_slots(0, slot);

            // Test inserting just the codes, enough for recovery
            blockstore
                .insert_shreds(coding_shreds.clone(), Some(&leader_schedule_cache), false)
                .unwrap();
            verify_index_integrity(&blockstore, slot);
            blockstore.purge_and_compact_slots(0, slot);

            // Test inserting some codes, but not enough for recovery
            blockstore
                .insert_shreds(
                    coding_shreds[..coding_shreds.len() - 1].to_vec(),
                    Some(&leader_schedule_cache),
                    false,
                )
                .unwrap();
            verify_index_integrity(&blockstore, slot);
            blockstore.purge_and_compact_slots(0, slot);

            // Test inserting just the codes, and some data, enough for recovery
            let shreds: Vec<_> = data_shreds[..data_shreds.len() - 1]
                .iter()
                .cloned()
                .chain(coding_shreds[..coding_shreds.len() - 1].iter().cloned())
                .collect();
            blockstore
                .insert_shreds(shreds, Some(&leader_schedule_cache), false)
                .unwrap();
            verify_index_integrity(&blockstore, slot);
            blockstore.purge_and_compact_slots(0, slot);

            // Test inserting some codes, and some data, but enough for recovery
            let shreds: Vec<_> = data_shreds[..data_shreds.len() / 2 - 1]
                .iter()
                .cloned()
                .chain(coding_shreds[..coding_shreds.len() / 2 - 1].iter().cloned())
                .collect();
            blockstore
                .insert_shreds(shreds, Some(&leader_schedule_cache), false)
                .unwrap();
            verify_index_integrity(&blockstore, slot);
            blockstore.purge_and_compact_slots(0, slot);

            // Test inserting all shreds in 2 rounds, make sure nothing is lost
            let shreds1: Vec<_> = data_shreds[..data_shreds.len() / 2 - 1]
                .iter()
                .cloned()
                .chain(coding_shreds[..coding_shreds.len() / 2 - 1].iter().cloned())
                .collect();
            let shreds2: Vec<_> = data_shreds[data_shreds.len() / 2 - 1..]
                .iter()
                .cloned()
                .chain(coding_shreds[coding_shreds.len() / 2 - 1..].iter().cloned())
                .collect();
            blockstore
                .insert_shreds(shreds1, Some(&leader_schedule_cache), false)
                .unwrap();
            blockstore
                .insert_shreds(shreds2, Some(&leader_schedule_cache), false)
                .unwrap();
            verify_index_integrity(&blockstore, slot);
            blockstore.purge_and_compact_slots(0, slot);

            // Test not all, but enough data and coding shreds in 2 rounds to trigger recovery,
            // make sure nothing is lost
            let shreds1: Vec<_> = data_shreds[..data_shreds.len() / 2 - 1]
                .iter()
                .cloned()
                .chain(coding_shreds[..coding_shreds.len() / 2 - 1].iter().cloned())
                .collect();
            let shreds2: Vec<_> = data_shreds[data_shreds.len() / 2 - 1..data_shreds.len() / 2]
                .iter()
                .cloned()
                .chain(
                    coding_shreds[coding_shreds.len() / 2 - 1..coding_shreds.len() / 2]
                        .iter()
                        .cloned(),
                )
                .collect();
            blockstore
                .insert_shreds(shreds1, Some(&leader_schedule_cache), false)
                .unwrap();
            blockstore
                .insert_shreds(shreds2, Some(&leader_schedule_cache), false)
                .unwrap();
            verify_index_integrity(&blockstore, slot);
            blockstore.purge_and_compact_slots(0, slot);

            // Test insert shreds in 2 rounds, but not enough to trigger
            // recovery, make sure nothing is lost
            let shreds1: Vec<_> = data_shreds[..data_shreds.len() / 2 - 2]
                .iter()
                .cloned()
                .chain(coding_shreds[..coding_shreds.len() / 2 - 2].iter().cloned())
                .collect();
            let shreds2: Vec<_> = data_shreds[data_shreds.len() / 2 - 2..data_shreds.len() / 2 - 1]
                .iter()
                .cloned()
                .chain(
                    coding_shreds[coding_shreds.len() / 2 - 2..coding_shreds.len() / 2 - 1]
                        .iter()
                        .cloned(),
                )
                .collect();
            blockstore
                .insert_shreds(shreds1, Some(&leader_schedule_cache), false)
                .unwrap();
            blockstore
                .insert_shreds(shreds2, Some(&leader_schedule_cache), false)
                .unwrap();
            verify_index_integrity(&blockstore, slot);
            blockstore.purge_and_compact_slots(0, slot);
        }
        Blockstore::destroy(&blockstore_path).expect("Expected successful database destruction");
    }

    fn setup_erasure_shreds(
        slot: u64,
        parent_slot: u64,
        num_entries: u64,
        erasure_rate: f32,
    ) -> (Vec<Shred>, Vec<Shred>, Arc<LeaderScheduleCache>) {
        let entries = make_slot_entries_with_transactions(num_entries);
        let leader_keypair = Arc::new(Keypair::new());
        let shredder = Shredder::new(
            slot,
            parent_slot,
            erasure_rate,
            leader_keypair.clone(),
            0,
            0,
        )
        .expect("Failed in creating shredder");
        let (data_shreds, coding_shreds, _) = shredder.entries_to_shreds(&entries, true, 0);

        let genesis_config = create_genesis_config(2).genesis_config;
        let bank = Arc::new(Bank::new(&genesis_config));
        let mut leader_schedule_cache = LeaderScheduleCache::new_from_bank(&bank);
        let fixed_schedule = FixedSchedule {
            leader_schedule: Arc::new(LeaderSchedule::new_from_schedule(vec![
                leader_keypair.pubkey()
            ])),
            start_epoch: 0,
        };
        leader_schedule_cache.set_fixed_leader_schedule(Some(fixed_schedule));

        (data_shreds, coding_shreds, Arc::new(leader_schedule_cache))
    }

    fn verify_index_integrity(blockstore: &Blockstore, slot: u64) {
        let index = blockstore.get_index(slot).unwrap().unwrap();
        // Test the set of data shreds in the index and in the data column
        // family are the same
        let data_iter = blockstore.slot_data_iterator(slot, 0).unwrap();
        let mut num_data = 0;
        for ((slot, index), _) in data_iter {
            num_data += 1;
            assert!(blockstore.get_data_shred(slot, index).unwrap().is_some());
        }

        // Test the data index doesn't have anything extra
        let num_data_in_index = index.data().num_shreds();
        assert_eq!(num_data_in_index, num_data);

        // Test the set of coding shreds in the index and in the coding column
        // family are the same
        let coding_iter = blockstore.slot_coding_iterator(slot, 0).unwrap();
        let mut num_coding = 0;
        for ((slot, index), _) in coding_iter {
            num_coding += 1;
            assert!(blockstore.get_coding_shred(slot, index).unwrap().is_some());
        }

        // Test the data index doesn't have anything extra
        let num_coding_in_index = index.coding().num_shreds();
        assert_eq!(num_coding_in_index, num_coding);
    }

    #[test]
    fn test_duplicate_slot() {
        let slot = 0;
        let entries1 = make_slot_entries_with_transactions(1);
        let entries2 = make_slot_entries_with_transactions(1);
        let leader_keypair = Arc::new(Keypair::new());
        let shredder =
            Shredder::new(slot, 0, 1.0, leader_keypair, 0, 0).expect("Failed in creating shredder");
        let (shreds, _, _) = shredder.entries_to_shreds(&entries1, true, 0);
        let (duplicate_shreds, _, _) = shredder.entries_to_shreds(&entries2, true, 0);
        let shred = shreds[0].clone();
        let duplicate_shred = duplicate_shreds[0].clone();
        let non_duplicate_shred = shred.clone();

        let blockstore_path = get_tmp_ledger_path!();
        {
            let blockstore = Blockstore::open(&blockstore_path).unwrap();
            blockstore
                .insert_shreds(vec![shred.clone()], None, false)
                .unwrap();

            // No duplicate shreds exist yet
            assert!(!blockstore.has_duplicate_shreds_in_slot(slot));

            // Check if shreds are duplicated
            assert_eq!(
                blockstore.is_shred_duplicate(
                    slot,
                    0,
                    &duplicate_shred.payload,
                    duplicate_shred.is_data()
                ),
                Some(shred.payload.clone())
            );
            assert!(blockstore
                .is_shred_duplicate(
                    slot,
                    0,
                    &non_duplicate_shred.payload,
                    duplicate_shred.is_data()
                )
                .is_none());

            // Store a duplicate shred
            blockstore
                .store_duplicate_slot(slot, shred.payload.clone(), duplicate_shred.payload.clone())
                .unwrap();

            // Slot is now marked as duplicate
            assert!(blockstore.has_duplicate_shreds_in_slot(slot));

            // Check ability to fetch the duplicates
            let duplicate_proof = blockstore.get_duplicate_slot(slot).unwrap();
            assert_eq!(duplicate_proof.shred1, shred.payload);
            assert_eq!(duplicate_proof.shred2, duplicate_shred.payload);
        }

        Blockstore::destroy(&blockstore_path).expect("Expected successful database destruction");
    }

    #[test]
    fn test_clear_unconfirmed_slot() {
        let blockstore_path = get_tmp_ledger_path!();
        {
            let blockstore = Blockstore::open(&blockstore_path).unwrap();
            let unconfirmed_slot = 9;
            let unconfirmed_child_slot = 10;
            let slots = vec![2, unconfirmed_slot, unconfirmed_child_slot];

            // Insert into slot 9, mark it as dead
            let shreds: Vec<_> = make_chaining_slot_entries(&slots, 1)
                .into_iter()
                .flat_map(|x| x.0)
                .collect();
            blockstore.insert_shreds(shreds, None, false).unwrap();
            // Should only be one shred in slot 9
            assert!(blockstore
                .get_data_shred(unconfirmed_slot, 0)
                .unwrap()
                .is_some());
            assert!(blockstore
                .get_data_shred(unconfirmed_slot, 1)
                .unwrap()
                .is_none());
            blockstore.set_dead_slot(unconfirmed_slot).unwrap();

            // Purge the slot
            blockstore.clear_unconfirmed_slot(unconfirmed_slot);
            assert!(!blockstore.is_dead(unconfirmed_slot));
            assert_eq!(
                blockstore
                    .meta(unconfirmed_slot)
                    .unwrap()
                    .unwrap()
                    .next_slots,
                vec![unconfirmed_child_slot]
            );
            assert!(blockstore
                .get_data_shred(unconfirmed_slot, 0)
                .unwrap()
                .is_none());
        }
        Blockstore::destroy(&blockstore_path).expect("Expected successful database destruction");
    }

    #[test]
    fn test_update_completed_data_indexes() {
        let mut completed_data_indexes: Vec<u32> = vec![];
        let mut shred_index = ShredIndex::default();

        for i in 0..10 {
            shred_index.set_present(i as u64, true);
            assert_eq!(
                update_completed_data_indexes(true, i, &shred_index, &mut completed_data_indexes),
                vec![(i, i)]
            );
            assert_eq!(completed_data_indexes, (0..=i).collect::<Vec<u32>>());
        }
    }

    #[test]
    fn test_update_completed_data_indexes_out_of_order() {
        let mut completed_data_indexes = vec![];
        let mut shred_index = ShredIndex::default();

        shred_index.set_present(4, true);
        assert!(
            update_completed_data_indexes(false, 4, &shred_index, &mut completed_data_indexes)
                .is_empty()
        );
        assert!(completed_data_indexes.is_empty());

        shred_index.set_present(2, true);
        assert!(
            update_completed_data_indexes(false, 2, &shred_index, &mut completed_data_indexes)
                .is_empty()
        );
        assert!(completed_data_indexes.is_empty());

        shred_index.set_present(3, true);
        assert!(
            update_completed_data_indexes(true, 3, &shred_index, &mut completed_data_indexes)
                .is_empty()
        );
        assert_eq!(completed_data_indexes, vec![3]);

        // Inserting data complete shred 1 now confirms the range of shreds [2, 3]
        // is part of the same data set
        shred_index.set_present(1, true);
        assert_eq!(
            update_completed_data_indexes(true, 1, &shred_index, &mut completed_data_indexes),
            vec![(2, 3)]
        );
        assert_eq!(completed_data_indexes, vec![1, 3]);

        // Inserting data complete shred 0 now confirms the range of shreds [0]
        // is part of the same data set
        shred_index.set_present(0, true);
        assert_eq!(
            update_completed_data_indexes(true, 0, &shred_index, &mut completed_data_indexes),
            vec![(0, 0), (1, 1)]
        );
        assert_eq!(completed_data_indexes, vec![0, 1, 3]);
    }

    #[test]
    fn test_rewards_protobuf_backward_compatability() {
        let blockstore_path = get_tmp_ledger_path!();
        {
            let blockstore = Blockstore::open(&blockstore_path).unwrap();
            let rewards: Rewards = (0..100)
                .map(|i| Reward {
                    pubkey: solana_sdk::pubkey::new_rand().to_string(),
                    lamports: 42 + i,
                    post_balance: std::u64::MAX,
                    reward_type: Some(RewardType::Fee),
                })
                .collect();
            let protobuf_rewards: generated::Rewards = rewards.into();

            let deprecated_rewards: StoredExtendedRewards = protobuf_rewards.clone().into();
            for slot in 0..2 {
                let data = serialize(&deprecated_rewards).unwrap();
                blockstore.rewards_cf.put_bytes(slot, &data).unwrap();
            }
            for slot in 2..4 {
                blockstore
                    .rewards_cf
                    .put_protobuf(slot, &protobuf_rewards)
                    .unwrap();
            }
            for slot in 0..4 {
                assert_eq!(
                    blockstore
                        .rewards_cf
                        .get_protobuf_or_bincode::<StoredExtendedRewards>(slot)
                        .unwrap()
                        .unwrap(),
                    protobuf_rewards
                );
            }
        }
        Blockstore::destroy(&blockstore_path).expect("Expected successful database destruction");
    }

    #[test]
    fn test_remove_shred_data_complete_flag() {
        let (mut shreds, entries) = make_slot_entries(0, 0, 1);

        let ledger_path = get_tmp_ledger_path!();
        let ledger = Blockstore::open(&ledger_path).unwrap();

        // Remove the data complete flag from the last shred
        shreds[0].unset_data_complete();

        ledger.insert_shreds(shreds, None, false).unwrap();

        // Check that the `data_complete` flag was unset in the stored shred, but the
        // `last_in_slot` flag is set.
        let stored_shred = &ledger.get_data_shreds_for_slot(0, 0).unwrap()[0];
        assert!(!stored_shred.data_complete());
        assert!(stored_shred.last_in_slot());
        assert_eq!(entries, ledger.get_any_valid_slot_entries(0, 0));
    }

    fn make_large_tx_entry(num_txs: usize) -> Entry {
        let txs: Vec<_> = (0..num_txs)
            .into_iter()
            .map(|_| {
                let keypair0 = Keypair::new();
                let to = solana_sdk::pubkey::new_rand();
                solana_sdk::system_transaction::transfer(&keypair0, &to, 1, Hash::default())
            })
            .collect();

        Entry::new(&Hash::default(), 1, txs)
    }

    #[test]
    fn erasure_multiple_config() {
        solana_logger::setup();
        let slot = 1;
        let parent = 0;
        let num_txs = 20;
        let entry = make_large_tx_entry(num_txs);
        let shreds = entries_to_test_shreds(vec![entry], slot, parent, true, 0);
        assert!(shreds.len() > 1);

        let ledger_path = get_tmp_ledger_path!();
        let ledger = Blockstore::open(&ledger_path).unwrap();

        let coding1 = Shredder::generate_coding_shreds(slot, 0.5f32, &shreds, 0x42, usize::MAX);
        let coding2 = Shredder::generate_coding_shreds(slot, 1.0f32, &shreds, 0x42, usize::MAX);
        for shred in &shreds {
            info!("shred {:?}", shred);
        }
        for shred in &coding1 {
            info!("coding1 {:?}", shred);
        }
        for shred in &coding2 {
            info!("coding2 {:?}", shred);
        }
        ledger
            .insert_shreds(shreds[..shreds.len() - 2].to_vec(), None, false)
            .unwrap();
        ledger
            .insert_shreds(vec![coding1[0].clone(), coding2[1].clone()], None, false)
            .unwrap();
        assert!(ledger.has_duplicate_shreds_in_slot(slot));
    }

    #[test]
    fn test_large_num_coding() {
        solana_logger::setup();
        let slot = 1;
        let (_data_shreds, mut coding_shreds, leader_schedule_cache) =
            setup_erasure_shreds(slot, 0, 100, 1.0);
        let blockstore_path = get_tmp_ledger_path!();
        {
            let blockstore = Blockstore::open(&blockstore_path).unwrap();
            coding_shreds[1].coding_header.num_coding_shreds = u16::MAX;
            blockstore
                .insert_shreds(
                    vec![coding_shreds[1].clone()],
                    Some(&leader_schedule_cache),
                    false,
                )
                .unwrap();

            // Check no coding shreds are inserted
            let res = blockstore.get_coding_shreds_for_slot(slot, 0).unwrap();
            assert!(res.is_empty());
        }
        Blockstore::destroy(&blockstore_path).expect("Expected successful database destruction");
    }
}<|MERGE_RESOLUTION|>--- conflicted
+++ resolved
@@ -1765,9 +1765,6 @@
         Ok(root_iterator.next().unwrap_or_default())
     }
 
-<<<<<<< HEAD
-    pub fn get_confirmed_block(&self, slot: Slot) -> Result<ConfirmedBlock> {
-=======
     pub fn get_confirmed_block_hash(&self, slot: Slot) -> Result<String> {
         datapoint_info!(
             "blockstore-rpc-api",
@@ -1790,12 +1787,7 @@
         Err(BlockstoreError::SlotNotRooted)
     }
 
-    pub fn get_confirmed_block(
-        &self,
-        slot: Slot,
-        encoding: Option<UiTransactionEncoding>,
-    ) -> Result<ConfirmedBlock> {
->>>>>>> 1b629c1a
+    pub fn get_confirmed_block(&self, slot: Slot) -> Result<ConfirmedBlock> {
         datapoint_info!(
             "blockstore-rpc-api",
             ("method", "get_confirmed_block".to_string(), String)
