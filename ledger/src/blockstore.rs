//! The `blockstore` module provides functions for parallel verification of the
//! Proof of History ledger as well as iterative read, append write, and random
//! access read to a persistent file-based ledger.
use {
    crate::{
        ancestor_iterator::AncestorIterator,
        blockstore_db::{
        columns as cf, AccessType, BlockstoreRecoveryMode, Column, Database,
        EvmTransactionReceiptsIndex, IteratorDirection, IteratorMode, LedgerColumn, Result,
        WriteBatch, BlockstoreError,
        },
        blockstore_meta::*,
        leader_schedule_cache::LeaderScheduleCache,
        next_slots_iterator::NextSlotsIterator,
        shred::{
            ErasureSetId, Result as ShredResult, Shred, ShredId, ShredType, Shredder,
            SHRED_PAYLOAD_SIZE,
        },
    },
    bincode::deserialize,
    evm::H256,
    log::*,
    rayon::{
        iter::{IntoParallelRefIterator, ParallelIterator},
        ThreadPool,
    },
    rocksdb::DBRawIterator,
    solana_entry::entry::{create_ticks, Entry},
    solana_measure::measure::Measure,
    solana_metrics::{datapoint_debug, datapoint_error},
    solana_rayon_threadlimit::get_thread_count,
    solana_runtime::hardened_unpack::{unpack_genesis_archive, MAX_GENESIS_ARCHIVE_UNPACKED_SIZE},
    solana_sdk::{
        clock::{Slot, UnixTimestamp, DEFAULT_TICKS_PER_SECOND, MS_PER_TICK},
        genesis_config::{GenesisConfig, DEFAULT_GENESIS_ARCHIVE, DEFAULT_GENESIS_FILE},
        hash::Hash,
        pubkey::Pubkey,
        sanitize::Sanitize,
        signature::{Keypair, Signature, Signer},
        timing::timestamp,
        transaction::VersionedTransaction,
    },
    solana_storage_proto::{StoredExtendedRewards, StoredTransactionStatusMeta},
    solana_transaction_status::{
        ConfirmedBlock, ConfirmedTransaction, ConfirmedTransactionStatusWithSignature, Rewards,
        TransactionStatusMeta, TransactionWithMetadata,
    },

    evm_state as evm,

    std::{
    borrow::Cow,
        cell::RefCell,
        cmp,
        collections::{hash_map::Entry as HashMapEntry, BTreeMap, BTreeSet, HashMap, HashSet},
        convert::TryInto,
        fs,
        io::{Error as IoError, ErrorKind},
        path::{Path, PathBuf},
        rc::Rc,
        sync::{
        atomic::{AtomicBool, Ordering},
            mpsc::{sync_channel, Receiver, Sender, SyncSender, TrySendError},
        Arc, Mutex, RwLock, RwLockWriteGuard,
        },
        time::Instant,
    },
    tempfile::{Builder, TempDir},
    thiserror::Error,
    trees::{Tree, TreeWalk},
};

pub mod blockstore_purge;

pub const BLOCKSTORE_DIRECTORY: &str = "rocksdb";

thread_local!(static PAR_THREAD_POOL: RefCell<ThreadPool> = RefCell::new(rayon::ThreadPoolBuilder::new()
                    .num_threads(get_thread_count())
                    .thread_name(|ix| format!("blockstore_{}", ix))
                    .build()
                    .unwrap()));

thread_local!(static PAR_THREAD_POOL_ALL_CPUS: RefCell<ThreadPool> = RefCell::new(rayon::ThreadPoolBuilder::new()
                    .num_threads(num_cpus::get())
                    .thread_name(|ix| format!("blockstore_{}", ix))
                    .build()
                    .unwrap()));

pub const MAX_COMPLETED_SLOTS_IN_CHANNEL: usize = 100_000;
pub const MAX_TURBINE_PROPAGATION_IN_MS: u64 = 100;
pub const MAX_TURBINE_DELAY_IN_TICKS: u64 = MAX_TURBINE_PROPAGATION_IN_MS / MS_PER_TICK;

// An upper bound on maximum number of data shreds we can handle in a slot
// 32K shreds would allow ~320K peak TPS
// (32K shreds per slot * 4 TX per shred * 2.5 slots per sec)
pub const MAX_DATA_SHREDS_PER_SLOT: usize = 32_768;

pub type CompletedSlotsSender = SyncSender<Vec<Slot>>;
pub type CompletedSlotsReceiver = Receiver<Vec<Slot>>;
type CompletedRanges = Vec<(u32, u32)>;

#[derive(Default)]
pub struct SignatureInfosForAddress {
    pub infos: Vec<ConfirmedTransactionStatusWithSignature>,
    pub found_before: bool,
}

#[derive(Clone, Copy)]
pub enum PurgeType {
    Exact,
    PrimaryIndex,
    CompactionFilter,
}

#[derive(Error, Debug)]
pub enum InsertDataShredError {
    Exists,
    InvalidShred,
    BlockstoreError(#[from] BlockstoreError),
}

impl std::fmt::Display for InsertDataShredError {
    fn fmt(&self, f: &mut std::fmt::Formatter<'_>) -> std::fmt::Result {
        write!(f, "insert data shred error")
    }
}

#[derive(Clone, Copy, Debug, PartialEq, Eq)]
pub struct CompletedDataSetInfo {
    pub slot: Slot,
    pub start_index: u32,
    pub end_index: u32,
}

pub struct BlockstoreSignals {
    pub blockstore: Blockstore,
    pub ledger_signal_receiver: Receiver<bool>,
    pub completed_slots_receiver: CompletedSlotsReceiver,
}

// ledger window
pub struct Blockstore {
    ledger_path: PathBuf,
    db: Arc<Database>,
    meta_cf: LedgerColumn<cf::SlotMeta>,
    dead_slots_cf: LedgerColumn<cf::DeadSlots>,
    duplicate_slots_cf: LedgerColumn<cf::DuplicateSlots>,
    erasure_meta_cf: LedgerColumn<cf::ErasureMeta>,
    orphans_cf: LedgerColumn<cf::Orphans>,
    index_cf: LedgerColumn<cf::Index>,
    data_shred_cf: LedgerColumn<cf::ShredData>,
    code_shred_cf: LedgerColumn<cf::ShredCode>,
    transaction_status_cf: LedgerColumn<cf::TransactionStatus>,
    address_signatures_cf: LedgerColumn<cf::AddressSignatures>,
    transaction_memos_cf: LedgerColumn<cf::TransactionMemos>,
    transaction_status_index_cf: LedgerColumn<cf::TransactionStatusIndex>,
    active_transaction_status_index: RwLock<u64>,
    rewards_cf: LedgerColumn<cf::Rewards>,
    blocktime_cf: LedgerColumn<cf::Blocktime>,
    perf_samples_cf: LedgerColumn<cf::PerfSamples>,

    block_height_cf: LedgerColumn<cf::BlockHeight>,
    program_costs_cf: LedgerColumn<cf::ProgramCosts>,
    bank_hash_cf: LedgerColumn<cf::BankHash>,
    last_root: Arc<RwLock<Slot>>,
    insert_shreds_lock: Arc<Mutex<()>>,
    pub new_shreds_signals: Vec<SyncSender<bool>>,
    pub completed_slots_senders: Vec<CompletedSlotsSender>,
    pub lowest_cleanup_slot: Arc<RwLock<Slot>>,
    no_compaction: bool,

    slots_stats: Arc<Mutex<SlotsStats>>,
    // EVM scope
    evm_blocks_cf: LedgerColumn<cf::EvmBlockHeader>,
    evm_transactions_cf: LedgerColumn<cf::EvmTransactionReceipts>,
    evm_blocks_by_hash_cf: LedgerColumn<cf::EvmHeaderIndexByHash>,
    evm_blocks_by_slot_cf: LedgerColumn<cf::EvmHeaderIndexBySlot>,
}

struct SlotsStats {
    last_cleanup_ts: Instant,
    stats: BTreeMap<Slot, SlotStats>,
}

impl Default for SlotsStats {
    fn default() -> Self {
        SlotsStats {
            last_cleanup_ts: Instant::now(),
            stats: BTreeMap::new(),
        }
    }
}

#[derive(Default)]
struct SlotStats {
    num_repaired: usize,
    num_recovered: usize,
}

pub struct IndexMetaWorkingSetEntry {
    index: Index,
    // true only if at least one shred for this Index was inserted since the time this
    // struct was created
    did_insert_occur: bool,
}

pub struct SlotMetaWorkingSetEntry {
    new_slot_meta: Rc<RefCell<SlotMeta>>,
    old_slot_meta: Option<SlotMeta>,
    // True only if at least one shred for this SlotMeta was inserted since the time this
    // struct was created.
    did_insert_occur: bool,
}

#[derive(PartialEq, Debug, Clone)]
enum ShredSource {
    Turbine,
    Repaired,
    Recovered,
}

#[derive(Default)]
pub struct BlockstoreInsertionMetrics {
    pub num_shreds: usize,
    pub insert_lock_elapsed: u64,
    pub insert_shreds_elapsed: u64,
    pub shred_recovery_elapsed: u64,
    pub chaining_elapsed: u64,
    pub commit_working_sets_elapsed: u64,
    pub write_batch_elapsed: u64,
    pub total_elapsed: u64,
    pub num_inserted: u64,
    pub num_repair: u64,
    pub num_recovered: usize,
    num_recovered_blockstore_error: usize,
    pub num_recovered_inserted: usize,
    pub num_recovered_failed_sig: usize,
    pub num_recovered_failed_invalid: usize,
    pub num_recovered_exists: usize,
    pub index_meta_time: u64,
    num_data_shreds_exists: usize,
    num_data_shreds_invalid: usize,
    num_data_shreds_blockstore_error: usize,
    num_coding_shreds_exists: usize,
    num_coding_shreds_invalid: usize,
    num_coding_shreds_invalid_erasure_config: usize,
    num_coding_shreds_inserted: usize,
}

impl SlotMetaWorkingSetEntry {
    fn new(new_slot_meta: Rc<RefCell<SlotMeta>>, old_slot_meta: Option<SlotMeta>) -> Self {
        Self {
            new_slot_meta,
            old_slot_meta,
            did_insert_occur: false,
        }
    }
}

impl BlockstoreInsertionMetrics {
    pub fn report_metrics(&self, metric_name: &'static str) {
        datapoint_info!(
            metric_name,
            ("num_shreds", self.num_shreds as i64, i64),
            ("total_elapsed", self.total_elapsed as i64, i64),
            ("insert_lock_elapsed", self.insert_lock_elapsed as i64, i64),
            (
                "insert_shreds_elapsed",
                self.insert_shreds_elapsed as i64,
                i64
            ),
            (
                "shred_recovery_elapsed",
                self.shred_recovery_elapsed as i64,
                i64
            ),
            ("chaining_elapsed", self.chaining_elapsed as i64, i64),
            (
                "commit_working_sets_elapsed",
                self.commit_working_sets_elapsed as i64,
                i64
            ),
            ("write_batch_elapsed", self.write_batch_elapsed as i64, i64),
            ("num_inserted", self.num_inserted as i64, i64),
            ("num_repair", self.num_repair as i64, i64),
            ("num_recovered", self.num_recovered as i64, i64),
            (
                "num_recovered_inserted",
                self.num_recovered_inserted as i64,
                i64
            ),
            (
                "num_recovered_failed_sig",
                self.num_recovered_failed_sig as i64,
                i64
            ),
            (
                "num_recovered_failed_invalid",
                self.num_recovered_failed_invalid as i64,
                i64
            ),
            (
                "num_recovered_exists",
                self.num_recovered_exists as i64,
                i64
            ),
            (
                "num_recovered_blockstore_error",
                self.num_recovered_blockstore_error,
                i64
            ),
            ("num_data_shreds_exists", self.num_data_shreds_exists, i64),
            ("num_data_shreds_invalid", self.num_data_shreds_invalid, i64),
            (
                "num_data_shreds_blockstore_error",
                self.num_data_shreds_blockstore_error,
                i64
            ),
            (
                "num_coding_shreds_exists",
                self.num_coding_shreds_exists,
                i64
            ),
            (
                "num_coding_shreds_invalid",
                self.num_coding_shreds_invalid,
                i64
            ),
            (
                "num_coding_shreds_invalid_erasure_config",
                self.num_coding_shreds_invalid_erasure_config,
                i64
            ),
            (
                "num_coding_shreds_inserted",
                self.num_coding_shreds_inserted,
                i64
            ),
        );
    }
}

impl Blockstore {
    pub fn db(self) -> Arc<Database> {
        self.db
    }

    pub fn ledger_path(&self) -> &PathBuf {
        &self.ledger_path
    }

    /// Opens a Ledger in directory, provides "infinite" window of shreds
    pub fn open(ledger_path: &Path) -> Result<Blockstore> {
        Self::do_open(ledger_path, AccessType::PrimaryOnly, None, true)
    }

    pub fn open_with_access_type(
        ledger_path: &Path,
        access_type: AccessType,
        recovery_mode: Option<BlockstoreRecoveryMode>,
        enforce_ulimit_nofile: bool,
    ) -> Result<Blockstore> {
        Self::do_open(
            ledger_path,
            access_type,
            recovery_mode,
            enforce_ulimit_nofile,
        )
    }

    fn do_open(
        ledger_path: &Path,
        access_type: AccessType,
        recovery_mode: Option<BlockstoreRecoveryMode>,
        enforce_ulimit_nofile: bool,
    ) -> Result<Blockstore> {
        fs::create_dir_all(&ledger_path)?;
        let blockstore_path = ledger_path.join(BLOCKSTORE_DIRECTORY);

        adjust_ulimit_nofile(enforce_ulimit_nofile)?;

        // Open the database
        let mut measure = Measure::start("open");
        info!("Opening database at {:?}", blockstore_path);
        let db = Database::open(&blockstore_path, access_type, recovery_mode)?;

        // Create the metadata column family
        let meta_cf = db.column();

        // Create the dead slots column family
        let dead_slots_cf = db.column();
        let duplicate_slots_cf = db.column();
        let erasure_meta_cf = db.column();

        // Create the orphans column family. An "orphan" is defined as
        // the head of a detached chain of slots, i.e. a slot with no
        // known parent
        let orphans_cf = db.column();
        let index_cf = db.column();

        let data_shred_cf = db.column();
        let code_shred_cf = db.column();
        let transaction_status_cf = db.column();
        let address_signatures_cf = db.column();
        let transaction_memos_cf = db.column();
        let transaction_status_index_cf = db.column();
        let rewards_cf = db.column();
        let blocktime_cf = db.column();
        let perf_samples_cf = db.column();
        let block_height_cf = db.column();

        let evm_blocks_cf = db.column();
        let program_costs_cf = db.column();
        let bank_hash_cf = db.column();
        let evm_transactions_cf = db.column();
        let evm_blocks_by_hash_cf = db.column();
        let evm_blocks_by_slot_cf = db.column();

        let db = Arc::new(db);

        // Get max root or 0 if it doesn't exist
        let max_root = db
            .iter::<cf::Root>(IteratorMode::End)?
            .next()
            .map(|(slot, _)| slot)
            .unwrap_or(0);
        let last_root = Arc::new(RwLock::new(max_root));

        // Get active transaction-status index or 0
        let active_transaction_status_index = db
            .iter::<cf::TransactionStatusIndex>(IteratorMode::Start)?
            .next();
        let initialize_transaction_status_index = active_transaction_status_index.is_none();
        let active_transaction_status_index = active_transaction_status_index
            .and_then(|(_, data)| {
                let index0: TransactionStatusIndexMeta = deserialize(&data).unwrap();
                if index0.frozen {
                    Some(1)
                } else {
                    None
                }
            })
            .unwrap_or(0);

        measure.stop();
        info!("{:?} {}", blockstore_path, measure);
        let blockstore = Blockstore {
            ledger_path: ledger_path.to_path_buf(),
            db,
            meta_cf,
            dead_slots_cf,
            duplicate_slots_cf,
            erasure_meta_cf,
            orphans_cf,
            index_cf,
            data_shred_cf,
            code_shred_cf,
            transaction_status_cf,
            address_signatures_cf,
            transaction_memos_cf,
            transaction_status_index_cf,
            active_transaction_status_index: RwLock::new(active_transaction_status_index),
            rewards_cf,
            blocktime_cf,
            perf_samples_cf,
            block_height_cf,
            program_costs_cf,
            bank_hash_cf,
            new_shreds_signals: vec![],
            completed_slots_senders: vec![],
            insert_shreds_lock: Arc::new(Mutex::new(())),
            last_root,
            lowest_cleanup_slot: Arc::new(RwLock::new(0)),
            no_compaction: false,
            slots_stats: Arc::new(Mutex::new(SlotsStats::default())),
            evm_blocks_cf,
            evm_transactions_cf,
            evm_blocks_by_hash_cf,
            evm_blocks_by_slot_cf,
        };
        if initialize_transaction_status_index {
            blockstore.initialize_transaction_status_index()?;
        }
        Ok(blockstore)
    }

    pub fn open_with_signal(
        ledger_path: &Path,
        recovery_mode: Option<BlockstoreRecoveryMode>,
        enforce_ulimit_nofile: bool,
    ) -> Result<BlockstoreSignals> {
        let mut blockstore = Self::open_with_access_type(
            ledger_path,
            AccessType::PrimaryOnly,
            recovery_mode,
            enforce_ulimit_nofile,
        )?;
        let (ledger_signal_sender, ledger_signal_receiver) = sync_channel(1);
        let (completed_slots_sender, completed_slots_receiver) =
            sync_channel(MAX_COMPLETED_SLOTS_IN_CHANNEL);

        blockstore.new_shreds_signals = vec![ledger_signal_sender];
        blockstore.completed_slots_senders = vec![completed_slots_sender];

        Ok(BlockstoreSignals {
            blockstore,
            ledger_signal_receiver,
            completed_slots_receiver,
        })
    }

    pub fn add_tree(
        &self,
        forks: Tree<Slot>,
        is_orphan: bool,
        is_slot_complete: bool,
        num_ticks: u64,
        starting_hash: Hash,
    ) {
        let mut walk = TreeWalk::from(forks);
        let mut blockhashes = HashMap::new();
        while let Some(visit) = walk.get() {
            let slot = *visit.node().data();
            if self.meta(slot).unwrap().is_some() && self.orphan(slot).unwrap().is_none() {
                // If slot exists in blockstore and is not an orphan, then skip it
                walk.forward();
                continue;
            }
            let parent = walk.get_parent().map(|n| *n.data());
            if parent.is_some() || !is_orphan {
                let parent_hash = parent
                    // parent won't exist for first node in a tree where
                    // `is_orphan == true`
                    .and_then(|parent| blockhashes.get(&parent))
                    .unwrap_or(&starting_hash);
                let mut entries = create_ticks(
                    num_ticks * (std::cmp::max(1, slot - parent.unwrap_or(slot))),
                    0,
                    *parent_hash,
                );
                blockhashes.insert(slot, entries.last().unwrap().hash);
                if !is_slot_complete {
                    entries.pop().unwrap();
                }
                let shreds = entries_to_test_shreds(
                    entries.clone(),
                    slot,
                    parent.unwrap_or(slot),
                    is_slot_complete,
                    0,
                );
                self.insert_shreds(shreds, None, false).unwrap();
            }
            walk.forward();
        }
    }

    pub fn set_no_compaction(&mut self, no_compaction: bool) {
        self.no_compaction = no_compaction;
    }

    pub fn destroy(ledger_path: &Path) -> Result<()> {
        // Database::destroy() fails if the path doesn't exist
        fs::create_dir_all(ledger_path)?;
        let blockstore_path = ledger_path.join(BLOCKSTORE_DIRECTORY);
        Database::destroy(&blockstore_path)
    }

    pub fn meta(&self, slot: Slot) -> Result<Option<SlotMeta>> {
        self.meta_cf.get(slot)
    }

    pub fn is_full(&self, slot: Slot) -> bool {
        if let Ok(Some(meta)) = self.meta_cf.get(slot) {
            return meta.is_full();
        }
        false
    }

    fn erasure_meta(&self, erasure_set: ErasureSetId) -> Result<Option<ErasureMeta>> {
        self.erasure_meta_cf.get(erasure_set.store_key())
    }

    pub fn orphan(&self, slot: Slot) -> Result<Option<bool>> {
        self.orphans_cf.get(slot)
    }

    // Get max root or 0 if it doesn't exist
    pub fn max_root(&self) -> Slot {
        self.db
            .iter::<cf::Root>(IteratorMode::End)
            .expect("Couldn't get rooted iterator for max_root()")
            .next()
            .map(|(slot, _)| slot)
            .unwrap_or(0)
    }

    pub fn slot_meta_iterator(
        &self,
        slot: Slot,
    ) -> Result<impl Iterator<Item = (Slot, SlotMeta)> + '_> {
        let meta_iter = self
            .db
            .iter::<cf::SlotMeta>(IteratorMode::From(slot, IteratorDirection::Forward))?;
        Ok(meta_iter.map(|(slot, slot_meta_bytes)| {
            (
                slot,
                deserialize(&slot_meta_bytes).unwrap_or_else(|e| {
                    panic!("Could not deserialize SlotMeta for slot {}: {:?}", slot, e)
                }),
            )
        }))
    }

    #[allow(dead_code)]
    pub fn live_slots_iterator(&self, root: Slot) -> impl Iterator<Item = (Slot, SlotMeta)> + '_ {
        let root_forks = NextSlotsIterator::new(root, self);

        let orphans_iter = self.orphans_iterator(root + 1).unwrap();
        root_forks.chain(orphans_iter.flat_map(move |orphan| NextSlotsIterator::new(orphan, self)))
    }

    pub fn slot_data_iterator(
        &self,
        slot: Slot,
        index: u64,
    ) -> Result<impl Iterator<Item = ((u64, u64), Box<[u8]>)> + '_> {
        let slot_iterator = self.db.iter::<cf::ShredData>(IteratorMode::From(
            (slot, index),
            IteratorDirection::Forward,
        ))?;
        Ok(slot_iterator.take_while(move |((shred_slot, _), _)| *shred_slot == slot))
    }

    pub fn slot_coding_iterator(
        &self,
        slot: Slot,
        index: u64,
    ) -> Result<impl Iterator<Item = ((u64, u64), Box<[u8]>)> + '_> {
        let slot_iterator = self.db.iter::<cf::ShredCode>(IteratorMode::From(
            (slot, index),
            IteratorDirection::Forward,
        ))?;
        Ok(slot_iterator.take_while(move |((shred_slot, _), _)| *shred_slot == slot))
    }

    pub fn rooted_slot_iterator(&self, slot: Slot) -> Result<impl Iterator<Item = u64> + '_> {
        let slot_iterator = self
            .db
            .iter::<cf::Root>(IteratorMode::From(slot, IteratorDirection::Forward))?;
        Ok(slot_iterator.map(move |(rooted_slot, _)| rooted_slot))
    }

    fn get_recovery_data_shreds<'a>(
        index: &'a Index,
        slot: Slot,
        erasure_meta: &'a ErasureMeta,
        prev_inserted_shreds: &'a HashMap<ShredId, Shred>,
        data_cf: &'a LedgerColumn<cf::ShredData>,
    ) -> impl Iterator<Item = Shred> + 'a {
        erasure_meta.data_shreds_indices().filter_map(move |i| {
            let key = ShredId::new(slot, u32::try_from(i).unwrap(), ShredType::Data);
            if let Some(shred) = prev_inserted_shreds.get(&key) {
                return Some(shred.clone());
            }
            if !index.data().contains(i) {
                return None;
            }
            match data_cf.get_bytes((slot, i)).unwrap() {
                None => {
                    warn!("Data shred deleted while reading for recovery");
                    None
                }
                Some(data) => Shred::new_from_serialized_shred(data).ok(),
            }
        })
    }

    fn get_recovery_coding_shreds<'a>(
        index: &'a Index,
        slot: Slot,
        erasure_meta: &'a ErasureMeta,
        prev_inserted_shreds: &'a HashMap<ShredId, Shred>,
        code_cf: &'a LedgerColumn<cf::ShredCode>,
    ) -> impl Iterator<Item = Shred> + 'a {
        erasure_meta.coding_shreds_indices().filter_map(move |i| {
            let key = ShredId::new(slot, u32::try_from(i).unwrap(), ShredType::Code);
            if let Some(shred) = prev_inserted_shreds.get(&key) {
                return Some(shred.clone());
            }
            if !index.coding().contains(i) {
                return None;
            }
            match code_cf.get_bytes((slot, i)).unwrap() {
                None => {
                    warn!("Code shred deleted while reading for recovery");
                    None
                }
                Some(code) => Shred::new_from_serialized_shred(code).ok(),
            }
        })
    }

    fn recover_shreds(
        index: &mut Index,
        erasure_meta: &ErasureMeta,
        prev_inserted_shreds: &HashMap<ShredId, Shred>,
        recovered_data_shreds: &mut Vec<Shred>,
        data_cf: &LedgerColumn<cf::ShredData>,
        code_cf: &LedgerColumn<cf::ShredCode>,
    ) {
        // Find shreds for this erasure set and try recovery
        let slot = index.slot;
        let available_shreds: Vec<_> = Self::get_recovery_data_shreds(
            index,
            slot,
            erasure_meta,
            prev_inserted_shreds,
            data_cf,
        )
        .chain(Self::get_recovery_coding_shreds(
            index,
            slot,
            erasure_meta,
            prev_inserted_shreds,
            code_cf,
        ))
        .collect();
        if let Ok(mut result) = Shredder::try_recovery(available_shreds) {
            Self::submit_metrics(slot, erasure_meta, true, "complete".into(), result.len());
            recovered_data_shreds.append(&mut result);
        } else {
            Self::submit_metrics(slot, erasure_meta, true, "incomplete".into(), 0);
        }
    }

    fn submit_metrics(
        slot: Slot,
        erasure_meta: &ErasureMeta,
        attempted: bool,
        status: String,
        recovered: usize,
    ) {
        let mut data_shreds_indices = erasure_meta.data_shreds_indices();
        let start_index = data_shreds_indices.next().unwrap_or_default();
        let end_index = data_shreds_indices.last().unwrap_or(start_index);
        datapoint_debug!(
            "blockstore-erasure",
            ("slot", slot as i64, i64),
            ("start_index", start_index, i64),
            ("end_index", end_index + 1, i64),
            ("recovery_attempted", attempted, bool),
            ("recovery_status", status, String),
            ("recovered", recovered as i64, i64),
        );
    }

    fn try_shred_recovery(
        db: &Database,
        erasure_metas: &HashMap<ErasureSetId, ErasureMeta>,
        index_working_set: &mut HashMap<u64, IndexMetaWorkingSetEntry>,
        prev_inserted_shreds: &HashMap<ShredId, Shred>,
    ) -> Vec<Shred> {
        let data_cf = db.column::<cf::ShredData>();
        let code_cf = db.column::<cf::ShredCode>();
        let mut recovered_data_shreds = vec![];
        // Recovery rules:
        // 1. Only try recovery around indexes for which new data or coding shreds are received
        // 2. For new data shreds, check if an erasure set exists. If not, don't try recovery
        // 3. Before trying recovery, check if enough number of shreds have been received
        // 3a. Enough number of shreds = (#data + #coding shreds) > erasure.num_data
        for (erasure_set, erasure_meta) in erasure_metas.iter() {
            let slot = erasure_set.slot();
            let index_meta_entry = index_working_set.get_mut(&slot).expect("Index");
            let index = &mut index_meta_entry.index;
            match erasure_meta.status(index) {
                ErasureMetaStatus::CanRecover => {
                    Self::recover_shreds(
                        index,
                        erasure_meta,
                        prev_inserted_shreds,
                        &mut recovered_data_shreds,
                        &data_cf,
                        &code_cf,
                    );
                }
                ErasureMetaStatus::DataFull => {
                    Self::submit_metrics(slot, erasure_meta, false, "complete".into(), 0);
                }
                ErasureMetaStatus::StillNeed(needed) => {
                    Self::submit_metrics(
                        slot,
                        erasure_meta,
                        false,
                        format!("still need: {}", needed),
                        0,
                    );
                }
            };
        }
        recovered_data_shreds
    }

    pub fn insert_shreds_handle_duplicate<F>(
        &self,
        shreds: Vec<Shred>,
        is_repaired: Vec<bool>,
        leader_schedule: Option<&LeaderScheduleCache>,
        is_trusted: bool,
        retransmit_sender: Option<&Sender<Vec<Shred>>>,
        handle_duplicate: &F,
        metrics: &mut BlockstoreInsertionMetrics,
    ) -> Result<(Vec<CompletedDataSetInfo>, Vec<usize>)>
    where
        F: Fn(Shred),
    {
        assert_eq!(shreds.len(), is_repaired.len());
        let mut total_start = Measure::start("Total elapsed");
        let mut start = Measure::start("Blockstore lock");
        let _lock = self.insert_shreds_lock.lock().unwrap();
        start.stop();
        metrics.insert_lock_elapsed += start.as_us();

        let db = &*self.db;
        let mut write_batch = db.batch()?;

        let mut just_inserted_shreds = HashMap::with_capacity(shreds.len());
        let mut erasure_metas = HashMap::new();
        let mut slot_meta_working_set = HashMap::new();
        let mut index_working_set = HashMap::new();

        metrics.num_shreds += shreds.len();
        let mut start = Measure::start("Shred insertion");
        let mut index_meta_time = 0;
        let mut newly_completed_data_sets: Vec<CompletedDataSetInfo> = vec![];
        let mut inserted_indices = Vec::new();
        for (i, (shred, is_repaired)) in shreds.into_iter().zip(is_repaired).enumerate() {
            match shred.shred_type() {
                ShredType::Data => {
                    let shred_source = if is_repaired {
                        ShredSource::Repaired
                    } else {
                        ShredSource::Turbine
                    };
                    match self.check_insert_data_shred(
                        shred,
                        &mut erasure_metas,
                        &mut index_working_set,
                        &mut slot_meta_working_set,
                        &mut write_batch,
                        &mut just_inserted_shreds,
                        &mut index_meta_time,
                        is_trusted,
                        handle_duplicate,
                        leader_schedule,
                        shred_source,
                    ) {
                        Err(InsertDataShredError::Exists) => metrics.num_data_shreds_exists += 1,
                        Err(InsertDataShredError::InvalidShred) => {
                            metrics.num_data_shreds_invalid += 1
                        }
                        Err(InsertDataShredError::BlockstoreError(err)) => {
                            metrics.num_data_shreds_blockstore_error += 1;
                            error!("blockstore error: {}", err);
                        }
                        Ok(completed_data_sets) => {
                            newly_completed_data_sets.extend(completed_data_sets);
                            inserted_indices.push(i);
                            metrics.num_inserted += 1;
                        }
                    };
                }
                ShredType::Code => {
                    self.check_insert_coding_shred(
                        shred,
                        &mut erasure_metas,
                        &mut index_working_set,
                        &mut write_batch,
                        &mut just_inserted_shreds,
                        &mut index_meta_time,
                        handle_duplicate,
                        is_trusted,
                        is_repaired,
                        metrics,
                    );
                }
            };
        }
        start.stop();

        metrics.insert_shreds_elapsed += start.as_us();
        let mut start = Measure::start("Shred recovery");
        if let Some(leader_schedule_cache) = leader_schedule {
            let recovered_data_shreds = Self::try_shred_recovery(
                db,
                &erasure_metas,
                &mut index_working_set,
                &just_inserted_shreds,
            );

            metrics.num_recovered += recovered_data_shreds.len();
            let recovered_data_shreds: Vec<_> = recovered_data_shreds
                .into_iter()
                .filter_map(|shred| {
                    let leader =
                        leader_schedule_cache.slot_leader_at(shred.slot(), /*bank=*/ None)?;
                    if !shred.verify(&leader) {
                        metrics.num_recovered_failed_sig += 1;
                        return None;
                    }
                    match self.check_insert_data_shred(
                        shred.clone(),
                        &mut erasure_metas,
                        &mut index_working_set,
                        &mut slot_meta_working_set,
                        &mut write_batch,
                        &mut just_inserted_shreds,
                        &mut index_meta_time,
                        is_trusted,
                        &handle_duplicate,
                        leader_schedule,
                        ShredSource::Recovered,
                    ) {
                        Err(InsertDataShredError::Exists) => {
                            metrics.num_recovered_exists += 1;
                            None
                        }
                        Err(InsertDataShredError::InvalidShred) => {
                            metrics.num_recovered_failed_invalid += 1;
                            None
                        }
                        Err(InsertDataShredError::BlockstoreError(err)) => {
                            metrics.num_recovered_blockstore_error += 1;
                            error!("blockstore error: {}", err);
                            None
                        }
                        Ok(completed_data_sets) => {
                            newly_completed_data_sets.extend(completed_data_sets);
                            metrics.num_recovered_inserted += 1;
                            Some(shred)
                        }
                    }
                })
                // Always collect recovered-shreds so that above insert code is
                // executed even if retransmit-sender is None.
                .collect();
            if !recovered_data_shreds.is_empty() {
                if let Some(retransmit_sender) = retransmit_sender {
                    let _ = retransmit_sender.send(recovered_data_shreds);
                }
            }
        }
        start.stop();
        metrics.shred_recovery_elapsed += start.as_us();

        let mut start = Measure::start("Shred recovery");
        // Handle chaining for the members of the slot_meta_working_set that were inserted into,
        // drop the others
        handle_chaining(&self.db, &mut write_batch, &mut slot_meta_working_set)?;
        start.stop();
        metrics.chaining_elapsed += start.as_us();

        let mut start = Measure::start("Commit Working Sets");
        let (should_signal, newly_completed_slots) = commit_slot_meta_working_set(
            &slot_meta_working_set,
            &self.completed_slots_senders,
            &mut write_batch,
        )?;

        for (erasure_set, erasure_meta) in erasure_metas {
            write_batch.put::<cf::ErasureMeta>(erasure_set.store_key(), &erasure_meta)?;
        }

        for (&slot, index_working_set_entry) in index_working_set.iter() {
            if index_working_set_entry.did_insert_occur {
                write_batch.put::<cf::Index>(slot, &index_working_set_entry.index)?;
            }
        }
        start.stop();
        metrics.commit_working_sets_elapsed += start.as_us();

        let mut start = Measure::start("Write Batch");
        self.db.write(write_batch)?;
        start.stop();
        metrics.write_batch_elapsed += start.as_us();

        send_signals(
            &self.new_shreds_signals,
            &self.completed_slots_senders,
            should_signal,
            newly_completed_slots,
        );

        total_start.stop();

        metrics.total_elapsed += total_start.as_us();
        metrics.index_meta_time += index_meta_time;

        Ok((newly_completed_data_sets, inserted_indices))
    }

    pub fn clear_unconfirmed_slot(&self, slot: Slot) {
        let _lock = self.insert_shreds_lock.lock().unwrap();
        if let Some(mut slot_meta) = self
            .meta(slot)
            .expect("Couldn't fetch from SlotMeta column family")
        {
            // Clear all slot related information
            self.run_purge(slot, slot, PurgeType::PrimaryIndex)
                .expect("Purge database operations failed");

            // Reinsert parts of `slot_meta` that are important to retain, like the `next_slots`
            // field.
            slot_meta.clear_unconfirmed_slot();
            self.meta_cf
                .put(slot, &slot_meta)
                .expect("Couldn't insert into SlotMeta column family");
        } else {
            error!(
                "clear_unconfirmed_slot() called on slot {} with no SlotMeta",
                slot
            );
        }
    }

    pub fn insert_shreds(
        &self,
        shreds: Vec<Shred>,
        leader_schedule: Option<&LeaderScheduleCache>,
        is_trusted: bool,
    ) -> Result<(Vec<CompletedDataSetInfo>, Vec<usize>)> {
        let shreds_len = shreds.len();
        self.insert_shreds_handle_duplicate(
            shreds,
            vec![false; shreds_len],
            leader_schedule,
            is_trusted,
            None,    // retransmit-sender
            &|_| {}, // handle-duplicates
            &mut BlockstoreInsertionMetrics::default(),
        )
    }

    fn erasure_mismatch(shred1: &Shred, shred2: &Shred) -> bool {
        shred1.coding_header.num_coding_shreds != shred2.coding_header.num_coding_shreds
            || shred1.coding_header.num_data_shreds != shred2.coding_header.num_data_shreds
            || shred1.first_coding_index() != shred2.first_coding_index()
    }

    #[allow(clippy::too_many_arguments)]
    fn check_insert_coding_shred<F>(
        &self,
        shred: Shred,
        erasure_metas: &mut HashMap<ErasureSetId, ErasureMeta>,
        index_working_set: &mut HashMap<u64, IndexMetaWorkingSetEntry>,
        write_batch: &mut WriteBatch,
        just_received_shreds: &mut HashMap<ShredId, Shred>,
        index_meta_time: &mut u64,
        handle_duplicate: &F,
        is_trusted: bool,
        is_repaired: bool,
        metrics: &mut BlockstoreInsertionMetrics,
    ) -> bool
    where
        F: Fn(Shred),
    {
        let slot = shred.slot();
        let shred_index = u64::from(shred.index());

        let index_meta_working_set_entry =
            get_index_meta_entry(&self.db, slot, index_working_set, index_meta_time);

        let index_meta = &mut index_meta_working_set_entry.index;

        // This gives the index of first coding shred in this FEC block
        // So, all coding shreds in a given FEC block will have the same set index

        if !is_trusted {
            if index_meta.coding().contains(shred_index) {
                metrics.num_coding_shreds_exists += 1;
                handle_duplicate(shred);
                return false;
            }

            if !Blockstore::should_insert_coding_shred(&shred, &self.last_root) {
                metrics.num_coding_shreds_invalid += 1;
                return false;
            }
        }

        let erasure_set = shred.erasure_set();
        let erasure_meta = erasure_metas.entry(erasure_set).or_insert_with(|| {
            self.erasure_meta(erasure_set)
                .expect("Expect database get to succeed")
                .unwrap_or_else(|| ErasureMeta::from_coding_shred(&shred).unwrap())
        });

        // TODO: handle_duplicate is not invoked and so duplicate shreds are
        // not gossiped to the rest of cluster.
        if !erasure_meta.check_coding_shred(&shred) {
            metrics.num_coding_shreds_invalid_erasure_config += 1;
            let conflicting_shred = self.find_conflicting_coding_shred(
                &shred,
                slot,
                erasure_meta,
                just_received_shreds,
            );
            if let Some(conflicting_shred) = conflicting_shred {
                if self
                    .store_duplicate_if_not_existing(slot, conflicting_shred, shred.payload.clone())
                    .is_err()
                {
                    warn!("bad duplicate store..");
                }
            } else {
                datapoint_info!("bad-conflict-shred", ("slot", slot, i64));
            }

            // ToDo: This is a potential slashing condition
            warn!("Received multiple erasure configs for the same erasure set!!!");
            warn!(
                "Slot: {}, shred index: {}, erasure_set: {:?}, is_duplicate: {}, stored config: {:#?}, new config: {:#?}",
                slot, shred.index(), erasure_set, self.has_duplicate_shreds_in_slot(slot), erasure_meta.config(), shred.coding_header,
            );

            return false;
        }

        if is_repaired {
            let mut slots_stats = self.slots_stats.lock().unwrap();
            let mut e = slots_stats.stats.entry(slot).or_default();
            e.num_repaired += 1;
        }

        // insert coding shred into rocks
        let result = self
            .insert_coding_shred(index_meta, &shred, write_batch)
            .is_ok();

        if result {
            index_meta_working_set_entry.did_insert_occur = true;
            metrics.num_inserted += 1;
        }

        if let HashMapEntry::Vacant(entry) = just_received_shreds.entry(shred.id()) {
            metrics.num_coding_shreds_inserted += 1;
            entry.insert(shred);
        }

        result
    }

    fn find_conflicting_coding_shred(
        &self,
        shred: &Shred,
        slot: Slot,
        erasure_meta: &ErasureMeta,
        just_received_shreds: &HashMap<ShredId, Shred>,
    ) -> Option<Vec<u8>> {
        // Search for the shred which set the initial erasure config, either inserted,
        // or in the current batch in just_received_shreds.
        for coding_index in erasure_meta.coding_shreds_indices() {
            let maybe_shred = self.get_coding_shred(slot, coding_index);
            if let Ok(Some(shred_data)) = maybe_shred {
                let potential_shred = Shred::new_from_serialized_shred(shred_data).unwrap();
                if Self::erasure_mismatch(&potential_shred, shred) {
                    return Some(potential_shred.payload);
                }
            } else if let Some(potential_shred) = {
                let key = ShredId::new(slot, u32::try_from(coding_index).unwrap(), ShredType::Code);
                just_received_shreds.get(&key)
            } {
                if Self::erasure_mismatch(potential_shred, shred) {
                    return Some(potential_shred.payload.clone());
                }
            }
        }
        None
    }

    #[allow(clippy::too_many_arguments)]
    #[allow(clippy::map_entry)]
    fn check_insert_data_shred<F>(
        &self,
        shred: Shred,
        erasure_metas: &mut HashMap<ErasureSetId, ErasureMeta>,
        index_working_set: &mut HashMap<u64, IndexMetaWorkingSetEntry>,
        slot_meta_working_set: &mut HashMap<u64, SlotMetaWorkingSetEntry>,
        write_batch: &mut WriteBatch,
        just_inserted_shreds: &mut HashMap<ShredId, Shred>,
        index_meta_time: &mut u64,
        is_trusted: bool,
        handle_duplicate: &F,
        leader_schedule: Option<&LeaderScheduleCache>,
        shred_source: ShredSource,
    ) -> std::result::Result<Vec<CompletedDataSetInfo>, InsertDataShredError>
    where
        F: Fn(Shred),
    {
        let slot = shred.slot();
        let shred_index = u64::from(shred.index());

        let index_meta_working_set_entry =
            get_index_meta_entry(&self.db, slot, index_working_set, index_meta_time);

        let index_meta = &mut index_meta_working_set_entry.index;
        let slot_meta_entry = get_slot_meta_entry(
            &self.db,
            slot_meta_working_set,
            slot,
            shred
                .parent()
                .map_err(|_| InsertDataShredError::InvalidShred)?,
        );

        let slot_meta = &mut slot_meta_entry.new_slot_meta.borrow_mut();

        if !is_trusted {
            if Self::is_data_shred_present(&shred, slot_meta, index_meta.data()) {
                handle_duplicate(shred);
                return Err(InsertDataShredError::Exists);
            }

            if shred.last_in_slot() && shred_index < slot_meta.received && !slot_meta.is_full() {
                // We got a last shred < slot_meta.received, which signals there's an alternative,
                // shorter version of the slot. Because also `!slot_meta.is_full()`, then this
                // means, for the current version of the slot, we might never get all the
                // shreds < the current last index, never replay this slot, and make no
                // progress (for instance if a leader sends an additional detached "last index"
                // shred with a very high index, but none of the intermediate shreds). Ideally, we would
                // just purge all shreds > the new last index slot, but because replay may have already
                // replayed entries past the newly detected "last" shred, then mark the slot as dead
                // and wait for replay to dump and repair the correct version.
                warn!("Received *last* shred index {} less than previous shred index {}, and slot {} is not full, marking slot dead", shred_index, slot_meta.received, slot);
                write_batch.put::<cf::DeadSlots>(slot, &true).unwrap();
            }

            if !self.should_insert_data_shred(
                &shred,
                slot_meta,
                just_inserted_shreds,
                &self.last_root,
                leader_schedule,
                shred_source.clone(),
            ) {
                return Err(InsertDataShredError::InvalidShred);
            }
        }

        let erasure_set = shred.erasure_set();
        let newly_completed_data_sets = self.insert_data_shred(
            slot_meta,
            index_meta.data_mut(),
            &shred,
            write_batch,
            shred_source,
        )?;
        just_inserted_shreds.insert(shred.id(), shred);
        index_meta_working_set_entry.did_insert_occur = true;
        slot_meta_entry.did_insert_occur = true;
        if let HashMapEntry::Vacant(entry) = erasure_metas.entry(erasure_set) {
            if let Some(meta) = self.erasure_meta(erasure_set).unwrap() {
                entry.insert(meta);
            }
        }
        Ok(newly_completed_data_sets)
    }

    fn should_insert_coding_shred(shred: &Shred, last_root: &RwLock<u64>) -> bool {
        shred.is_code() && shred.sanitize() && shred.slot() > *last_root.read().unwrap()
    }

    fn insert_coding_shred(
        &self,
        index_meta: &mut Index,
        shred: &Shred,
        write_batch: &mut WriteBatch,
    ) -> Result<()> {
        let slot = shred.slot();
        let shred_index = u64::from(shred.index());

        // Assert guaranteed by integrity checks on the shred that happen before
        // `insert_coding_shred` is called
        assert!(shred.is_code() && shred.sanitize());

        // Commit step: commit all changes to the mutable structures at once, or none at all.
        // We don't want only a subset of these changes going through.
        write_batch.put_bytes::<cf::ShredCode>((slot, shred_index), &shred.payload)?;
        index_meta.coding_mut().insert(shred_index);

        Ok(())
    }

    fn is_data_shred_present(shred: &Shred, slot_meta: &SlotMeta, data_index: &ShredIndex) -> bool {
        let shred_index = u64::from(shred.index());
        // Check that the shred doesn't already exist in blockstore
        shred_index < slot_meta.consumed || data_index.contains(shred_index)
    }

    fn get_data_shred_from_just_inserted_or_db<'a>(
        &'a self,
        just_inserted_shreds: &'a HashMap<ShredId, Shred>,
        slot: Slot,
        index: u64,
    ) -> Cow<'a, Vec<u8>> {
        let key = ShredId::new(slot, u32::try_from(index).unwrap(), ShredType::Data);
        if let Some(shred) = just_inserted_shreds.get(&key) {
            Cow::Borrowed(&shred.payload)
        } else {
            // If it doesn't exist in the just inserted set, it must exist in
            // the backing store
            Cow::Owned(self.get_data_shred(slot, index).unwrap().unwrap())
        }
    }

    fn should_insert_data_shred(
        &self,
        shred: &Shred,
        slot_meta: &SlotMeta,
        just_inserted_shreds: &HashMap<ShredId, Shred>,
        last_root: &RwLock<u64>,
        leader_schedule: Option<&LeaderScheduleCache>,
        shred_source: ShredSource,
    ) -> bool {
        let shred_index = u64::from(shred.index());
        let slot = shred.slot();
        let last_in_slot = if shred.last_in_slot() {
            debug!("got last in slot");
            true
        } else {
            false
        };

        if shred.data_header.size == 0 {
            let leader_pubkey = leader_schedule
                .and_then(|leader_schedule| leader_schedule.slot_leader_at(slot, None));

            datapoint_error!(
                "blockstore_error",
                (
                    "error",
                    format!(
                        "Leader {:?}, slot {}: received index {} is empty",
                        leader_pubkey, slot, shred_index,
                    ),
                    String
                )
            );
            return false;
        }
        if shred.payload.len() > SHRED_PAYLOAD_SIZE {
            let leader_pubkey = leader_schedule
                .and_then(|leader_schedule| leader_schedule.slot_leader_at(slot, None));

            datapoint_error!(
                "blockstore_error",
                (
                    "error",
                    format!(
                        "Leader {:?}, slot {}: received index {} shred.payload.len() > SHRED_PAYLOAD_SIZE",
                        leader_pubkey, slot, shred_index,
                    ),
                    String
                )
            );
            return false;
        }

        // Check that we do not receive shred_index >= than the last_index
        // for the slot
        let last_index = slot_meta.last_index;
        if last_index.map(|ix| shred_index >= ix).unwrap_or_default() {
            let leader_pubkey = leader_schedule
                .and_then(|leader_schedule| leader_schedule.slot_leader_at(slot, None));

            let ending_shred: Cow<Vec<u8>> = self.get_data_shred_from_just_inserted_or_db(
                just_inserted_shreds,
                slot,
                last_index.unwrap(),
            );

            if self
                .store_duplicate_if_not_existing(
                    slot,
                    ending_shred.into_owned(),
                    shred.payload.clone(),
                )
                .is_err()
            {
                warn!("store duplicate error");
            }

            datapoint_error!(
                    "blockstore_error",
                    (
                        "error",
                        format!(
                        "Leader {:?}, slot {}: received index {} >= slot.last_index {:?}, shred_source: {:?}",
                        leader_pubkey, slot, shred_index, last_index, shred_source
                        ),
                        String
                    )
                );
            return false;
        }
        // Check that we do not receive a shred with "last_index" true, but shred_index
        // less than our current received
        if last_in_slot && shred_index < slot_meta.received {
            let leader_pubkey = leader_schedule
                .and_then(|leader_schedule| leader_schedule.slot_leader_at(slot, None));

            let ending_shred: Cow<Vec<u8>> = self.get_data_shred_from_just_inserted_or_db(
                just_inserted_shreds,
                slot,
                slot_meta.received - 1,
            );

            if self
                .store_duplicate_if_not_existing(
                    slot,
                    ending_shred.into_owned(),
                    shred.payload.clone(),
                )
                .is_err()
            {
                warn!("store duplicate error");
            }

            datapoint_error!(
                    "blockstore_error",
                    (
                        "error",
                        format!(
                        "Leader {:?}, slot {}: received shred_index {} < slot.received {}, shred_source: {:?}",
                        leader_pubkey, slot, shred_index, slot_meta.received, shred_source
                        ),
                        String
                    )
                );
            return false;
        }

        let last_root = *last_root.read().unwrap();
        // TODO Shouldn't this use shred.parent() instead and update
        // slot_meta.parent_slot accordingly?
        slot_meta
            .parent_slot
            .map(|parent_slot| verify_shred_slots(slot, parent_slot, last_root))
            .unwrap_or_default()
    }

    fn insert_data_shred(
        &self,
        slot_meta: &mut SlotMeta,
        data_index: &mut ShredIndex,
        shred: &Shred,
        write_batch: &mut WriteBatch,
        shred_source: ShredSource,
    ) -> Result<Vec<CompletedDataSetInfo>> {
        let slot = shred.slot();
        let index = u64::from(shred.index());

        let last_in_slot = if shred.last_in_slot() {
            debug!("got last in slot");
            true
        } else {
            false
        };

        let last_in_data = if shred.data_complete() {
            debug!("got last in data");
            true
        } else {
            false
        };

        // Parent for slot meta should have been set by this point
        assert!(!is_orphan(slot_meta));

        let new_consumed = if slot_meta.consumed == index {
            let mut current_index = index + 1;

            while data_index.contains(current_index) {
                current_index += 1;
            }
            current_index
        } else {
            slot_meta.consumed
        };

        // Commit step: commit all changes to the mutable structures at once, or none at all.
        // We don't want only a subset of these changes going through.
        write_batch.put_bytes::<cf::ShredData>(
            (slot, index),
            // Payload will be padded out to SHRED_PAYLOAD_SIZE
            // But only need to store the bytes within data_header.size
            &shred.payload[..shred.data_header.size as usize],
        )?;
        data_index.insert(index);
        let newly_completed_data_sets = update_slot_meta(
            last_in_slot,
            last_in_data,
            slot_meta,
            index as u32,
            new_consumed,
            shred.reference_tick(),
            data_index,
        )
        .into_iter()
        .map(|(start_index, end_index)| CompletedDataSetInfo {
            slot,
            start_index,
            end_index,
        })
        .collect();
        if shred_source == ShredSource::Repaired || shred_source == ShredSource::Recovered {
            let mut slots_stats = self.slots_stats.lock().unwrap();
            let mut e = slots_stats.stats.entry(slot_meta.slot).or_default();
            if shred_source == ShredSource::Repaired {
                e.num_repaired += 1;
            }
            if shred_source == ShredSource::Recovered {
                e.num_recovered += 1;
            }
        }
        if slot_meta.is_full() {
            let (num_repaired, num_recovered) = {
                let mut slots_stats = self.slots_stats.lock().unwrap();
                if let Some(e) = slots_stats.stats.remove(&slot_meta.slot) {
                    if slots_stats.last_cleanup_ts.elapsed().as_secs() > 30 {
                        let root = self.last_root();
                        slots_stats.stats = slots_stats.stats.split_off(&root);
                        slots_stats.last_cleanup_ts = Instant::now();
                    }
                    (e.num_repaired, e.num_recovered)
                } else {
                    (0, 0)
                }
            };
            datapoint_info!(
                "shred_insert_is_full",
                (
                    "total_time_ms",
                    solana_sdk::timing::timestamp() - slot_meta.first_shred_timestamp,
                    i64
                ),
                ("slot", slot_meta.slot, i64),
                (
                    "last_index",
                    slot_meta
                        .last_index
                        .and_then(|ix| i64::try_from(ix).ok())
                        .unwrap_or(-1),
                    i64
                ),
                ("num_repaired", num_repaired, i64),
                ("num_recovered", num_recovered, i64),
            );
        }
        trace!("inserted shred into slot {:?} and index {:?}", slot, index);
        Ok(newly_completed_data_sets)
    }

    pub fn get_data_shred(&self, slot: Slot, index: u64) -> Result<Option<Vec<u8>>> {
        self.data_shred_cf.get_bytes((slot, index)).map(|data| {
            data.map(|mut d| {
                // Only data_header.size bytes stored in the blockstore so
                // pad the payload out to SHRED_PAYLOAD_SIZE so that the
                // erasure recovery works properly.
                d.resize(cmp::max(d.len(), SHRED_PAYLOAD_SIZE), 0);
                d
            })
        })
    }

    pub fn get_data_shreds_for_slot(
        &self,
        slot: Slot,
        start_index: u64,
    ) -> ShredResult<Vec<Shred>> {
        self.slot_data_iterator(slot, start_index)
            .expect("blockstore couldn't fetch iterator")
            .map(|data| Shred::new_from_serialized_shred(data.1.to_vec()))
            .collect()
    }

    #[cfg(test)]
    fn get_data_shreds(
        &self,
        slot: Slot,
        from_index: u64,
        to_index: u64,
        buffer: &mut [u8],
    ) -> Result<(u64, usize)> {
        let _lock = self.check_lowest_cleanup_slot(slot)?;
        let meta_cf = self.db.column::<cf::SlotMeta>();
        let mut buffer_offset = 0;
        let mut last_index = 0;
        if let Some(meta) = meta_cf.get(slot)? {
            if !meta.is_full() {
                warn!("The slot is not yet full. Will not return any shreds");
                return Ok((last_index, buffer_offset));
            }
            let to_index = cmp::min(to_index, meta.consumed);
            for index in from_index..to_index {
                if let Some(shred_data) = self.get_data_shred(slot, index)? {
                    let shred_len = shred_data.len();
                    if buffer.len().saturating_sub(buffer_offset) >= shred_len {
                        buffer[buffer_offset..buffer_offset + shred_len]
                            .copy_from_slice(&shred_data[..shred_len]);
                        buffer_offset += shred_len;
                        last_index = index;
                        // All shreds are of the same length.
                        // Let's check if we have scope to accommodate another shred
                        // If not, let's break right away, as it'll save on 1 DB read
                        if buffer.len().saturating_sub(buffer_offset) < shred_len {
                            break;
                        }
                    } else {
                        break;
                    }
                }
            }
        }
        Ok((last_index, buffer_offset))
    }

    pub fn get_coding_shred(&self, slot: Slot, index: u64) -> Result<Option<Vec<u8>>> {
        self.code_shred_cf.get_bytes((slot, index))
    }

    pub fn get_coding_shreds_for_slot(
        &self,
        slot: Slot,
        start_index: u64,
    ) -> ShredResult<Vec<Shred>> {
        self.slot_coding_iterator(slot, start_index)
            .expect("blockstore couldn't fetch iterator")
            .map(|code| Shred::new_from_serialized_shred(code.1.to_vec()))
            .collect()
    }

    // Only used by tests
    #[allow(clippy::too_many_arguments)]
    pub(crate) fn write_entries(
        &self,
        start_slot: Slot,
        num_ticks_in_start_slot: u64,
        start_index: u32,
        ticks_per_slot: u64,
        parent: Option<u64>,
        is_full_slot: bool,
        keypair: &Arc<Keypair>,
        entries: Vec<Entry>,
        version: u16,
    ) -> Result<usize /*num of data shreds*/> {
        let mut parent_slot = parent.map_or(start_slot.saturating_sub(1), |v| v);
        let num_slots = (start_slot - parent_slot).max(1); // Note: slot 0 has parent slot 0
        assert!(num_ticks_in_start_slot < num_slots * ticks_per_slot);
        let mut remaining_ticks_in_slot = num_slots * ticks_per_slot - num_ticks_in_start_slot;

        let mut current_slot = start_slot;
        let mut shredder = Shredder::new(current_slot, parent_slot, 0, version).unwrap();
        let mut all_shreds = vec![];
        let mut slot_entries = vec![];
        // Find all the entries for start_slot
        for entry in entries.into_iter() {
            if remaining_ticks_in_slot == 0 {
                current_slot += 1;
                parent_slot = current_slot - 1;
                remaining_ticks_in_slot = ticks_per_slot;
                let mut current_entries = vec![];
                std::mem::swap(&mut slot_entries, &mut current_entries);
                let start_index = {
                    if all_shreds.is_empty() {
                        start_index
                    } else {
                        0
                    }
                };
                let (mut data_shreds, mut coding_shreds) = shredder.entries_to_shreds(
                    keypair,
                    &current_entries,
                    true,        // is_last_in_slot
                    start_index, // next_shred_index
                    start_index, // next_code_index
                );
                all_shreds.append(&mut data_shreds);
                all_shreds.append(&mut coding_shreds);
                shredder = Shredder::new(
                    current_slot,
                    parent_slot,
                    (ticks_per_slot - remaining_ticks_in_slot) as u8,
                    version,
                )
                .unwrap();
            }

            if entry.is_tick() {
                remaining_ticks_in_slot -= 1;
            }
            slot_entries.push(entry);
        }

        if !slot_entries.is_empty() {
            let (mut data_shreds, mut coding_shreds) = shredder.entries_to_shreds(
                keypair,
                &slot_entries,
                is_full_slot,
                0, // next_shred_index
                0, // next_code_index
            );
            all_shreds.append(&mut data_shreds);
            all_shreds.append(&mut coding_shreds);
        }
        let num_data = all_shreds.iter().filter(|shred| shred.is_data()).count();
        self.insert_shreds(all_shreds, None, false)?;
        Ok(num_data)
    }

    pub fn get_index(&self, slot: Slot) -> Result<Option<Index>> {
        self.index_cf.get(slot)
    }

    /// Manually update the meta for a slot.
    /// Can interfere with automatic meta update and potentially break chaining.
    /// Dangerous. Use with care.
    pub fn put_meta_bytes(&self, slot: Slot, bytes: &[u8]) -> Result<()> {
        self.meta_cf.put_bytes(slot, bytes)
    }

    // Given a start and end entry index, find all the missing
    // indexes in the ledger in the range [start_index, end_index)
    // for the slot with the specified slot
    fn find_missing_indexes<C>(
        db_iterator: &mut DBRawIterator,
        slot: Slot,
        first_timestamp: u64,
        start_index: u64,
        end_index: u64,
        max_missing: usize,
    ) -> Vec<u64>
    where
        C: Column<Index = (u64, u64)>,
    {
        if start_index >= end_index || max_missing == 0 {
            return vec![];
        }

        let mut missing_indexes = vec![];
        let ticks_since_first_insert =
            DEFAULT_TICKS_PER_SECOND * (timestamp() - first_timestamp) / 1000;

        // Seek to the first shred with index >= start_index
        db_iterator.seek(&C::key((slot, start_index)));

        // The index of the first missing shred in the slot
        let mut prev_index = start_index;
        'outer: loop {
            if !db_iterator.valid() {
                for i in prev_index..end_index {
                    missing_indexes.push(i);
                    if missing_indexes.len() == max_missing {
                        break;
                    }
                }
                break;
            }
            let (current_slot, index) = C::index(db_iterator.key().expect("Expect a valid key"));

            let current_index = {
                if current_slot > slot {
                    end_index
                } else {
                    index
                }
            };

            let upper_index = cmp::min(current_index, end_index);
            // the tick that will be used to figure out the timeout for this hole
            let reference_tick = u64::from(Shred::reference_tick_from_data(
                db_iterator.value().expect("couldn't read value"),
            ));

            if ticks_since_first_insert < reference_tick + MAX_TURBINE_DELAY_IN_TICKS {
                // The higher index holes have not timed out yet
                break 'outer;
            }
            for i in prev_index..upper_index {
                missing_indexes.push(i);
                if missing_indexes.len() == max_missing {
                    break 'outer;
                }
            }

            if current_slot > slot {
                break;
            }

            if current_index >= end_index {
                break;
            }

            prev_index = current_index + 1;
            db_iterator.next();
        }

        missing_indexes
    }

    pub fn find_missing_data_indexes(
        &self,
        slot: Slot,
        first_timestamp: u64,
        start_index: u64,
        end_index: u64,
        max_missing: usize,
    ) -> Vec<u64> {
        if let Ok(mut db_iterator) = self
            .db
            .raw_iterator_cf(self.db.cf_handle::<cf::ShredData>())
        {
            Self::find_missing_indexes::<cf::ShredData>(
                &mut db_iterator,
                slot,
                first_timestamp,
                start_index,
                end_index,
                max_missing,
            )
        } else {
            vec![]
        }
    }

    pub fn get_block_time(&self, slot: Slot) -> Result<Option<UnixTimestamp>> {
        datapoint_info!(
            "blockstore-rpc-api",
            ("method", "get_block_time".to_string(), String)
        );
        let _lock = self.check_lowest_cleanup_slot(slot)?;
        self.blocktime_cf.get(slot)
    }

    pub fn cache_block_time(&self, slot: Slot, timestamp: UnixTimestamp) -> Result<()> {
        self.blocktime_cf.put(slot, &timestamp)
    }

    pub fn get_block_height(&self, slot: Slot) -> Result<Option<u64>> {
        datapoint_info!(
            "blockstore-rpc-api",
            ("method", "get_block_height".to_string(), String)
        );
        let _lock = self.check_lowest_cleanup_slot(slot)?;
        self.block_height_cf.get(slot)
    }

    pub fn cache_block_height(&self, slot: Slot, block_height: u64) -> Result<()> {
        self.block_height_cf.put(slot, &block_height)
    }

    /// The first complete block that is available in the Blockstore ledger
    pub fn get_first_available_block(&self) -> Result<Slot> {
        let mut root_iterator = self.rooted_slot_iterator(self.lowest_slot())?;
        // The block at root-index 0 cannot be complete, because it is missing its parent
        // blockhash. A parent blockhash must be calculated from the entries of the previous block.
        // Therefore, the first available complete block is that at root-index 1.
        Ok(root_iterator.nth(1).unwrap_or_default())
    }

    ///
    /// Return iterator over evm blocks.
    /// There can be more than one block with same block number and different slot numbers.
    ///
    pub fn evm_blocks_iterator(
        &self,
        block_num: evm::BlockNum,
    ) -> Result<impl Iterator<Item = ((evm::BlockNum, Option<Slot>), evm::BlockHeader)> + '_> {
        let blocks_headers = self.evm_blocks_cf.iter(IteratorMode::From(
            cf::EvmBlockHeader::as_index(block_num),
            IteratorDirection::Forward,
        ))?;
        Ok(blocks_headers.map(move |(block_num, block_header)| {
            (
                block_num,
                self.evm_blocks_cf
                    .deserialize_protobuf_or_bincode::<evm::BlockHeader>(&block_header)
                    .unwrap_or_else(|e| {
                        panic!(
                            "Could not deserialize BlockHeader for block_num {} slot {:?}: {:?}",
                            block_num.0, block_num.1, e
                        )
                    })
                    .try_into()
                    .expect("Convertation should always pass"),
            )
        }))
    }

    ///
    /// Return reverse iterator over evm blocks.
    /// There can be more than one block with same block number and different slot numbers.
    ///
    /// TODO: naming (check evm_blocks_iterator: same naming, different semantic)
    pub fn evm_blocks_reverse_iterator(
        &self,
    ) -> Result<impl Iterator<Item = ((evm::BlockNum, Option<Slot>), evm::BlockHeader)> + '_> {
        Ok(self
            .evm_blocks_cf
            .iter(IteratorMode::End)?
            .map(move |(block_num, block_header)| {
                (
                    block_num,
                    self.evm_blocks_cf
                        .deserialize_protobuf_or_bincode::<evm::BlockHeader>(&block_header)
                        .unwrap_or_else(|e| {
                            panic!(
                            "Could not deserialize BlockHeader for block_num {} slot {:?}: {:?}",
                            block_num.0, block_num.1, e
                        )
                        })
                        .try_into()
                        .expect("Convertation should always pass"),
                )
            }))
    }

<<<<<<< HEAD
=======
    pub fn evm_block_by_slot_iterator(
        &self,
        from: Slot,
    ) -> Result<impl Iterator<Item = (Slot, evm::BlockNum)> + '_> {
        Ok(self
            .evm_blocks_by_slot_cf
            .iter(IteratorMode::From(from, IteratorDirection::Forward))?
            .map(move |(slot, data)| {
                (
                    slot,
                    self.evm_blocks_by_slot_cf
                        .deserialize_protobuf_or_bincode::<evm::BlockNum>(&data)
                        .unwrap_or_else(|e| {
                            panic!("Could not deserialize block_num for slot {}: {:?}", slot, e)
                        })
                        .try_into()
                        .expect("Convertation should always pass"),
                )
            }))
    }

    pub fn evm_block_by_slot_reverse_iterator(
        &self,
        from: Slot,
    ) -> Result<impl Iterator<Item = (Slot, evm::BlockNum)> + '_> {
        Ok(self
            .evm_blocks_by_slot_cf
            .iter(IteratorMode::From(from, IteratorDirection::Reverse))?
            .map(move |(slot, data)| {
                (
                    slot,
                    self.evm_blocks_by_slot_cf
                        .deserialize_protobuf_or_bincode::<evm::BlockNum>(&data)
                        .unwrap_or_else(|e| {
                            panic!("Could not deserialize block_num for slot {}: {:?}", slot, e)
                        })
                        .try_into()
                        .expect("Convertation should always pass"),
                )
            }))
    }

    pub fn get_block_height(&self, slot: Slot) -> Result<Option<u64>> {
        datapoint_info!(
            "blockstore-rpc-api",
            ("method", "get_block_height".to_string(), String)
        );
        let lowest_cleanup_slot = self.lowest_cleanup_slot.read().unwrap();
        // lowest_cleanup_slot is the last slot that was not cleaned up by
        // LedgerCleanupService
        if *lowest_cleanup_slot > 0 && *lowest_cleanup_slot >= slot {
            return Err(BlockstoreError::SlotCleanedUp);
        }
        self.block_height_cf.get(slot)
    }

    pub fn cache_block_height(&self, slot: Slot, block_height: u64) -> Result<()> {
        self.block_height_cf.put(slot, &block_height)
    }

>>>>>>> 4d98c3fd
    pub fn get_first_available_evm_block(&self) -> Result<evm::BlockNum> {
        Ok(self
            .evm_blocks_cf
            .iter(IteratorMode::Start)?
            .map(|((block, _slot), _)| block)
            .next()
            .unwrap_or(evm::BlockNum::MAX))
    }

    pub fn get_last_available_evm_block(&self) -> Result<Option<evm::BlockNum>> {
        Ok(self
            .evm_blocks_cf
            .iter(IteratorMode::End)?
            .map(|((block, _slot), _)| block)
            .next())
    }

    pub fn get_rooted_block(
        &self,
        slot: Slot,
        require_previous_blockhash: bool,
    ) -> Result<ConfirmedBlock> {
        datapoint_info!(
            "blockstore-rpc-api",
            ("method", "get_rooted_block".to_string(), String)
        );
        let _lock = self.check_lowest_cleanup_slot(slot)?;

        if self.is_root(slot) {
            return self.get_complete_block(slot, require_previous_blockhash);
        }
        Err(BlockstoreError::SlotNotRooted)
    }


    pub fn get_complete_block(
        &self,
        slot: Slot,
        require_previous_blockhash: bool,
    ) -> Result<ConfirmedBlock> {
        let slot_meta_cf = self.db.column::<cf::SlotMeta>();
        let slot_meta = match slot_meta_cf.get(slot)? {
            Some(slot_meta) => slot_meta,
            None => {
                info!("SlotMeta not found for slot {}", slot);
                return Err(BlockstoreError::SlotUnavailable);
            }
        };
        if slot_meta.is_full() {
            let slot_entries = self.get_slot_entries(slot, 0)?;
            if !slot_entries.is_empty() {
                let blockhash = slot_entries
                    .last()
                    .map(|entry| entry.hash)
                    .unwrap_or_else(|| panic!("Rooted slot {:?} must have blockhash", slot));
                let slot_transaction_iterator = slot_entries
                    .into_iter()
                    .flat_map(|entry| entry.transactions)
                    .map(|transaction| {
                        if let Err(err) = transaction.sanitize() {
                            warn!(
                                "Blockstore::get_block sanitize failed: {:?}, \
                                slot: {:?}, \
                                {:?}",
                                err, slot, transaction,
                            );
                        }
                        transaction
                    });
                let parent_slot_entries = slot_meta
                    .parent_slot
                    .and_then(|parent_slot| {
                        self.get_slot_entries(parent_slot, /*shred_start_index:*/ 0)
                            .ok()
                    })
                    .unwrap_or_default();
                if parent_slot_entries.is_empty() && require_previous_blockhash {
                    return Err(BlockstoreError::ParentEntriesUnavailable);
                }
                let previous_blockhash = if !parent_slot_entries.is_empty() {
                    get_last_hash(parent_slot_entries.iter()).unwrap()
                } else {
                    Hash::default()
                };

                let rewards = self
                    .rewards_cf
                    .get_protobuf_or_bincode::<StoredExtendedRewards>(slot)?
                    .unwrap_or_default()
                    .into();

                // The Blocktime and BlockHeight column families are updated asynchronously; they
                // may not be written by the time the complete slot entries are available. In this
                // case, these fields will be `None`.
                let block_time = self.blocktime_cf.get(slot)?;
                let block_height = self.block_height_cf.get(slot)?;

                let block = ConfirmedBlock {
                    previous_blockhash: previous_blockhash.to_string(),
                    blockhash: blockhash.to_string(),
                    // If the slot is full it should have parent_slot populated
                    // from shreds received.
                    parent_slot: slot_meta.parent_slot.unwrap(),
                    transactions: self
                        .map_transactions_to_statuses(slot, slot_transaction_iterator)?,
                    rewards,
                    block_time,
                    block_height,
                };
                return Ok(block);
            }
        }
        Err(BlockstoreError::SlotUnavailable)
    }

    /// Returns EVM block, and flag if that block was rooted (confirmed)
    pub fn get_evm_block(&self, block_number: evm::BlockNum) -> Result<(evm::Block, bool)> {
        datapoint_info!(
            "blockstore-rpc-api",
            ("method", "get_evm_block".to_string(), String)
        );
        // TODO: Integrate with cleanup service
        // let lowest_cleanup_slot = self.lowest_cleanup_slot.read().unwrap();
        // // lowest_cleanup_slot is the last slot that was not cleaned up by
        // // LedgerCleanupService
        // if *lowest_cleanup_slot > 0 && *lowest_cleanup_slot >= slot {
        //     return Err(BlockstoreError::SlotCleanedUp);
        // }

        let mut block_headers = self.read_evm_block_headers(block_number)?;

        if block_headers.is_empty() {
            return Err(BlockstoreError::SlotCleanedUp);
        };
        // we need to find one block from array:
        // If confirmed block is present, then return it.
        // Otherways return first block

        let confirmed_block = block_headers
            .iter()
            .enumerate()
            .find(|(_idx, b)| self.is_root(b.native_chain_slot))
            .map(|(idx, _b)| idx);

        let block_header = block_headers.remove(confirmed_block.unwrap_or_default());

        let mut txs = Vec::new();
        for hash in &block_header.transactions {
            let tx = self.read_evm_transaction((
                *hash,
                block_header.block_number,
                Some(block_header.native_chain_slot),
            ))?;
            if let Some(tx) = tx {
                txs.push((*hash, tx))
            } else {
                warn!(
                    "Requesting block {}, evm transaction = {}, was cleaned up, while block still exist,",
                    block_number, hash
                );
                return Err(BlockstoreError::SlotCleanedUp);
            };
        }

        let confirmed = self.is_root(block_header.native_chain_slot);
        Ok((
            evm::Block {
                header: block_header,
                transactions: txs,
            },
            confirmed,
        ))
    }

    pub fn map_transactions_to_statuses(
        &self,
        slot: Slot,
        iterator: impl Iterator<Item = VersionedTransaction>,
    ) -> Result<Vec<TransactionWithMetadata>> {
        iterator
            .map(|versioned_tx| {
                // TODO: add support for versioned transactions
                if let Some(transaction) = versioned_tx.into_legacy_transaction() {
                    let signature = transaction.signatures[0];
                    Ok(TransactionWithMetadata {
                        transaction,
                        meta: self
                            .read_transaction_status((signature, slot))?
                            .ok_or(BlockstoreError::MissingTransactionMetadata)?,
                    })
                } else {
                    Err(BlockstoreError::UnsupportedTransactionVersion)
                }
            })
            .collect()
    }

    /// Initializes the TransactionStatusIndex column family with two records, `0` and `1`,
    /// which are used as the primary index for entries in the TransactionStatus and
    /// AddressSignatures columns. At any given time, one primary index is active (ie. new records
    /// are stored under this index), the other is frozen.
    fn initialize_transaction_status_index(&self) -> Result<()> {
        self.transaction_status_index_cf
            .put(0, &TransactionStatusIndexMeta::default())?;
        self.transaction_status_index_cf
            .put(1, &TransactionStatusIndexMeta::default())?;
        // This dummy status improves compaction performance
        let default_status = TransactionStatusMeta::default().into();
        self.transaction_status_cf
            .put_protobuf(cf::TransactionStatus::as_index(2), &default_status)?;
        self.address_signatures_cf.put(
            cf::AddressSignatures::as_index(2),
            &AddressSignatureMeta::default(),
        )
    }

    /// Toggles the active primary index between `0` and `1`, and clears the stored max-slot of the
    /// frozen index in preparation for pruning.
    fn toggle_transaction_status_index(
        &self,
        batch: &mut WriteBatch,
        w_active_transaction_status_index: &mut u64,
        to_slot: Slot,
    ) -> Result<Option<u64>> {
        let index0 = self.transaction_status_index_cf.get(0)?;
        if index0.is_none() {
            return Ok(None);
        }
        let mut index0 = index0.unwrap();
        let mut index1 = self.transaction_status_index_cf.get(1)?.unwrap();

        if !index0.frozen && !index1.frozen {
            index0.frozen = true;
            *w_active_transaction_status_index = 1;
            batch.put::<cf::TransactionStatusIndex>(0, &index0)?;
            Ok(None)
        } else {
            let purge_target_primary_index = if index0.frozen && to_slot > index0.max_slot {
                info!(
                    "Pruning expired primary index 0 up to slot {} (max requested: {})",
                    index0.max_slot, to_slot
                );
                Some(0)
            } else if index1.frozen && to_slot > index1.max_slot {
                info!(
                    "Pruning expired primary index 1 up to slot {} (max requested: {})",
                    index1.max_slot, to_slot
                );
                Some(1)
            } else {
                None
            };

            if let Some(purge_target_primary_index) = purge_target_primary_index {
                *w_active_transaction_status_index = purge_target_primary_index;
                if index0.frozen {
                    index0.max_slot = 0
                };
                index0.frozen = !index0.frozen;
                batch.put::<cf::TransactionStatusIndex>(0, &index0)?;
                if index1.frozen {
                    index1.max_slot = 0
                };
                index1.frozen = !index1.frozen;
                batch.put::<cf::TransactionStatusIndex>(1, &index1)?;
            }

            Ok(purge_target_primary_index)
        }
    }

    fn get_primary_index_to_write(
        &self,
        slot: Slot,
        // take WriteGuard to require critical section semantics at call site
        w_active_transaction_status_index: &RwLockWriteGuard<Slot>,
    ) -> Result<u64> {
        let i = **w_active_transaction_status_index;
        let mut index_meta = self.transaction_status_index_cf.get(i)?.unwrap();
        if slot > index_meta.max_slot {
            assert!(!index_meta.frozen);
            index_meta.max_slot = slot;
            self.transaction_status_index_cf.put(i, &index_meta)?;
        }
        Ok(i)
    }

    pub fn read_transaction_status(
        &self,
        index: (Signature, Slot),
    ) -> Result<Option<TransactionStatusMeta>> {
        let (signature, slot) = index;
        let result = self
            .transaction_status_cf
            .get_protobuf_or_bincode::<StoredTransactionStatusMeta>((0, signature, slot))?;
        if result.is_none() {
            Ok(self
                .transaction_status_cf
                .get_protobuf_or_bincode::<StoredTransactionStatusMeta>((1, signature, slot))?
                .and_then(|meta| meta.try_into().ok()))
        } else {
            Ok(result.and_then(|meta| meta.try_into().ok()))
        }
    }

    pub fn write_transaction_status(
        &self,
        slot: Slot,
        signature: Signature,
        writable_keys: Vec<&Pubkey>,
        readonly_keys: Vec<&Pubkey>,
        status: TransactionStatusMeta,
    ) -> Result<()> {
        let status = status.into();
        // This write lock prevents interleaving issues with the transaction_status_index_cf by gating
        // writes to that column
        let w_active_transaction_status_index =
            self.active_transaction_status_index.write().unwrap();
        let primary_index =
            self.get_primary_index_to_write(slot, &w_active_transaction_status_index)?;
        self.transaction_status_cf
            .put_protobuf((primary_index, signature, slot), &status)?;
        for address in writable_keys {
            self.address_signatures_cf.put(
                (primary_index, *address, slot, signature),
                &AddressSignatureMeta { writeable: true },
            )?;
        }
        for address in readonly_keys {
            self.address_signatures_cf.put(
                (primary_index, *address, slot, signature),
                &AddressSignatureMeta { writeable: false },
            )?;
        }
        Ok(())
    }

    pub fn read_transaction_memos(&self, signature: Signature) -> Result<Option<String>> {
        self.transaction_memos_cf.get(signature)
    }

    pub fn write_transaction_memos(&self, signature: &Signature, memos: String) -> Result<()> {
        self.transaction_memos_cf.put(*signature, &memos)
    }

    fn check_lowest_cleanup_slot(&self, slot: Slot) -> Result<std::sync::RwLockReadGuard<Slot>> {
        // lowest_cleanup_slot is the last slot that was not cleaned up by LedgerCleanupService
        let lowest_cleanup_slot = self.lowest_cleanup_slot.read().unwrap();
        if *lowest_cleanup_slot > 0 && *lowest_cleanup_slot >= slot {
            return Err(BlockstoreError::SlotCleanedUp);
        }
        // Make caller hold this lock properly; otherwise LedgerCleanupService can purge/compact
        // needed slots here at any given moment
        Ok(lowest_cleanup_slot)
    }

    fn ensure_lowest_cleanup_slot(&self) -> (std::sync::RwLockReadGuard<Slot>, Slot) {
        // Ensures consistent result by using lowest_cleanup_slot as the lower bound
        // for reading columns that do not employ strong read consistency with slot-based
        // delete_range
        let lowest_cleanup_slot = self.lowest_cleanup_slot.read().unwrap();
        let lowest_available_slot = (*lowest_cleanup_slot)
            .checked_add(1)
            .expect("overflow from trusted value");

        // Make caller hold this lock properly; otherwise LedgerCleanupService can purge/compact
        // needed slots here at any given moment.
        // Blockstore callers, like rpc, can process concurrent read queries
        (lowest_cleanup_slot, lowest_available_slot)
    }

    // Returns a transaction status, as well as a loop counter for unit testing
    fn get_transaction_status_with_counter(
        &self,
        signature: Signature,
        confirmed_unrooted_slots: &[Slot],
    ) -> Result<(Option<(Slot, TransactionStatusMeta)>, u64)> {
        let mut counter = 0;
        let (lock, lowest_available_slot) = self.ensure_lowest_cleanup_slot();

        for transaction_status_cf_primary_index in 0..=1 {
            let index_iterator = self.transaction_status_cf.iter(IteratorMode::From(
                (
                    transaction_status_cf_primary_index,
                    signature,
                    lowest_available_slot,
                ),
                IteratorDirection::Forward,
            ))?;
            for ((i, sig, slot), _data) in index_iterator {
                counter += 1;
                if i != transaction_status_cf_primary_index || sig != signature {
                    break;
                }
                if !self.is_root(slot) && !confirmed_unrooted_slots.contains(&slot) {
                    continue;
                }
                let status = self
                    .transaction_status_cf
                    .get_protobuf_or_bincode::<StoredTransactionStatusMeta>((i, sig, slot))?
                    .and_then(|status| status.try_into().ok())
                    .map(|status| (slot, status));
                return Ok((status, counter));
            }
        }
        drop(lock);

        Ok((None, counter))
    }

    /// Returns a transaction status
    pub fn get_rooted_transaction_status(
        &self,
        signature: Signature,
    ) -> Result<Option<(Slot, TransactionStatusMeta)>> {
        datapoint_info!(
            "blockstore-rpc-api",
            (
                "method",
                "get_rooted_transaction_status".to_string(),
                String
            )
        );
        self.get_transaction_status(signature, &[])
    }

    /// Returns a transaction status
    pub fn get_transaction_status(
        &self,
        signature: Signature,
        confirmed_unrooted_slots: &[Slot],
    ) -> Result<Option<(Slot, TransactionStatusMeta)>> {
        datapoint_info!(
            "blockstore-rpc-api",
            ("method", "get_transaction_status".to_string(), String)
        );
        self.get_transaction_status_with_counter(signature, confirmed_unrooted_slots)
            .map(|(status, _)| status)
    }

    /// Returns a complete transaction if it was processed in a root
    pub fn get_rooted_transaction(
        &self,
        signature: Signature,
    ) -> Result<Option<ConfirmedTransaction>> {
        datapoint_info!(
            "blockstore-rpc-api",
            ("method", "get_rooted_transaction".to_string(), String)
        );
        self.get_transaction_with_status(signature, &[])
    }

    /// Returns a complete transaction
    pub fn get_complete_transaction(
        &self,
        signature: Signature,
        highest_confirmed_slot: Slot,
    ) -> Result<Option<ConfirmedTransaction>> {
        datapoint_info!(
            "blockstore-rpc-api",
            ("method", "get_complete_transaction".to_string(), String)
        );
        let last_root = self.last_root();
        let confirmed_unrooted_slots: Vec<_> =
            AncestorIterator::new_inclusive(highest_confirmed_slot, self)
                .take_while(|&slot| slot > last_root)
                .collect();
        self.get_transaction_with_status(signature, &confirmed_unrooted_slots)
    }

    fn get_transaction_with_status(
        &self,
        signature: Signature,
        confirmed_unrooted_slots: &[Slot],
    ) -> Result<Option<ConfirmedTransaction>> {
        if let Some((slot, meta)) = self.get_transaction_status(signature, confirmed_unrooted_slots)?
        {
            let transaction = self
                .find_transaction_in_slot(slot, signature)?
                .ok_or(BlockstoreError::TransactionStatusSlotMismatch)?; // Should not happen

            // TODO: support retrieving versioned transactions
            let transaction = transaction
                .into_legacy_transaction()
                .ok_or(BlockstoreError::UnsupportedTransactionVersion)?;

            let block_time = self.get_block_time(slot)?;
            Ok(Some(ConfirmedTransaction {
                slot,
                transaction: TransactionWithMetadata { transaction, meta },
                block_time,
            }))
        } else {
            Ok(None)
        }
    }

    fn find_transaction_in_slot(
        &self,
        slot: Slot,
        signature: Signature,
    ) -> Result<Option<VersionedTransaction>> {
        let slot_entries = self.get_slot_entries(slot, 0)?;
        Ok(slot_entries
            .iter()
            .cloned()
            .flat_map(|entry| entry.transactions)
            .map(|transaction| {
                if let Err(err) = transaction.sanitize() {
                    warn!(
                        "Blockstore::find_transaction_in_slot sanitize failed: {:?}, \
                        slot: {:?}, \
                        {:?}",
                        err, slot, transaction,
                    );
                }
                transaction
            })
            .find(|transaction| transaction.signatures[0] == signature))
    }

    // Returns all rooted signatures for an address, ordered by slot that the transaction was
    // processed in. Within each slot the transactions will be ordered by signature, and NOT by
    // the order in which the transactions exist in the block
    //
    // DEPRECATED
    fn find_address_signatures(
        &self,
        pubkey: Pubkey,
        start_slot: Slot,
        end_slot: Slot,
    ) -> Result<Vec<(Slot, Signature)>> {
        let (lock, lowest_available_slot) = self.ensure_lowest_cleanup_slot();

        let mut signatures: Vec<(Slot, Signature)> = vec![];
        for transaction_status_cf_primary_index in 0..=1 {
            let index_iterator = self.address_signatures_cf.iter(IteratorMode::From(
                (
                    transaction_status_cf_primary_index,
                    pubkey,
                    start_slot.max(lowest_available_slot),
                    Signature::default(),
                ),
                IteratorDirection::Forward,
            ))?;
            for ((i, address, slot, signature), _) in index_iterator {
                if i != transaction_status_cf_primary_index || slot > end_slot || address != pubkey
                {
                    break;
                }
                if self.is_root(slot) {
                    signatures.push((slot, signature));
                }
            }
        }
        drop(lock);
        signatures.sort_by(|a, b| a.0.partial_cmp(&b.0).unwrap().then(a.1.cmp(&b.1)));
        Ok(signatures)
    }

    // Returns all signatures for an address in a particular slot, regardless of whether that slot
    // has been rooted. The transactions will be ordered by signature, and NOT by the order in
    // which the transactions exist in the block
    fn find_address_signatures_for_slot(
        &self,
        pubkey: Pubkey,
        slot: Slot,
    ) -> Result<Vec<(Slot, Signature)>> {
        let (lock, lowest_available_slot) = self.ensure_lowest_cleanup_slot();
        let mut signatures: Vec<(Slot, Signature)> = vec![];
        for transaction_status_cf_primary_index in 0..=1 {
            let index_iterator = self.address_signatures_cf.iter(IteratorMode::From(
                (
                    transaction_status_cf_primary_index,
                    pubkey,
                    slot.max(lowest_available_slot),
                    Signature::default(),
                ),
                IteratorDirection::Forward,
            ))?;
            for ((i, address, transaction_slot, signature), _) in index_iterator {
                if i != transaction_status_cf_primary_index
                    || transaction_slot > slot
                    || address != pubkey
                {
                    break;
                }
                signatures.push((slot, signature));
            }
        }
        drop(lock);
        signatures.sort_by(|a, b| a.0.partial_cmp(&b.0).unwrap().then(a.1.cmp(&b.1)));
        Ok(signatures)
    }

    // DEPRECATED
    pub fn get_confirmed_signatures_for_address(
        &self,
        pubkey: Pubkey,
        start_slot: Slot,
        end_slot: Slot,
    ) -> Result<Vec<Signature>> {
        datapoint_info!(
            "blockstore-rpc-api",
            (
                "method",
                "get_confirmed_signatures_for_address".to_string(),
                String
            )
        );
        self.find_address_signatures(pubkey, start_slot, end_slot)
            .map(|signatures| signatures.iter().map(|(_, signature)| *signature).collect())
    }

    fn get_sorted_block_signatures(&self, slot: Slot) -> Result<Vec<Signature>> {
                        let block = self.get_complete_block(slot, false).map_err(|err| {
                                BlockstoreError::Io(IoError::new(
                                    ErrorKind::Other,
                                format!("Unable to get block: {}", err),
                                ))
                            })?;

        // Load all signatures for the block
                        let mut slot_signatures: Vec<_> = block
            .transactions
            .into_iter()
            .filter_map(|transaction_with_meta| {
                transaction_with_meta
                    .transaction
                    .signatures
                    .into_iter()
                    .next()
            })
            .collect();

        // Reverse sort signatures as a way to entire a stable ordering within a slot, as
        // the AddressSignatures column is ordered by signatures within a slot,
        // not by block ordering
        slot_signatures.sort_unstable_by(|a, b| b.cmp(a));

        Ok(slot_signatures)
    }

    pub fn get_confirmed_signatures_for_address2(
        &self,
        address: Pubkey,
        highest_slot: Slot, // highest_confirmed_root or highest_confirmed_slot
        before: Option<Signature>,
        until: Option<Signature>,
        limit: usize,
    ) -> Result<SignatureInfosForAddress> {
        datapoint_info!(
            "blockstore-rpc-api",
            (
                "method",
                "get_confirmed_signatures_for_address2".to_string(),
                String
            )
        );
        let last_root = self.last_root();
        let confirmed_unrooted_slots: Vec<_> = AncestorIterator::new_inclusive(highest_slot, self)
            .take_while(|&slot| slot > last_root)
            .collect();

        // Figure the `slot` to start listing signatures at, based on the ledger location of the
        // `before` signature if present.  Also generate a HashSet of signatures that should
        // be excluded from the results.
        let mut get_before_slot_timer = Measure::start("get_before_slot_timer");
        let (slot, mut before_excluded_signatures) = match before {
            None => (highest_slot, None),
            Some(before) => {
                let transaction_status =
                    self.get_transaction_status(before, &confirmed_unrooted_slots)?;
                match transaction_status {
                    None => return Ok(SignatureInfosForAddress::default()),
                    Some((slot, _)) => {
                        let mut slot_signatures = self.get_sorted_block_signatures(slot)?;
                        if let Some(pos) = slot_signatures.iter().position(|&x| x == before) {
                            slot_signatures.truncate(pos + 1);
                        }

                        (
                            slot,
                            Some(slot_signatures.into_iter().collect::<HashSet<_>>()),
                        )
                    }
                }
            }
        };
        get_before_slot_timer.stop();

        // Generate a HashSet of signatures that should be excluded from the results based on
        // `until` signature
        let mut get_until_slot_timer = Measure::start("get_until_slot_timer");
        let (lowest_slot, until_excluded_signatures) = match until {
            None => (0, HashSet::new()),
            Some(until) => {
                let transaction_status =
                    self.get_transaction_status(until, &confirmed_unrooted_slots)?;
                match transaction_status {
                    None => (0, HashSet::new()),
                    Some((slot, _)) => {
                        let mut slot_signatures = self.get_sorted_block_signatures(slot)?;
                        if let Some(pos) = slot_signatures.iter().position(|&x| x == until) {
                            slot_signatures = slot_signatures.split_off(pos);
                        }

                        (slot, slot_signatures.into_iter().collect::<HashSet<_>>())
                    }
                }
            }
        };
        get_until_slot_timer.stop();

        // Fetch the list of signatures that affect the given address
        let first_available_block = self.get_first_available_block()?;
        let mut address_signatures = vec![];

        // Get signatures in `slot`
        let mut get_initial_slot_timer = Measure::start("get_initial_slot_timer");
        let mut signatures = self.find_address_signatures_for_slot(address, slot)?;
        signatures.reverse();
        if let Some(excluded_signatures) = before_excluded_signatures.take() {
            address_signatures.extend(
                signatures
                    .into_iter()
                    .filter(|(_, signature)| !excluded_signatures.contains(signature)),
            )
        } else {
            address_signatures.append(&mut signatures);
        }
        get_initial_slot_timer.stop();

        // Check the active_transaction_status_index to see if it contains slot. If so, start with
        // that index, as it will contain higher slots
        let starting_primary_index = *self.active_transaction_status_index.read().unwrap();
        let next_primary_index = if starting_primary_index == 0 { 1 } else { 0 };
        let next_max_slot = self
            .transaction_status_index_cf
            .get(next_primary_index)?
            .unwrap()
            .max_slot;

        let mut starting_primary_index_iter_timer = Measure::start("starting_primary_index_iter");
        if slot > next_max_slot {
            let mut starting_iterator = self.address_signatures_cf.iter(IteratorMode::From(
                (starting_primary_index, address, slot, Signature::default()),
                IteratorDirection::Reverse,
            ))?;

            // Iterate through starting_iterator until limit is reached
            while address_signatures.len() < limit {
                if let Some(((i, key_address, slot, signature), _)) = starting_iterator.next() {
                    if slot == next_max_slot || slot < lowest_slot {
                        break;
                    }
                    if i == starting_primary_index
                        && key_address == address
                        && slot >= first_available_block
                    {
                        if self.is_root(slot) || confirmed_unrooted_slots.contains(&slot) {
                            address_signatures.push((slot, signature));
                        }
                        continue;
                    }
                }
                break;
            }

            // Handle slots that cross primary indexes
            if next_max_slot >= lowest_slot {
                let mut signatures =
                    self.find_address_signatures_for_slot(address, next_max_slot)?;
                signatures.reverse();
                address_signatures.append(&mut signatures);
            }
        }
        starting_primary_index_iter_timer.stop();

        // Iterate through next_iterator until limit is reached
        let mut next_primary_index_iter_timer = Measure::start("next_primary_index_iter_timer");
        let mut next_iterator = self.address_signatures_cf.iter(IteratorMode::From(
            (next_primary_index, address, slot, Signature::default()),
            IteratorDirection::Reverse,
        ))?;
        while address_signatures.len() < limit {
            if let Some(((i, key_address, slot, signature), _)) = next_iterator.next() {
                // Skip next_max_slot, which is already included
                if slot == next_max_slot {
                    continue;
                }
                if slot < lowest_slot {
                    break;
                }
                if i == next_primary_index
                    && key_address == address
                    && slot >= first_available_block
                {
                    if self.is_root(slot) || confirmed_unrooted_slots.contains(&slot) {
                        address_signatures.push((slot, signature));
                    }
                    continue;
                }
            }
            break;
        }
        next_primary_index_iter_timer.stop();
        let mut address_signatures: Vec<(Slot, Signature)> = address_signatures
            .into_iter()
            .filter(|(_, signature)| !until_excluded_signatures.contains(signature))
            .collect();
        address_signatures.truncate(limit);

        // Fill in the status information for each found transaction
        let mut get_status_info_timer = Measure::start("get_status_info_timer");
        let mut infos = vec![];
        for (slot, signature) in address_signatures.into_iter() {
            let transaction_status =
                self.get_transaction_status(signature, &confirmed_unrooted_slots)?;
            let err = transaction_status.and_then(|(_slot, status)| status.status.err());
            let memo = self.read_transaction_memos(signature)?;
            let block_time = self.get_block_time(slot)?;
            infos.push(ConfirmedTransactionStatusWithSignature {
                signature,
                slot,
                err,
                memo,
                block_time,
            });
        }
        get_status_info_timer.stop();

        datapoint_info!(
            "blockstore-get-conf-sigs-for-addr-2",
            (
                "get_before_slot_us",
                get_before_slot_timer.as_us() as i64,
                i64
            ),
            (
                "get_initial_slot_us",
                get_initial_slot_timer.as_us() as i64,
                i64
            ),
            (
                "starting_primary_index_iter_us",
                starting_primary_index_iter_timer.as_us() as i64,
                i64
            ),
            (
                "next_primary_index_iter_us",
                next_primary_index_iter_timer.as_us() as i64,
                i64
            ),
            (
                "get_status_info_us",
                get_status_info_timer.as_us() as i64,
                i64
            ),
            (
                "get_until_slot_us",
                get_until_slot_timer.as_us() as i64,
                i64
            )
        );

        Ok(SignatureInfosForAddress {
            infos,
            found_before: true, // if `before` signature was not found, this method returned early
        })
    }

    pub fn read_rewards(&self, index: Slot) -> Result<Option<Rewards>> {
        self.rewards_cf
            .get_protobuf_or_bincode::<Rewards>(index)
            .map(|result| result.map(|option| option.into()))
    }

    pub fn write_rewards(&self, index: Slot, rewards: Rewards) -> Result<()> {
        let rewards = rewards.into();
        self.rewards_cf.put_protobuf(index, &rewards)
    }

    pub fn get_recent_perf_samples(&self, num: usize) -> Result<Vec<(Slot, PerfSample)>> {
        Ok(self
            .db
            .iter::<cf::PerfSamples>(IteratorMode::End)?
            .take(num)
            .map(|(slot, data)| {
                let perf_sample = deserialize(&data).unwrap();
                (slot, perf_sample)
            })
            .collect())
    }

    pub fn write_perf_sample(&self, index: Slot, perf_sample: &PerfSample) -> Result<()> {
        self.perf_samples_cf.put(index, perf_sample)
    }

    // EVM scope

    pub fn read_program_costs(&self) -> Result<Vec<(Pubkey, u64)>> {
        Ok(self
            .db
            .iter::<cf::ProgramCosts>(IteratorMode::End)?
            .map(|(pubkey, data)| {
                let program_cost: ProgramCost = deserialize(&data).unwrap();
                (pubkey, program_cost.cost)
            })
            .collect())
    }

    pub fn write_program_cost(&self, key: &Pubkey, value: &u64) -> Result<()> {
        self.program_costs_cf
            .put(*key, &ProgramCost { cost: *value })
    }

    pub fn delete_program_cost(&self, key: &Pubkey) -> Result<()> {
        self.program_costs_cf.delete(*key)
    }

    pub fn write_evm_block_header(&self, block: &evm::BlockHeader) -> Result<()> {
        let proto_block = block.clone().into();
        self.evm_blocks_cf.put_protobuf(
            (block.block_number, Some(block.native_chain_slot)),
            &proto_block,
        )?;
        self.write_evm_block_id_by_hash(block.native_chain_slot, block.hash(), block.block_number)?;
        self.write_evm_block_id_by_slot(block.native_chain_slot, block.block_number)
    }

    ///
    /// Returns iterator over evm blocks.
    /// If more than one evm block have been found on same block_num, this function return multiple items.
    ///
    pub fn read_evm_block_headers(
        &self,
        block_index: evm::BlockNum,
    ) -> Result<Vec<evm::BlockHeader>> {
        Ok(self
            .evm_blocks_iterator(block_index)?
            .take_while(|((block_num, _slot), _block)| *block_num == block_index)
            .map(|((_block_num, _slot), block)| block)
            .collect())
    }

    pub fn write_evm_block_id_by_hash(
        &self,
        slot: Slot,
        hash: H256,
        id: evm_state::BlockNum,
    ) -> Result<()> {
        let w_active_transaction_status_index =
            self.active_transaction_status_index.write().unwrap();
        let primary_index =
            self.get_primary_index_to_write(slot, &w_active_transaction_status_index)?;
        self.evm_blocks_by_hash_cf
            .put_protobuf((primary_index, hash), &id)
    }
    pub fn read_evm_block_id_by_hash(&self, hash: H256) -> Result<Option<evm_state::BlockNum>> {
        let result = self
            .evm_blocks_by_hash_cf
            .get_protobuf_or_bincode::<evm_state::BlockNum>((0, hash))?;
        if result.is_none() {
            Ok(self
                .evm_blocks_by_hash_cf
                .get_protobuf_or_bincode::<evm_state::BlockNum>((1, hash))?)
        } else {
            Ok(result)
        }
    }

    pub fn write_evm_block_id_by_slot(&self, slot: Slot, id: evm_state::BlockNum) -> Result<()> {
        self.evm_blocks_by_slot_cf.put_protobuf(slot, &id)
    }

    pub fn read_evm_block_id_by_slot(&self, slot: Slot) -> Result<Option<evm_state::BlockNum>> {
        self.evm_blocks_by_slot_cf
            .get_protobuf_or_bincode::<evm_state::BlockNum>(slot)
    }

    /// Try to search for evm transaction in next indexes:
    /// 1. When primary index = 0 and slot is Some,
    /// 2. When primary index = 1 and slot is Some,
    /// 3. When primary index = 0 and slot is None,
    /// 4. When primary index = 1 and slot is None

    pub fn read_evm_transaction(
        &self,
        index: (H256, evm::BlockNum, Option<Slot>),
    ) -> Result<Option<evm::TransactionReceipt>> {
        let (hash, block_num, slot) = index;
        // search transaction in 0 | 1 primary indexes, with and without slot.
        for slot in slot.map(Some).into_iter().chain(Some(None)) {
            for primary_index in 0..=1 {
                if let Some(tx) = self
                    .evm_transactions_cf
                    .get_protobuf_or_bincode::<evm::TransactionReceipt>(
                        EvmTransactionReceiptsIndex {
                            index: primary_index,
                            hash,
                            block_num,
                            slot,
                        },
                    )?
                    .and_then(|meta| meta.try_into().ok())
                {
                    return Ok(Some(tx));
                }
            }
        }
        Ok(None)
    }

    pub fn filter_block_logs(
        block: &evm::Block,
        masks: &[evm::Bloom],
        filter: &evm::LogFilter,
    ) -> Result<Vec<evm::LogWithLocation>> {
        // First filterout all blocks that not contain any of our masks (each mask represent address + topic set)
        if masks
            .iter()
            .all(|mask| !block.header.logs_bloom.contains_bloom(mask))
        {
            trace!(
                target: "evm",
                "Blocks not matching bloom filter blocks_bloom = {:?}, blooms={:?}",
                block.header.logs_bloom,
                masks
            );
            return Ok(vec![]);
        }
        let mut logs = Vec::new();
        for (id, (hash, tx)) in block.transactions.iter().enumerate() {
            // Second filterout all transactions that not contain ALL topic + addresses
            if !masks.iter().any(|mask| tx.logs_bloom.contains_bloom(mask)) {
                trace!(target: "evm",
                    "tx not matching bloom filter blocks_bloom = {:?}, blooms={:?}",
                    tx.logs_bloom,
                    masks
                );
                continue;
            }
            // Then match precisely
            tx.logs.iter().enumerate().for_each(|(idx, log)| {
                if filter.is_log_match(log) {
                    trace!(target: "evm", "Adding transaction log to result = {:?}", log);
                    logs.push(evm::LogWithLocation {
                        transaction_hash: *hash,
                        transaction_id: id as u64,
                        block_num: block.header.block_number,
                        block_hash: block.header.hash(),
                        data: log.data.clone(),
                        log_index: idx,
                        topics: log.topics.clone(),
                        address: log.address,
                    })
                }
            });
        }
        Ok(logs)
    }

    pub fn find_evm_transaction(&self, hash: H256) -> Result<Option<evm::TransactionReceipt>> {
        // collect all transactions by hash, from both primary indexes (0 | 1), for any blocks.
        let mut transactions: Vec<_> = self
            .evm_transactions_cf
            .iter(IteratorMode::From(
                EvmTransactionReceiptsIndex {
                    index: 0,
                    hash,
                    block_num: 0,
                    slot: None,
                },
                IteratorDirection::Forward,
            ))?
            .take_while(
                |(
                    EvmTransactionReceiptsIndex {
                        hash: found_hash, ..
                    },
                    _data,
                )| *found_hash == hash,
            )
            .collect();
        transactions.extend(
            self.evm_transactions_cf
                .iter(IteratorMode::From(
                    EvmTransactionReceiptsIndex {
                        index: 1,
                        hash,
                        block_num: 0,
                        slot: None,
                    },
                    IteratorDirection::Forward,
                ))?
                .take_while(
                    |(
                        EvmTransactionReceiptsIndex {
                            hash: found_hash, ..
                        },
                        _data,
                    )| *found_hash == hash,
                ),
        );

        // find first transaction with confirmed slot
        let mut confirmed_transaction_data = transactions
            .iter()
            .find(|(EvmTransactionReceiptsIndex { slot, .. }, _)| {
                if let Some(slot) = slot {
                    if self.is_root(*slot) {
                        return true;
                    }
                }
                false
            })
            .map(|(_, data)| data);

        if confirmed_transaction_data.is_none() {
            // find transactions with confirmed blocks. (Old version of db where is no slot for transaction)
            // need to remove it later.
            for (
                EvmTransactionReceiptsIndex {
                    hash, block_num, ..
                },
                data,
            ) in &transactions
            {
                let blocks = if let Ok(b) = self.evm_blocks_iterator(*block_num) {
                    b
                } else {
                    continue;
                };
                let confirmed_block_found = blocks
                    .take_while(|((block_index, _slot), _block)| block_index == block_num)
                    .any(|(_, header)| {
                        self.is_root(header.native_chain_slot) && header.transactions.contains(hash)
                    });

                if confirmed_block_found {
                    confirmed_transaction_data = Some(data);
                    break;
                }
            }
        }

        // if no confirmed block found for transaction, return any tx.
        let transaction_data =
            confirmed_transaction_data.or_else(|| transactions.first().map(|(_, data)| data));

        let transaction_data = match transaction_data {
            Some(tx_data) => {
                let tx_receipt = self
                    .evm_transactions_cf
                    .deserialize_protobuf_or_bincode::<evm::TransactionReceipt>(tx_data)?;
                let tx_receipt: evm::TransactionReceipt =
                    tx_receipt.try_into().map_err(BlockstoreError::Other)?;
                Some(tx_receipt)
            }
            None => None,
        };

        // let mb_tx = transaction_data
        //     .map(|data| {
        //         self.evm_transactions_cf
        //             .deserialize_protobuf_or_bincode::<evm::TransactionReceipt>(&data)
        //     })
        //     .transpose()?
        //     .map(|tx_receipt| tx_receipt.try_into())
        //     .

        Ok(transaction_data)
    }

    pub fn write_evm_transaction(
        &self,
        block_num: evm_state::BlockNum,
        slot_index: Slot,
        hash: H256,
        status: evm::TransactionReceipt,
    ) -> Result<()> {
        // reuse mechanism of transaction_status_index_cf gating
        let w_active_transaction_status_index =
            self.active_transaction_status_index.write().unwrap();
        let index =
            self.get_primary_index_to_write(block_num, &w_active_transaction_status_index)?;
        let status = status.into();
        self.evm_transactions_cf.put_protobuf(
            EvmTransactionReceiptsIndex {
                index,
                hash,
                block_num,
                slot: Some(slot_index),
            },
            &status,
        )?;
        Ok(())
    }
    /// Returns the entry vector for the slot starting with `shred_start_index`
    pub fn get_slot_entries(&self, slot: Slot, shred_start_index: u64) -> Result<Vec<Entry>> {
        self.get_slot_entries_with_shred_info(slot, shred_start_index, false)
            .map(|x| x.0)
    }

    /// Returns the entry vector for the slot starting with `shred_start_index`, the number of
    /// shreds that comprise the entry vector, and whether the slot is full (consumed all shreds).
    pub fn get_slot_entries_with_shred_info(
        &self,
        slot: Slot,
        start_index: u64,
        allow_dead_slots: bool,
    ) -> Result<(Vec<Entry>, u64, bool)> {
        let (completed_ranges, slot_meta) = self.get_completed_ranges(slot, start_index)?;

        // Check if the slot is dead *after* fetching completed ranges to avoid a race
        // where a slot is marked dead by another thread before the completed range query finishes.
        // This should be sufficient because full slots will never be marked dead from another thread,
        // this can only happen during entry processing during replay stage.
        if self.is_dead(slot) && !allow_dead_slots {
            return Err(BlockstoreError::DeadSlot);
        } else if completed_ranges.is_empty() {
            return Ok((vec![], 0, false));
        }

        let slot_meta = slot_meta.unwrap();
        let num_shreds = completed_ranges
            .last()
            .map(|(_, end_index)| u64::from(*end_index) - start_index + 1)
            .unwrap_or(0);

        let entries: Result<Vec<Vec<Entry>>> = PAR_THREAD_POOL.with(|thread_pool| {
            thread_pool.borrow().install(|| {
                completed_ranges
                    .par_iter()
                    .map(|(start_index, end_index)| {
                        self.get_entries_in_data_block(
                            slot,
                            *start_index,
                            *end_index,
                            Some(&slot_meta),
                        )
                    })
                    .collect()
            })
        });

        let entries: Vec<Entry> = entries?.into_iter().flatten().collect();
        Ok((entries, num_shreds, slot_meta.is_full()))
    }

    fn get_completed_ranges(
        &self,
        slot: Slot,
        start_index: u64,
    ) -> Result<(CompletedRanges, Option<SlotMeta>)> {
        let _lock = self.check_lowest_cleanup_slot(slot)?;

        let slot_meta_cf = self.db.column::<cf::SlotMeta>();
        let slot_meta = slot_meta_cf.get(slot)?;
        if slot_meta.is_none() {
            return Ok((vec![], slot_meta));
        }

        let slot_meta = slot_meta.unwrap();
        // Find all the ranges for the completed data blocks
        let completed_ranges = Self::get_completed_data_ranges(
            start_index as u32,
            &slot_meta.completed_data_indexes,
            slot_meta.consumed as u32,
        );

        Ok((completed_ranges, Some(slot_meta)))
    }

    // Get the range of indexes [start_index, end_index] of every completed data block
    fn get_completed_data_ranges(
        start_index: u32,
        completed_data_indexes: &BTreeSet<u32>,
        consumed: u32,
    ) -> CompletedRanges {
        // `consumed` is the next missing shred index, but shred `i` existing in
        // completed_data_end_indexes implies it's not missing
        assert!(!completed_data_indexes.contains(&consumed));
        completed_data_indexes
            .range(start_index..consumed)
            .scan(start_index, |begin, index| {
                let out = (*begin, *index);
                *begin = index + 1;
                Some(out)
            })
            .collect()
    }

    pub fn get_entries_in_data_block(
        &self,
        slot: Slot,
        start_index: u32,
        end_index: u32,
        slot_meta: Option<&SlotMeta>,
    ) -> Result<Vec<Entry>> {
        let data_shred_cf = self.db.column::<cf::ShredData>();

        // Short circuit on first error
        let data_shreds: Result<Vec<Shred>> = (start_index..=end_index)
            .map(|i| {
                data_shred_cf
                    .get_bytes((slot, u64::from(i)))
                    .and_then(|serialized_shred| {
                        if serialized_shred.is_none() {
                            if let Some(slot_meta) = slot_meta {
                                panic!(
                                    "Shred with
                                    slot: {},
                                    index: {},
                                    consumed: {},
                                    completed_indexes: {:?}
                                    must exist if shred index was included in a range: {} {}",
                                    slot,
                                    i,
                                    slot_meta.consumed,
                                    slot_meta.completed_data_indexes,
                                    start_index,
                                    end_index
                                );
                            } else {
                                return Err(BlockstoreError::InvalidShredData(Box::new(
                                    bincode::ErrorKind::Custom(format!(
                                        "Missing shred for slot {}, index {}",
                                        slot, i
                                    )),
                                )));
                            }
                        }

                        Shred::new_from_serialized_shred(serialized_shred.unwrap()).map_err(|err| {
                            BlockstoreError::InvalidShredData(Box::new(bincode::ErrorKind::Custom(
                                format!(
                                    "Could not reconstruct shred from shred payload: {:?}",
                                    err
                                ),
                            )))
                        })
                    })
            })
            .collect();

        let data_shreds = data_shreds?;
        let last_shred = data_shreds.last().unwrap();
        assert!(last_shred.data_complete() || last_shred.last_in_slot());

        let deshred_payload = Shredder::deshred(&data_shreds).map_err(|e| {
            BlockstoreError::InvalidShredData(Box::new(bincode::ErrorKind::Custom(format!(
                "Could not reconstruct data block from constituent shreds, error: {:?}",
                e
            ))))
        })?;

        debug!("{:?} shreds in last FEC set", data_shreds.len(),);
        bincode::deserialize::<Vec<Entry>>(&deshred_payload).map_err(|e| {
            BlockstoreError::InvalidShredData(Box::new(bincode::ErrorKind::Custom(format!(
                "could not reconstruct entries: {:?}",
                e
            ))))
        })
    }

    fn get_any_valid_slot_entries(&self, slot: Slot, start_index: u64) -> Vec<Entry> {
        let (completed_ranges, slot_meta) = self
            .get_completed_ranges(slot, start_index)
            .unwrap_or_default();
        if completed_ranges.is_empty() {
            return vec![];
        }
        let slot_meta = slot_meta.unwrap();

        let entries: Vec<Vec<Entry>> = PAR_THREAD_POOL_ALL_CPUS.with(|thread_pool| {
            thread_pool.borrow().install(|| {
                completed_ranges
                    .par_iter()
                    .map(|(start_index, end_index)| {
                        self.get_entries_in_data_block(
                            slot,
                            *start_index,
                            *end_index,
                            Some(&slot_meta),
                        )
                        .unwrap_or_default()
                    })
                    .collect()
            })
        });

        entries.into_iter().flatten().collect()
    }

    // Returns slots connecting to any element of the list `slots`.
    pub fn get_slots_since(&self, slots: &[u64]) -> Result<HashMap<u64, Vec<u64>>> {
        // Return error if there was a database error during lookup of any of the
        // slot indexes
        let slot_metas: Result<Vec<Option<SlotMeta>>> =
            slots.iter().map(|slot| self.meta(*slot)).collect();

        let slot_metas = slot_metas?;
        let result: HashMap<u64, Vec<u64>> = slots
            .iter()
            .zip(slot_metas)
            .filter_map(|(height, meta)| meta.map(|meta| (*height, meta.next_slots.to_vec())))
            .collect();

        Ok(result)
    }

    pub fn is_root(&self, slot: Slot) -> bool {
        matches!(self.db.get::<cf::Root>(slot), Ok(Some(true)))
    }

    /// Returns true if a slot is between the rooted slot bounds of the ledger, but has not itself
    /// been rooted. This is either because the slot was skipped, or due to a gap in ledger data,
    /// as when booting from a newer snapshot.
    pub fn is_skipped(&self, slot: Slot) -> bool {
        let lowest_root = self
            .rooted_slot_iterator(0)
            .ok()
            .and_then(|mut iter| iter.next())
            .unwrap_or_default();
        match self.db.get::<cf::Root>(slot).ok().flatten() {
            Some(_) => false,
            None => slot < self.max_root() && slot > lowest_root,
        }
    }

    pub fn insert_bank_hash(&self, slot: Slot, frozen_hash: Hash, is_duplicate_confirmed: bool) {
        if let Some(prev_value) = self.bank_hash_cf.get(slot).unwrap() {
            if prev_value.frozen_hash() == frozen_hash && prev_value.is_duplicate_confirmed() {
                // Don't overwrite is_duplicate_confirmed == true with is_duplicate_confirmed == false,
                // which may happen on startup when procesing from blockstore processor because the
                // blocks may not reflect earlier observed gossip votes from before the restart.
                return;
            }
        }
        let data = FrozenHashVersioned::Current(FrozenHashStatus {
            frozen_hash,
            is_duplicate_confirmed,
        });
        self.bank_hash_cf.put(slot, &data).unwrap()
    }

    pub fn get_bank_hash(&self, slot: Slot) -> Option<Hash> {
        self.bank_hash_cf
            .get(slot)
            .unwrap()
            .map(|versioned| versioned.frozen_hash())
    }

    pub fn is_duplicate_confirmed(&self, slot: Slot) -> bool {
        self.bank_hash_cf
            .get(slot)
            .unwrap()
            .map(|versioned| versioned.is_duplicate_confirmed())
            .unwrap_or(false)
    }

    pub fn set_duplicate_confirmed_slots_and_hashes(
        &self,
        duplicate_confirmed_slot_hashes: impl Iterator<Item = (Slot, Hash)>,
    ) -> Result<()> {
        let mut write_batch = self.db.batch()?;
        for (slot, frozen_hash) in duplicate_confirmed_slot_hashes {
            let data = FrozenHashVersioned::Current(FrozenHashStatus {
                frozen_hash,
                is_duplicate_confirmed: true,
            });
            write_batch.put::<cf::BankHash>(slot, &data)?;
        }

        self.db.write(write_batch)?;
        Ok(())
    }

    pub fn set_roots<'a>(&self, rooted_slots: impl Iterator<Item = &'a Slot>) -> Result<()> {
        let mut write_batch = self.db.batch()?;
        let mut max_new_rooted_slot = 0;
        for slot in rooted_slots {
            max_new_rooted_slot = std::cmp::max(max_new_rooted_slot, *slot);
            write_batch.put::<cf::Root>(*slot, &true)?;
        }

        self.db.write(write_batch)?;

        let mut last_root = self.last_root.write().unwrap();
        if *last_root == std::u64::MAX {
            *last_root = 0;
        }
        *last_root = cmp::max(max_new_rooted_slot, *last_root);
        Ok(())
    }

    pub fn is_dead(&self, slot: Slot) -> bool {
        matches!(
            self.db
                .get::<cf::DeadSlots>(slot)
                .expect("fetch from DeadSlots column family failed"),
            Some(true)
        )
    }

    pub fn set_dead_slot(&self, slot: Slot) -> Result<()> {
        self.dead_slots_cf.put(slot, &true)
    }

    pub fn remove_dead_slot(&self, slot: Slot) -> Result<()> {
        self.dead_slots_cf.delete(slot)
    }

    pub fn store_duplicate_if_not_existing(
        &self,
        slot: Slot,
        shred1: Vec<u8>,
        shred2: Vec<u8>,
    ) -> Result<()> {
        if !self.has_duplicate_shreds_in_slot(slot) {
            self.store_duplicate_slot(slot, shred1, shred2)
        } else {
            Ok(())
        }
    }

    pub fn store_duplicate_slot(&self, slot: Slot, shred1: Vec<u8>, shred2: Vec<u8>) -> Result<()> {
        let duplicate_slot_proof = DuplicateSlotProof::new(shred1, shred2);
        self.duplicate_slots_cf.put(slot, &duplicate_slot_proof)
    }

    pub fn get_duplicate_slot(&self, slot: u64) -> Option<DuplicateSlotProof> {
        self.duplicate_slots_cf
            .get(slot)
            .expect("fetch from DuplicateSlots column family failed")
    }

    // `new_shred` is assumed to have slot and index equal to the given slot and index.
    // Returns the existing shred if `new_shred` is not equal to the existing shred at the
    // given slot and index as this implies the leader generated two different shreds with
    // the same slot and index
    pub fn is_shred_duplicate(&self, shred: ShredId, mut payload: Vec<u8>) -> Option<Vec<u8>> {
        let (slot, index, shred_type) = shred.unwrap();
        let existing_shred = match shred_type {
            ShredType::Data => self.get_data_shred(slot, index as u64),
            ShredType::Code => self.get_coding_shred(slot, index as u64),
        }
        .expect("fetch from DuplicateSlots column family failed")?;
        let size = payload.len().max(SHRED_PAYLOAD_SIZE);
        payload.resize(size, 0u8);
        let new_shred = Shred::new_from_serialized_shred(payload).unwrap();
        (existing_shred != new_shred.payload).then(|| existing_shred)
    }

    pub fn has_duplicate_shreds_in_slot(&self, slot: Slot) -> bool {
        self.duplicate_slots_cf
            .get(slot)
            .expect("fetch from DuplicateSlots column family failed")
            .is_some()
    }

    pub fn orphans_iterator(&self, slot: Slot) -> Result<impl Iterator<Item = u64> + '_> {
        let orphans_iter = self
            .db
            .iter::<cf::Orphans>(IteratorMode::From(slot, IteratorDirection::Forward))?;
        Ok(orphans_iter.map(|(slot, _)| slot))
    }

    pub fn dead_slots_iterator(&self, slot: Slot) -> Result<impl Iterator<Item = Slot> + '_> {
        let dead_slots_iterator = self
            .db
            .iter::<cf::DeadSlots>(IteratorMode::From(slot, IteratorDirection::Forward))?;
        Ok(dead_slots_iterator.map(|(slot, _)| slot))
    }

    pub fn duplicate_slots_iterator(&self, slot: Slot) -> Result<impl Iterator<Item = Slot> + '_> {
        let duplicate_slots_iterator = self
            .db
            .iter::<cf::DuplicateSlots>(IteratorMode::From(slot, IteratorDirection::Forward))?;
        Ok(duplicate_slots_iterator.map(|(slot, _)| slot))
    }

    pub fn last_root(&self) -> Slot {
        *self.last_root.read().unwrap()
    }

    // find the first available slot in blockstore that has some data in it
    pub fn lowest_slot(&self) -> Slot {
        for (slot, meta) in self
            .slot_meta_iterator(0)
            .expect("unable to iterate over meta")
        {
            if slot > 0 && meta.received > 0 {
                return slot;
            }
        }
        // This means blockstore is empty, should never get here aside from right at boot.
        self.last_root()
    }

    pub fn lowest_cleanup_slot(&self) -> Slot {
        *self.lowest_cleanup_slot.read().unwrap()
    }

    pub fn storage_size(&self) -> Result<u64> {
        self.db.storage_size()
    }

    pub fn is_primary_access(&self) -> bool {
        self.db.is_primary_access()
    }

    pub fn scan_and_fix_roots(&self, exit: &Arc<AtomicBool>) -> Result<()> {
        let ancestor_iterator = AncestorIterator::new(self.last_root(), self)
            .take_while(|&slot| slot >= self.lowest_cleanup_slot());

        let mut find_missing_roots = Measure::start("find_missing_roots");
        let mut roots_to_fix = vec![];
        for slot in ancestor_iterator.filter(|slot| !self.is_root(*slot)) {
            if exit.load(Ordering::Relaxed) {
                return Ok(());
            }
            roots_to_fix.push(slot);
        }
        find_missing_roots.stop();
        let mut fix_roots = Measure::start("fix_roots");
        if !roots_to_fix.is_empty() {
            info!("{} slots to be rooted", roots_to_fix.len());
            for chunk in roots_to_fix.chunks(100) {
                if exit.load(Ordering::Relaxed) {
                    return Ok(());
                }
                trace!("{:?}", chunk);
                self.set_roots(chunk.iter())?;
            }
        } else {
            debug!(
                "No missing roots found in range {} to {}",
                self.lowest_cleanup_slot(),
                self.last_root()
            );
        }
        fix_roots.stop();
        datapoint_info!(
            "blockstore-scan_and_fix_roots",
            (
                "find_missing_roots_us",
                find_missing_roots.as_us() as i64,
                i64
            ),
            ("num_roots_to_fix", roots_to_fix.len() as i64, i64),
            ("fix_roots_us", fix_roots.as_us() as i64, i64),
        );
        Ok(())
    }
}

// Update the `completed_data_indexes` with a new shred `new_shred_index`. If a
// data set is complete, return the range of shred indexes [start_index, end_index]
// for that completed data set.
fn update_completed_data_indexes(
    is_last_in_data: bool,
    new_shred_index: u32,
    received_data_shreds: &ShredIndex,
    // Shreds indices which are marked data complete.
    completed_data_indexes: &mut BTreeSet<u32>,
) -> Vec<(u32, u32)> {
    let start_shred_index = completed_data_indexes
        .range(..new_shred_index)
        .next_back()
        .map(|index| index + 1)
        .unwrap_or_default();
    // Consecutive entries i, k, j in this vector represent potential ranges [i, k),
    // [k, j) that could be completed data ranges
    let mut shred_indices = vec![start_shred_index];
    // `new_shred_index` is data complete, so need to insert here into the
    // `completed_data_indexes`
    if is_last_in_data {
        completed_data_indexes.insert(new_shred_index);
        shred_indices.push(new_shred_index + 1);
    }
    if let Some(index) = completed_data_indexes.range(new_shred_index + 1..).next() {
        shred_indices.push(index + 1);
    }
    shred_indices
        .windows(2)
        .filter(|ix| {
            let (begin, end) = (ix[0] as u64, ix[1] as u64);
            let num_shreds = (end - begin) as usize;
            received_data_shreds.range(begin..end).count() == num_shreds
        })
        .map(|ix| (ix[0], ix[1] - 1))
        .collect()
}

fn update_slot_meta(
    is_last_in_slot: bool,
    is_last_in_data: bool,
    slot_meta: &mut SlotMeta,
    index: u32,
    new_consumed: u64,
    reference_tick: u8,
    received_data_shreds: &ShredIndex,
) -> Vec<(u32, u32)> {
    let maybe_first_insert = slot_meta.received == 0;
    // Index is zero-indexed, while the "received" height starts from 1,
    // so received = index + 1 for the same shred.
    slot_meta.received = cmp::max((u64::from(index) + 1) as u64, slot_meta.received);
    if maybe_first_insert && slot_meta.received > 0 {
        // predict the timestamp of what would have been the first shred in this slot
        let slot_time_elapsed = u64::from(reference_tick) * 1000 / DEFAULT_TICKS_PER_SECOND;
        slot_meta.first_shred_timestamp = timestamp() - slot_time_elapsed;
    }
    slot_meta.consumed = new_consumed;
    // If the last index in the slot hasn't been set before, then
    // set it to this shred index
    if is_last_in_slot && slot_meta.last_index.is_none() {
        slot_meta.last_index = Some(u64::from(index));
    }
    update_completed_data_indexes(
        is_last_in_slot || is_last_in_data,
        index,
        received_data_shreds,
        &mut slot_meta.completed_data_indexes,
    )
}

fn get_index_meta_entry<'a>(
    db: &Database,
    slot: Slot,
    index_working_set: &'a mut HashMap<u64, IndexMetaWorkingSetEntry>,
    index_meta_time: &mut u64,
) -> &'a mut IndexMetaWorkingSetEntry {
    let index_cf = db.column::<cf::Index>();
    let mut total_start = Measure::start("Total elapsed");
    let res = index_working_set.entry(slot).or_insert_with(|| {
        let newly_inserted_meta = index_cf
            .get(slot)
            .unwrap()
            .unwrap_or_else(|| Index::new(slot));
        IndexMetaWorkingSetEntry {
            index: newly_inserted_meta,
            did_insert_occur: false,
        }
    });
    total_start.stop();
    *index_meta_time += total_start.as_us();
    res
}

fn get_slot_meta_entry<'a>(
    db: &Database,
    slot_meta_working_set: &'a mut HashMap<u64, SlotMetaWorkingSetEntry>,
    slot: Slot,
    parent_slot: Slot,
) -> &'a mut SlotMetaWorkingSetEntry {
    let meta_cf = db.column::<cf::SlotMeta>();

    // Check if we've already inserted the slot metadata for this shred's slot
    slot_meta_working_set.entry(slot).or_insert_with(|| {
        // Store a 2-tuple of the metadata (working copy, backup copy)
        if let Some(mut meta) = meta_cf.get(slot).expect("Expect database get to succeed") {
            let backup = Some(meta.clone());
            // If parent_slot == None, then this is one of the orphans inserted
            // during the chaining process, see the function find_slot_meta_in_cached_state()
            // for details. Slots that are orphans are missing a parent_slot, so we should
            // fill in the parent now that we know it.
            if is_orphan(&meta) {
                meta.parent_slot = Some(parent_slot);
            }

            SlotMetaWorkingSetEntry::new(Rc::new(RefCell::new(meta)), backup)
        } else {
            SlotMetaWorkingSetEntry::new(
                Rc::new(RefCell::new(SlotMeta::new(slot, Some(parent_slot)))),
                None,
            )
        }
    })
}

fn get_last_hash<'a>(iterator: impl Iterator<Item = &'a Entry> + 'a) -> Option<Hash> {
    iterator.last().map(|entry| entry.hash)
}

fn is_valid_write_to_slot_0(slot_to_write: u64, parent_slot: Slot, last_root: u64) -> bool {
    slot_to_write == 0 && last_root == 0 && parent_slot == 0
}

fn send_signals(
    new_shreds_signals: &[SyncSender<bool>],
    completed_slots_senders: &[SyncSender<Vec<u64>>],
    should_signal: bool,
    newly_completed_slots: Vec<u64>,
) {
    if should_signal {
        for signal in new_shreds_signals {
            let _ = signal.try_send(true);
        }
    }

    if !completed_slots_senders.is_empty() && !newly_completed_slots.is_empty() {
        let mut slots: Vec<_> = (0..completed_slots_senders.len() - 1)
            .map(|_| newly_completed_slots.clone())
            .collect();

        slots.push(newly_completed_slots);

        for (signal, slots) in completed_slots_senders.iter().zip(slots.into_iter()) {
            let res = signal.try_send(slots);
            if let Err(TrySendError::Full(_)) = res {
                datapoint_error!(
                    "blockstore_error",
                    (
                        "error",
                        "Unable to send newly completed slot because channel is full".to_string(),
                        String
                    ),
                );
            }
        }
    }
}

fn commit_slot_meta_working_set(
    slot_meta_working_set: &HashMap<u64, SlotMetaWorkingSetEntry>,
    completed_slots_senders: &[SyncSender<Vec<u64>>],
    write_batch: &mut WriteBatch,
) -> Result<(bool, Vec<u64>)> {
    let mut should_signal = false;
    let mut newly_completed_slots = vec![];

    // Check if any metadata was changed, if so, insert the new version of the
    // metadata into the write batch
    for (slot, slot_meta_entry) in slot_meta_working_set.iter() {
        // Any slot that wasn't written to should have been filtered out by now.
        assert!(slot_meta_entry.did_insert_occur);
        let meta: &SlotMeta = &RefCell::borrow(&*slot_meta_entry.new_slot_meta);
        let meta_backup = &slot_meta_entry.old_slot_meta;
        if !completed_slots_senders.is_empty() && is_newly_completed_slot(meta, meta_backup) {
            newly_completed_slots.push(*slot);
        }
        // Check if the working copy of the metadata has changed
        if Some(meta) != meta_backup.as_ref() {
            should_signal = should_signal || slot_has_updates(meta, meta_backup);
            write_batch.put::<cf::SlotMeta>(*slot, meta)?;
        }
    }

    Ok((should_signal, newly_completed_slots))
}

// 1) Find the slot metadata in the cache of dirty slot metadata we've previously touched,
// else:
// 2) Search the database for that slot metadata. If still no luck, then:
// 3) Create a dummy orphan slot in the database
fn find_slot_meta_else_create<'a>(
    db: &Database,
    working_set: &'a HashMap<u64, SlotMetaWorkingSetEntry>,
    chained_slots: &'a mut HashMap<u64, Rc<RefCell<SlotMeta>>>,
    slot_index: u64,
) -> Result<Rc<RefCell<SlotMeta>>> {
    let result = find_slot_meta_in_cached_state(working_set, chained_slots, slot_index);
    if let Some(slot) = result {
        Ok(slot)
    } else {
        find_slot_meta_in_db_else_create(db, slot_index, chained_slots)
    }
}

// Search the database for that slot metadata. If still no luck, then
// create a dummy orphan slot in the database
fn find_slot_meta_in_db_else_create(
    db: &Database,
    slot: Slot,
    insert_map: &mut HashMap<u64, Rc<RefCell<SlotMeta>>>,
) -> Result<Rc<RefCell<SlotMeta>>> {
    if let Some(slot_meta) = db.column::<cf::SlotMeta>().get(slot)? {
        insert_map.insert(slot, Rc::new(RefCell::new(slot_meta)));
    } else {
        // If this slot doesn't exist, make a orphan slot. This way we
        // remember which slots chained to this one when we eventually get a real shred
        // for this slot
        insert_map.insert(slot, Rc::new(RefCell::new(SlotMeta::new_orphan(slot))));
    }
    Ok(insert_map.get(&slot).unwrap().clone())
}

// Find the slot metadata in the cache of dirty slot metadata we've previously touched
fn find_slot_meta_in_cached_state<'a>(
    working_set: &'a HashMap<u64, SlotMetaWorkingSetEntry>,
    chained_slots: &'a HashMap<u64, Rc<RefCell<SlotMeta>>>,
    slot: Slot,
) -> Option<Rc<RefCell<SlotMeta>>> {
    if let Some(entry) = working_set.get(&slot) {
        Some(entry.new_slot_meta.clone())
    } else {
        chained_slots.get(&slot).cloned()
    }
}

// Chaining based on latest discussion here: https://github.com/solana-labs/solana/pull/2253
fn handle_chaining(
    db: &Database,
    write_batch: &mut WriteBatch,
    working_set: &mut HashMap<u64, SlotMetaWorkingSetEntry>,
) -> Result<()> {
    // Handle chaining for all the SlotMetas that were inserted into
    working_set.retain(|_, entry| entry.did_insert_occur);
    let mut new_chained_slots = HashMap::new();
    let working_set_slots: Vec<_> = working_set.keys().collect();
    for slot in working_set_slots {
        handle_chaining_for_slot(db, write_batch, working_set, &mut new_chained_slots, *slot)?;
    }

    // Write all the newly changed slots in new_chained_slots to the write_batch
    for (slot, meta) in new_chained_slots.iter() {
        let meta: &SlotMeta = &RefCell::borrow(&*meta);
        write_batch.put::<cf::SlotMeta>(*slot, meta)?;
    }
    Ok(())
}

fn handle_chaining_for_slot(
    db: &Database,
    write_batch: &mut WriteBatch,
    working_set: &HashMap<u64, SlotMetaWorkingSetEntry>,
    new_chained_slots: &mut HashMap<u64, Rc<RefCell<SlotMeta>>>,
    slot: Slot,
) -> Result<()> {
    let slot_meta_entry = working_set
        .get(&slot)
        .expect("Slot must exist in the working_set hashmap");

    let meta = &slot_meta_entry.new_slot_meta;
    let meta_backup = &slot_meta_entry.old_slot_meta;

    {
        let mut meta_mut = meta.borrow_mut();
        let was_orphan_slot = meta_backup.is_some() && is_orphan(meta_backup.as_ref().unwrap());

        // If:
        // 1) This is a new slot
        // 2) slot != 0
        // then try to chain this slot to a previous slot
        if slot != 0 && meta_mut.parent_slot.is_some() {
            let prev_slot = meta_mut.parent_slot.unwrap();

            // Check if the slot represented by meta_mut is either a new slot or a orphan.
            // In both cases we need to run the chaining logic b/c the parent on the slot was
            // previously unknown.
            if meta_backup.is_none() || was_orphan_slot {
                let prev_slot_meta =
                    find_slot_meta_else_create(db, working_set, new_chained_slots, prev_slot)?;

                // This is a newly inserted slot/orphan so run the chaining logic to link it to a
                // newly discovered parent
                chain_new_slot_to_prev_slot(&mut prev_slot_meta.borrow_mut(), slot, &mut meta_mut);

                // If the parent of `slot` is a newly inserted orphan, insert it into the orphans
                // column family
                if is_orphan(&RefCell::borrow(&*prev_slot_meta)) {
                    write_batch.put::<cf::Orphans>(prev_slot, &true)?;
                }
            }
        }

        // At this point this slot has received a parent, so it's no longer an orphan
        if was_orphan_slot {
            write_batch.delete::<cf::Orphans>(slot)?;
        }
    }

    // If this is a newly inserted slot, then we know the children of this slot were not previously
    // connected to the trunk of the ledger. Thus if slot.is_connected is now true, we need to
    // update all child slots with `is_connected` = true because these children are also now newly
    // connected to trunk of the ledger
    let should_propagate_is_connected =
        is_newly_completed_slot(&RefCell::borrow(&*meta), meta_backup)
            && RefCell::borrow(&*meta).is_connected;

    if should_propagate_is_connected {
        // slot_function returns a boolean indicating whether to explore the children
        // of the input slot
        let slot_function = |slot: &mut SlotMeta| {
            slot.is_connected = true;

            // We don't want to set the is_connected flag on the children of non-full
            // slots
            slot.is_full()
        };

        traverse_children_mut(
            db,
            slot,
            meta,
            working_set,
            new_chained_slots,
            slot_function,
        )?;
    }

    Ok(())
}

fn traverse_children_mut<F>(
    db: &Database,
    slot: Slot,
    slot_meta: &Rc<RefCell<SlotMeta>>,
    working_set: &HashMap<u64, SlotMetaWorkingSetEntry>,
    new_chained_slots: &mut HashMap<u64, Rc<RefCell<SlotMeta>>>,
    slot_function: F,
) -> Result<()>
where
    F: Fn(&mut SlotMeta) -> bool,
{
    let mut next_slots: Vec<(u64, Rc<RefCell<SlotMeta>>)> = vec![(slot, slot_meta.clone())];
    while !next_slots.is_empty() {
        let (_, current_slot) = next_slots.pop().unwrap();
        // Check whether we should explore the children of this slot
        if slot_function(&mut current_slot.borrow_mut()) {
            let current_slot = &RefCell::borrow(&*current_slot);
            for next_slot_index in current_slot.next_slots.iter() {
                let next_slot = find_slot_meta_else_create(
                    db,
                    working_set,
                    new_chained_slots,
                    *next_slot_index,
                )?;
                next_slots.push((*next_slot_index, next_slot));
            }
        }
    }

    Ok(())
}

fn is_orphan(meta: &SlotMeta) -> bool {
    // If we have no parent, then this is the head of a detached chain of
    // slots
    meta.parent_slot.is_none()
}

// 1) Chain current_slot to the previous slot defined by prev_slot_meta
// 2) Determine whether to set the is_connected flag
fn chain_new_slot_to_prev_slot(
    prev_slot_meta: &mut SlotMeta,
    current_slot: Slot,
    current_slot_meta: &mut SlotMeta,
) {
    prev_slot_meta.next_slots.push(current_slot);
    current_slot_meta.is_connected = prev_slot_meta.is_connected && prev_slot_meta.is_full();
}

fn is_newly_completed_slot(slot_meta: &SlotMeta, backup_slot_meta: &Option<SlotMeta>) -> bool {
    slot_meta.is_full()
        && (backup_slot_meta.is_none()
            || slot_meta.consumed != backup_slot_meta.as_ref().unwrap().consumed)
}

fn slot_has_updates(slot_meta: &SlotMeta, slot_meta_backup: &Option<SlotMeta>) -> bool {
    // We should signal that there are updates if we extended the chain of consecutive blocks starting
    // from block 0, which is true iff:
    // 1) The block with index prev_block_index is itself part of the trunk of consecutive blocks
    // starting from block 0,
    slot_meta.is_connected &&
        // AND either:
        // 1) The slot didn't exist in the database before, and now we have a consecutive
        // block for that slot
        ((slot_meta_backup.is_none() && slot_meta.consumed != 0) ||
        // OR
        // 2) The slot did exist, but now we have a new consecutive block for that slot
        (slot_meta_backup.is_some() && slot_meta_backup.as_ref().unwrap().consumed != slot_meta.consumed))
}

// Creates a new ledger with slot 0 full of ticks (and only ticks).
//
// Returns the blockhash that can be used to append entries with.
pub fn create_new_ledger(
    ledger_path: &Path,
    evm_state_json: Option<&Path>,
    genesis_config: &GenesisConfig,
    max_genesis_archive_unpacked_size: u64,
    access_type: AccessType,
) -> Result<Hash> {
    Blockstore::destroy(ledger_path)?;

    genesis_config.generate_evm_state(ledger_path, evm_state_json)?;
    genesis_config.write(ledger_path)?;

    // Fill slot 0 with ticks that link back to the genesis_config to bootstrap the ledger.
    let blockstore = Blockstore::open_with_access_type(ledger_path, access_type, None, false)?;
    let ticks_per_slot = genesis_config.ticks_per_slot;
    let hashes_per_tick = genesis_config.poh_config.hashes_per_tick.unwrap_or(0);
    let entries = create_ticks(ticks_per_slot, hashes_per_tick, genesis_config.hash());
    let last_hash = entries.last().unwrap().hash;
    let version = solana_sdk::shred_version::version_from_hash(&last_hash);

    let shredder = Shredder::new(0, 0, 0, version).unwrap();
    let shreds = shredder
        .entries_to_shreds(
            &Keypair::new(),
            &entries,
            true, // is_last_in_slot
            0,    // next_shred_index
            0,    // next_code_index
        )
        .0;
    assert!(shreds.last().unwrap().last_in_slot());

    blockstore.insert_shreds(shreds, None, false)?;
    blockstore.set_roots(std::iter::once(&0))?;
    // Explicitly close the blockstore before we create the archived genesis file
    drop(blockstore);

    let archive_path = ledger_path.join(DEFAULT_GENESIS_ARCHIVE);
    let args = vec![
        "jcfhS",
        archive_path.to_str().unwrap(),
        "-C",
        ledger_path.to_str().unwrap(),
        DEFAULT_GENESIS_FILE,
        "rocksdb",
        "evm-state-genesis",
    ];

    let output = std::process::Command::new("tar")
        .args(&args)
        .output()
        .unwrap();
    if !output.status.success() {
        use std::str::from_utf8;
        error!("tar stdout: {}", from_utf8(&output.stdout).unwrap_or("?"));
        error!("tar stderr: {}", from_utf8(&output.stderr).unwrap_or("?"));

        return Err(BlockstoreError::Io(IoError::new(
            ErrorKind::Other,
            format!(
                "Error trying to generate snapshot archive: {}",
                output.status
            ),
        )));
    }

    // ensure the genesis archive can be unpacked and it is under
    // max_genesis_archive_unpacked_size, immediately after creating it above.
    {
        let temp_dir = tempfile::tempdir_in(ledger_path).unwrap();
        // unpack into a temp dir, while completely discarding the unpacked files
        let unpack_check = unpack_genesis_archive(
            &archive_path,
            temp_dir.path(),
            max_genesis_archive_unpacked_size,
        );
        if let Err(unpack_err) = unpack_check {
            // stash problematic original archived genesis related files to
            // examine them later and to prevent validator and ledger-tool from
            // naively consuming them
            let mut error_messages = String::new();

            fs::rename(
                &ledger_path.join(DEFAULT_GENESIS_ARCHIVE),
                ledger_path.join(format!("{}.failed", DEFAULT_GENESIS_ARCHIVE)),
            )
            .unwrap_or_else(|e| {
                error_messages += &format!(
                    "/failed to stash problematic {}: {}",
                    DEFAULT_GENESIS_ARCHIVE, e
                )
            });
            fs::rename(
                &ledger_path.join(DEFAULT_GENESIS_FILE),
                ledger_path.join(format!("{}.failed", DEFAULT_GENESIS_FILE)),
            )
            .unwrap_or_else(|e| {
                error_messages += &format!(
                    "/failed to stash problematic {}: {}",
                    DEFAULT_GENESIS_FILE, e
                )
            });
            fs::rename(
                &ledger_path.join("rocksdb"),
                ledger_path.join("rocksdb.failed"),
            )
            .unwrap_or_else(|e| {
                error_messages += &format!("/failed to stash problematic rocksdb: {}", e)
            });

            return Err(BlockstoreError::Io(IoError::new(
                ErrorKind::Other,
                format!(
                    "Error checking to unpack genesis archive: {}{}",
                    unpack_err, error_messages
                ),
            )));
        }
    }

    Ok(last_hash)
}

#[macro_export]
macro_rules! tmp_ledger_name {
    () => {
        &format!("{}-{}", file!(), line!())
    };
}

#[macro_export]
macro_rules! get_tmp_ledger_path {
    () => {
        $crate::blockstore::get_ledger_path_from_name($crate::tmp_ledger_name!())
    };
}

#[macro_export]
macro_rules! get_tmp_ledger_path_auto_delete {
    () => {
        $crate::blockstore::get_ledger_path_from_name_auto_delete($crate::tmp_ledger_name!())
    };
}

pub fn get_ledger_path_from_name_auto_delete(name: &str) -> TempDir {
    let mut path = get_ledger_path_from_name(name);
    // path is a directory so .file_name() returns the last component of the path
    let last = path.file_name().unwrap().to_str().unwrap().to_string();
    path.pop();
    fs::create_dir_all(&path).unwrap();
    Builder::new()
        .prefix(&last)
        .rand_bytes(0)
        .tempdir_in(path)
        .unwrap()
}

pub fn get_ledger_path_from_name(name: &str) -> PathBuf {
    use std::env;
    let out_dir = env::var("FARF_DIR").unwrap_or_else(|_| "farf".to_string());
    let keypair = Keypair::new();

    let path = [
        out_dir,
        "ledger".to_string(),
        format!("{}-{}", name, keypair.pubkey()),
    ]
    .iter()
    .collect();

    // whack any possible collision
    let _ignored = fs::remove_dir_all(&path);

    path
}

#[macro_export]
macro_rules! create_new_tmp_ledger {
    ($genesis_config:expr) => {
        $crate::blockstore::create_new_ledger_from_name(
            $crate::tmp_ledger_name!(),
            $genesis_config,
            $crate::blockstore_db::AccessType::PrimaryOnly,
        )
    };
}

#[macro_export]
macro_rules! create_new_tmp_ledger_auto_delete {
    ($genesis_config:expr) => {
        $crate::blockstore::create_new_ledger_from_name_auto_delete(
            $crate::tmp_ledger_name!(),
            $genesis_config,
            $crate::blockstore_db::AccessType::PrimaryOnly,
        )
    };
}

pub fn verify_shred_slots(slot: Slot, parent_slot: Slot, last_root: Slot) -> bool {
    if !is_valid_write_to_slot_0(slot, parent_slot, last_root) {
        // Check that the parent_slot < slot
        if parent_slot >= slot {
            return false;
        }

        // Ignore shreds that chain to slots before the last root
        if parent_slot < last_root {
            return false;
        }

        // Above two checks guarantee that by this point, slot > last_root
    }

    true
}

// Same as `create_new_ledger()` but use a temporary ledger name based on the provided `name`
//
// Note: like `create_new_ledger` the returned ledger will have slot 0 full of ticks (and only
// ticks)
pub fn create_new_ledger_from_name(
    name: &str,
    genesis_config: &GenesisConfig,
    access_type: AccessType,
) -> (PathBuf, Hash) {
    let (ledger_path, blockhash) =
        create_new_ledger_from_name_auto_delete(name, genesis_config, access_type);
    (ledger_path.into_path(), blockhash)
}

// Same as `create_new_ledger()` but use a temporary ledger name based on the provided `name`
//
// Note: like `create_new_ledger` the returned ledger will have slot 0 full of ticks (and only
// ticks)
pub fn create_new_ledger_from_name_auto_delete(
    name: &str,
    genesis_config: &GenesisConfig,
    access_type: AccessType,
) -> (TempDir, Hash) {
    let ledger_path = get_ledger_path_from_name_auto_delete(name);
    let temp_dir = TempDir::new().unwrap();
    let evm_state_json = temp_dir.path().join("evm-state.json");
    let _root_hash =
        solana_sdk::genesis_config::evm_genesis::generate_evm_state_json(&evm_state_json).unwrap();
    let blockhash = create_new_ledger(
        ledger_path.path(),
        Some(evm_state_json.as_ref()),
        genesis_config,
        MAX_GENESIS_ARCHIVE_UNPACKED_SIZE,
        access_type,
    )
    .unwrap();
    (ledger_path, blockhash)
}

pub fn entries_to_test_shreds(
    entries: Vec<Entry>,
    slot: Slot,
    parent_slot: Slot,
    is_full_slot: bool,
    version: u16,
) -> Vec<Shred> {
    Shredder::new(slot, parent_slot, 0, version)
        .unwrap()
        .entries_to_shreds(
            &Keypair::new(),
            &entries,
            is_full_slot,
            0, // next_shred_index,
            0, // next_code_index
        )
        .0
}

// used for tests only
pub fn make_slot_entries(
    slot: Slot,
    parent_slot: Slot,
    num_entries: u64,
) -> (Vec<Shred>, Vec<Entry>) {
    let entries = create_ticks(num_entries, 0, Hash::default());
    let shreds = entries_to_test_shreds(entries.clone(), slot, parent_slot, true, 0);
    (shreds, entries)
}

// used for tests only
pub fn make_many_slot_entries(
    start_slot: Slot,
    num_slots: u64,
    entries_per_slot: u64,
) -> (Vec<Shred>, Vec<Entry>) {
    let mut shreds = vec![];
    let mut entries = vec![];
    for slot in start_slot..start_slot + num_slots {
        let parent_slot = if slot == 0 { 0 } else { slot - 1 };

        let (slot_shreds, slot_entries) = make_slot_entries(slot, parent_slot, entries_per_slot);
        shreds.extend(slot_shreds);
        entries.extend(slot_entries);
    }

    (shreds, entries)
}

// Create shreds for slots that have a parent-child relationship defined by the input `chain`
// used for tests only
pub fn make_chaining_slot_entries(
    chain: &[u64],
    entries_per_slot: u64,
) -> Vec<(Vec<Shred>, Vec<Entry>)> {
    let mut slots_shreds_and_entries = vec![];
    for (i, slot) in chain.iter().enumerate() {
        let parent_slot = {
            if *slot == 0 || i == 0 {
                0
            } else {
                chain[i - 1]
            }
        };

        let result = make_slot_entries(*slot, parent_slot, entries_per_slot);
        slots_shreds_and_entries.push(result);
    }

    slots_shreds_and_entries
}

#[cfg(not(unix))]
fn adjust_ulimit_nofile(_enforce_ulimit_nofile: bool) -> Result<()> {
    Ok(())
}

#[cfg(unix)]
fn adjust_ulimit_nofile(enforce_ulimit_nofile: bool) -> Result<()> {
    // Rocks DB likes to have many open files.  The default open file descriptor limit is
    // usually not enough
    let desired_nofile = 500000;

    fn get_nofile() -> libc::rlimit {
        let mut nofile = libc::rlimit {
            rlim_cur: 0,
            rlim_max: 0,
        };
        if unsafe { libc::getrlimit(libc::RLIMIT_NOFILE, &mut nofile) } != 0 {
            warn!("getrlimit(RLIMIT_NOFILE) failed");
        }
        nofile
    }

    let mut nofile = get_nofile();
    if nofile.rlim_cur < desired_nofile {
        nofile.rlim_cur = desired_nofile;
        if unsafe { libc::setrlimit(libc::RLIMIT_NOFILE, &nofile) } != 0 {
            error!(
                "Unable to increase the maximum open file descriptor limit to {}",
                desired_nofile
            );

            if cfg!(target_os = "macos") {
                error!(
                    "On mac OS you may need to run |sudo launchctl limit maxfiles {} {}| first",
                    desired_nofile, desired_nofile,
                );
            }
            if enforce_ulimit_nofile {
                return Err(BlockstoreError::UnableToSetOpenFileDescriptorLimit);
            }
        }

        nofile = get_nofile();
    }
    info!("Maximum open file descriptors: {}", nofile.rlim_cur);
    Ok(())
}

#[cfg(test)]
pub mod tests {
    use {
        super::*,
        crate::{
            genesis_utils::{create_genesis_config, GenesisConfigInfo},
            leader_schedule::{FixedSchedule, LeaderSchedule},
            shred::{max_ticks_per_n_shreds, DataShredHeader},
        },
        assert_matches::assert_matches,
        bincode::serialize,
        itertools::Itertools,
        rand::{seq::SliceRandom, thread_rng},
        solana_account_decoder::parse_token::UiTokenAmount,
        solana_entry::entry::{next_entry, next_entry_mut},
        solana_runtime::bank::{Bank, RewardType},
        solana_sdk::{
            hash::{self, hash, Hash},
            instruction::CompiledInstruction,
            packet::PACKET_DATA_SIZE,
            pubkey::Pubkey,
            signature::Signature,
            transaction::{Transaction, TransactionError},
        },
        solana_storage_proto::convert::generated,
        solana_transaction_status::{InnerInstructions, Reward, Rewards, TransactionTokenBalance},
        std::{sync::mpsc::channel, thread::Builder, time::Duration},
    };

    // used for tests only
    pub(crate) fn make_slot_entries_with_transactions(num_entries: u64) -> Vec<Entry> {
        let mut entries: Vec<Entry> = Vec::new();
        for x in 0..num_entries {
            let transaction = Transaction::new_with_compiled_instructions(
                &[&Keypair::new()],
                &[solana_sdk::pubkey::new_rand()],
                Hash::default(),
                vec![solana_sdk::pubkey::new_rand()],
                vec![CompiledInstruction::new(1, &(), vec![0])],
            );
            entries.push(next_entry_mut(&mut Hash::default(), 0, vec![transaction]));
            let mut tick = create_ticks(1, 0, hash(&serialize(&x).unwrap()));
            entries.append(&mut tick);
        }
        entries
    }

    #[test]
    fn test_create_new_ledger() {
        solana_logger::setup();
        let mint_total = 1_000_000_000_000;
        let GenesisConfigInfo { genesis_config, .. } = create_genesis_config(mint_total);
        let (ledger_path, _blockhash) = create_new_tmp_ledger_auto_delete!(&genesis_config);
        let blockstore = Blockstore::open(ledger_path.path()).unwrap(); //FINDME

        let ticks = create_ticks(genesis_config.ticks_per_slot, 0, genesis_config.hash());
        let entries = blockstore.get_slot_entries(0, 0).unwrap();

        assert_eq!(ticks, entries);
    }

    #[test]
    fn test_insert_get_bytes() {
        // Create enough entries to ensure there are at least two shreds created
        let num_entries = max_ticks_per_n_shreds(1, None) + 1;
        assert!(num_entries > 1);

        let (mut shreds, _) = make_slot_entries(0, 0, num_entries);

        let ledger_path = get_tmp_ledger_path_auto_delete!();
        let blockstore = Blockstore::open(ledger_path.path()).unwrap();

        // Insert last shred, test we can retrieve it
        let last_shred = shreds.pop().unwrap();
        assert!(last_shred.index() > 0);
        blockstore
            .insert_shreds(vec![last_shred.clone()], None, false)
            .unwrap();

        let serialized_shred = blockstore
            .data_shred_cf
            .get_bytes((0, last_shred.index() as u64))
            .unwrap()
            .unwrap();
        let deserialized_shred = Shred::new_from_serialized_shred(serialized_shred).unwrap();

        assert_eq!(last_shred, deserialized_shred);
    }

    #[test]
    fn test_write_entries() {
        solana_logger::setup();
        let ledger_path = get_tmp_ledger_path_auto_delete!();
        let blockstore = Blockstore::open(ledger_path.path()).unwrap();

        let ticks_per_slot = 10;
        let num_slots = 10;
        let mut ticks = vec![];
        //let mut shreds_per_slot = 0 as u64;
        let mut shreds_per_slot = vec![];

        for i in 0..num_slots {
            let mut new_ticks = create_ticks(ticks_per_slot, 0, Hash::default());
            let num_shreds = blockstore
                .write_entries(
                    i,
                    0,
                    0,
                    ticks_per_slot,
                    Some(i.saturating_sub(1)),
                    true,
                    &Arc::new(Keypair::new()),
                    new_ticks.clone(),
                    0,
                )
                .unwrap() as u64;
            shreds_per_slot.push(num_shreds);
            ticks.append(&mut new_ticks);
        }

        for i in 0..num_slots {
            let meta = blockstore.meta(i).unwrap().unwrap();
            let num_shreds = shreds_per_slot[i as usize];
            assert_eq!(meta.consumed, num_shreds);
            assert_eq!(meta.received, num_shreds);
            assert_eq!(meta.last_index, Some(num_shreds - 1));
            if i == num_slots - 1 {
                assert!(meta.next_slots.is_empty());
            } else {
                assert_eq!(meta.next_slots, vec![i + 1]);
            }
            if i == 0 {
                assert_eq!(meta.parent_slot, Some(0));
            } else {
                assert_eq!(meta.parent_slot, Some(i - 1));
            }

            assert_eq!(
                &ticks[(i * ticks_per_slot) as usize..((i + 1) * ticks_per_slot) as usize],
                &blockstore.get_slot_entries(i, 0).unwrap()[..]
            );
        }

        /*
                    // Simulate writing to the end of a slot with existing ticks
                    blockstore
                        .write_entries(
                            num_slots,
                            ticks_per_slot - 1,
                            ticks_per_slot - 2,
                            ticks_per_slot,
                            &ticks[0..2],
                        )
                        .unwrap();

                    let meta = blockstore.meta(num_slots).unwrap().unwrap();
                    assert_eq!(meta.consumed, 0);
                    // received shred was ticks_per_slot - 2, so received should be ticks_per_slot - 2 + 1
                    assert_eq!(meta.received, ticks_per_slot - 1);
                    // last shred index ticks_per_slot - 2 because that's the shred that made tick_height == ticks_per_slot
                    // for the slot
                    assert_eq!(meta.last_index, ticks_per_slot - 2);
                    assert_eq!(meta.parent_slot, num_slots - 1);
                    assert_eq!(meta.next_slots, vec![num_slots + 1]);
                    assert_eq!(
                        &ticks[0..1],
                        &blockstore
                            .get_slot_entries(num_slots, ticks_per_slot - 2)
                            .unwrap()[..]
                    );

                    // We wrote two entries, the second should spill into slot num_slots + 1
                    let meta = blockstore.meta(num_slots + 1).unwrap().unwrap();
                    assert_eq!(meta.consumed, 1);
                    assert_eq!(meta.received, 1);
                    assert_eq!(meta.last_index, std::u64::MAX);
                    assert_eq!(meta.parent_slot, num_slots);
                    assert!(meta.next_slots.is_empty());

                    assert_eq!(
                        &ticks[1..2],
                        &blockstore.get_slot_entries(num_slots + 1, 0).unwrap()[..]
                    );
        */
    }

    #[test]
    fn test_put_get_simple() {
        let ledger_path = get_tmp_ledger_path_auto_delete!();
        let blockstore = Blockstore::open(ledger_path.path()).unwrap();

        // Test meta column family
        let meta = SlotMeta::new(0, Some(1));
        blockstore.meta_cf.put(0, &meta).unwrap();
        let result = blockstore
            .meta_cf
            .get(0)
            .unwrap()
            .expect("Expected meta object to exist");

        assert_eq!(result, meta);

        // Test erasure column family
        let erasure = vec![1u8; 16];
        let erasure_key = (0, 0);
        blockstore
            .code_shred_cf
            .put_bytes(erasure_key, &erasure)
            .unwrap();

        let result = blockstore
            .code_shred_cf
            .get_bytes(erasure_key)
            .unwrap()
            .expect("Expected erasure object to exist");

        assert_eq!(result, erasure);

        // Test data column family
        let data = vec![2u8; 16];
        let data_key = (0, 0);
        blockstore.data_shred_cf.put_bytes(data_key, &data).unwrap();

        let result = blockstore
            .data_shred_cf
            .get_bytes(data_key)
            .unwrap()
            .expect("Expected data object to exist");

        assert_eq!(result, data);
    }

    #[test]
    fn test_read_shred_bytes() {
        let slot = 0;
        let (shreds, _) = make_slot_entries(slot, 0, 100);
        let num_shreds = shreds.len() as u64;
        let shred_bufs: Vec<_> = shreds.iter().map(|shred| shred.payload.clone()).collect();

        let ledger_path = get_tmp_ledger_path_auto_delete!();
        let blockstore = Blockstore::open(ledger_path.path()).unwrap();
        blockstore.insert_shreds(shreds, None, false).unwrap();

        let mut buf = [0; 4096];
        let (_, bytes) = blockstore.get_data_shreds(slot, 0, 1, &mut buf).unwrap();
        assert_eq!(buf[..bytes], shred_bufs[0][..bytes]);

        let (last_index, bytes2) = blockstore.get_data_shreds(slot, 0, 2, &mut buf).unwrap();
        assert_eq!(last_index, 1);
        assert!(bytes2 > bytes);
        {
            let shred_data_1 = &buf[..bytes];
            assert_eq!(shred_data_1, &shred_bufs[0][..bytes]);

            let shred_data_2 = &buf[bytes..bytes2];
            assert_eq!(shred_data_2, &shred_bufs[1][..bytes2 - bytes]);
        }

        // buf size part-way into shred[1], should just return shred[0]
        let mut buf = vec![0; bytes + 1];
        let (last_index, bytes3) = blockstore.get_data_shreds(slot, 0, 2, &mut buf).unwrap();
        assert_eq!(last_index, 0);
        assert_eq!(bytes3, bytes);

        let mut buf = vec![0; bytes2 - 1];
        let (last_index, bytes4) = blockstore.get_data_shreds(slot, 0, 2, &mut buf).unwrap();
        assert_eq!(last_index, 0);
        assert_eq!(bytes4, bytes);

        let mut buf = vec![0; bytes * 2];
        let (last_index, bytes6) = blockstore
            .get_data_shreds(slot, num_shreds - 1, num_shreds, &mut buf)
            .unwrap();
        assert_eq!(last_index, num_shreds - 1);

        {
            let shred_data = &buf[..bytes6];
            assert_eq!(shred_data, &shred_bufs[(num_shreds - 1) as usize][..bytes6]);
        }

        // Read out of range
        let (last_index, bytes6) = blockstore
            .get_data_shreds(slot, num_shreds, num_shreds + 2, &mut buf)
            .unwrap();
        assert_eq!(last_index, 0);
        assert_eq!(bytes6, 0);
    }

    #[test]
    fn test_shred_cleanup_check() {
        let slot = 1;
        let (shreds, _) = make_slot_entries(slot, 0, 100);

        let ledger_path = get_tmp_ledger_path_auto_delete!();
        let blockstore = Blockstore::open(ledger_path.path()).unwrap();
        blockstore.insert_shreds(shreds, None, false).unwrap();

        let mut buf = [0; 4096];
        assert!(blockstore.get_data_shreds(slot, 0, 1, &mut buf).is_ok());

        let max_purge_slot = 1;
        blockstore
            .run_purge(0, max_purge_slot, PurgeType::PrimaryIndex)
            .unwrap();
        *blockstore.lowest_cleanup_slot.write().unwrap() = max_purge_slot;

        let mut buf = [0; 4096];
        assert!(blockstore.get_data_shreds(slot, 0, 1, &mut buf).is_err());
    }

    #[test]
    fn test_insert_data_shreds_basic() {
        // Create enough entries to ensure there are at least two shreds created
        let num_entries = max_ticks_per_n_shreds(1, None) + 1;
        assert!(num_entries > 1);

        let (mut shreds, entries) = make_slot_entries(0, 0, num_entries);
        let num_shreds = shreds.len() as u64;

        let ledger_path = get_tmp_ledger_path_auto_delete!();
        let blockstore = Blockstore::open(ledger_path.path()).unwrap();

        // Insert last shred, we're missing the other shreds, so no consecutive
        // shreds starting from slot 0, index 0 should exist.
        assert!(shreds.len() > 1);
        let last_shred = shreds.pop().unwrap();
        blockstore
            .insert_shreds(vec![last_shred], None, false)
            .unwrap();
        assert!(blockstore.get_slot_entries(0, 0).unwrap().is_empty());

        let meta = blockstore
            .meta(0)
            .unwrap()
            .expect("Expected new metadata object to be created");
        assert!(meta.consumed == 0 && meta.received == num_shreds);

        // Insert the other shreds, check for consecutive returned entries
        blockstore.insert_shreds(shreds, None, false).unwrap();
        let result = blockstore.get_slot_entries(0, 0).unwrap();

        assert_eq!(result, entries);

        let meta = blockstore
            .meta(0)
            .unwrap()
            .expect("Expected new metadata object to exist");
        assert_eq!(meta.consumed, num_shreds);
        assert_eq!(meta.received, num_shreds);
        assert_eq!(meta.parent_slot, Some(0));
        assert_eq!(meta.last_index, Some(num_shreds - 1));
        assert!(meta.next_slots.is_empty());
        assert!(meta.is_connected);
    }

    #[test]
    fn test_insert_data_shreds_reverse() {
        let num_shreds = 10;
        let num_entries = max_ticks_per_n_shreds(num_shreds, None);
        let (mut shreds, entries) = make_slot_entries(0, 0, num_entries);
        let num_shreds = shreds.len() as u64;

        let ledger_path = get_tmp_ledger_path_auto_delete!();
        let blockstore = Blockstore::open(ledger_path.path()).unwrap();

        // Insert shreds in reverse, check for consecutive returned shreds
        for i in (0..num_shreds).rev() {
            let shred = shreds.pop().unwrap();
            blockstore.insert_shreds(vec![shred], None, false).unwrap();
            let result = blockstore.get_slot_entries(0, 0).unwrap();

            let meta = blockstore
                .meta(0)
                .unwrap()
                .expect("Expected metadata object to exist");
            assert_eq!(meta.last_index, Some(num_shreds - 1));
            if i != 0 {
                assert_eq!(result.len(), 0);
                assert!(meta.consumed == 0 && meta.received == num_shreds as u64);
            } else {
                assert_eq!(meta.parent_slot, Some(0));
                assert_eq!(result, entries);
                assert!(meta.consumed == num_shreds as u64 && meta.received == num_shreds as u64);
            }
        }
    }

    #[test]
    fn test_insert_slots() {
        test_insert_data_shreds_slots(false);
        test_insert_data_shreds_slots(true);
    }

    /*
        #[test]
        pub fn test_iteration_order() {
            let slot = 0;
            let ledger_path = get_tmp_ledger_path_auto_delete!();
            let blockstore = Blockstore::open(ledger_path.path()).unwrap();

            // Write entries
            let num_entries = 8;
            let entries = make_tiny_test_entries(num_entries);
            let mut shreds = entries.to_single_entry_shreds();

            for (i, b) in shreds.iter_mut().enumerate() {
                b.set_index(1 << (i * 8));
                b.set_slot(0);
            }

            blockstore
                .write_shreds(&shreds)
                .expect("Expected successful write of shreds");

            let mut db_iterator = blockstore
                .db
                .cursor::<cf::Data>()
                .expect("Expected to be able to open database iterator");

            db_iterator.seek((slot, 1));

            // Iterate through blockstore
            for i in 0..num_entries {
                assert!(db_iterator.valid());
                let (_, current_index) = db_iterator.key().expect("Expected a valid key");
                assert_eq!(current_index, (1 as u64) << (i * 8));
                db_iterator.next();
            }

        }
    */

    #[test]
    pub fn test_get_slot_entries1() {
        let ledger_path = get_tmp_ledger_path_auto_delete!();
        let blockstore = Blockstore::open(ledger_path.path()).unwrap();
        let entries = create_ticks(8, 0, Hash::default());
        let shreds = entries_to_test_shreds(entries[0..4].to_vec(), 1, 0, false, 0);
        blockstore
            .insert_shreds(shreds, None, false)
            .expect("Expected successful write of shreds");

        let mut shreds1 = entries_to_test_shreds(entries[4..].to_vec(), 1, 0, false, 0);
        for (i, b) in shreds1.iter_mut().enumerate() {
            b.set_index(8 + i as u32);
        }
        blockstore
            .insert_shreds(shreds1, None, false)
            .expect("Expected successful write of shreds");

        assert_eq!(
            blockstore.get_slot_entries(1, 0).unwrap()[2..4],
            entries[2..4],
        );
    }

    // This test seems to be unnecessary with introduction of data shreds. There are no
    // guarantees that a particular shred index contains a complete entry
    #[test]
    #[ignore]
    pub fn test_get_slot_entries2() {
        let ledger_path = get_tmp_ledger_path_auto_delete!();
        let blockstore = Blockstore::open(ledger_path.path()).unwrap();

        // Write entries
        let num_slots = 5_u64;
        let mut index = 0;
        for slot in 0..num_slots {
            let entries = create_ticks(slot + 1, 0, Hash::default());
            let last_entry = entries.last().unwrap().clone();
            let mut shreds =
                entries_to_test_shreds(entries, slot, slot.saturating_sub(1), false, 0);
            for b in shreds.iter_mut() {
                b.set_index(index);
                b.set_slot(slot as u64);
                index += 1;
            }
            blockstore
                .insert_shreds(shreds, None, false)
                .expect("Expected successful write of shreds");
            assert_eq!(
                blockstore
                    .get_slot_entries(slot, u64::from(index - 1))
                    .unwrap(),
                vec![last_entry],
            );
        }
    }

    #[test]
    pub fn test_get_slot_entries3() {
        // Test inserting/fetching shreds which contain multiple entries per shred
        let ledger_path = get_tmp_ledger_path_auto_delete!();

        let blockstore = Blockstore::open(ledger_path.path()).unwrap();
        let num_slots = 5_u64;
        let shreds_per_slot = 5_u64;
        let entry_serialized_size =
            bincode::serialized_size(&create_ticks(1, 0, Hash::default())).unwrap();
        let entries_per_slot = (shreds_per_slot * PACKET_DATA_SIZE as u64) / entry_serialized_size;

        // Write entries
        for slot in 0..num_slots {
            let entries = create_ticks(entries_per_slot, 0, Hash::default());
            let shreds =
                entries_to_test_shreds(entries.clone(), slot, slot.saturating_sub(1), false, 0);
            assert!(shreds.len() as u64 >= shreds_per_slot);
            blockstore
                .insert_shreds(shreds, None, false)
                .expect("Expected successful write of shreds");
            assert_eq!(blockstore.get_slot_entries(slot, 0).unwrap(), entries);
        }
    }

    #[test]
    pub fn test_insert_data_shreds_consecutive() {
        let ledger_path = get_tmp_ledger_path_auto_delete!();
        let blockstore = Blockstore::open(ledger_path.path()).unwrap();
        // Create enough entries to ensure there are at least two shreds created
        let min_entries = max_ticks_per_n_shreds(1, None) + 1;
        for i in 0..4 {
            let slot = i;
            let parent_slot = if i == 0 { 0 } else { i - 1 };
            // Write entries
            let num_entries = min_entries * (i + 1);
            let (shreds, original_entries) = make_slot_entries(slot, parent_slot, num_entries);

            let num_shreds = shreds.len() as u64;
            assert!(num_shreds > 1);
            let mut even_shreds = vec![];
            let mut odd_shreds = vec![];

            for (i, shred) in shreds.into_iter().enumerate() {
                if i % 2 == 0 {
                    even_shreds.push(shred);
                } else {
                    odd_shreds.push(shred);
                }
            }

            blockstore.insert_shreds(odd_shreds, None, false).unwrap();

            assert_eq!(blockstore.get_slot_entries(slot, 0).unwrap(), vec![]);

            let meta = blockstore.meta(slot).unwrap().unwrap();
            if num_shreds % 2 == 0 {
                assert_eq!(meta.received, num_shreds);
            } else {
                trace!("got here");
                assert_eq!(meta.received, num_shreds - 1);
            }
            assert_eq!(meta.consumed, 0);
            if num_shreds % 2 == 0 {
                assert_eq!(meta.last_index, Some(num_shreds - 1));
            } else {
                assert_eq!(meta.last_index, None);
            }

            blockstore.insert_shreds(even_shreds, None, false).unwrap();

            assert_eq!(
                blockstore.get_slot_entries(slot, 0).unwrap(),
                original_entries,
            );

            let meta = blockstore.meta(slot).unwrap().unwrap();
            assert_eq!(meta.received, num_shreds);
            assert_eq!(meta.consumed, num_shreds);
            assert_eq!(meta.parent_slot, Some(parent_slot));
            assert_eq!(meta.last_index, Some(num_shreds - 1));
        }
    }

    #[test]
    fn test_data_set_completed_on_insert() {
        let ledger_path = get_tmp_ledger_path_auto_delete!();
        let BlockstoreSignals { blockstore, .. } =
            Blockstore::open_with_signal(ledger_path.path(), None, true).unwrap();

        // Create enough entries to fill 2 shreds, only the later one is data complete
        let slot = 0;
        let num_entries = max_ticks_per_n_shreds(1, None) + 1;
        let entries = create_ticks(num_entries, slot, Hash::default());
        let shreds = entries_to_test_shreds(entries, slot, 0, true, 0);
        let num_shreds = shreds.len();
        assert!(num_shreds > 1);
        assert!(blockstore
            .insert_shreds(shreds[1..].to_vec(), None, false)
            .unwrap()
            .0
            .is_empty());
        assert_eq!(
            blockstore
                .insert_shreds(vec![shreds[0].clone()], None, false)
                .unwrap()
                .0,
            vec![CompletedDataSetInfo {
                slot,
                start_index: 0,
                end_index: num_shreds as u32 - 1
            }]
        );
        // Inserting shreds again doesn't trigger notification
        assert!(blockstore
            .insert_shreds(shreds, None, false)
            .unwrap()
            .0
            .is_empty());
    }

    #[test]
    pub fn test_new_shreds_signal() {
        // Initialize blockstore
        let ledger_path = get_tmp_ledger_path_auto_delete!();
        let BlockstoreSignals {
            blockstore,
            ledger_signal_receiver: recvr,
            ..
        } = Blockstore::open_with_signal(ledger_path.path(), None, true).unwrap();
        //let blockstore = Arc::new(blockstore);

        let entries_per_slot = 50;
        // Create entries for slot 0
        let (mut shreds, _) = make_slot_entries(0, 0, entries_per_slot);
        let shreds_per_slot = shreds.len() as u64;

        // Insert second shred, but we're missing the first shred, so no consecutive
        // shreds starting from slot 0, index 0 should exist.
        blockstore
            .insert_shreds(vec![shreds.remove(1)], None, false)
            .unwrap();
        let timer = Duration::new(1, 0);
        assert!(recvr.recv_timeout(timer).is_err());
        // Insert first shred, now we've made a consecutive block
        blockstore
            .insert_shreds(vec![shreds.remove(0)], None, false)
            .unwrap();
        // Wait to get notified of update, should only be one update
        assert!(recvr.recv_timeout(timer).is_ok());
        assert!(recvr.try_recv().is_err());
        // Insert the rest of the ticks
        blockstore.insert_shreds(shreds, None, false).unwrap();
        // Wait to get notified of update, should only be one update
        assert!(recvr.recv_timeout(timer).is_ok());
        assert!(recvr.try_recv().is_err());

        // Create some other slots, and send batches of ticks for each slot such that each slot
        // is missing the tick at shred index == slot index - 1. Thus, no consecutive blocks
        // will be formed
        let num_slots = shreds_per_slot;
        let mut shreds = vec![];
        let mut missing_shreds = vec![];
        for slot in 1..num_slots + 1 {
            let (mut slot_shreds, _) = make_slot_entries(slot, slot - 1, entries_per_slot);
            let missing_shred = slot_shreds.remove(slot as usize - 1);
            shreds.extend(slot_shreds);
            missing_shreds.push(missing_shred);
        }

        // Should be no updates, since no new chains from block 0 were formed
        blockstore.insert_shreds(shreds, None, false).unwrap();
        assert!(recvr.recv_timeout(timer).is_err());

        // Insert a shred for each slot that doesn't make a consecutive block, we
        // should get no updates
        let shreds: Vec<_> = (1..num_slots + 1)
            .flat_map(|slot| {
                let (mut shred, _) = make_slot_entries(slot, slot - 1, 1);
                shred[0].set_index(2 * num_slots as u32);
                shred
            })
            .collect();

        blockstore.insert_shreds(shreds, None, false).unwrap();
        assert!(recvr.recv_timeout(timer).is_err());

        // For slots 1..num_slots/2, fill in the holes in one batch insertion,
        // so we should only get one signal
        let missing_shreds2 = missing_shreds
            .drain((num_slots / 2) as usize..)
            .collect_vec();
        blockstore
            .insert_shreds(missing_shreds, None, false)
            .unwrap();
        assert!(recvr.recv_timeout(timer).is_ok());
        assert!(recvr.try_recv().is_err());

        // Fill in the holes for each of the remaining slots, we should get a single update
        // for each
        blockstore
            .insert_shreds(missing_shreds2, None, false)
            .unwrap();
    }

    #[test]
    pub fn test_completed_shreds_signal() {
        // Initialize blockstore
        let ledger_path = get_tmp_ledger_path_auto_delete!();
        let BlockstoreSignals {
            blockstore,
            completed_slots_receiver: recvr,
            ..
        } = Blockstore::open_with_signal(ledger_path.path(), None, true).unwrap();
        // let blockstore = Arc::new(blockstore);

        let entries_per_slot = 10;

        // Create shreds for slot 0
        let (mut shreds, _) = make_slot_entries(0, 0, entries_per_slot);

        let shred0 = shreds.remove(0);
        // Insert all but the first shred in the slot, should not be considered complete
        blockstore.insert_shreds(shreds, None, false).unwrap();
        assert!(recvr.try_recv().is_err());

        // Insert first shred, slot should now be considered complete
        blockstore.insert_shreds(vec![shred0], None, false).unwrap();
        assert_eq!(recvr.try_recv().unwrap(), vec![0]);
    }

    #[test]
    pub fn test_completed_shreds_signal_orphans() {
        // Initialize blockstore
        let ledger_path = get_tmp_ledger_path_auto_delete!();
        let BlockstoreSignals {
            blockstore,
            completed_slots_receiver: recvr,
            ..
        } = Blockstore::open_with_signal(ledger_path.path(), None, true).unwrap();
        // let blockstore = Arc::new(blockstore);

        let entries_per_slot = 10;
        let slots = vec![2, 5, 10];
        let mut all_shreds = make_chaining_slot_entries(&slots[..], entries_per_slot);

        // Get the shreds for slot 10, chaining to slot 5
        let (mut orphan_child, _) = all_shreds.remove(2);

        // Get the shreds for slot 5 chaining to slot 2
        let (mut orphan_shreds, _) = all_shreds.remove(1);

        // Insert all but the first shred in the slot, should not be considered complete
        let orphan_child0 = orphan_child.remove(0);
        blockstore.insert_shreds(orphan_child, None, false).unwrap();
        assert!(recvr.try_recv().is_err());

        // Insert first shred, slot should now be considered complete
        blockstore
            .insert_shreds(vec![orphan_child0], None, false)
            .unwrap();
        assert_eq!(recvr.try_recv().unwrap(), vec![slots[2]]);

        // Insert the shreds for the orphan_slot
        let orphan_shred0 = orphan_shreds.remove(0);
        blockstore
            .insert_shreds(orphan_shreds, None, false)
            .unwrap();
        assert!(recvr.try_recv().is_err());

        // Insert first shred, slot should now be considered complete
        blockstore
            .insert_shreds(vec![orphan_shred0], None, false)
            .unwrap();
        assert_eq!(recvr.try_recv().unwrap(), vec![slots[1]]);
    }

    #[test]
    pub fn test_completed_shreds_signal_many() {
        // Initialize blockstore
        let ledger_path = get_tmp_ledger_path_auto_delete!();
        let BlockstoreSignals {
            blockstore,
            completed_slots_receiver: recvr,
            ..
        } = Blockstore::open_with_signal(ledger_path.path(), None, true).unwrap();
        // let blockstore = Arc::new(blockstore);

        let entries_per_slot = 10;
        let mut slots = vec![2, 5, 10];
        let mut all_shreds = make_chaining_slot_entries(&slots[..], entries_per_slot);
        let disconnected_slot = 4;

        let (shreds0, _) = all_shreds.remove(0);
        let (shreds1, _) = all_shreds.remove(0);
        let (shreds2, _) = all_shreds.remove(0);
        let (shreds3, _) = make_slot_entries(disconnected_slot, 1, entries_per_slot);

        let mut all_shreds: Vec<_> = vec![shreds0, shreds1, shreds2, shreds3]
            .into_iter()
            .flatten()
            .collect();

        all_shreds.shuffle(&mut thread_rng());
        blockstore.insert_shreds(all_shreds, None, false).unwrap();
        let mut result = recvr.try_recv().unwrap();
        result.sort_unstable();
        slots.push(disconnected_slot);
        slots.sort_unstable();
        assert_eq!(result, slots);
    }

    #[test]
    pub fn test_handle_chaining_basic() {
        let ledger_path = get_tmp_ledger_path_auto_delete!();
        let blockstore = Blockstore::open(ledger_path.path()).unwrap();

        let entries_per_slot = 5;
        let num_slots = 3;

        // Construct the shreds
        let (mut shreds, _) = make_many_slot_entries(0, num_slots, entries_per_slot);
        let shreds_per_slot = shreds.len() / num_slots as usize;

        // 1) Write to the first slot
        let shreds1 = shreds
            .drain(shreds_per_slot..2 * shreds_per_slot)
            .collect_vec();
        blockstore.insert_shreds(shreds1, None, false).unwrap();
        let s1 = blockstore.meta(1).unwrap().unwrap();
        assert!(s1.next_slots.is_empty());
        // Slot 1 is not trunk because slot 0 hasn't been inserted yet
        assert!(!s1.is_connected);
        assert_eq!(s1.parent_slot, Some(0));
        assert_eq!(s1.last_index, Some(shreds_per_slot as u64 - 1));

        // 2) Write to the second slot
        let shreds2 = shreds
            .drain(shreds_per_slot..2 * shreds_per_slot)
            .collect_vec();
        blockstore.insert_shreds(shreds2, None, false).unwrap();
        let s2 = blockstore.meta(2).unwrap().unwrap();
        assert!(s2.next_slots.is_empty());
        // Slot 2 is not trunk because slot 0 hasn't been inserted yet
        assert!(!s2.is_connected);
        assert_eq!(s2.parent_slot, Some(1));
        assert_eq!(s2.last_index, Some(shreds_per_slot as u64 - 1));

        // Check the first slot again, it should chain to the second slot,
        // but still isn't part of the trunk
        let s1 = blockstore.meta(1).unwrap().unwrap();
        assert_eq!(s1.next_slots, vec![2]);
        assert!(!s1.is_connected);
        assert_eq!(s1.parent_slot, Some(0));
        assert_eq!(s1.last_index, Some(shreds_per_slot as u64 - 1));

        // 3) Write to the zeroth slot, check that every slot
        // is now part of the trunk
        blockstore.insert_shreds(shreds, None, false).unwrap();
        for i in 0..3 {
            let s = blockstore.meta(i).unwrap().unwrap();
            // The last slot will not chain to any other slots
            if i != 2 {
                assert_eq!(s.next_slots, vec![i + 1]);
            }
            if i == 0 {
                assert_eq!(s.parent_slot, Some(0));
            } else {
                assert_eq!(s.parent_slot, Some(i - 1));
            }
            assert_eq!(s.last_index, Some(shreds_per_slot as u64 - 1));
            assert!(s.is_connected);
        }
    }

    #[test]
    pub fn test_handle_chaining_missing_slots() {
        let ledger_path = get_tmp_ledger_path_auto_delete!();
        let blockstore = Blockstore::open(ledger_path.path()).unwrap();

        let num_slots = 30;
        let entries_per_slot = 5;

        // Separate every other slot into two separate vectors
        let mut slots = vec![];
        let mut missing_slots = vec![];
        let mut shreds_per_slot = 2;
        for slot in 0..num_slots {
            let parent_slot = {
                if slot == 0 {
                    0
                } else {
                    slot - 1
                }
            };
            let (slot_shreds, _) = make_slot_entries(slot, parent_slot, entries_per_slot);
            shreds_per_slot = slot_shreds.len();

            if slot % 2 == 1 {
                slots.extend(slot_shreds);
            } else {
                missing_slots.extend(slot_shreds);
            }
        }

        // Write the shreds for every other slot
        blockstore.insert_shreds(slots, None, false).unwrap();

        // Check metadata
        for i in 0..num_slots {
            // If "i" is the index of a slot we just inserted, then next_slots should be empty
            // for slot "i" because no slots chain to that slot, because slot i + 1 is missing.
            // However, if it's a slot we haven't inserted, aka one of the gaps, then one of the
            // slots we just inserted will chain to that gap, so next_slots for that orphan slot
            // won't be empty, but the parent slot is unknown so should equal std::u64::MAX.
            let s = blockstore.meta(i as u64).unwrap().unwrap();
            if i % 2 == 0 {
                assert_eq!(s.next_slots, vec![i as u64 + 1]);
                assert_eq!(s.parent_slot, None);
            } else {
                assert!(s.next_slots.is_empty());
                assert_eq!(s.parent_slot, Some(i - 1));
            }

            if i == 0 {
                assert!(s.is_connected);
            } else {
                assert!(!s.is_connected);
            }
        }

        // Write the shreds for the other half of the slots that we didn't insert earlier
        blockstore
            .insert_shreds(missing_slots, None, false)
            .unwrap();

        for i in 0..num_slots {
            // Check that all the slots chain correctly once the missing slots
            // have been filled
            let s = blockstore.meta(i as u64).unwrap().unwrap();
            if i != num_slots - 1 {
                assert_eq!(s.next_slots, vec![i as u64 + 1]);
            } else {
                assert!(s.next_slots.is_empty());
            }

            if i == 0 {
                assert_eq!(s.parent_slot, Some(0));
            } else {
                assert_eq!(s.parent_slot, Some(i - 1));
            }
            assert_eq!(s.last_index, Some(shreds_per_slot as u64 - 1));
            assert!(s.is_connected);
        }
    }

    #[test]
    #[allow(clippy::cognitive_complexity)]
    pub fn test_forward_chaining_is_connected() {
        let ledger_path = get_tmp_ledger_path_auto_delete!();
        let blockstore = Blockstore::open(ledger_path.path()).unwrap();

        let num_slots = 15;
        // Create enough entries to ensure there are at least two shreds created
        let entries_per_slot = max_ticks_per_n_shreds(1, None) + 1;
        assert!(entries_per_slot > 1);

        let (mut shreds, _) = make_many_slot_entries(0, num_slots, entries_per_slot);
        let shreds_per_slot = shreds.len() / num_slots as usize;
        assert!(shreds_per_slot > 1);

        // Write the shreds such that every 3rd slot has a gap in the beginning
        let mut missing_shreds = vec![];
        for slot in 0..num_slots {
            let mut shreds_for_slot = shreds.drain(..shreds_per_slot).collect_vec();
            if slot % 3 == 0 {
                let shred0 = shreds_for_slot.remove(0);
                missing_shreds.push(shred0);
                }
                    blockstore
                        .insert_shreds(shreds_for_slot, None, false)
                        .unwrap();
        }

        // Check metadata
        for i in 0..num_slots {
            let s = blockstore.meta(i as u64).unwrap().unwrap();
            // The last slot will not chain to any other slots
            if i as u64 != num_slots - 1 {
                assert_eq!(s.next_slots, vec![i as u64 + 1]);
            } else {
                assert!(s.next_slots.is_empty());
            }

            if i == 0 {
                assert_eq!(s.parent_slot, Some(0));
            } else {
                assert_eq!(s.parent_slot, Some(i - 1));
            }

            assert_eq!(s.last_index, Some(shreds_per_slot as u64 - 1));

            // Other than slot 0, no slots should be part of the trunk
            if i != 0 {
                assert!(!s.is_connected);
            } else {
                assert!(s.is_connected);
            }
        }

        // Iteratively finish every 3rd slot, and check that all slots up to and including
        // slot_index + 3 become part of the trunk
        for slot_index in 0..num_slots {
            if slot_index % 3 == 0 {
                let shred = missing_shreds.remove(0);
                blockstore.insert_shreds(vec![shred], None, false).unwrap();

                for i in 0..num_slots {
                    let s = blockstore.meta(i as u64).unwrap().unwrap();
                    if i != num_slots - 1 {
                        assert_eq!(s.next_slots, vec![i as u64 + 1]);
                    } else {
                        assert!(s.next_slots.is_empty());
                    }
                    if i <= slot_index as u64 + 3 {
                        assert!(s.is_connected);
                    } else {
                        assert!(!s.is_connected);
                    }

                    if i == 0 {
                        assert_eq!(s.parent_slot, Some(0));
                    } else {
                        assert_eq!(s.parent_slot, Some(i - 1));
                    }

                    assert_eq!(s.last_index, Some(shreds_per_slot as u64 - 1));
                }
            }
        }
    }
    /*
        #[test]
        pub fn test_chaining_tree() {
            let ledger_path = get_tmp_ledger_path_auto_delete!();
            let blockstore = Blockstore::open(ledger_path.path()).unwrap();

            let num_tree_levels = 6;
            assert!(num_tree_levels > 1);
            let branching_factor: u64 = 4;
            // Number of slots that will be in the tree
            let num_slots = (branching_factor.pow(num_tree_levels) - 1) / (branching_factor - 1);
            let erasure_config = ErasureConfig::default();
            let entries_per_slot = erasure_config.num_data() as u64;
            assert!(entries_per_slot > 1);

            let (mut shreds, _) = make_many_slot_entries(0, num_slots, entries_per_slot);

            // Insert tree one slot at a time in a random order
            let mut slots: Vec<_> = (0..num_slots).collect();

            // Get shreds for the slot
            slots.shuffle(&mut thread_rng());
            for slot in slots {
                // Get shreds for the slot "slot"
                let slot_shreds = &mut shreds
                    [(slot * entries_per_slot) as usize..((slot + 1) * entries_per_slot) as usize];
                for shred in slot_shreds.iter_mut() {
                    // Get the parent slot of the slot in the tree
                    let slot_parent = {
                        if slot == 0 {
                            0
                        } else {
                            (slot - 1) / branching_factor
                        }
                    };
                    shred.set_parent(slot_parent);
                }

                let shared_shreds: Vec<_> = slot_shreds
                    .iter()
                    .cloned()
                    .map(|shred| Arc::new(RwLock::new(shred)))
                    .collect();
                let mut coding_generator = CodingGenerator::new_from_config(&erasure_config);
                let coding_shreds = coding_generator.next(&shared_shreds);
                assert_eq!(coding_shreds.len(), erasure_config.num_coding());

                let mut rng = thread_rng();

                // Randomly pick whether to insert erasure or coding shreds first
                if rng.gen_bool(0.5) {
                    blockstore.write_shreds(slot_shreds).unwrap();
                    blockstore.put_shared_coding_shreds(&coding_shreds).unwrap();
                } else {
                    blockstore.put_shared_coding_shreds(&coding_shreds).unwrap();
                    blockstore.write_shreds(slot_shreds).unwrap();
                }
            }

            // Make sure everything chains correctly
            let last_level =
                (branching_factor.pow(num_tree_levels - 1) - 1) / (branching_factor - 1);
            for slot in 0..num_slots {
                let slot_meta = blockstore.meta(slot).unwrap().unwrap();
                assert_eq!(slot_meta.consumed, entries_per_slot);
                assert_eq!(slot_meta.received, entries_per_slot);
                assert!(slot_meta.is_connected);
                let slot_parent = {
                    if slot == 0 {
                        0
                    } else {
                        (slot - 1) / branching_factor
                    }
                };
                assert_eq!(slot_meta.parent_slot, Some(slot_parent));

                let expected_children: HashSet<_> = {
                    if slot >= last_level {
                        HashSet::new()
                    } else {
                        let first_child_slot = min(num_slots - 1, slot * branching_factor + 1);
                        let last_child_slot = min(num_slots - 1, (slot + 1) * branching_factor);
                        (first_child_slot..last_child_slot + 1).collect()
                    }
                };

                let result: HashSet<_> = slot_meta.next_slots.iter().cloned().collect();
                if expected_children.len() != 0 {
                    assert_eq!(slot_meta.next_slots.len(), branching_factor as usize);
                } else {
                    assert_eq!(slot_meta.next_slots.len(), 0);
                }
                assert_eq!(expected_children, result);
            }

            // No orphan slots should exist
            assert!(blockstore.orphans_cf.is_empty().unwrap())

        }
    */
    #[test]
    pub fn test_get_slots_since() {
        let ledger_path = get_tmp_ledger_path_auto_delete!();
        let blockstore = Blockstore::open(ledger_path.path()).unwrap();

        // Slot doesn't exist
        assert!(blockstore.get_slots_since(&[0]).unwrap().is_empty());

        let mut meta0 = SlotMeta::new(0, Some(0));
        blockstore.meta_cf.put(0, &meta0).unwrap();

        // Slot exists, chains to nothing
        let expected: HashMap<u64, Vec<u64>> = vec![(0, vec![])].into_iter().collect();
        assert_eq!(blockstore.get_slots_since(&[0]).unwrap(), expected);
        meta0.next_slots = vec![1, 2];
        blockstore.meta_cf.put(0, &meta0).unwrap();

        // Slot exists, chains to some other slots
        let expected: HashMap<u64, Vec<u64>> = vec![(0, vec![1, 2])].into_iter().collect();
        assert_eq!(blockstore.get_slots_since(&[0]).unwrap(), expected);
        assert_eq!(blockstore.get_slots_since(&[0, 1]).unwrap(), expected);

        let mut meta3 = SlotMeta::new(3, Some(1));
        meta3.next_slots = vec![10, 5];
        blockstore.meta_cf.put(3, &meta3).unwrap();
        let expected: HashMap<u64, Vec<u64>> = vec![(0, vec![1, 2]), (3, vec![10, 5])]
            .into_iter()
            .collect();
        assert_eq!(blockstore.get_slots_since(&[0, 1, 3]).unwrap(), expected);
    }

    #[test]
    fn test_orphans() {
        let ledger_path = get_tmp_ledger_path_auto_delete!();
        let blockstore = Blockstore::open(ledger_path.path()).unwrap();

        // Create shreds and entries
        let entries_per_slot = 1;
        let (mut shreds, _) = make_many_slot_entries(0, 3, entries_per_slot);
        let shreds_per_slot = shreds.len() / 3;

        // Write slot 2, which chains to slot 1. We're missing slot 0,
        // so slot 1 is the orphan
        let shreds_for_slot = shreds.drain((shreds_per_slot * 2)..).collect_vec();
        blockstore
            .insert_shreds(shreds_for_slot, None, false)
            .unwrap();
        let meta = blockstore
            .meta(1)
            .expect("Expect database get to succeed")
            .unwrap();
        assert!(is_orphan(&meta));
        assert_eq!(
            blockstore.orphans_iterator(0).unwrap().collect::<Vec<_>>(),
            vec![1]
        );

        // Write slot 1 which chains to slot 0, so now slot 0 is the
        // orphan, and slot 1 is no longer the orphan.
        let shreds_for_slot = shreds.drain(shreds_per_slot..).collect_vec();
        blockstore
            .insert_shreds(shreds_for_slot, None, false)
            .unwrap();
        let meta = blockstore
            .meta(1)
            .expect("Expect database get to succeed")
            .unwrap();
        assert!(!is_orphan(&meta));
        let meta = blockstore
            .meta(0)
            .expect("Expect database get to succeed")
            .unwrap();
        assert!(is_orphan(&meta));
        assert_eq!(
            blockstore.orphans_iterator(0).unwrap().collect::<Vec<_>>(),
            vec![0]
        );

        // Write some slot that also chains to existing slots and orphan,
        // nothing should change
        let (shred4, _) = make_slot_entries(4, 0, 1);
        let (shred5, _) = make_slot_entries(5, 1, 1);
        blockstore.insert_shreds(shred4, None, false).unwrap();
        blockstore.insert_shreds(shred5, None, false).unwrap();
        assert_eq!(
            blockstore.orphans_iterator(0).unwrap().collect::<Vec<_>>(),
            vec![0]
        );

        // Write zeroth slot, no more orphans
        blockstore.insert_shreds(shreds, None, false).unwrap();
        for i in 0..3 {
            let meta = blockstore
                .meta(i)
                .expect("Expect database get to succeed")
                .unwrap();
            assert!(!is_orphan(&meta));
        }
        // Orphans cf is empty
        assert!(blockstore.orphans_cf.is_empty().unwrap());
    }

    fn test_insert_data_shreds_slots(should_bulk_write: bool) {
        let ledger_path = get_tmp_ledger_path_auto_delete!();
        let blockstore = Blockstore::open(ledger_path.path()).unwrap();

        // Create shreds and entries
        let num_entries = 20_u64;
        let mut entries = vec![];
        let mut shreds = vec![];
        let mut num_shreds_per_slot = 0;
        for slot in 0..num_entries {
            let parent_slot = {
                if slot == 0 {
                    0
                } else {
                    slot - 1
                }
            };

            let (mut shred, entry) = make_slot_entries(slot, parent_slot, 1);
            num_shreds_per_slot = shred.len() as u64;
            shred
                .iter_mut()
                .enumerate()
                .for_each(|(_, shred)| shred.set_index(0));
            shreds.extend(shred);
            entries.extend(entry);
        }

        let num_shreds = shreds.len();
        // Write shreds to the database
        if should_bulk_write {
            blockstore.insert_shreds(shreds, None, false).unwrap();
        } else {
            for _ in 0..num_shreds {
                let shred = shreds.remove(0);
                blockstore.insert_shreds(vec![shred], None, false).unwrap();
            }
        }

        for i in 0..num_entries - 1 {
            assert_eq!(
                blockstore.get_slot_entries(i, 0).unwrap()[0],
                entries[i as usize]
            );

            let meta = blockstore.meta(i).unwrap().unwrap();
            assert_eq!(meta.received, 1);
            assert_eq!(meta.last_index, Some(0));
            if i != 0 {
                assert_eq!(meta.parent_slot, Some(i - 1));
                assert_eq!(meta.consumed, 1);
            } else {
                assert_eq!(meta.parent_slot, Some(0));
                assert_eq!(meta.consumed, num_shreds_per_slot);
            }
        }
    }

    #[test]
    fn test_find_missing_data_indexes() {
        let slot = 0;
        let ledger_path = get_tmp_ledger_path_auto_delete!();
        let blockstore = Blockstore::open(ledger_path.path()).unwrap();

        // Write entries
        let gap: u64 = 10;
        assert!(gap > 3);
        // Create enough entries to ensure there are at least two shreds created
        let num_entries = max_ticks_per_n_shreds(1, None) + 1;
        let entries = create_ticks(num_entries, 0, Hash::default());
        let mut shreds = entries_to_test_shreds(entries, slot, 0, true, 0);
        let num_shreds = shreds.len();
        assert!(num_shreds > 1);
        for (i, s) in shreds.iter_mut().enumerate() {
            s.set_index(i as u32 * gap as u32);
            s.set_slot(slot);
        }
        blockstore.insert_shreds(shreds, None, false).unwrap();

        // Index of the first shred is 0
        // Index of the second shred is "gap"
        // Thus, the missing indexes should then be [1, gap - 1] for the input index
        // range of [0, gap)
        let expected: Vec<u64> = (1..gap).collect();
        assert_eq!(
            blockstore.find_missing_data_indexes(slot, 0, 0, gap, gap as usize),
            expected
        );
        assert_eq!(
            blockstore.find_missing_data_indexes(slot, 0, 1, gap, (gap - 1) as usize),
            expected,
        );
        assert_eq!(
            blockstore.find_missing_data_indexes(slot, 0, 0, gap - 1, (gap - 1) as usize),
            &expected[..expected.len() - 1],
        );
        assert_eq!(
            blockstore.find_missing_data_indexes(slot, 0, gap - 2, gap, gap as usize),
            vec![gap - 2, gap - 1],
        );
        assert_eq!(
            blockstore.find_missing_data_indexes(slot, 0, gap - 2, gap, 1),
            vec![gap - 2],
        );
        assert_eq!(
            blockstore.find_missing_data_indexes(slot, 0, 0, gap, 1),
            vec![1],
        );

        // Test with a range that encompasses a shred with index == gap which was
        // already inserted.
        let mut expected: Vec<u64> = (1..gap).collect();
        expected.push(gap + 1);
        assert_eq!(
            blockstore.find_missing_data_indexes(slot, 0, 0, gap + 2, (gap + 2) as usize),
            expected,
        );
        assert_eq!(
            blockstore.find_missing_data_indexes(slot, 0, 0, gap + 2, (gap - 1) as usize),
            &expected[..expected.len() - 1],
        );

        for i in 0..num_shreds as u64 {
            for j in 0..i {
                let expected: Vec<u64> = (j..i)
                    .flat_map(|k| {
                        let begin = k * gap + 1;
                        let end = (k + 1) * gap;
                        begin..end
                    })
                    .collect();
                assert_eq!(
                    blockstore.find_missing_data_indexes(
                        slot,
                        0,
                        j * gap,
                        i * gap,
                        ((i - j) * gap) as usize
                    ),
                    expected,
                );
            }
        }
    }

    #[test]
    fn test_find_missing_data_indexes_timeout() {
        let slot = 0;
        let ledger_path = get_tmp_ledger_path_auto_delete!();
        let blockstore = Blockstore::open(ledger_path.path()).unwrap();

        // Write entries
        let gap: u64 = 10;
        let shreds: Vec<_> = (0..64)
            .map(|i| {
                Shred::new_from_data(
                    slot,
                    (i * gap) as u32,
                    0,
                    None,
                    false,
                    false,
                    i as u8,
                    0,
                    (i * gap) as u32,
                )
            })
            .collect();
        blockstore.insert_shreds(shreds, None, false).unwrap();

        let empty: Vec<u64> = vec![];
        assert_eq!(
            blockstore.find_missing_data_indexes(slot, timestamp(), 0, 50, 1),
            empty
        );
        let expected: Vec<_> = (1..=9).collect();
        assert_eq!(
            blockstore.find_missing_data_indexes(slot, timestamp() - 400, 0, 50, 9),
            expected
        );
    }

    #[test]
    fn test_find_missing_data_indexes_sanity() {
        let slot = 0;

        let ledger_path = get_tmp_ledger_path_auto_delete!();
        let blockstore = Blockstore::open(ledger_path.path()).unwrap();

        // Early exit conditions
        let empty: Vec<u64> = vec![];
        assert_eq!(
            blockstore.find_missing_data_indexes(slot, 0, 0, 0, 1),
            empty
        );
        assert_eq!(
            blockstore.find_missing_data_indexes(slot, 0, 5, 5, 1),
            empty
        );
        assert_eq!(
            blockstore.find_missing_data_indexes(slot, 0, 4, 3, 1),
            empty
        );
        assert_eq!(
            blockstore.find_missing_data_indexes(slot, 0, 1, 2, 0),
            empty
        );

        let entries = create_ticks(100, 0, Hash::default());
        let mut shreds = entries_to_test_shreds(entries, slot, 0, true, 0);
        assert!(shreds.len() > 2);
        shreds.drain(2..);

        const ONE: u64 = 1;
        const OTHER: u64 = 4;

        shreds[0].set_index(ONE as u32);
        shreds[1].set_index(OTHER as u32);

        // Insert one shred at index = first_index
        blockstore.insert_shreds(shreds, None, false).unwrap();

        const STARTS: u64 = OTHER * 2;
        const END: u64 = OTHER * 3;
        const MAX: usize = 10;
        // The first shred has index = first_index. Thus, for i < first_index,
        // given the input range of [i, first_index], the missing indexes should be
        // [i, first_index - 1]
        for start in 0..STARTS {
            let result = blockstore.find_missing_data_indexes(
                slot, 0, start, // start
                END,   //end
                MAX,   //max
            );
            let expected: Vec<u64> = (start..END).filter(|i| *i != ONE && *i != OTHER).collect();
            assert_eq!(result, expected);
        }
    }

    #[test]
    pub fn test_no_missing_shred_indexes() {
        let slot = 0;
        let ledger_path = get_tmp_ledger_path_auto_delete!();
        let blockstore = Blockstore::open(ledger_path.path()).unwrap();

        // Write entries
        let num_entries = 10;
        let entries = create_ticks(num_entries, 0, Hash::default());
        let shreds = entries_to_test_shreds(entries, slot, 0, true, 0);
        let num_shreds = shreds.len();

        blockstore.insert_shreds(shreds, None, false).unwrap();

        let empty: Vec<u64> = vec![];
        for i in 0..num_shreds as u64 {
            for j in 0..i {
                assert_eq!(
                    blockstore.find_missing_data_indexes(slot, 0, j, i, (i - j) as usize),
                    empty
                );
            }
        }
    }

    #[test]
    #[allow(clippy::bool_assert_comparison)]
    pub fn test_should_insert_data_shred() {
        solana_logger::setup();
        let (mut shreds, _) = make_slot_entries(0, 0, 200);
        let ledger_path = get_tmp_ledger_path_auto_delete!();
        let blockstore = Blockstore::open(ledger_path.path()).unwrap();

        let last_root = RwLock::new(0);

        // Insert the first 5 shreds, we don't have a "is_last" shred yet
        blockstore
            .insert_shreds(shreds[0..5].to_vec(), None, false)
            .unwrap();

        let slot_meta = blockstore.meta(0).unwrap().unwrap();
        // Corrupt shred by making it too large
        let mut shred5 = shreds[5].clone();
        shred5.payload.push(10);
        shred5.data_header.size = shred5.payload.len() as u16;
        assert!(!blockstore.should_insert_data_shred(
            &shred5,
            &slot_meta,
            &HashMap::new(),
            &last_root,
            None,
            ShredSource::Turbine
        ));

        // Ensure that an empty shred (one with no data) would get inserted. Such shreds
        // may be used as signals (broadcast does so to indicate a slot was interrupted)
        // Reuse shred5's header values to avoid a false negative result
        let mut empty_shred = Shred::new_from_data(
            shred5.common_header.slot,
            shred5.common_header.index,
            shred5.data_header.parent_offset,
            None, // data
            true, // is_last_data
            true, // is_last_in_slot
            0,    // reference_tick
            shred5.common_header.version,
            shred5.fec_set_index(),
        );
        assert!(blockstore.should_insert_data_shred(
            &empty_shred,
            &slot_meta,
            &HashMap::new(),
            &last_root,
            None,
            ShredSource::Repaired,
        ));
        empty_shred.data_header.size = 0;
        assert!(!blockstore.should_insert_data_shred(
            &empty_shred,
            &slot_meta,
            &HashMap::new(),
            &last_root,
            None,
            ShredSource::Recovered,
        ));

        // Trying to insert another "is_last" shred with index < the received index should fail
        // skip over shred 7
        blockstore
            .insert_shreds(shreds[8..9].to_vec(), None, false)
            .unwrap();
        let slot_meta = blockstore.meta(0).unwrap().unwrap();
        assert_eq!(slot_meta.received, 9);
        let shred7 = {
            if shreds[7].is_data() {
                shreds[7].set_last_in_slot();
                shreds[7].clone()
            } else {
                panic!("Shred in unexpected format")
            }
        };
        assert!(!blockstore.should_insert_data_shred(
            &shred7,
            &slot_meta,
            &HashMap::new(),
            &last_root,
            None,
            ShredSource::Repaired,
        ));
        assert!(blockstore.has_duplicate_shreds_in_slot(0));

        // Insert all pending shreds
        let mut shred8 = shreds[8].clone();
        blockstore.insert_shreds(shreds, None, false).unwrap();
        let slot_meta = blockstore.meta(0).unwrap().unwrap();

        // Trying to insert a shred with index > the "is_last" shred should fail
        if shred8.is_data() {
            shred8.set_slot(slot_meta.last_index.unwrap() + 1);
        } else {
            panic!("Shred in unexpected format")
        }
        assert!(!blockstore.should_insert_data_shred(
            &shred7,
            &slot_meta,
            &HashMap::new(),
            &last_root,
            None,
            ShredSource::Repaired,
        ));
    }

    #[test]
    pub fn test_is_data_shred_present() {
        let (shreds, _) = make_slot_entries(0, 0, 200);
        let ledger_path = get_tmp_ledger_path_auto_delete!();
        let blockstore = Blockstore::open(ledger_path.path()).unwrap();
        let index_cf = &blockstore.index_cf;

        blockstore
            .insert_shreds(shreds[0..5].to_vec(), None, false)
            .unwrap();
        // Insert a shred less than `slot_meta.consumed`, check that
        // it already exists
        let slot_meta = blockstore.meta(0).unwrap().unwrap();
        let index = index_cf.get(0).unwrap().unwrap();
        assert_eq!(slot_meta.consumed, 5);
        assert!(Blockstore::is_data_shred_present(
            &shreds[1],
            &slot_meta,
            index.data(),
        ));

        // Insert a shred, check that it already exists
        blockstore
            .insert_shreds(shreds[6..7].to_vec(), None, false)
            .unwrap();
        let slot_meta = blockstore.meta(0).unwrap().unwrap();
        let index = index_cf.get(0).unwrap().unwrap();
        assert!(Blockstore::is_data_shred_present(
            &shreds[6],
            &slot_meta,
            index.data()
        ),);
    }

    #[test]
    pub fn test_check_insert_coding_shred() {
        let ledger_path = get_tmp_ledger_path_auto_delete!();
        let blockstore = Blockstore::open(ledger_path.path()).unwrap();

        let slot = 1;
        let (shred, coding) = Shredder::new_coding_shred_header(
            slot, 11, // index
            11, // fec_set_index
            11, // num_data_shreds
            11, // num_coding_shreds
            8,  // position
            0,  // version
        );
        let coding_shred = Shred::new_empty_from_header(shred, DataShredHeader::default(), coding);

        let mut erasure_metas = HashMap::new();
        let mut index_working_set = HashMap::new();
        let mut just_received_shreds = HashMap::new();
        let mut write_batch = blockstore.db.batch().unwrap();
        let mut index_meta_time = 0;
        assert!(blockstore.check_insert_coding_shred(
            coding_shred.clone(),
            &mut erasure_metas,
            &mut index_working_set,
            &mut write_batch,
            &mut just_received_shreds,
            &mut index_meta_time,
            &|_shred| {
                panic!("no dupes");
            },
            false,
            false,
            &mut BlockstoreInsertionMetrics::default(),
        ));

        // insert again fails on dupe
        use std::sync::atomic::{AtomicUsize, Ordering};
        let counter = AtomicUsize::new(0);
        assert!(!blockstore.check_insert_coding_shred(
            coding_shred,
            &mut erasure_metas,
            &mut index_working_set,
            &mut write_batch,
            &mut just_received_shreds,
            &mut index_meta_time,
            &|_shred| {
                counter.fetch_add(1, Ordering::Relaxed);
            },
            false,
            false,
            &mut BlockstoreInsertionMetrics::default(),
        ));
        assert_eq!(counter.load(Ordering::Relaxed), 1);
    }

    #[test]
    pub fn test_should_insert_coding_shred() {
        let ledger_path = get_tmp_ledger_path_auto_delete!();
        let blockstore = Blockstore::open(ledger_path.path()).unwrap();
        let last_root = RwLock::new(0);

        let slot = 1;
        let (mut shred, coding) = Shredder::new_coding_shred_header(
            slot, 11, // index
            11, // fec_set_index
            11, // num_data_shreds
            11, // num_coding_shreds
            8,  // position
            0,  // version
        );
        let coding_shred =
            Shred::new_empty_from_header(shred.clone(), DataShredHeader::default(), coding.clone());

        // Insert a good coding shred
        assert!(Blockstore::should_insert_coding_shred(
            &coding_shred,
            &last_root
        ));

        // Insertion should succeed
        blockstore
            .insert_shreds(vec![coding_shred.clone()], None, false)
            .unwrap();

        // Trying to insert the same shred again should pass since this doesn't check for
        // duplicate index
        {
            assert!(Blockstore::should_insert_coding_shred(
                &coding_shred,
                &last_root
            ));
        }

        shred.index += 1;

        // Establish a baseline that works
        {
            let coding_shred = Shred::new_empty_from_header(
                shred.clone(),
                DataShredHeader::default(),
                coding.clone(),
            );
            assert!(Blockstore::should_insert_coding_shred(
                &coding_shred,
                &last_root
            ));
        }

        // Trying to insert a shred with index < position should fail
        {
            let mut coding_shred = Shred::new_empty_from_header(
                shred.clone(),
                DataShredHeader::default(),
                coding.clone(),
            );
            let index = coding_shred.index() - coding_shred.fec_set_index() - 1;
            coding_shred.set_index(index as u32);

            assert!(!Blockstore::should_insert_coding_shred(
                &coding_shred,
                &last_root
            ));
        }

        // Trying to insert shred with num_coding == 0 should fail
        {
            let mut coding_shred = Shred::new_empty_from_header(
                shred.clone(),
                DataShredHeader::default(),
                coding.clone(),
            );
            coding_shred.coding_header.num_coding_shreds = 0;
            assert!(!Blockstore::should_insert_coding_shred(
                &coding_shred,
                &last_root
            ));
        }

        // Trying to insert shred with pos >= num_coding should fail
        {
            let mut coding_shred = Shred::new_empty_from_header(
                shred.clone(),
                DataShredHeader::default(),
                coding.clone(),
            );
            let num_coding_shreds = coding_shred.index() - coding_shred.fec_set_index();
            coding_shred.coding_header.num_coding_shreds = num_coding_shreds as u16;
            assert!(!Blockstore::should_insert_coding_shred(
                &coding_shred,
                &last_root
            ));
        }

        // Trying to insert with set_index with num_coding that would imply the last shred
        // has index > u32::MAX should fail
        {
            let mut coding_shred = Shred::new_empty_from_header(
                shred.clone(),
                DataShredHeader::default(),
                coding.clone(),
            );
            coding_shred.common_header.fec_set_index = std::u32::MAX - 1;
            coding_shred.coding_header.num_data_shreds = 2;
            coding_shred.coding_header.num_coding_shreds = 4;
            coding_shred.coding_header.position = 1;
            coding_shred.common_header.index = std::u32::MAX - 1;
            assert!(!Blockstore::should_insert_coding_shred(
                &coding_shred,
                &last_root
            ));

            coding_shred.coding_header.num_coding_shreds = 2000;
            assert!(!Blockstore::should_insert_coding_shred(
                &coding_shred,
                &last_root
            ));

            // Decreasing the number of num_coding_shreds will put it within the allowed limit
            coding_shred.coding_header.num_coding_shreds = 2;
            assert!(Blockstore::should_insert_coding_shred(
                &coding_shred,
                &last_root
            ));

            // Insertion should succeed
            blockstore
                .insert_shreds(vec![coding_shred], None, false)
                .unwrap();
        }

        // Trying to insert value into slot <= than last root should fail
        {
            let mut coding_shred =
                Shred::new_empty_from_header(shred, DataShredHeader::default(), coding);
            coding_shred.set_slot(*last_root.read().unwrap());
            assert!(!Blockstore::should_insert_coding_shred(
                &coding_shred,
                &last_root
            ));
        }
    }

    #[test]
    pub fn test_insert_multiple_is_last() {
        solana_logger::setup();
        let (shreds, _) = make_slot_entries(0, 0, 20);
        let num_shreds = shreds.len() as u64;
        let ledger_path = get_tmp_ledger_path_auto_delete!();
        let blockstore = Blockstore::open(ledger_path.path()).unwrap();

        blockstore.insert_shreds(shreds, None, false).unwrap();
        let slot_meta = blockstore.meta(0).unwrap().unwrap();

        assert_eq!(slot_meta.consumed, num_shreds);
        assert_eq!(slot_meta.received, num_shreds);
        assert_eq!(slot_meta.last_index, Some(num_shreds - 1));
        assert!(slot_meta.is_full());

        let (shreds, _) = make_slot_entries(0, 0, 22);
        blockstore.insert_shreds(shreds, None, false).unwrap();
        let slot_meta = blockstore.meta(0).unwrap().unwrap();

        assert_eq!(slot_meta.consumed, num_shreds);
        assert_eq!(slot_meta.received, num_shreds);
        assert_eq!(slot_meta.last_index, Some(num_shreds - 1));
        assert!(slot_meta.is_full());

        assert!(blockstore.has_duplicate_shreds_in_slot(0));
    }

    #[test]
    fn test_slot_data_iterator() {
        // Construct the shreds
        let ledger_path = get_tmp_ledger_path_auto_delete!();
        let blockstore = Blockstore::open(ledger_path.path()).unwrap();
        let shreds_per_slot = 10;
        let slots = vec![2, 4, 8, 12];
        let all_shreds = make_chaining_slot_entries(&slots, shreds_per_slot);
        let slot_8_shreds = all_shreds[2].0.clone();
        for (slot_shreds, _) in all_shreds {
            blockstore.insert_shreds(slot_shreds, None, false).unwrap();
        }

        // Slot doesnt exist, iterator should be empty
        let shred_iter = blockstore.slot_data_iterator(5, 0).unwrap();
        let result: Vec<_> = shred_iter.collect();
        assert_eq!(result, vec![]);

        // Test that the iterator for slot 8 contains what was inserted earlier
        let shred_iter = blockstore.slot_data_iterator(8, 0).unwrap();
        let result: Vec<Shred> = shred_iter
            .filter_map(|(_, bytes)| Shred::new_from_serialized_shred(bytes.to_vec()).ok())
            .collect();
        assert_eq!(result.len(), slot_8_shreds.len());
        assert_eq!(result, slot_8_shreds);
    }

    #[test]
    fn test_set_roots() {
        let ledger_path = get_tmp_ledger_path_auto_delete!();
        let blockstore = Blockstore::open(ledger_path.path()).unwrap();
        let chained_slots = vec![0, 2, 4, 7, 12, 15];
        assert_eq!(blockstore.last_root(), 0);

        blockstore.set_roots(chained_slots.iter()).unwrap();

        assert_eq!(blockstore.last_root(), 15);

        for i in chained_slots {
            assert!(blockstore.is_root(i));
        }
    }

    #[test]
    fn test_is_skipped() {
        let ledger_path = get_tmp_ledger_path_auto_delete!();
        let blockstore = Blockstore::open(ledger_path.path()).unwrap();
        let roots = vec![2, 4, 7, 12, 15];
        blockstore.set_roots(roots.iter()).unwrap();

        for i in 0..20 {
            if i < 2 || roots.contains(&i) || i > 15 {
                assert!(!blockstore.is_skipped(i));
            } else {
                assert!(blockstore.is_skipped(i));
            }
        }
    }

    #[test]
    fn test_iter_bounds() {
        let ledger_path = get_tmp_ledger_path_auto_delete!();
        let blockstore = Blockstore::open(ledger_path.path()).unwrap();

        // slot 5 does not exist, iter should be ok and should be a noop
        blockstore
            .slot_meta_iterator(5)
            .unwrap()
            .for_each(|_| panic!());
    }

    #[test]
    fn test_get_completed_data_ranges() {
        let completed_data_end_indexes = [2, 4, 9, 11].iter().copied().collect();

        // Consumed is 1, which means we're missing shred with index 1, should return empty
        let start_index = 0;
        let consumed = 1;
        assert_eq!(
            Blockstore::get_completed_data_ranges(
                start_index,
                &completed_data_end_indexes,
                consumed
            ),
            vec![]
        );

        let start_index = 0;
        let consumed = 3;
        assert_eq!(
            Blockstore::get_completed_data_ranges(
                start_index,
                &completed_data_end_indexes,
                consumed
            ),
            vec![(0, 2)]
        );

        // Test all possible ranges:
        //
        // `consumed == completed_data_end_indexes[j] + 1`, means we have all the shreds up to index
        // `completed_data_end_indexes[j] + 1`. Thus the completed data blocks is everything in the
        // range:
        // [start_index, completed_data_end_indexes[j]] ==
        // [completed_data_end_indexes[i], completed_data_end_indexes[j]],
        let completed_data_end_indexes: Vec<_> = completed_data_end_indexes.into_iter().collect();
        for i in 0..completed_data_end_indexes.len() {
            for j in i..completed_data_end_indexes.len() {
                let start_index = completed_data_end_indexes[i];
                let consumed = completed_data_end_indexes[j] + 1;
                // When start_index == completed_data_end_indexes[i], then that means
                // the shred with index == start_index is a single-shred data block,
                // so the start index is the end index for that data block.
                let mut expected = vec![(start_index, start_index)];
                expected.extend(
                    completed_data_end_indexes[i..=j]
                        .windows(2)
                        .map(|end_indexes| (end_indexes[0] + 1, end_indexes[1])),
                );

                let completed_data_end_indexes =
                    completed_data_end_indexes.iter().copied().collect();
                assert_eq!(
                    Blockstore::get_completed_data_ranges(
                        start_index,
                        &completed_data_end_indexes,
                        consumed
                    ),
                    expected
                );
            }
        }
    }

    #[test]
    fn test_get_slot_entries_with_shred_count_corruption() {
        let ledger_path = get_tmp_ledger_path_auto_delete!();
        let blockstore = Blockstore::open(ledger_path.path()).unwrap();
        let num_ticks = 8;
        let entries = create_ticks(num_ticks, 0, Hash::default());
        let slot = 1;
        let shreds = entries_to_test_shreds(entries, slot, 0, false, 0);
        let next_shred_index = shreds.len();
        blockstore
            .insert_shreds(shreds, None, false)
            .expect("Expected successful write of shreds");
        assert_eq!(
            blockstore.get_slot_entries(slot, 0).unwrap().len() as u64,
            num_ticks
        );

        // Insert an empty shred that won't deshred into entries
        let shreds = vec![Shred::new_from_data(
            slot,
            next_shred_index as u32,
            1,
            Some(&[1, 1, 1]),
            true,
            true,
            0,
            0,
            next_shred_index as u32,
        )];

        // With the corruption, nothing should be returned, even though an
        // earlier data block was valid
        blockstore
            .insert_shreds(shreds, None, false)
            .expect("Expected successful write of shreds");
        assert!(blockstore.get_slot_entries(slot, 0).is_err());
    }

    #[test]
    fn test_no_insert_but_modify_slot_meta() {
        // This tests correctness of the SlotMeta in various cases in which a shred
        // that gets filtered out by checks
        let (shreds0, _) = make_slot_entries(0, 0, 200);
        let ledger_path = get_tmp_ledger_path_auto_delete!();
        let blockstore = Blockstore::open(ledger_path.path()).unwrap();

        // Insert the first 5 shreds, we don't have a "is_last" shred yet
        blockstore
            .insert_shreds(shreds0[0..5].to_vec(), None, false)
            .unwrap();

        // Insert a repetitive shred for slot 's', should get ignored, but also
        // insert shreds that chains to 's', should see the update in the SlotMeta
        // for 's'.
        let (mut shreds2, _) = make_slot_entries(2, 0, 200);
        let (mut shreds3, _) = make_slot_entries(3, 0, 200);
        shreds2.push(shreds0[1].clone());
        shreds3.insert(0, shreds0[1].clone());
        blockstore.insert_shreds(shreds2, None, false).unwrap();
        let slot_meta = blockstore.meta(0).unwrap().unwrap();
        assert_eq!(slot_meta.next_slots, vec![2]);
        blockstore.insert_shreds(shreds3, None, false).unwrap();
        let slot_meta = blockstore.meta(0).unwrap().unwrap();
        assert_eq!(slot_meta.next_slots, vec![2, 3]);
    }

    #[test]
    fn test_trusted_insert_shreds() {
        let ledger_path = get_tmp_ledger_path_auto_delete!();
        let blockstore = Blockstore::open(ledger_path.path()).unwrap();

        // Make shred for slot 1
        let (shreds1, _) = make_slot_entries(1, 0, 1);
        let last_root = 100;

        blockstore.set_roots(std::iter::once(&last_root)).unwrap();

        // Insert will fail, slot < root
        blockstore
            .insert_shreds(shreds1[..].to_vec(), None, false)
            .unwrap();
        assert!(blockstore.get_data_shred(1, 0).unwrap().is_none());

        // Insert through trusted path will succeed
        blockstore
            .insert_shreds(shreds1[..].to_vec(), None, true)
            .unwrap();
        assert!(blockstore.get_data_shred(1, 0).unwrap().is_some());
    }

    #[test]
    fn test_get_rooted_block() {
        let slot = 10;
        let entries = make_slot_entries_with_transactions(100);
        let blockhash = get_last_hash(entries.iter()).unwrap();
        let shreds = entries_to_test_shreds(entries.clone(), slot, slot - 1, true, 0);
        let more_shreds = entries_to_test_shreds(entries.clone(), slot + 1, slot, true, 0);
        let unrooted_shreds = entries_to_test_shreds(entries.clone(), slot + 2, slot + 1, true, 0);
        let ledger_path = get_tmp_ledger_path_auto_delete!();
        let blockstore = Blockstore::open(ledger_path.path()).unwrap();
        blockstore.insert_shreds(shreds, None, false).unwrap();
        blockstore.insert_shreds(more_shreds, None, false).unwrap();
        blockstore
            .insert_shreds(unrooted_shreds, None, false)
            .unwrap();
        blockstore
            .set_roots(vec![slot - 1, slot, slot + 1].iter())
            .unwrap();

        let parent_meta = SlotMeta::default();
        blockstore
            .put_meta_bytes(slot - 1, &serialize(&parent_meta).unwrap())
            .unwrap();

        let expected_transactions: Vec<TransactionWithMetadata> = entries
            .iter()
            .cloned()
            .filter(|entry| !entry.is_tick())
            .flat_map(|entry| entry.transactions)
            .map(|transaction| {
                transaction
                    .into_legacy_transaction()
                    .expect("versioned transactions not supported")
            })
            .map(|transaction| {
                let mut pre_balances: Vec<u64> = vec![];
                let mut post_balances: Vec<u64> = vec![];
                for (i, _account_key) in transaction.message.account_keys.iter().enumerate() {
                    pre_balances.push(i as u64 * 10);
                    post_balances.push(i as u64 * 11);
                }
                let signature = transaction.signatures[0];
                let status = TransactionStatusMeta {
                    status: Ok(()),
                    fee: 42,
                    pre_balances: pre_balances.clone(),
                    post_balances: post_balances.clone(),
                    inner_instructions: Some(vec![]),
                    log_messages: Some(vec![]),
                    pre_token_balances: Some(vec![]),
                    post_token_balances: Some(vec![]),
                    rewards: Some(vec![]),
                }
                .into();
                blockstore
                    .transaction_status_cf
                    .put_protobuf((0, signature, slot), &status)
                    .unwrap();
                let status = TransactionStatusMeta {
                    status: Ok(()),
                    fee: 42,
                    pre_balances: pre_balances.clone(),
                    post_balances: post_balances.clone(),
                    inner_instructions: Some(vec![]),
                    log_messages: Some(vec![]),
                    pre_token_balances: Some(vec![]),
                    post_token_balances: Some(vec![]),
                    rewards: Some(vec![]),
                }
                .into();
                blockstore
                    .transaction_status_cf
                    .put_protobuf((0, signature, slot + 1), &status)
                    .unwrap();
                let status = TransactionStatusMeta {
                    status: Ok(()),
                    fee: 42,
                    pre_balances: pre_balances.clone(),
                    post_balances: post_balances.clone(),
                    inner_instructions: Some(vec![]),
                    log_messages: Some(vec![]),
                    pre_token_balances: Some(vec![]),
                    post_token_balances: Some(vec![]),
                    rewards: Some(vec![]),
                }
                .into();
                blockstore
                    .transaction_status_cf
                    .put_protobuf((0, signature, slot + 2), &status)
                    .unwrap();
                TransactionWithMetadata {
                    transaction,
                    meta: TransactionStatusMeta {
                        status: Ok(()),
                        fee: 42,
                        pre_balances,
                        post_balances,
                        inner_instructions: Some(vec![]),
                        log_messages: Some(vec![]),
                        pre_token_balances: Some(vec![]),
                        post_token_balances: Some(vec![]),
                        rewards: Some(vec![]),
                    },
                }
            })
            .collect();

        // Even if marked as root, a slot that is empty of entries should return an error
        assert_matches!(
            blockstore.get_rooted_block(slot - 1, true),
            Err(BlockstoreError::SlotUnavailable)
        );

        // The previous_blockhash of `expected_block` is default because its parent slot is a root,
        // but empty of entries (eg. snapshot root slots). This now returns an error.
        assert_matches!(
            blockstore.get_rooted_block(slot, true),
            Err(BlockstoreError::ParentEntriesUnavailable)
        );

        // Test if require_previous_blockhash is false
        let confirmed_block = blockstore.get_rooted_block(slot, false).unwrap();
        assert_eq!(confirmed_block.transactions.len(), 100);
        let expected_block = ConfirmedBlock {
            transactions: expected_transactions.clone(),
            parent_slot: slot - 1,
            blockhash: blockhash.to_string(),
            previous_blockhash: Hash::default().to_string(),
            rewards: vec![],
            block_time: None,
            block_height: None,
        };
        assert_eq!(confirmed_block, expected_block);

        let confirmed_block = blockstore.get_rooted_block(slot + 1, true).unwrap();
        assert_eq!(confirmed_block.transactions.len(), 100);

        let mut expected_block = ConfirmedBlock {
            transactions: expected_transactions.clone(),
            parent_slot: slot,
            blockhash: blockhash.to_string(),
            previous_blockhash: blockhash.to_string(),
            rewards: vec![],
            block_time: None,
            block_height: None,
        };
        assert_eq!(confirmed_block, expected_block);

        let not_root = blockstore.get_rooted_block(slot + 2, true).unwrap_err();
        assert_matches!(not_root, BlockstoreError::SlotNotRooted);

        let complete_block = blockstore.get_complete_block(slot + 2, true).unwrap();
        assert_eq!(complete_block.transactions.len(), 100);

        let mut expected_complete_block = ConfirmedBlock {
            transactions: expected_transactions,
            parent_slot: slot + 1,
            blockhash: blockhash.to_string(),
            previous_blockhash: blockhash.to_string(),
            rewards: vec![],
            block_time: None,
            block_height: None,
        };
        assert_eq!(complete_block, expected_complete_block);

        // Test block_time & block_height return, if available
        let timestamp = 1_576_183_541;
        blockstore.blocktime_cf.put(slot + 1, &timestamp).unwrap();
        expected_block.block_time = Some(timestamp);
        let block_height = slot - 2;
        blockstore
            .block_height_cf
            .put(slot + 1, &block_height)
            .unwrap();
        expected_block.block_height = Some(block_height);

        let confirmed_block = blockstore.get_rooted_block(slot + 1, true).unwrap();
        assert_eq!(confirmed_block, expected_block);


        let timestamp = 1_576_183_542;
        blockstore.blocktime_cf.put(slot + 2, &timestamp).unwrap();
        expected_complete_block.block_time = Some(timestamp);
        let block_height = slot - 1;
        blockstore
            .block_height_cf
            .put(slot + 2, &block_height)
            .unwrap();
        expected_complete_block.block_height = Some(block_height);

        let complete_block = blockstore.get_complete_block(slot + 2, true).unwrap();
        assert_eq!(complete_block, expected_complete_block);
    }

    #[test]
    fn test_persist_transaction_status() {
        let ledger_path = get_tmp_ledger_path_auto_delete!();
        let blockstore = Blockstore::open(ledger_path.path()).unwrap();

        let transaction_status_cf = &blockstore.transaction_status_cf;

        let pre_balances_vec = vec![1, 2, 3];
        let post_balances_vec = vec![3, 2, 1];
        let inner_instructions_vec = vec![InnerInstructions {
            index: 0,
            instructions: vec![CompiledInstruction::new(1, &(), vec![0])],
        }];
        let log_messages_vec = vec![String::from("Test message\n")];
        let pre_token_balances_vec = vec![];
        let post_token_balances_vec = vec![];
            let rewards_vec = vec![];

        // result not found
        assert!(transaction_status_cf
            .get_protobuf_or_bincode::<StoredTransactionStatusMeta>((0, Signature::default(), 0))
            .unwrap()
            .is_none());

        // insert value
        let status = TransactionStatusMeta {
            status: solana_sdk::transaction::Result::<()>::Err(TransactionError::AccountNotFound),
            fee: 5u64,
            pre_balances: pre_balances_vec.clone(),
            post_balances: post_balances_vec.clone(),
            inner_instructions: Some(inner_instructions_vec.clone()),
            log_messages: Some(log_messages_vec.clone()),
            pre_token_balances: Some(pre_token_balances_vec.clone()),
            post_token_balances: Some(post_token_balances_vec.clone()),
                rewards: Some(rewards_vec.clone()),
        }
        .into();
        assert!(transaction_status_cf
            .put_protobuf((0, Signature::default(), 0), &status,)
            .is_ok());

        // result found
        let TransactionStatusMeta {
            status,
            fee,
            pre_balances,
            post_balances,
            inner_instructions,
            log_messages,
            pre_token_balances,
            post_token_balances,
                rewards,
        } = transaction_status_cf
            .get_protobuf_or_bincode::<StoredTransactionStatusMeta>((0, Signature::default(), 0))
            .unwrap()
            .unwrap()
            .try_into()
            .unwrap();
        assert_eq!(status, Err(TransactionError::AccountNotFound));
        assert_eq!(fee, 5u64);
        assert_eq!(pre_balances, pre_balances_vec);
        assert_eq!(post_balances, post_balances_vec);
        assert_eq!(inner_instructions.unwrap(), inner_instructions_vec);
        assert_eq!(log_messages.unwrap(), log_messages_vec);
        assert_eq!(pre_token_balances.unwrap(), pre_token_balances_vec);
        assert_eq!(post_token_balances.unwrap(), post_token_balances_vec);
            assert_eq!(rewards.unwrap(), rewards_vec);

        // insert value
        let status = TransactionStatusMeta {
            status: solana_sdk::transaction::Result::<()>::Ok(()),
            fee: 9u64,
            pre_balances: pre_balances_vec.clone(),
            post_balances: post_balances_vec.clone(),
            inner_instructions: Some(inner_instructions_vec.clone()),
            log_messages: Some(log_messages_vec.clone()),
            pre_token_balances: Some(pre_token_balances_vec.clone()),
            post_token_balances: Some(post_token_balances_vec.clone()),
                rewards: Some(rewards_vec.clone()),
        }
        .into();
        assert!(transaction_status_cf
            .put_protobuf((0, Signature::new(&[2u8; 64]), 9), &status,)
            .is_ok());

        // result found
        let TransactionStatusMeta {
            status,
            fee,
            pre_balances,
            post_balances,
            inner_instructions,
            log_messages,
            pre_token_balances,
            post_token_balances,
                rewards,
        } = transaction_status_cf
            .get_protobuf_or_bincode::<StoredTransactionStatusMeta>((
                0,
                Signature::new(&[2u8; 64]),
                9,
            ))
            .unwrap()
            .unwrap()
            .try_into()
            .unwrap();

        // deserialize
        assert_eq!(status, Ok(()));
        assert_eq!(fee, 9u64);
        assert_eq!(pre_balances, pre_balances_vec);
        assert_eq!(post_balances, post_balances_vec);
        assert_eq!(inner_instructions.unwrap(), inner_instructions_vec);
        assert_eq!(log_messages.unwrap(), log_messages_vec);
        assert_eq!(pre_token_balances.unwrap(), pre_token_balances_vec);
        assert_eq!(post_token_balances.unwrap(), post_token_balances_vec);
        assert_eq!(rewards.unwrap(), rewards_vec);
    }

    #[test]
    #[allow(clippy::cognitive_complexity)]
    fn test_transaction_status_index() {
        let ledger_path = get_tmp_ledger_path_auto_delete!();
        let blockstore = Blockstore::open(ledger_path.path()).unwrap();

        let transaction_status_index_cf = &blockstore.transaction_status_index_cf;
        let slot0 = 10;

        // Primary index column is initialized on Blockstore::open
        assert!(transaction_status_index_cf.get(0).unwrap().is_some());
        assert!(transaction_status_index_cf.get(1).unwrap().is_some());

        for _ in 0..5 {
            let random_bytes: Vec<u8> = (0..64).map(|_| rand::random::<u8>()).collect();
            blockstore
                .write_transaction_status(
                    slot0,
                    Signature::new(&random_bytes),
                    vec![&Pubkey::new(&random_bytes[0..32])],
                    vec![&Pubkey::new(&random_bytes[32..])],
                    TransactionStatusMeta::default(),
                )
                .unwrap();
        }

        // New statuses bump index 0 max_slot
        assert_eq!(
            transaction_status_index_cf.get(0).unwrap().unwrap(),
            TransactionStatusIndexMeta {
                max_slot: slot0,
                frozen: false,
            }
        );
        assert_eq!(
            transaction_status_index_cf.get(1).unwrap().unwrap(),
            TransactionStatusIndexMeta::default()
        );

        let first_status_entry = blockstore
            .db
            .iter::<cf::TransactionStatus>(IteratorMode::From(
                cf::TransactionStatus::as_index(0),
                IteratorDirection::Forward,
            ))
            .unwrap()
            .next()
            .unwrap()
            .0;
        assert_eq!(first_status_entry.0, 0);
        assert_eq!(first_status_entry.2, slot0);
        let first_address_entry = blockstore
            .db
            .iter::<cf::AddressSignatures>(IteratorMode::From(
                cf::AddressSignatures::as_index(0),
                IteratorDirection::Forward,
            ))
            .unwrap()
            .next()
            .unwrap()
            .0;
        assert_eq!(first_address_entry.0, 0);
        assert_eq!(first_address_entry.2, slot0);

        blockstore.run_purge(0, 8, PurgeType::PrimaryIndex).unwrap();
        // First successful prune freezes index 0
        assert_eq!(
            transaction_status_index_cf.get(0).unwrap().unwrap(),
            TransactionStatusIndexMeta {
                max_slot: slot0,
                frozen: true,
            }
        );
        assert_eq!(
            transaction_status_index_cf.get(1).unwrap().unwrap(),
            TransactionStatusIndexMeta::default()
        );

        let slot1 = 20;
        for _ in 0..5 {
            let random_bytes: Vec<u8> = (0..64).map(|_| rand::random::<u8>()).collect();
            blockstore
                .write_transaction_status(
                    slot1,
                    Signature::new(&random_bytes),
                    vec![&Pubkey::new(&random_bytes[0..32])],
                    vec![&Pubkey::new(&random_bytes[32..])],
                    TransactionStatusMeta::default(),
                )
                .unwrap();
        }

        assert_eq!(
            transaction_status_index_cf.get(0).unwrap().unwrap(),
            TransactionStatusIndexMeta {
                max_slot: slot0,
                frozen: true,
            }
        );
        // Index 0 is frozen, so new statuses bump index 1 max_slot
        assert_eq!(
            transaction_status_index_cf.get(1).unwrap().unwrap(),
            TransactionStatusIndexMeta {
                max_slot: slot1,
                frozen: false,
            }
        );

        // Index 0 statuses and address records still exist
        let first_status_entry = blockstore
            .db
            .iter::<cf::TransactionStatus>(IteratorMode::From(
                cf::TransactionStatus::as_index(0),
                IteratorDirection::Forward,
            ))
            .unwrap()
            .next()
            .unwrap()
            .0;
        assert_eq!(first_status_entry.0, 0);
        assert_eq!(first_status_entry.2, 10);
        let first_address_entry = blockstore
            .db
            .iter::<cf::AddressSignatures>(IteratorMode::From(
                cf::AddressSignatures::as_index(0),
                IteratorDirection::Forward,
            ))
            .unwrap()
            .next()
            .unwrap()
            .0;
        assert_eq!(first_address_entry.0, 0);
        assert_eq!(first_address_entry.2, slot0);
        // New statuses and address records are stored in index 1
        let index1_first_status_entry = blockstore
            .db
            .iter::<cf::TransactionStatus>(IteratorMode::From(
                cf::TransactionStatus::as_index(1),
                IteratorDirection::Forward,
            ))
            .unwrap()
            .next()
            .unwrap()
            .0;
        assert_eq!(index1_first_status_entry.0, 1);
        assert_eq!(index1_first_status_entry.2, slot1);
        let index1_first_address_entry = blockstore
            .db
            .iter::<cf::AddressSignatures>(IteratorMode::From(
                cf::AddressSignatures::as_index(1),
                IteratorDirection::Forward,
            ))
            .unwrap()
            .next()
            .unwrap()
            .0;
        assert_eq!(index1_first_address_entry.0, 1);
        assert_eq!(index1_first_address_entry.2, slot1);

        blockstore
            .run_purge(0, 18, PurgeType::PrimaryIndex)
            .unwrap();
        // Successful prune toggles TransactionStatusIndex
        assert_eq!(
            transaction_status_index_cf.get(0).unwrap().unwrap(),
            TransactionStatusIndexMeta {
                max_slot: 0,
                frozen: false,
            }
        );
        assert_eq!(
            transaction_status_index_cf.get(1).unwrap().unwrap(),
            TransactionStatusIndexMeta {
                max_slot: slot1,
                frozen: true,
            }
        );

        // Index 0 has been pruned, so first status and address entries are now index 1
        let first_status_entry = blockstore
            .db
            .iter::<cf::TransactionStatus>(IteratorMode::From(
                cf::TransactionStatus::as_index(0),
                IteratorDirection::Forward,
            ))
            .unwrap()
            .next()
            .unwrap()
            .0;
        assert_eq!(first_status_entry.0, 1);
        assert_eq!(first_status_entry.2, slot1);
        let first_address_entry = blockstore
            .db
            .iter::<cf::AddressSignatures>(IteratorMode::From(
                cf::AddressSignatures::as_index(0),
                IteratorDirection::Forward,
            ))
            .unwrap()
            .next()
            .unwrap()
            .0;
        assert_eq!(first_address_entry.0, 1);
        assert_eq!(first_address_entry.2, slot1);
    }

    #[test]
    fn test_get_transaction_status() {
        let ledger_path = get_tmp_ledger_path_auto_delete!();
        let blockstore = Blockstore::open(ledger_path.path()).unwrap();

        // TransactionStatus column opens initialized with one entry at index 2
        let transaction_status_cf = &blockstore.transaction_status_cf;

        let pre_balances_vec = vec![1, 2, 3];
        let post_balances_vec = vec![3, 2, 1];
        let status = TransactionStatusMeta {
            status: solana_sdk::transaction::Result::<()>::Ok(()),
            fee: 42u64,
            pre_balances: pre_balances_vec,
            post_balances: post_balances_vec,
            inner_instructions: Some(vec![]),
            log_messages: Some(vec![]),
            pre_token_balances: Some(vec![]),
            post_token_balances: Some(vec![]),
                rewards: Some(vec![]),
        }
        .into();

        let signature1 = Signature::new(&[1u8; 64]);
        let signature2 = Signature::new(&[2u8; 64]);
        let signature3 = Signature::new(&[3u8; 64]);
        let signature4 = Signature::new(&[4u8; 64]);
        let signature5 = Signature::new(&[5u8; 64]);
        let signature6 = Signature::new(&[6u8; 64]);
            let signature7 = Signature::new(&[7u8; 64]);

            // Insert slots with fork
            //   0 (root)
            //  / \
            // 1  |
            //    2 (root)
            //    |
            //    3
        let meta0 = SlotMeta::new(0, Some(0));
        blockstore.meta_cf.put(0, &meta0).unwrap();
        let meta1 = SlotMeta::new(1, Some(0));
        blockstore.meta_cf.put(1, &meta1).unwrap();
        let meta2 = SlotMeta::new(2, Some(0));
        blockstore.meta_cf.put(2, &meta2).unwrap();
        let meta3 = SlotMeta::new(3, Some(2));
            blockstore.meta_cf.put(3, &meta3).unwrap();

        blockstore.set_roots(vec![0, 2].iter()).unwrap();

        // Initialize index 0, including:
        //   signature2 in non-root and root,
            //   signature4 in non-root,
            //   signature5 in skipped slot and non-root,
            //   signature6 in skipped slot,
        transaction_status_cf
            .put_protobuf((0, signature2, 1), &status)
            .unwrap();

        transaction_status_cf
            .put_protobuf((0, signature2, 2), &status)
            .unwrap();

        transaction_status_cf
                .put_protobuf((0, signature4, 1), &status)
            .unwrap();

        transaction_status_cf
                .put_protobuf((0, signature5, 1), &status)
            .unwrap();

        transaction_status_cf
                .put_protobuf((0, signature5, 3), &status)
            .unwrap();

        transaction_status_cf
                .put_protobuf((0, signature6, 1), &status)
            .unwrap();

        // Initialize index 1, including:
            //   signature4 in root,
            //   signature6 in non-root,
            //   signature5 extra entries
        transaction_status_cf
                .put_protobuf((1, signature4, 2), &status)
            .unwrap();

        transaction_status_cf
                .put_protobuf((1, signature5, 4), &status)
            .unwrap();

        transaction_status_cf
                .put_protobuf((1, signature5, 5), &status)
            .unwrap();

        transaction_status_cf
                .put_protobuf((1, signature6, 3), &status)
            .unwrap();

        // Signature exists, root found in index 0
        if let (Some((slot, _status)), counter) = blockstore
                .get_transaction_status_with_counter(signature2, &[])
            .unwrap()
        {
            assert_eq!(slot, 2);
            assert_eq!(counter, 2);
        }

            // Signature exists, root found although not required
            if let (Some((slot, _status)), counter) = blockstore
                .get_transaction_status_with_counter(signature2, &[3])
                .unwrap()
            {
                assert_eq!(slot, 2);
                assert_eq!(counter, 2);
            }

        // Signature exists, root found in index 1
        if let (Some((slot, _status)), counter) = blockstore
                .get_transaction_status_with_counter(signature4, &[])
            .unwrap()
        {
            assert_eq!(slot, 2);
                assert_eq!(counter, 3);
        }

            // Signature exists, root found although not required, in index 1
            if let (Some((slot, _status)), counter) = blockstore
                .get_transaction_status_with_counter(signature4, &[3])
                .unwrap()
            {
                assert_eq!(slot, 2);
                assert_eq!(counter, 3);
            }

        // Signature exists, no root found
        let (status, counter) = blockstore
                .get_transaction_status_with_counter(signature5, &[])
            .unwrap();
        assert_eq!(status, None);
        assert_eq!(counter, 6);

            // Signature exists, root not required
            if let (Some((slot, _status)), counter) = blockstore
                .get_transaction_status_with_counter(signature5, &[3])
                .unwrap()
            {
                assert_eq!(slot, 3);
                assert_eq!(counter, 2);
            }

        // Signature does not exist, smaller than existing entries
        let (status, counter) = blockstore
                .get_transaction_status_with_counter(signature1, &[])
            .unwrap();
        assert_eq!(status, None);
        assert_eq!(counter, 2);

            let (status, counter) = blockstore
                .get_transaction_status_with_counter(signature1, &[3])
                .unwrap();
            assert_eq!(status, None);
            assert_eq!(counter, 2);

        // Signature does not exist, between existing entries
        let (status, counter) = blockstore
                .get_transaction_status_with_counter(signature3, &[])
            .unwrap();
        assert_eq!(status, None);
        assert_eq!(counter, 2);

            let (status, counter) = blockstore
                .get_transaction_status_with_counter(signature3, &[3])
                .unwrap();
            assert_eq!(status, None);
            assert_eq!(counter, 2);

        // Signature does not exist, larger than existing entries
        let (status, counter) = blockstore
                .get_transaction_status_with_counter(signature7, &[])
            .unwrap();
        assert_eq!(status, None);
        assert_eq!(counter, 2);

            let (status, counter) = blockstore
                .get_transaction_status_with_counter(signature7, &[3])
                .unwrap();
            assert_eq!(status, None);
            assert_eq!(counter, 2);
    }

    fn do_test_lowest_cleanup_slot_and_special_cfs(
        simulate_compaction: bool,
        simulate_ledger_cleanup_service: bool,
    ) {
        solana_logger::setup();

        let ledger_path = get_tmp_ledger_path_auto_delete!();
        let blockstore = Blockstore::open(ledger_path.path()).unwrap();

        // TransactionStatus column opens initialized with one entry at index 2
        let transaction_status_cf = &blockstore.transaction_status_cf;

        let pre_balances_vec = vec![1, 2, 3];
        let post_balances_vec = vec![3, 2, 1];
        let status = TransactionStatusMeta {
            status: solana_sdk::transaction::Result::<()>::Ok(()),
            fee: 42u64,
            pre_balances: pre_balances_vec,
            post_balances: post_balances_vec,
            inner_instructions: Some(vec![]),
            log_messages: Some(vec![]),
            pre_token_balances: Some(vec![]),
            post_token_balances: Some(vec![]),
            rewards: Some(vec![]),
        }
        .into();

        let signature1 = Signature::new(&[2u8; 64]);
        let signature2 = Signature::new(&[3u8; 64]);

        // Insert rooted slots 0..=3 with no fork
        let meta0 = SlotMeta::new(0, Some(0));
        blockstore.meta_cf.put(0, &meta0).unwrap();
        let meta1 = SlotMeta::new(1, Some(0));
        blockstore.meta_cf.put(1, &meta1).unwrap();
        let meta2 = SlotMeta::new(2, Some(1));
        blockstore.meta_cf.put(2, &meta2).unwrap();
        let meta3 = SlotMeta::new(3, Some(2));
        blockstore.meta_cf.put(3, &meta3).unwrap();

        blockstore.set_roots(vec![0, 1, 2, 3].iter()).unwrap();

        let lowest_cleanup_slot = 1;
        let lowest_available_slot = lowest_cleanup_slot + 1;

        transaction_status_cf
            .put_protobuf((0, signature1, lowest_cleanup_slot), &status)
            .unwrap();

        transaction_status_cf
            .put_protobuf((0, signature2, lowest_available_slot), &status)
            .unwrap();

        let address0 = solana_sdk::pubkey::new_rand();
        let address1 = solana_sdk::pubkey::new_rand();
        blockstore
            .write_transaction_status(
                lowest_cleanup_slot,
                signature1,
                vec![&address0],
                vec![],
                TransactionStatusMeta::default(),
            )
            .unwrap();
        blockstore
            .write_transaction_status(
                lowest_available_slot,
                signature2,
                vec![&address1],
                vec![],
                TransactionStatusMeta::default(),
            )
            .unwrap();

        let check_for_missing = || {
            (
                blockstore
                    .get_transaction_status_with_counter(signature1, &[])
                    .unwrap()
                    .0
                    .is_none(),
                blockstore
                    .find_address_signatures_for_slot(address0, lowest_cleanup_slot)
                    .unwrap()
                    .is_empty(),
                blockstore
                    .find_address_signatures(address0, lowest_cleanup_slot, lowest_cleanup_slot)
                    .unwrap()
                    .is_empty(),
            )
        };

        let assert_existing_always = || {
            let are_existing_always = (
                blockstore
                    .get_transaction_status_with_counter(signature2, &[])
                    .unwrap()
                    .0
                    .is_some(),
                !blockstore
                    .find_address_signatures_for_slot(address1, lowest_available_slot)
                    .unwrap()
                    .is_empty(),
                !blockstore
                    .find_address_signatures(address1, lowest_available_slot, lowest_available_slot)
                    .unwrap()
                    .is_empty(),
            );
            assert_eq!(are_existing_always, (true, true, true));
        };

        let are_missing = check_for_missing();
        // should never be missing before the conditional compaction & simulation...
        assert_eq!(are_missing, (false, false, false));
        assert_existing_always();

        if simulate_compaction {
            blockstore.set_max_expired_slot(lowest_cleanup_slot);
            // force compaction filters to run across whole key range.
            blockstore
                .compact_storage(Slot::min_value(), Slot::max_value())
                .unwrap();
        }

        if simulate_ledger_cleanup_service {
            *blockstore.lowest_cleanup_slot.write().unwrap() = lowest_cleanup_slot;
        }

        let are_missing = check_for_missing();
        if simulate_compaction || simulate_ledger_cleanup_service {
            // ... when either simulation (or both) is effective, we should observe to be missing
            // consistently
            assert_eq!(are_missing, (true, true, true));
        } else {
            // ... otherwise, we should observe to be existing...
            assert_eq!(are_missing, (false, false, false));
        }
        assert_existing_always();
    }

    fn do_test_lowest_cleanup_slot_and_special_cfs(
        simulate_compaction: bool,
        simulate_ledger_cleanup_service: bool,
    ) {
        solana_logger::setup();

        let blockstore_path = get_tmp_ledger_path!();
        {
            let blockstore = Blockstore::open(&blockstore_path).unwrap();
            // TransactionStatus column opens initialized with one entry at index 2
            let transaction_status_cf = blockstore.db.column::<cf::TransactionStatus>();

            let pre_balances_vec = vec![1, 2, 3];
            let post_balances_vec = vec![3, 2, 1];
            let status = TransactionStatusMeta {
                status: solana_sdk::transaction::Result::<()>::Ok(()),
                fee: 42u64,
                pre_balances: pre_balances_vec,
                post_balances: post_balances_vec,
                inner_instructions: Some(vec![]),
                log_messages: Some(vec![]),
                pre_token_balances: Some(vec![]),
                post_token_balances: Some(vec![]),
                rewards: Some(vec![]),
            }
            .into();

            let signature1 = Signature::new(&[2u8; 64]);
            let signature2 = Signature::new(&[3u8; 64]);

            // Insert rooted slots 0..=3 with no fork
            let meta0 = SlotMeta::new(0, 0);
            blockstore.meta_cf.put(0, &meta0).unwrap();
            let meta1 = SlotMeta::new(1, 0);
            blockstore.meta_cf.put(1, &meta1).unwrap();
            let meta2 = SlotMeta::new(2, 1);
            blockstore.meta_cf.put(2, &meta2).unwrap();
            let meta3 = SlotMeta::new(3, 2);
            blockstore.meta_cf.put(3, &meta3).unwrap();

            blockstore.set_roots(&[0, 1, 2, 3]).unwrap();

            let lowest_cleanup_slot = 1;
            let lowest_available_slot = lowest_cleanup_slot + 1;

            transaction_status_cf
                .put_protobuf((0, signature1, lowest_cleanup_slot), &status)
                .unwrap();

            transaction_status_cf
                .put_protobuf((0, signature2, lowest_available_slot), &status)
                .unwrap();

            let address0 = solana_sdk::pubkey::new_rand();
            let address1 = solana_sdk::pubkey::new_rand();
            blockstore
                .write_transaction_status(
                    lowest_cleanup_slot,
                    signature1,
                    vec![&address0],
                    vec![],
                    TransactionStatusMeta::default(),
                )
                .unwrap();
            blockstore
                .write_transaction_status(
                    lowest_available_slot,
                    signature2,
                    vec![&address1],
                    vec![],
                    TransactionStatusMeta::default(),
                )
                .unwrap();

            let check_for_missing = || {
                (
                    blockstore
                        .get_transaction_status_with_counter(signature1, &[])
                        .unwrap()
                        .0
                        .is_none(),
                    blockstore
                        .find_address_signatures_for_slot(address0, lowest_cleanup_slot)
                        .unwrap()
                        .is_empty(),
                    blockstore
                        .find_address_signatures(address0, lowest_cleanup_slot, lowest_cleanup_slot)
                        .unwrap()
                        .is_empty(),
                )
            };

            let assert_existing_always = || {
                let are_existing_always = (
                    blockstore
                        .get_transaction_status_with_counter(signature2, &[])
                        .unwrap()
                        .0
                        .is_some(),
                    !blockstore
                        .find_address_signatures_for_slot(address1, lowest_available_slot)
                        .unwrap()
                        .is_empty(),
                    !blockstore
                        .find_address_signatures(
                            address1,
                            lowest_available_slot,
                            lowest_available_slot,
                        )
                        .unwrap()
                        .is_empty(),
                );
                assert_eq!(are_existing_always, (true, true, true));
            };

            let are_missing = check_for_missing();
            // should never be missing before the conditional compaction & simulation...
            assert_eq!(are_missing, (false, false, false));
            assert_existing_always();

            if simulate_compaction {
                blockstore.set_max_expired_slot(lowest_cleanup_slot);
                // force compaction filters to run across whole key range.
                blockstore
                    .compact_storage(Slot::min_value(), Slot::max_value(), None)
                    .unwrap();
            }

            if simulate_ledger_cleanup_service {
                *blockstore.lowest_cleanup_slot.write().unwrap() = lowest_cleanup_slot;
            }

            let are_missing = check_for_missing();
            if simulate_compaction || simulate_ledger_cleanup_service {
                // ... when either simulation (or both) is effective, we should observe to be missing
                // consistently
                assert_eq!(are_missing, (true, true, true));
            } else {
                // ... otherwise, we should observe to be existing...
                assert_eq!(are_missing, (false, false, false));
            }
            assert_existing_always();
        }
        Blockstore::destroy(&blockstore_path).expect("Expected successful database destruction");
    }

    #[test]
    fn test_lowest_cleanup_slot_and_special_cfs_with_compact_with_ledger_cleanup_service_simulation(
    ) {
        do_test_lowest_cleanup_slot_and_special_cfs(true, true);
    }

    #[test]
    fn test_lowest_cleanup_slot_and_special_cfs_with_compact_without_ledger_cleanup_service_simulation(
    ) {
        do_test_lowest_cleanup_slot_and_special_cfs(true, false);
    }

    #[test]
    fn test_lowest_cleanup_slot_and_special_cfs_without_compact_with_ledger_cleanup_service_simulation(
    ) {
        do_test_lowest_cleanup_slot_and_special_cfs(false, true);
    }

    #[test]
    fn test_lowest_cleanup_slot_and_special_cfs_without_compact_without_ledger_cleanup_service_simulation(
    ) {
        do_test_lowest_cleanup_slot_and_special_cfs(false, false);
    }

    #[test]
    fn test_get_rooted_transaction() {
        let slot = 2;
        let entries = make_slot_entries_with_transactions(5);
        let shreds = entries_to_test_shreds(entries.clone(), slot, slot - 1, true, 0);
        let ledger_path = get_tmp_ledger_path_auto_delete!();
        let blockstore = Blockstore::open(ledger_path.path()).unwrap();
        blockstore.insert_shreds(shreds, None, false).unwrap();
        blockstore.set_roots(vec![slot - 1, slot].iter()).unwrap();

        let expected_transactions: Vec<TransactionWithMetadata> = entries
            .iter()
            .cloned()
            .filter(|entry| !entry.is_tick())
            .flat_map(|entry| entry.transactions)
            .map(|tx| {
                tx.into_legacy_transaction()
                    .expect("versioned transactions not supported")
            })
            .map(|transaction| {
                let mut pre_balances: Vec<u64> = vec![];
                let mut post_balances: Vec<u64> = vec![];
                for (i, _account_key) in transaction.message.account_keys.iter().enumerate() {
                    pre_balances.push(i as u64 * 10);
                    post_balances.push(i as u64 * 11);
                }
                let inner_instructions = Some(vec![InnerInstructions {
                    index: 0,
                    instructions: vec![CompiledInstruction::new(1, &(), vec![0])],
                }]);
                let log_messages = Some(vec![String::from("Test message\n")]);
                let pre_token_balances = Some(vec![]);
                let post_token_balances = Some(vec![]);
                let rewards = Some(vec![]);
                let signature = transaction.signatures[0];
                let status = TransactionStatusMeta {
                    status: Ok(()),
                    fee: 42,
                    pre_balances: pre_balances.clone(),
                    post_balances: post_balances.clone(),
                    inner_instructions: inner_instructions.clone(),
                    log_messages: log_messages.clone(),
                    pre_token_balances: pre_token_balances.clone(),
                    post_token_balances: post_token_balances.clone(),
                    rewards: rewards.clone(),
                }
                .into();
                blockstore
                    .transaction_status_cf
                    .put_protobuf((0, signature, slot), &status)
                    .unwrap();
                TransactionWithMetadata {
                    transaction,
                    meta: TransactionStatusMeta {
                        status: Ok(()),
                        fee: 42,
                        pre_balances,
                        post_balances,
                        inner_instructions,
                        log_messages,
                        pre_token_balances,
                        post_token_balances,
                        rewards,
                    },
                }
            })
            .collect();

        for transaction in expected_transactions.clone() {
            let signature = transaction.transaction.signatures[0];
            assert_eq!(
                blockstore.get_rooted_transaction(signature).unwrap(),
                Some(ConfirmedTransaction {
                    slot,
                    transaction: transaction.clone(),
                    block_time: None
                })
            );
            assert_eq!(
                blockstore
                    .get_complete_transaction(signature, slot + 1)
                    .unwrap(),
                Some(ConfirmedTransaction {
                    slot,
                    transaction,
                    block_time: None
                })
            );
        }

        blockstore.run_purge(0, 2, PurgeType::PrimaryIndex).unwrap();
        *blockstore.lowest_cleanup_slot.write().unwrap() = slot;
        for TransactionWithMetadata { transaction, .. } in expected_transactions {
            let signature = transaction.signatures[0];
            assert_eq!(blockstore.get_rooted_transaction(signature).unwrap(), None,);
            assert_eq!(
                blockstore
                    .get_complete_transaction(signature, slot + 1)
                    .unwrap(),
                None,
            );
        }
    }

    #[test]
    fn test_get_complete_transaction() {
        let ledger_path = get_tmp_ledger_path_auto_delete!();
        let blockstore = Blockstore::open(ledger_path.path()).unwrap();

        let slot = 2;
        let entries = make_slot_entries_with_transactions(5);
        let shreds = entries_to_test_shreds(entries.clone(), slot, slot - 1, true, 0);
        let ledger_path = get_tmp_ledger_path!();
        let blockstore = Blockstore::open(&ledger_path).unwrap();
        blockstore.insert_shreds(shreds, None, false).unwrap();

        let expected_transactions: Vec<TransactionWithMetadata> = entries
            .iter()
            .cloned()
            .filter(|entry| !entry.is_tick())
            .flat_map(|entry| entry.transactions)
            .map(|tx| {
                tx.into_legacy_transaction()
                    .expect("versioned transactions not supported")
            })
            .map(|transaction| {
                let mut pre_balances: Vec<u64> = vec![];
                let mut post_balances: Vec<u64> = vec![];
                for (i, _account_key) in transaction.message.account_keys.iter().enumerate() {
                    pre_balances.push(i as u64 * 10);
                    post_balances.push(i as u64 * 11);
                }
                let inner_instructions = Some(vec![InnerInstructions {
                    index: 0,
                    instructions: vec![CompiledInstruction::new(1, &(), vec![0])],
                }]);
                let log_messages = Some(vec![String::from("Test message\n")]);
                let pre_token_balances = Some(vec![]);
                let post_token_balances = Some(vec![]);
                let rewards = Some(vec![]);
                let signature = transaction.signatures[0];
                let status = TransactionStatusMeta {
                    status: Ok(()),
                    fee: 42,
                    pre_balances: pre_balances.clone(),
                    post_balances: post_balances.clone(),
                    inner_instructions: inner_instructions.clone(),
                    log_messages: log_messages.clone(),
                    pre_token_balances: pre_token_balances.clone(),
                    post_token_balances: post_token_balances.clone(),
                    rewards: rewards.clone(),
                }
                .into();
                blockstore
                    .transaction_status_cf
                    .put_protobuf((0, signature, slot), &status)
                    .unwrap();
                TransactionWithMetadata {
                    transaction,
                    meta: TransactionStatusMeta {
                        status: Ok(()),
                        fee: 42,
                        pre_balances,
                        post_balances,
                        inner_instructions,
                        log_messages,
                        pre_token_balances,
                        post_token_balances,
                        rewards,
                    },
                }
            })
            .collect();

        for transaction in expected_transactions.clone() {
            let signature = transaction.transaction.signatures[0];
            assert_eq!(
                blockstore
                    .get_complete_transaction(signature, slot)
                    .unwrap(),
                Some(ConfirmedTransaction {
                    slot,
                    transaction,
                    block_time: None
                })
            );
            assert_eq!(blockstore.get_rooted_transaction(signature).unwrap(), None);
        }

        blockstore.run_purge(0, 2, PurgeType::PrimaryIndex).unwrap();
        *blockstore.lowest_cleanup_slot.write().unwrap() = slot;
        for TransactionWithMetadata { transaction, .. } in expected_transactions {
            let signature = transaction.signatures[0];
            assert_eq!(
                blockstore
                    .get_complete_transaction(signature, slot)
                    .unwrap(),
                None,
            );
            assert_eq!(blockstore.get_rooted_transaction(signature).unwrap(), None,);
        }
    }

    #[test]
    fn test_empty_transaction_status() {
        let ledger_path = get_tmp_ledger_path_auto_delete!();
        let blockstore = Blockstore::open(ledger_path.path()).unwrap();

        blockstore.set_roots(std::iter::once(&0)).unwrap();
        assert_eq!(
            blockstore
                .get_rooted_transaction(Signature::default())
                .unwrap(),
            None
        );
    }

    #[test]
    fn test_get_confirmed_signatures_for_address() {
        let ledger_path = get_tmp_ledger_path_auto_delete!();
        let blockstore = Blockstore::open(ledger_path.path()).unwrap();

        let address0 = solana_sdk::pubkey::new_rand();
        let address1 = solana_sdk::pubkey::new_rand();

        let slot0 = 10;
        for x in 1..5 {
            let signature = Signature::new(&[x; 64]);
            blockstore
                .write_transaction_status(
                    slot0,
                    signature,
                    vec![&address0],
                    vec![&address1],
                    TransactionStatusMeta::default(),
                )
                .unwrap();
        }
        let slot1 = 20;
        for x in 5..9 {
            let signature = Signature::new(&[x; 64]);
            blockstore
                .write_transaction_status(
                    slot1,
                    signature,
                    vec![&address0],
                    vec![&address1],
                    TransactionStatusMeta::default(),
                )
                .unwrap();
        }
        blockstore.set_roots(vec![slot0, slot1].iter()).unwrap();

        let all0 = blockstore
            .get_confirmed_signatures_for_address(address0, 0, 50)
            .unwrap();
        assert_eq!(all0.len(), 8);
        for x in 1..9 {
            let expected_signature = Signature::new(&[x; 64]);
            assert_eq!(all0[x as usize - 1], expected_signature);
        }
        assert_eq!(
            blockstore
                .get_confirmed_signatures_for_address(address0, 20, 50)
                .unwrap()
                .len(),
            4
        );
        assert_eq!(
            blockstore
                .get_confirmed_signatures_for_address(address0, 0, 10)
                .unwrap()
                .len(),
            4
        );
        assert!(blockstore
            .get_confirmed_signatures_for_address(address0, 1, 5)
            .unwrap()
            .is_empty());
        assert_eq!(
            blockstore
                .get_confirmed_signatures_for_address(address0, 1, 15)
                .unwrap()
                .len(),
            4
        );

        let all1 = blockstore
            .get_confirmed_signatures_for_address(address1, 0, 50)
            .unwrap();
        assert_eq!(all1.len(), 8);
        for x in 1..9 {
            let expected_signature = Signature::new(&[x; 64]);
            assert_eq!(all1[x as usize - 1], expected_signature);
        }

        // Purge index 0
        blockstore
            .run_purge(0, 10, PurgeType::PrimaryIndex)
            .unwrap();
        assert_eq!(
            blockstore
                .get_confirmed_signatures_for_address(address0, 0, 50)
                .unwrap()
                .len(),
            4
        );
        assert_eq!(
            blockstore
                .get_confirmed_signatures_for_address(address0, 20, 50)
                .unwrap()
                .len(),
            4
        );
        assert!(blockstore
            .get_confirmed_signatures_for_address(address0, 0, 10)
            .unwrap()
            .is_empty());
        assert!(blockstore
            .get_confirmed_signatures_for_address(address0, 1, 5)
            .unwrap()
            .is_empty());
        assert_eq!(
            blockstore
                .get_confirmed_signatures_for_address(address0, 1, 25)
                .unwrap()
                .len(),
            4
        );

        // Test sort, regardless of entry order or signature value
        for slot in (21..25).rev() {
            let random_bytes: Vec<u8> = (0..64).map(|_| rand::random::<u8>()).collect();
            let signature = Signature::new(&random_bytes);
            blockstore
                .write_transaction_status(
                    slot,
                    signature,
                    vec![&address0],
                    vec![&address1],
                    TransactionStatusMeta::default(),
                )
                .unwrap();
        }
        blockstore.set_roots(vec![21, 22, 23, 24].iter()).unwrap();
        let mut past_slot = 0;
        for (slot, _) in blockstore.find_address_signatures(address0, 1, 25).unwrap() {
            assert!(slot >= past_slot);
            past_slot = slot;
        }
    }

    #[test]
    fn test_find_address_signatures_for_slot() {
        let ledger_path = get_tmp_ledger_path_auto_delete!();
        let blockstore = Blockstore::open(ledger_path.path()).unwrap();

        let address0 = solana_sdk::pubkey::new_rand();
        let address1 = solana_sdk::pubkey::new_rand();

        let slot1 = 1;
        for x in 1..5 {
            let signature = Signature::new(&[x; 64]);
            blockstore
                .write_transaction_status(
                    slot1,
                    signature,
                    vec![&address0],
                    vec![&address1],
                    TransactionStatusMeta::default(),
                )
                .unwrap();
        }
        let slot2 = 2;
        for x in 5..7 {
            let signature = Signature::new(&[x; 64]);
            blockstore
                .write_transaction_status(
                    slot2,
                    signature,
                    vec![&address0],
                    vec![&address1],
                    TransactionStatusMeta::default(),
                )
                .unwrap();
        }
        for x in 7..9 {
            let signature = Signature::new(&[x; 64]);
            blockstore
                .write_transaction_status(
                    slot2,
                    signature,
                    vec![&address0],
                    vec![&address1],
                    TransactionStatusMeta::default(),
                )
                .unwrap();
        }
        let slot3 = 3;
        for x in 9..13 {
            let signature = Signature::new(&[x; 64]);
            blockstore
                .write_transaction_status(
                    slot3,
                    signature,
                    vec![&address0],
                    vec![&address1],
                    TransactionStatusMeta::default(),
                )
                .unwrap();
        }
        blockstore.set_roots(std::iter::once(&slot1)).unwrap();

        let slot1_signatures = blockstore
            .find_address_signatures_for_slot(address0, 1)
            .unwrap();
        for (i, (slot, signature)) in slot1_signatures.iter().enumerate() {
            assert_eq!(*slot, slot1);
            assert_eq!(*signature, Signature::new(&[i as u8 + 1; 64]));
        }

        let slot2_signatures = blockstore
            .find_address_signatures_for_slot(address0, 2)
            .unwrap();
        for (i, (slot, signature)) in slot2_signatures.iter().enumerate() {
            assert_eq!(*slot, slot2);
            assert_eq!(*signature, Signature::new(&[i as u8 + 5; 64]));
        }

        let slot3_signatures = blockstore
            .find_address_signatures_for_slot(address0, 3)
            .unwrap();
        for (i, (slot, signature)) in slot3_signatures.iter().enumerate() {
            assert_eq!(*slot, slot3);
            assert_eq!(*signature, Signature::new(&[i as u8 + 9; 64]));
        }
    }

    #[test]
    fn test_get_confirmed_signatures_for_address2() {
        let ledger_path = get_tmp_ledger_path_auto_delete!();
        let blockstore = Blockstore::open(ledger_path.path()).unwrap();

        let (shreds, _) = make_slot_entries(1, 0, 4);
        blockstore.insert_shreds(shreds, None, false).unwrap();

        fn make_slot_entries_with_transaction_addresses(addresses: &[Pubkey]) -> Vec<Entry> {
            let mut entries: Vec<Entry> = Vec::new();
            for address in addresses {
                let transaction = Transaction::new_with_compiled_instructions(
                    &[&Keypair::new()],
                    &[*address],
                    Hash::default(),
                    vec![solana_sdk::pubkey::new_rand()],
                    vec![CompiledInstruction::new(1, &(), vec![0])],
                );
                entries.push(next_entry_mut(&mut Hash::default(), 0, vec![transaction]));
                let mut tick = create_ticks(1, 0, hash(&serialize(address).unwrap()));
                entries.append(&mut tick);
            }
            entries
        }

        let address0 = solana_sdk::pubkey::new_rand();
        let address1 = solana_sdk::pubkey::new_rand();

        for slot in 2..=8 {
            let entries = make_slot_entries_with_transaction_addresses(&[
                address0, address1, address0, address1,
            ]);
            let shreds = entries_to_test_shreds(entries.clone(), slot, slot - 1, true, 0);
            blockstore.insert_shreds(shreds, None, false).unwrap();

            for entry in entries.into_iter() {
                for tx in entry.transactions {
                    let transaction = tx
                        .into_legacy_transaction()
                        .expect("versioned transactions not supported");
                    assert_eq!(transaction.signatures.len(), 1);
                    blockstore
                        .write_transaction_status(
                            slot,
                            transaction.signatures[0],
                            transaction.message.account_keys.iter().collect(),
                            vec![],
                            TransactionStatusMeta::default(),
                        )
                        .unwrap();
                }
            }
        }

            // Add 2 slots that both descend from slot 8
            for slot in 9..=10 {
                let entries = make_slot_entries_with_transaction_addresses(&[
                    address0, address1, address0, address1,
                ]);
                let shreds = entries_to_test_shreds(entries.clone(), slot, 8, true, 0);
                blockstore.insert_shreds(shreds, None, false).unwrap();

            for entry in entries.into_iter() {
                for tx in entry.transactions {
                    let transaction = tx
                        .into_legacy_transaction()
                        .expect("versioned transactions not supported");
                        assert_eq!(transaction.signatures.len(), 1);
                        blockstore
                            .write_transaction_status(
                                slot,
                                transaction.signatures[0],
                                transaction.message.account_keys.iter().collect(),
                                vec![],
                                TransactionStatusMeta::default(),
                            )
                            .unwrap();
                    }
                }
            }

        // Leave one slot unrooted to test only returns confirmed signatures
        blockstore
            .set_roots(vec![1, 2, 4, 5, 6, 7, 8].iter())
            .unwrap();
        let highest_confirmed_root = 8;

            // Fetch all rooted signatures for address 0 at once...
        let sig_infos = blockstore
            .get_confirmed_signatures_for_address2(
                address0,
                highest_confirmed_root,
                None,
                None,
                usize::MAX,
            )
            .unwrap();
        assert!(sig_infos.found_before);
        let all0 = sig_infos.infos;
        assert_eq!(all0.len(), 12);

            // Fetch all rooted signatures for address 1 at once...
        let all1 = blockstore
            .get_confirmed_signatures_for_address2(
                address1,
                highest_confirmed_root,
                None,
                None,
                usize::MAX,
            )
            .unwrap()
            .infos;
        assert_eq!(all1.len(), 12);
        // Fetch all signatures for address 0 individually
        for i in 0..all0.len() {
            let sig_infos = blockstore
                .get_confirmed_signatures_for_address2(
                    address0,
                    highest_confirmed_root,
                    if i == 0 {
                        None
                    } else {
                        Some(all0[i - 1].signature)
                    },
                    None,
                    1,
                )
                .unwrap();
            assert!(sig_infos.found_before);
            let results = sig_infos.infos;
            assert_eq!(results.len(), 1);
            assert_eq!(results[0], all0[i], "Unexpected result for {}", i);
        }
        // Fetch all signatures for address 0 individually using `until`
        for i in 0..all0.len() {
            let results = blockstore
                .get_confirmed_signatures_for_address2(
                    address0,
                    highest_confirmed_root,
                    if i == 0 {
                        None
                    } else {
                        Some(all0[i - 1].signature)
                    },
                    if i == all0.len() - 1 || i == all0.len() {
                        None
                    } else {
                        Some(all0[i + 1].signature)
                    },
                    10,
                )
                .unwrap()
                .infos;
            assert_eq!(results.len(), 1);
            assert_eq!(results[0], all0[i], "Unexpected result for {}", i);
        }

        let sig_infos = blockstore
            .get_confirmed_signatures_for_address2(
                address0,
                highest_confirmed_root,
                Some(all0[all0.len() - 1].signature),
                None,
                1,
            )
            .unwrap();
        assert!(sig_infos.found_before);
        assert!(sig_infos.infos.is_empty());

        assert!(blockstore
            .get_confirmed_signatures_for_address2(
                address0,
                highest_confirmed_root,
                None,
                Some(all0[0].signature),
                2,
            )
            .unwrap()
            .infos
            .is_empty());

        // Fetch all signatures for address 0, three at a time
        assert!(all0.len() % 3 == 0);
        for i in (0..all0.len()).step_by(3) {
            let results = blockstore
                .get_confirmed_signatures_for_address2(
                    address0,
                    highest_confirmed_root,
                    if i == 0 {
                        None
                    } else {
                        Some(all0[i - 1].signature)
                    },
                    None,
                    3,
                )
                .unwrap()
                .infos;
            assert_eq!(results.len(), 3);
            assert_eq!(results[0], all0[i]);
            assert_eq!(results[1], all0[i + 1]);
            assert_eq!(results[2], all0[i + 2]);
        }

        // Ensure that the signatures within a slot are reverse ordered by signature
        // (current limitation of the .get_confirmed_signatures_for_address2())
        for i in (0..all1.len()).step_by(2) {
            let results = blockstore
                .get_confirmed_signatures_for_address2(
                    address1,
                    highest_confirmed_root,
                    if i == 0 {
                        None
                    } else {
                        Some(all1[i - 1].signature)
                    },
                    None,
                    2,
                )
                .unwrap()
                .infos;
            assert_eq!(results.len(), 2);
            assert_eq!(results[0].slot, results[1].slot);
            assert!(results[0].signature >= results[1].signature);
            assert_eq!(results[0], all1[i]);
            assert_eq!(results[1], all1[i + 1]);
        }

        // A search for address 0 with `before` and/or `until` signatures from address1 should also work
        let sig_infos = blockstore
            .get_confirmed_signatures_for_address2(
                address0,
                highest_confirmed_root,
                Some(all1[0].signature),
                None,
                usize::MAX,
            )
            .unwrap();
        assert!(sig_infos.found_before);
        let results = sig_infos.infos;
        // The exact number of results returned is variable, based on the sort order of the
        // random signatures that are generated
        assert!(!results.is_empty());

        let results2 = blockstore
            .get_confirmed_signatures_for_address2(
                address0,
                highest_confirmed_root,
                Some(all1[0].signature),
                Some(all1[4].signature),
                usize::MAX,
            )
            .unwrap()
            .infos;
        assert!(results2.len() < results.len());

            // Duplicate all tests using confirmed signatures
            let highest_confirmed_slot = 10;

            // Fetch all signatures for address 0 at once...
            let all0 = blockstore
                .get_confirmed_signatures_for_address2(
                    address0,
                    highest_confirmed_slot,
                    None,
                    None,
                    usize::MAX,
                )
            .unwrap()
            .infos;
            assert_eq!(all0.len(), 14);

            // Fetch all signatures for address 1 at once...
            let all1 = blockstore
                .get_confirmed_signatures_for_address2(
                    address1,
                    highest_confirmed_slot,
                    None,
                    None,
                    usize::MAX,
                )
            .unwrap()
            .infos;
            assert_eq!(all1.len(), 14);

            // Fetch all signatures for address 0 individually
            for i in 0..all0.len() {
                let results = blockstore
                    .get_confirmed_signatures_for_address2(
                        address0,
                        highest_confirmed_slot,
                        if i == 0 {
                            None
                        } else {
                            Some(all0[i - 1].signature)
                        },
                        None,
                        1,
                    )
                .unwrap()
                .infos;
                assert_eq!(results.len(), 1);
                assert_eq!(results[0], all0[i], "Unexpected result for {}", i);
        }
        // Fetch all signatures for address 0 individually using `until`
        for i in 0..all0.len() {
            let results = blockstore
                .get_confirmed_signatures_for_address2(
                    address0,
                    highest_confirmed_slot,
                    if i == 0 {
                        None
                    } else {
                        Some(all0[i - 1].signature)
                    },
                    if i == all0.len() - 1 || i == all0.len() {
                        None
                    } else {
                        Some(all0[i + 1].signature)
                    },
                    10,
                )
                .unwrap()
                .infos;
            assert_eq!(results.len(), 1);
            assert_eq!(results[0], all0[i], "Unexpected result for {}", i);
        }

        assert!(blockstore
            .get_confirmed_signatures_for_address2(
                address0,
                highest_confirmed_slot,
                Some(all0[all0.len() - 1].signature),
                None,
                1,
            )
            .unwrap()
            .infos
            .is_empty());

        assert!(blockstore
            .get_confirmed_signatures_for_address2(
                address0,
                highest_confirmed_slot,
                None,
                Some(all0[0].signature),
                2,
            )
            .unwrap()
            .infos
            .is_empty());

        // Fetch all signatures for address 0, three at a time
        assert!(all0.len() % 3 == 2);
        for i in (0..all0.len()).step_by(3) {
            let results = blockstore
                .get_confirmed_signatures_for_address2(
                    address0,
                    highest_confirmed_slot,
                    if i == 0 {
                        None
                    } else {
                        Some(all0[i - 1].signature)
                    },
                    None,
                    3,
                )
                .unwrap()
                .infos;
            if i < 12 {
                assert_eq!(results.len(), 3);
                assert_eq!(results[2], all0[i + 2]);
            } else {
                assert_eq!(results.len(), 2);
            }
            assert_eq!(results[0], all0[i]);
            assert_eq!(results[1], all0[i + 1]);
        }

        // Ensure that the signatures within a slot are reverse ordered by signature
        // (current limitation of the .get_confirmed_signatures_for_address2())
        for i in (0..all1.len()).step_by(2) {
            let results = blockstore
                .get_confirmed_signatures_for_address2(
                    address1,
                    highest_confirmed_slot,
                    if i == 0 {
                        None
                    } else {
                        Some(all1[i - 1].signature)
                    },
                    None,
                    2,
                )
                .unwrap()
                .infos;
            assert_eq!(results.len(), 2);
            assert_eq!(results[0].slot, results[1].slot);
            assert!(results[0].signature >= results[1].signature);
            assert_eq!(results[0], all1[i]);
            assert_eq!(results[1], all1[i + 1]);
        }

        // A search for address 0 with `before` and/or `until` signatures from address1 should also work
        let results = blockstore
            .get_confirmed_signatures_for_address2(
                address0,
                highest_confirmed_slot,
                Some(all1[0].signature),
                None,
                usize::MAX,
            )
            .unwrap()
            .infos;
        // The exact number of results returned is variable, based on the sort order of the
        // random signatures that are generated
        assert!(!results.is_empty());

        let results2 = blockstore
            .get_confirmed_signatures_for_address2(
                address0,
                highest_confirmed_slot,
                Some(all1[0].signature),
                Some(all1[4].signature),
                usize::MAX,
            )
            .unwrap()
            .infos;
        assert!(results2.len() < results.len());

        // Remove signature
        blockstore
            .address_signatures_cf
            .delete((0, address0, 2, all0[0].signature))
            .unwrap();
        let sig_infos = blockstore
            .get_confirmed_signatures_for_address2(
                address0,
                highest_confirmed_root,
                Some(all0[0].signature),
                None,
                usize::MAX,
            )
            .unwrap();
        assert!(!sig_infos.found_before);
        assert!(sig_infos.infos.is_empty());
    }

    #[test]
    #[allow(clippy::same_item_push)]
    fn test_get_last_hash() {
        let mut entries: Vec<Entry> = vec![];
        let empty_entries_iterator = entries.iter();
        assert!(get_last_hash(empty_entries_iterator).is_none());

        let mut prev_hash = hash::hash(&[42u8]);
        for _ in 0..10 {
            let entry = next_entry(&prev_hash, 1, vec![]);
            prev_hash = entry.hash;
            entries.push(entry);
        }
        let entries_iterator = entries.iter();
        assert_eq!(get_last_hash(entries_iterator).unwrap(), entries[9].hash);
    }

    #[test]
    fn test_map_transactions_to_statuses() {
        let ledger_path = get_tmp_ledger_path_auto_delete!();
        let blockstore = Blockstore::open(ledger_path.path()).unwrap();
        let transaction_status_cf = &blockstore.transaction_status_cf;

        let slot = 0;
        let mut transactions: Vec<VersionedTransaction> = vec![];
        for x in 0..4 {
            let transaction = Transaction::new_with_compiled_instructions(
                &[&Keypair::new()],
                &[solana_sdk::pubkey::new_rand()],
                Hash::default(),
                vec![solana_sdk::pubkey::new_rand()],
                vec![CompiledInstruction::new(1, &(), vec![0])],
            );
            let status = TransactionStatusMeta {
                status: solana_sdk::transaction::Result::<()>::Err(
                    TransactionError::AccountNotFound,
                ),
                fee: x,
                pre_balances: vec![],
                post_balances: vec![],
                inner_instructions: Some(vec![]),
                log_messages: Some(vec![]),
                pre_token_balances: Some(vec![]),
                post_token_balances: Some(vec![]),
                    rewards: Some(vec![]),
            }
            .into();
            transaction_status_cf
                .put_protobuf((0, transaction.signatures[0], slot), &status)
                .unwrap();
            transactions.push(transaction.into());
        }

        let map_result =
            blockstore.map_transactions_to_statuses(slot, transactions.clone().into_iter());
        assert!(map_result.is_ok());
        let map = map_result.unwrap();
        assert_eq!(map.len(), 4);
        for (x, m) in map.iter().enumerate() {
            assert_eq!(m.meta.fee, x as u64);
        }

        // Push transaction that will not have matching status, as a test case
        transactions.push(
            Transaction::new_with_compiled_instructions(
                &[&Keypair::new()],
                &[solana_sdk::pubkey::new_rand()],
                Hash::default(),
                vec![solana_sdk::pubkey::new_rand()],
                vec![CompiledInstruction::new(1, &(), vec![0])],
            )
            .into(),
        );

        let map_result = blockstore.map_transactions_to_statuses(slot, transactions.into_iter());
        assert_matches!(map_result, Err(BlockstoreError::MissingTransactionMetadata));
    }

    #[test]
    fn test_write_get_perf_samples() {
        let ledger_path = get_tmp_ledger_path_auto_delete!();
        let blockstore = Blockstore::open(ledger_path.path()).unwrap();

        let num_entries: usize = 10;
        let mut perf_samples: Vec<(Slot, PerfSample)> = vec![];
        for x in 1..num_entries + 1 {
            perf_samples.push((
                x as u64 * 50,
                PerfSample {
                    num_transactions: 1000 + x as u64,
                    num_slots: 50,
                    sample_period_secs: 20,
                },
            ));
        }
        for (slot, sample) in perf_samples.iter() {
            blockstore.write_perf_sample(*slot, sample).unwrap();
        }
        for x in 0..num_entries {
            let mut expected_samples = perf_samples[num_entries - 1 - x..].to_vec();
            expected_samples.sort_by(|a, b| b.0.cmp(&a.0));
            assert_eq!(
                blockstore.get_recent_perf_samples(x + 1).unwrap(),
                expected_samples
            );
        }
    }

    #[test]
    fn test_lowest_slot() {
        let ledger_path = get_tmp_ledger_path_auto_delete!();
        let blockstore = Blockstore::open(ledger_path.path()).unwrap();

        for i in 0..10 {
            let slot = i;
            let (shreds, _) = make_slot_entries(slot, 0, 1);
            blockstore.insert_shreds(shreds, None, false).unwrap();
        }
        assert_eq!(blockstore.lowest_slot(), 1);
        blockstore.run_purge(0, 5, PurgeType::PrimaryIndex).unwrap();
        assert_eq!(blockstore.lowest_slot(), 6);
    }

    #[test]
    fn test_recovery() {
        let ledger_path = get_tmp_ledger_path_auto_delete!();
        let blockstore = Blockstore::open(ledger_path.path()).unwrap();

        let slot = 1;
        let (data_shreds, coding_shreds, leader_schedule_cache) =
            setup_erasure_shreds(slot, 0, 100);

        blockstore
            .insert_shreds(coding_shreds, Some(&leader_schedule_cache), false)
            .unwrap();
        let shred_bufs: Vec<_> = data_shreds
            .iter()
            .map(|shred| shred.payload.clone())
            .collect();

        // Check all the data shreds were recovered
        for (s, buf) in data_shreds.iter().zip(shred_bufs) {
            assert_eq!(
                blockstore
                    .get_data_shred(s.slot(), s.index() as u64)
                    .unwrap()
                    .unwrap(),
                buf
            );
        }

        verify_index_integrity(&blockstore, slot);
    }

    #[test]
    fn test_index_integrity() {
        let slot = 1;
        let num_entries = 100;
        let (data_shreds, coding_shreds, leader_schedule_cache) =
            setup_erasure_shreds(slot, 0, num_entries);
        assert!(data_shreds.len() > 3);
        assert!(coding_shreds.len() > 3);

        let ledger_path = get_tmp_ledger_path_auto_delete!();
        let blockstore = Blockstore::open(ledger_path.path()).unwrap();

        // Test inserting all the shreds
        let all_shreds: Vec<_> = data_shreds
            .iter()
            .cloned()
            .chain(coding_shreds.iter().cloned())
            .collect();
        blockstore
            .insert_shreds(all_shreds, Some(&leader_schedule_cache), false)
            .unwrap();
        verify_index_integrity(&blockstore, slot);
        blockstore.purge_and_compact_slots(0, slot);

        // Test inserting just the codes, enough for recovery
        blockstore
            .insert_shreds(coding_shreds.clone(), Some(&leader_schedule_cache), false)
            .unwrap();
        verify_index_integrity(&blockstore, slot);
        blockstore.purge_and_compact_slots(0, slot);

        // Test inserting some codes, but not enough for recovery
        blockstore
            .insert_shreds(
                coding_shreds[..coding_shreds.len() - 1].to_vec(),
                Some(&leader_schedule_cache),
                false,
            )
            .unwrap();
        verify_index_integrity(&blockstore, slot);
        blockstore.purge_and_compact_slots(0, slot);

        // Test inserting just the codes, and some data, enough for recovery
        let shreds: Vec<_> = data_shreds[..data_shreds.len() - 1]
            .iter()
            .cloned()
            .chain(coding_shreds[..coding_shreds.len() - 1].iter().cloned())
            .collect();
        blockstore
            .insert_shreds(shreds, Some(&leader_schedule_cache), false)
            .unwrap();
        verify_index_integrity(&blockstore, slot);
        blockstore.purge_and_compact_slots(0, slot);

        // Test inserting some codes, and some data, but enough for recovery
        let shreds: Vec<_> = data_shreds[..data_shreds.len() / 2 - 1]
            .iter()
            .cloned()
            .chain(coding_shreds[..coding_shreds.len() / 2 - 1].iter().cloned())
            .collect();
        blockstore
            .insert_shreds(shreds, Some(&leader_schedule_cache), false)
            .unwrap();
        verify_index_integrity(&blockstore, slot);
        blockstore.purge_and_compact_slots(0, slot);

        // Test inserting all shreds in 2 rounds, make sure nothing is lost
        let shreds1: Vec<_> = data_shreds[..data_shreds.len() / 2 - 1]
            .iter()
            .cloned()
            .chain(coding_shreds[..coding_shreds.len() / 2 - 1].iter().cloned())
            .collect();
        let shreds2: Vec<_> = data_shreds[data_shreds.len() / 2 - 1..]
            .iter()
            .cloned()
            .chain(coding_shreds[coding_shreds.len() / 2 - 1..].iter().cloned())
            .collect();
        blockstore
            .insert_shreds(shreds1, Some(&leader_schedule_cache), false)
            .unwrap();
        blockstore
            .insert_shreds(shreds2, Some(&leader_schedule_cache), false)
            .unwrap();
        verify_index_integrity(&blockstore, slot);
        blockstore.purge_and_compact_slots(0, slot);

        // Test not all, but enough data and coding shreds in 2 rounds to trigger recovery,
        // make sure nothing is lost
        let shreds1: Vec<_> = data_shreds[..data_shreds.len() / 2 - 1]
            .iter()
            .cloned()
            .chain(coding_shreds[..coding_shreds.len() / 2 - 1].iter().cloned())
            .collect();
        let shreds2: Vec<_> = data_shreds[data_shreds.len() / 2 - 1..data_shreds.len() / 2]
            .iter()
            .cloned()
            .chain(
                coding_shreds[coding_shreds.len() / 2 - 1..coding_shreds.len() / 2]
                    .iter()
                    .cloned(),
            )
            .collect();
        blockstore
            .insert_shreds(shreds1, Some(&leader_schedule_cache), false)
            .unwrap();
        blockstore
            .insert_shreds(shreds2, Some(&leader_schedule_cache), false)
            .unwrap();
        verify_index_integrity(&blockstore, slot);
        blockstore.purge_and_compact_slots(0, slot);

        // Test insert shreds in 2 rounds, but not enough to trigger
        // recovery, make sure nothing is lost
        let shreds1: Vec<_> = data_shreds[..data_shreds.len() / 2 - 2]
            .iter()
            .cloned()
            .chain(coding_shreds[..coding_shreds.len() / 2 - 2].iter().cloned())
            .collect();
        let shreds2: Vec<_> = data_shreds[data_shreds.len() / 2 - 2..data_shreds.len() / 2 - 1]
            .iter()
            .cloned()
            .chain(
                coding_shreds[coding_shreds.len() / 2 - 2..coding_shreds.len() / 2 - 1]
                    .iter()
                    .cloned(),
            )
            .collect();
        blockstore
            .insert_shreds(shreds1, Some(&leader_schedule_cache), false)
            .unwrap();
        blockstore
            .insert_shreds(shreds2, Some(&leader_schedule_cache), false)
            .unwrap();
        verify_index_integrity(&blockstore, slot);
        blockstore.purge_and_compact_slots(0, slot);
    }

    fn setup_erasure_shreds(
        slot: u64,
        parent_slot: u64,
        num_entries: u64,
    ) -> (Vec<Shred>, Vec<Shred>, Arc<LeaderScheduleCache>) {
        let entries = make_slot_entries_with_transactions(num_entries);
        let leader_keypair = Arc::new(Keypair::new());
        let shredder = Shredder::new(slot, parent_slot, 0, 0).unwrap();
        let (data_shreds, coding_shreds) = shredder.entries_to_shreds(
            &leader_keypair,
            &entries,
            true, // is_last_in_slot
            0,    // next_shred_index
            0,    // next_code_index
        );

        let genesis_config = create_genesis_config(2).genesis_config;
        let bank = Arc::new(Bank::new_for_tests(&genesis_config));
        let mut leader_schedule_cache = LeaderScheduleCache::new_from_bank(&bank);
        let fixed_schedule = FixedSchedule {
            leader_schedule: Arc::new(LeaderSchedule::new_from_schedule(vec![
                leader_keypair.pubkey()
            ])),
            start_epoch: 0,
        };
        leader_schedule_cache.set_fixed_leader_schedule(Some(fixed_schedule));

        (data_shreds, coding_shreds, Arc::new(leader_schedule_cache))
    }

    fn verify_index_integrity(blockstore: &Blockstore, slot: u64) {
        let shred_index = blockstore.get_index(slot).unwrap().unwrap();

        let data_iter = blockstore.slot_data_iterator(slot, 0).unwrap();
        let mut num_data = 0;
        for ((slot, index), _) in data_iter {
            num_data += 1;
            // Test that iterator and individual shred lookup yield same set
            assert!(blockstore.get_data_shred(slot, index).unwrap().is_some());
            // Test that the data index has current shred accounted for
            assert!(shred_index.data().contains(index));
        }

        // Test the data index doesn't have anything extra
        let num_data_in_index = shred_index.data().num_shreds();
        assert_eq!(num_data_in_index, num_data);

        let coding_iter = blockstore.slot_coding_iterator(slot, 0).unwrap();
        let mut num_coding = 0;
        for ((slot, index), _) in coding_iter {
            num_coding += 1;
            // Test that the iterator and individual shred lookup yield same set
            assert!(blockstore.get_coding_shred(slot, index).unwrap().is_some());
            // Test that the coding index has current shred accounted for
            assert!(shred_index.coding().contains(index));
        }

        // Test the data index doesn't have anything extra
        let num_coding_in_index = shred_index.coding().num_shreds();
        assert_eq!(num_coding_in_index, num_coding);
    }

    #[test]
    fn test_duplicate_slot() {
        let slot = 0;
        let entries1 = make_slot_entries_with_transactions(1);
        let entries2 = make_slot_entries_with_transactions(1);
        let leader_keypair = Arc::new(Keypair::new());
        let shredder = Shredder::new(slot, 0, 0, 0).unwrap();
        let (shreds, _) = shredder.entries_to_shreds(
            &leader_keypair,
            &entries1,
            true, // is_last_in_slot
            0,    // next_shred_index
            0,    // next_code_index,
        );
        let (duplicate_shreds, _) = shredder.entries_to_shreds(
            &leader_keypair,
            &entries2,
            true, // is_last_in_slot
            0,    // next_shred_index
            0,    // next_code_index
        );
        let shred = shreds[0].clone();
        let duplicate_shred = duplicate_shreds[0].clone();
        let non_duplicate_shred = shred.clone();

        let ledger_path = get_tmp_ledger_path_auto_delete!();
        let blockstore = Blockstore::open(ledger_path.path()).unwrap();

        blockstore
            .insert_shreds(vec![shred.clone()], None, false)
            .unwrap();

        // No duplicate shreds exist yet
        assert!(!blockstore.has_duplicate_shreds_in_slot(slot));

        // Check if shreds are duplicated
        assert_eq!(
            blockstore.is_shred_duplicate(
                ShredId::new(slot, /*index:*/ 0, duplicate_shred.shred_type()),
                duplicate_shred.payload.clone(),
            ),
            Some(shred.payload.to_vec())
        );
        assert!(blockstore
            .is_shred_duplicate(
                ShredId::new(slot, /*index:*/ 0, non_duplicate_shred.shred_type()),
                non_duplicate_shred.payload,
            )
            .is_none());

        // Store a duplicate shred
        blockstore
            .store_duplicate_slot(slot, shred.payload.clone(), duplicate_shred.payload.clone())
            .unwrap();

        // Slot is now marked as duplicate
        assert!(blockstore.has_duplicate_shreds_in_slot(slot));

        // Check ability to fetch the duplicates
        let duplicate_proof = blockstore.get_duplicate_slot(slot).unwrap();
        assert_eq!(duplicate_proof.shred1, shred.payload);
        assert_eq!(duplicate_proof.shred2, duplicate_shred.payload);
    }

    #[test]
    fn test_clear_unconfirmed_slot() {
        let ledger_path = get_tmp_ledger_path_auto_delete!();
        let blockstore = Blockstore::open(ledger_path.path()).unwrap();

        let unconfirmed_slot = 9;
        let unconfirmed_child_slot = 10;
        let slots = vec![2, unconfirmed_slot, unconfirmed_child_slot];

        // Insert into slot 9, mark it as dead
        let shreds: Vec<_> = make_chaining_slot_entries(&slots, 1)
            .into_iter()
            .flat_map(|x| x.0)
            .collect();
        blockstore.insert_shreds(shreds, None, false).unwrap();
        // Should only be one shred in slot 9
        assert!(blockstore
            .get_data_shred(unconfirmed_slot, 0)
            .unwrap()
            .is_some());
        assert!(blockstore
            .get_data_shred(unconfirmed_slot, 1)
            .unwrap()
            .is_none());
        blockstore.set_dead_slot(unconfirmed_slot).unwrap();

        // Purge the slot
        blockstore.clear_unconfirmed_slot(unconfirmed_slot);
        assert!(!blockstore.is_dead(unconfirmed_slot));
        assert_eq!(
            blockstore
                .meta(unconfirmed_slot)
                .unwrap()
                .unwrap()
                .next_slots,
            vec![unconfirmed_child_slot]
        );
        assert!(blockstore
            .get_data_shred(unconfirmed_slot, 0)
            .unwrap()
            .is_none());
    }

    #[test]
    fn test_update_completed_data_indexes() {
        let mut completed_data_indexes = BTreeSet::default();
        let mut shred_index = ShredIndex::default();

        for i in 0..10 {
            shred_index.insert(i as u64);
            assert_eq!(
                update_completed_data_indexes(true, i, &shred_index, &mut completed_data_indexes),
                vec![(i, i)]
            );
            assert!(completed_data_indexes.iter().copied().eq(0..=i));
        }
    }

    #[test]
    fn test_update_completed_data_indexes_out_of_order() {
        let mut completed_data_indexes = BTreeSet::default();
        let mut shred_index = ShredIndex::default();

        shred_index.insert(4);
        assert!(
            update_completed_data_indexes(false, 4, &shred_index, &mut completed_data_indexes)
                .is_empty()
        );
        assert!(completed_data_indexes.is_empty());

        shred_index.insert(2);
        assert!(
            update_completed_data_indexes(false, 2, &shred_index, &mut completed_data_indexes)
                .is_empty()
        );
        assert!(completed_data_indexes.is_empty());

        shred_index.insert(3);
        assert!(
            update_completed_data_indexes(true, 3, &shred_index, &mut completed_data_indexes)
                .is_empty()
        );
        assert!(completed_data_indexes.iter().eq([3].iter()));

        // Inserting data complete shred 1 now confirms the range of shreds [2, 3]
        // is part of the same data set
        shred_index.insert(1);
        assert_eq!(
            update_completed_data_indexes(true, 1, &shred_index, &mut completed_data_indexes),
            vec![(2, 3)]
        );
        assert!(completed_data_indexes.iter().eq([1, 3].iter()));

        // Inserting data complete shred 0 now confirms the range of shreds [0]
        // is part of the same data set
        shred_index.insert(0);
        assert_eq!(
            update_completed_data_indexes(true, 0, &shred_index, &mut completed_data_indexes),
            vec![(0, 0), (1, 1)]
        );
        assert!(completed_data_indexes.iter().eq([0, 1, 3].iter()));
    }

    #[test]
    fn test_rewards_protobuf_backward_compatability() {
        let ledger_path = get_tmp_ledger_path_auto_delete!();
        let blockstore = Blockstore::open(ledger_path.path()).unwrap();

        let rewards: Rewards = (0..100)
            .map(|i| Reward {
                pubkey: solana_sdk::pubkey::new_rand().to_string(),
                lamports: 42 + i,
                post_balance: std::u64::MAX,
                reward_type: Some(RewardType::Fee),
                commission: None,
            })
            .collect();
        let protobuf_rewards: generated::Rewards = rewards.into();

        let deprecated_rewards: StoredExtendedRewards = protobuf_rewards.clone().into();
        for slot in 0..2 {
            let data = serialize(&deprecated_rewards).unwrap();
            blockstore.rewards_cf.put_bytes(slot, &data).unwrap();
        }
        for slot in 2..4 {
            blockstore
                .rewards_cf
                .put_protobuf(slot, &protobuf_rewards)
                .unwrap();
        }
        for slot in 0..4 {
            assert_eq!(
                blockstore
                    .rewards_cf
                    .get_protobuf_or_bincode::<StoredExtendedRewards>(slot)
                    .unwrap()
                    .unwrap(),
                protobuf_rewards
            );
        }
    }

    #[test]
    fn test_transaction_status_protobuf_backward_compatability() {
        let ledger_path = get_tmp_ledger_path_auto_delete!();
        let blockstore = Blockstore::open(ledger_path.path()).unwrap();

        let status = TransactionStatusMeta {
            status: Ok(()),
            fee: 42,
            pre_balances: vec![1, 2, 3],
            post_balances: vec![1, 2, 3],
            inner_instructions: Some(vec![]),
            log_messages: Some(vec![]),
            pre_token_balances: Some(vec![TransactionTokenBalance {
                account_index: 0,
                mint: Pubkey::new_unique().to_string(),
                ui_token_amount: UiTokenAmount {
                    ui_amount: Some(1.1),
                    decimals: 1,
                    amount: "11".to_string(),
                    ui_amount_string: "1.1".to_string(),
                },
                owner: Pubkey::new_unique().to_string(),
            }]),
            post_token_balances: Some(vec![TransactionTokenBalance {
                account_index: 0,
                mint: Pubkey::new_unique().to_string(),
                ui_token_amount: UiTokenAmount {
                    ui_amount: None,
                    decimals: 1,
                    amount: "11".to_string(),
                    ui_amount_string: "1.1".to_string(),
                },
                owner: Pubkey::new_unique().to_string(),
            }]),
            rewards: Some(vec![Reward {
                pubkey: "My11111111111111111111111111111111111111111".to_string(),
                lamports: -42,
                post_balance: 42,
                reward_type: Some(RewardType::Rent),
                commission: None,
            }]),
        };
        let deprecated_status: StoredTransactionStatusMeta = status.clone().into();
        let protobuf_status: generated::TransactionStatusMeta = status.into();

        for slot in 0..2 {
            let data = serialize(&deprecated_status).unwrap();
            blockstore
                .transaction_status_cf
                .put_bytes((0, Signature::default(), slot), &data)
                .unwrap();
        }
        for slot in 2..4 {
            blockstore
                .transaction_status_cf
                .put_protobuf((0, Signature::default(), slot), &protobuf_status)
                .unwrap();
        }
        for slot in 0..4 {
            assert_eq!(
                blockstore
                    .transaction_status_cf
                    .get_protobuf_or_bincode::<StoredTransactionStatusMeta>((
                        0,
                        Signature::default(),
                        slot
                    ))
                    .unwrap()
                    .unwrap(),
                protobuf_status
            );
        }
    }

    #[test]
    fn test_remove_shred_data_complete_flag() {
        let ledger_path = get_tmp_ledger_path_auto_delete!();
        let blockstore = Blockstore::open(ledger_path.path()).unwrap();

        let (mut shreds, entries) = make_slot_entries(0, 0, 1);

        // Remove the data complete flag from the last shred
        shreds[0].unset_data_complete();

        blockstore.insert_shreds(shreds, None, false).unwrap();

        // Check that the `data_complete` flag was unset in the stored shred, but the
        // `last_in_slot` flag is set.
        let stored_shred = &blockstore.get_data_shreds_for_slot(0, 0).unwrap()[0];
        assert!(!stored_shred.data_complete());
        assert!(stored_shred.last_in_slot());
        assert_eq!(entries, blockstore.get_any_valid_slot_entries(0, 0));
    }

    fn make_large_tx_entry(num_txs: usize) -> Entry {
        let txs: Vec<_> = (0..num_txs)
            .into_iter()
            .map(|_| {
                let keypair0 = Keypair::new();
                let to = solana_sdk::pubkey::new_rand();
                solana_sdk::system_transaction::transfer(&keypair0, &to, 1, Hash::default())
            })
            .collect();

        Entry::new(&Hash::default(), 1, txs)
    }

    #[test]
    fn erasure_multiple_config() {
        solana_logger::setup();
        let slot = 1;
        let parent = 0;
        let num_txs = 20;
        let entry = make_large_tx_entry(num_txs);
        let shreds = entries_to_test_shreds(vec![entry], slot, parent, true, 0);
        assert!(shreds.len() > 1);

        let ledger_path = get_tmp_ledger_path_auto_delete!();
        let blockstore = Blockstore::open(ledger_path.path()).unwrap();

        let coding1 = Shredder::generate_coding_shreds(
            &shreds, false, // is_last_in_slot
            0,     // next_code_index
        );
        let coding2 = Shredder::generate_coding_shreds(
            &shreds, true, // is_last_in_slot
            0,    // next_code_index
        );
        for shred in &shreds {
            info!("shred {:?}", shred);
        }
        for shred in &coding1 {
            info!("coding1 {:?}", shred);
        }
        for shred in &coding2 {
            info!("coding2 {:?}", shred);
        }
        blockstore
            .insert_shreds(shreds[..shreds.len() - 2].to_vec(), None, false)
            .unwrap();
        blockstore
            .insert_shreds(vec![coding1[0].clone(), coding2[1].clone()], None, false)
            .unwrap();
        assert!(blockstore.has_duplicate_shreds_in_slot(slot));
    }

    #[test]
    fn test_large_num_coding() {
        solana_logger::setup();
        let slot = 1;
        let (_data_shreds, mut coding_shreds, leader_schedule_cache) =
            setup_erasure_shreds(slot, 0, 100);

        let ledger_path = get_tmp_ledger_path_auto_delete!();
        let blockstore = Blockstore::open(ledger_path.path()).unwrap();

        coding_shreds[1].coding_header.num_coding_shreds = u16::MAX;
        blockstore
            .insert_shreds(
                vec![coding_shreds[1].clone()],
                Some(&leader_schedule_cache),
                false,
            )
            .unwrap();

        // Check no coding shreds are inserted
        let res = blockstore.get_coding_shreds_for_slot(slot, 0).unwrap();
        assert!(res.is_empty());
    }

    #[test]
    pub fn test_insert_data_shreds_same_slot_last_index() {
        let ledger_path = get_tmp_ledger_path_auto_delete!();
        let blockstore = Blockstore::open(ledger_path.path()).unwrap();

        // Create enough entries to ensure there are at least two shreds created
        let num_unique_entries = max_ticks_per_n_shreds(1, None) + 1;
        let (mut original_shreds, original_entries) = make_slot_entries(0, 0, num_unique_entries);

        // Discard first shred, so that the slot is not full
        assert!(original_shreds.len() > 1);
        let last_index = original_shreds.last().unwrap().index() as u64;
        original_shreds.remove(0);

        // Insert the same shreds, including the last shred specifically, multiple
        // times
        for _ in 0..10 {
            blockstore
                .insert_shreds(original_shreds.clone(), None, false)
                .unwrap();
            let meta = blockstore.meta(0).unwrap().unwrap();
            assert!(!blockstore.is_dead(0));
            assert_eq!(blockstore.get_slot_entries(0, 0).unwrap(), vec![]);
            assert_eq!(meta.consumed, 0);
            assert_eq!(meta.received, last_index + 1);
            assert_eq!(meta.parent_slot, Some(0));
            assert_eq!(meta.last_index, Some(last_index));
            assert!(!blockstore.is_full(0));
        }

        let duplicate_shreds = entries_to_test_shreds(original_entries.clone(), 0, 0, true, 0);
        let num_shreds = duplicate_shreds.len() as u64;
        blockstore
            .insert_shreds(duplicate_shreds, None, false)
            .unwrap();

        assert_eq!(blockstore.get_slot_entries(0, 0).unwrap(), original_entries);

        let meta = blockstore.meta(0).unwrap().unwrap();
        assert_eq!(meta.consumed, num_shreds);
        assert_eq!(meta.received, num_shreds);
        assert_eq!(meta.parent_slot, Some(0));
        assert_eq!(meta.last_index, Some(num_shreds - 1));
        assert!(blockstore.is_full(0));
        assert!(!blockstore.is_dead(0));
    }

    #[test]
    fn test_duplicate_last_index() {
        let num_shreds = 2;
        let num_entries = max_ticks_per_n_shreds(num_shreds, None);
        let slot = 1;
        let (mut shreds, _) = make_slot_entries(slot, 0, num_entries);

        // Mark both as last shred
        shreds[0].set_last_in_slot();
        shreds[1].set_last_in_slot();
        let ledger_path = get_tmp_ledger_path_auto_delete!();
        let blockstore = Blockstore::open(ledger_path.path()).unwrap();

        blockstore.insert_shreds(shreds, None, false).unwrap();

        assert!(blockstore.get_duplicate_slot(slot).is_some());
    }

    #[test]
    fn test_duplicate_last_index_mark_dead() {
        let num_shreds = 10;
        let smaller_last_shred_index = 5;
        let larger_last_shred_index = 8;

        let setup_test_shreds = |slot: Slot| -> Vec<Shred> {
            let num_entries = max_ticks_per_n_shreds(num_shreds, None);
            let (mut shreds, _) = make_slot_entries(slot, 0, num_entries);
            shreds[smaller_last_shred_index].set_last_in_slot();
            shreds[larger_last_shred_index].set_last_in_slot();
            shreds
        };

        let get_expected_slot_meta_and_index_meta =
            |blockstore: &Blockstore, shreds: Vec<Shred>| -> (SlotMeta, Index) {
                let slot = shreds[0].slot();
                blockstore
                    .insert_shreds(shreds.clone(), None, false)
                    .unwrap();
                let meta = blockstore.meta(slot).unwrap().unwrap();
                assert_eq!(meta.consumed, shreds.len() as u64);
                let shreds_index = blockstore.get_index(slot).unwrap().unwrap();
                for i in 0..shreds.len() as u64 {
                    assert!(shreds_index.data().contains(i));
                }

                // Cleanup the slot
                blockstore
                    .run_purge(slot, slot, PurgeType::PrimaryIndex)
                    .expect("Purge database operations failed");
                assert!(blockstore.meta(slot).unwrap().is_none());

                (meta, shreds_index)
            };

        let ledger_path = get_tmp_ledger_path_auto_delete!();
        let blockstore = Blockstore::open(ledger_path.path()).unwrap();

        let mut slot = 0;
        let shreds = setup_test_shreds(slot);

        // Case 1: Insert in the same batch. Since we're inserting the shreds in order,
        // any shreds > smaller_last_shred_index will not be inserted. Slot is not marked
        // as dead because no slots > the first "last" index shred are inserted before
        // the "last" index shred itself is inserted.
        let (expected_slot_meta, expected_index) = get_expected_slot_meta_and_index_meta(
            &blockstore,
            shreds[..=smaller_last_shred_index].to_vec(),
        );
        blockstore
            .insert_shreds(shreds.clone(), None, false)
            .unwrap();
        assert!(blockstore.get_duplicate_slot(slot).is_some());
        assert!(!blockstore.is_dead(slot));
        for i in 0..num_shreds {
            if i <= smaller_last_shred_index as u64 {
                assert_eq!(
                    blockstore.get_data_shred(slot, i).unwrap().unwrap(),
                    shreds[i as usize].payload
                );
            } else {
                assert!(blockstore.get_data_shred(slot, i).unwrap().is_none());
            }
        }
        let mut meta = blockstore.meta(slot).unwrap().unwrap();
        meta.first_shred_timestamp = expected_slot_meta.first_shred_timestamp;
        assert_eq!(meta, expected_slot_meta);
        assert_eq!(blockstore.get_index(slot).unwrap().unwrap(), expected_index);

        // Case 2: Inserting a duplicate with an even smaller last shred index should not
        // mark the slot as dead since the Slotmeta is full.
        let mut even_smaller_last_shred_duplicate = shreds[smaller_last_shred_index - 1].clone();
        even_smaller_last_shred_duplicate.set_last_in_slot();
        // Flip a byte to create a duplicate shred
        even_smaller_last_shred_duplicate.payload[0] =
            std::u8::MAX - even_smaller_last_shred_duplicate.payload[0];
        assert!(blockstore
            .is_shred_duplicate(
                ShredId::new(
                    slot,
                    even_smaller_last_shred_duplicate.index(),
                    ShredType::Data
                ),
                even_smaller_last_shred_duplicate.payload.clone(),
            )
            .is_some());
        blockstore
            .insert_shreds(vec![even_smaller_last_shred_duplicate], None, false)
            .unwrap();
        assert!(!blockstore.is_dead(slot));
        for i in 0..num_shreds {
            if i <= smaller_last_shred_index as u64 {
                assert_eq!(
                    blockstore.get_data_shred(slot, i).unwrap().unwrap(),
                    shreds[i as usize].payload
                );
            } else {
                assert!(blockstore.get_data_shred(slot, i).unwrap().is_none());
            }
        }
        let mut meta = blockstore.meta(slot).unwrap().unwrap();
        meta.first_shred_timestamp = expected_slot_meta.first_shred_timestamp;
        assert_eq!(meta, expected_slot_meta);
        assert_eq!(blockstore.get_index(slot).unwrap().unwrap(), expected_index);

        // Case 3: Insert shreds in reverse so that consumed will not be updated. Now on insert, the
        // the slot should be marked as dead
        slot += 1;
        let mut shreds = setup_test_shreds(slot);
        shreds.reverse();
        blockstore
            .insert_shreds(shreds.clone(), None, false)
            .unwrap();
        assert!(blockstore.is_dead(slot));
        // All the shreds other than the two last index shreds because those two
        // are marked as last, but less than the first received index == 10.
        // The others will be inserted even after the slot is marked dead on attempted
        // insert of the first last_index shred since dead slots can still be
        // inserted into.
        for i in 0..num_shreds {
            let shred_to_check = &shreds[i as usize];
            let shred_index = shred_to_check.index() as u64;
            if shred_index != smaller_last_shred_index as u64
                && shred_index != larger_last_shred_index as u64
            {
                assert_eq!(
                    blockstore
                        .get_data_shred(slot, shred_index)
                        .unwrap()
                        .unwrap(),
                    shred_to_check.payload
                );
            } else {
                assert!(blockstore
                    .get_data_shred(slot, shred_index)
                    .unwrap()
                    .is_none());
            }
        }

        // Case 4: Same as Case 3, but this time insert the shreds one at a time to test that the clearing
        // of data shreds works even after they've been committed
        slot += 1;
        let mut shreds = setup_test_shreds(slot);
        shreds.reverse();
        for shred in shreds.clone() {
            blockstore.insert_shreds(vec![shred], None, false).unwrap();
        }
        assert!(blockstore.is_dead(slot));
        // All the shreds will be inserted since dead slots can still be inserted into.
        for i in 0..num_shreds {
            let shred_to_check = &shreds[i as usize];
            let shred_index = shred_to_check.index() as u64;
            if shred_index != smaller_last_shred_index as u64
                && shred_index != larger_last_shred_index as u64
            {
                assert_eq!(
                    blockstore
                        .get_data_shred(slot, shred_index)
                        .unwrap()
                        .unwrap(),
                    shred_to_check.payload
                );
            } else {
                assert!(blockstore
                    .get_data_shred(slot, shred_index)
                    .unwrap()
                    .is_none());
            }
        }
    }

    #[test]
    fn test_get_slot_entries_dead_slot_race() {
        let setup_test_shreds = move |slot: Slot| -> Vec<Shred> {
            let num_shreds = 10;
            let middle_shred_index = 5;
            let num_entries = max_ticks_per_n_shreds(num_shreds, None);
            let (shreds, _) = make_slot_entries(slot, 0, num_entries);

            // Reverse shreds so that last shred gets inserted first and sets meta.received
            let mut shreds: Vec<Shred> = shreds.into_iter().rev().collect();

            // Push the real middle shred to the end of the shreds list
            shreds.push(shreds[middle_shred_index].clone());

            // Set the middle shred as a last shred to cause the slot to be marked dead
            shreds[middle_shred_index].set_last_in_slot();
            shreds
        };

        let ledger_path = get_tmp_ledger_path_auto_delete!();
        {
            let blockstore = Arc::new(Blockstore::open(ledger_path.path()).unwrap());
            let (slot_sender, slot_receiver) = channel();
            let (shred_sender, shred_receiver) = channel::<Vec<Shred>>();
            let (signal_sender, signal_receiver) = channel();

            let t_entry_getter = {
                let blockstore = blockstore.clone();
                let signal_sender = signal_sender.clone();
                Builder::new()
                    .spawn(move || {
                        while let Ok(slot) = slot_receiver.recv() {
                            match blockstore.get_slot_entries_with_shred_info(slot, 0, false) {
                                Ok((_entries, _num_shreds, is_full)) => {
                                    if is_full {
                                        signal_sender
                                            .send(Err(IoError::new(
                                                ErrorKind::Other,
                                                "got full slot entries for dead slot",
                                            )))
                                            .unwrap();
                                    }
                                }
                                Err(err) => {
                                    assert_matches!(err, BlockstoreError::DeadSlot);
                                }
                            }
                            signal_sender.send(Ok(())).unwrap();
                        }
                    })
                    .unwrap()
            };

            let t_shred_inserter = {
                let blockstore = blockstore.clone();
                Builder::new()
                    .spawn(move || {
                        while let Ok(shreds) = shred_receiver.recv() {
                            let slot = shreds[0].slot();
                            // Grab this lock to block `get_slot_entries` before it fetches completed datasets
                            // and then mark the slot as dead, but full, by inserting carefully crafted shreds.
                            let _lowest_cleanup_slot =
                                blockstore.lowest_cleanup_slot.write().unwrap();
                            blockstore.insert_shreds(shreds, None, false).unwrap();
                            assert!(blockstore.get_duplicate_slot(slot).is_some());
                            assert!(blockstore.is_dead(slot));
                            assert!(blockstore.meta(slot).unwrap().unwrap().is_full());
                            signal_sender.send(Ok(())).unwrap();
                        }
                    })
                    .unwrap()
            };

            for slot in 0..100 {
                let shreds = setup_test_shreds(slot);

                // Start a task on each thread to trigger a race condition
                slot_sender.send(slot).unwrap();
                shred_sender.send(shreds).unwrap();

                // Check that each thread processed their task before continuing
                for _ in 1..=2 {
                    let res = signal_receiver.recv().unwrap();
                    assert!(res.is_ok(), "race condition: {:?}", res);
                }
            }

            drop(slot_sender);
            drop(shred_sender);

            let handles = vec![t_entry_getter, t_shred_inserter];
            for handle in handles {
                assert!(handle.join().is_ok());
            }

            assert!(Arc::strong_count(&blockstore) == 1);
        }
    }

    #[test]
    fn test_read_write_cost_table() {
        let ledger_path = get_tmp_ledger_path_auto_delete!();
        let blockstore = Blockstore::open(ledger_path.path()).unwrap();

        let num_entries: usize = 10;
        let mut cost_table: HashMap<Pubkey, u64> = HashMap::new();
        for x in 1..num_entries + 1 {
            cost_table.insert(Pubkey::new_unique(), (x + 100) as u64);
        }

        // write to db
        for (key, cost) in cost_table.iter() {
            blockstore
                .write_program_cost(key, cost)
                .expect("write a program");
        }

        // read back from db
        let read_back = blockstore.read_program_costs().expect("read programs");
        // verify
        assert_eq!(read_back.len(), cost_table.len());
        for (read_key, read_cost) in read_back {
            assert_eq!(read_cost, *cost_table.get(&read_key).unwrap());
        }

        // update value, write to db
        for val in cost_table.values_mut() {
            *val += 100;
        }
        for (key, cost) in cost_table.iter() {
            blockstore
                .write_program_cost(key, cost)
                .expect("write a program");
        }
        // add a new record
        let new_program_key = Pubkey::new_unique();
        let new_program_cost = 999;
        blockstore
            .write_program_cost(&new_program_key, &new_program_cost)
            .unwrap();

        // confirm value updated
        let read_back = blockstore.read_program_costs().expect("read programs");
        // verify
        assert_eq!(read_back.len(), cost_table.len() + 1);
        for (key, cost) in cost_table.iter() {
            assert_eq!(*cost, read_back.iter().find(|(k, _v)| k == key).unwrap().1);
        }
        assert_eq!(
            new_program_cost,
            read_back
                .iter()
                .find(|(k, _v)| *k == new_program_key)
                .unwrap()
                .1
        );

        // test delete
        blockstore
            .delete_program_cost(&new_program_key)
            .expect("delete a progrma");
        let read_back = blockstore.read_program_costs().expect("read programs");
        // verify
        assert_eq!(read_back.len(), cost_table.len());
        for (read_key, read_cost) in read_back {
            assert_eq!(read_cost, *cost_table.get(&read_key).unwrap());
        }
    }

    #[test]
    fn test_delete_old_records_from_cost_table() {
        let ledger_path = get_tmp_ledger_path_auto_delete!();
        let blockstore = Blockstore::open(ledger_path.path()).unwrap();

        let num_entries: usize = 10;
        let mut cost_table: HashMap<Pubkey, u64> = HashMap::new();
        for x in 1..num_entries + 1 {
            cost_table.insert(Pubkey::new_unique(), (x + 100) as u64);
        }

        // write to db
        for (key, cost) in cost_table.iter() {
            blockstore
                .write_program_cost(key, cost)
                .expect("write a program");
        }

        // remove a record
        let mut removed_key = Pubkey::new_unique();
        for (key, cost) in cost_table.iter() {
            if *cost == 101_u64 {
                removed_key = *key;
                break;
            }
        }
        cost_table.remove(&removed_key);

        // delete records from blockstore if they are no longer in cost_table
        let db_records = blockstore.read_program_costs().expect("read programs");
        db_records.iter().for_each(|(pubkey, _)| {
            if !cost_table.iter().any(|(key, _)| key == pubkey) {
                assert_eq!(*pubkey, removed_key);
                blockstore
                    .delete_program_cost(pubkey)
                    .expect("delete old program");
            }
        });

        // read back from db
        let read_back = blockstore.read_program_costs().expect("read programs");
        // verify
        assert_eq!(read_back.len(), cost_table.len());
        for (read_key, read_cost) in read_back {
            assert_eq!(read_cost, *cost_table.get(&read_key).unwrap());
        }
    }

    #[test]
    fn test_duplicate_last_index() {
        let num_shreds = 2;
        let num_entries = max_ticks_per_n_shreds(num_shreds, None);
        let slot = 1;
        let (mut shreds, _) = make_slot_entries(slot, 0, num_entries);

        // Mark both as last shred
        shreds[0].set_last_in_slot();
        shreds[1].set_last_in_slot();
        let blockstore_path = get_tmp_ledger_path!();
        {
            let blockstore = Blockstore::open(&blockstore_path).unwrap();
            blockstore.insert_shreds(shreds, None, false).unwrap();

            assert!(blockstore.get_duplicate_slot(slot).is_some());
        }
        Blockstore::destroy(&blockstore_path).expect("Expected successful database destruction");
    }
}<|MERGE_RESOLUTION|>--- conflicted
+++ resolved
@@ -1925,8 +1925,6 @@
             }))
     }
 
-<<<<<<< HEAD
-=======
     pub fn evm_block_by_slot_iterator(
         &self,
         from: Slot,
@@ -1969,25 +1967,6 @@
             }))
     }
 
-    pub fn get_block_height(&self, slot: Slot) -> Result<Option<u64>> {
-        datapoint_info!(
-            "blockstore-rpc-api",
-            ("method", "get_block_height".to_string(), String)
-        );
-        let lowest_cleanup_slot = self.lowest_cleanup_slot.read().unwrap();
-        // lowest_cleanup_slot is the last slot that was not cleaned up by
-        // LedgerCleanupService
-        if *lowest_cleanup_slot > 0 && *lowest_cleanup_slot >= slot {
-            return Err(BlockstoreError::SlotCleanedUp);
-        }
-        self.block_height_cf.get(slot)
-    }
-
-    pub fn cache_block_height(&self, slot: Slot, block_height: u64) -> Result<()> {
-        self.block_height_cf.put(slot, &block_height)
-    }
-
->>>>>>> 4d98c3fd
     pub fn get_first_available_evm_block(&self) -> Result<evm::BlockNum> {
         Ok(self
             .evm_blocks_cf
