--- conflicted
+++ resolved
@@ -1,10 +1,6 @@
 [package]
 name = "solana-ledger"
-<<<<<<< HEAD
-version = "1.13.4"
-=======
 version = "1.13.7"
->>>>>>> 88aeaa82
 description = "Solana ledger"
 authors = ["Solana Maintainers <maintainers@solana.foundation>"]
 repository = "https://github.com/solana-labs/solana"
@@ -37,24 +33,6 @@
 serde = "1.0.136"
 serde_bytes = "0.11.5"
 sha2 = "0.10.2"
-<<<<<<< HEAD
-solana-account-decoder = { path = "../account-decoder", version = "=1.13.4" }
-solana-bpf-loader-program = { path = "../programs/bpf_loader", version = "=1.13.4" }
-solana-entry = { path = "../entry", version = "=1.13.4" }
-solana-frozen-abi = { path = "../frozen-abi", version = "=1.13.4" }
-solana-frozen-abi-macro = { path = "../frozen-abi/macro", version = "=1.13.4" }
-solana-measure = { path = "../measure", version = "=1.13.4" }
-solana-metrics = { path = "../metrics", version = "=1.13.4" }
-solana-perf = { path = "../perf", version = "=1.13.4" }
-solana-program-runtime = { path = "../program-runtime", version = "=1.13.4" }
-solana-rayon-threadlimit = { path = "../rayon-threadlimit", version = "=1.13.4" }
-solana-runtime = { path = "../runtime", version = "=1.13.4" }
-solana-sdk = { path = "../sdk", version = "=1.13.4" }
-solana-storage-bigtable = { path = "../storage-bigtable", version = "=1.13.4" }
-solana-storage-proto = { path = "../storage-proto", version = "=1.13.4" }
-solana-transaction-status = { path = "../transaction-status", version = "=1.13.4" }
-solana-vote-program = { path = "../programs/vote", version = "=1.13.4" }
-=======
 solana-account-decoder = { path = "../account-decoder", version = "=1.13.7" }
 solana-bpf-loader-program = { path = "../programs/bpf_loader", version = "=1.13.7" }
 solana-entry = { path = "../entry", version = "=1.13.7" }
@@ -71,7 +49,6 @@
 solana-storage-proto = { path = "../storage-proto", version = "=1.13.7" }
 solana-transaction-status = { path = "../transaction-status", version = "=1.13.7" }
 solana-vote-program = { path = "../programs/vote", version = "=1.13.7" }
->>>>>>> 88aeaa82
 spl-token = { version = "=3.5.0", features = ["no-entrypoint"] }
 spl-token-2022 = { version = "=0.4.2", features = ["no-entrypoint"] }
 tempfile = "3.3.0"
@@ -92,13 +69,8 @@
 [dev-dependencies]
 assert_matches = "1.5.0"
 matches = "0.1.9"
-<<<<<<< HEAD
-solana-account-decoder = { path = "../account-decoder", version = "=1.13.4" }
-solana-logger = { path = "../logger", version = "=1.13.4" }
-=======
 solana-account-decoder = { path = "../account-decoder", version = "=1.13.7" }
 solana-logger = { path = "../logger", version = "=1.13.7" }
->>>>>>> 88aeaa82
 
 [build-dependencies]
 rustc_version = "0.4"
