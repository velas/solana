[package]
name = "solana-storage-bigtable"
<<<<<<< HEAD
version = "1.13.4"
=======
version = "1.13.7"
>>>>>>> 88aeaa82
description = "Solana Storage BigTable"
authors = ["Solana Maintainers <maintainers@solana.com>"]
repository = "https://github.com/solana-labs/solana"
license = "Apache-2.0"
homepage = "https://solana.com/"
documentation = "https://docs.rs/solana-storage-bigtable"
edition = "2021"

[dependencies]
backoff = { version = "0.4.0", features = ["tokio"] }
bincode = "1.3.3"
bytes = "1.0"
bzip2 = "0.4.3"
enum-iterator = "0.7.0"
flate2 = "1.0.22"
futures = "0.3.21"
goauth = "0.11.1"
http = "0.2.6"
hyper = "0.14.14"
hyper-proxy = "0.9.1"
log = "0.4.14"
prost = "0.11.0"
prost-types = "0.11.0"
serde = "1.0.136"
serde_derive = "1.0.103"
smpl_jwt = "0.6.1"
<<<<<<< HEAD
solana-metrics = { path = "../metrics", version = "=1.13.4" }
solana-sdk = { path = "../sdk", version = "=1.13.4" }
solana-storage-proto = { path = "../storage-proto", version = "=1.13.4" }
solana-transaction-status = { path = "../transaction-status", version = "=1.13.4" }
=======
solana-metrics = { path = "../metrics", version = "=1.13.7" }
solana-sdk = { path = "../sdk", version = "=1.13.7" }
solana-storage-proto = { path = "../storage-proto", version = "=1.13.7" }
solana-transaction-status = { path = "../transaction-status", version = "=1.13.7" }
>>>>>>> 88aeaa82
thiserror = "1.0"
tokio = "1"
tonic = { version = "0.8.1", features = ["tls", "gzip", "transport"] }
zstd = "0.11.1"

evm-state = { path = "../evm-utils/evm-state" }
evm-rpc = { path = "../evm-utils/evm-rpc" }
# openssl is a dependency of the goauth and smpl_jwt crates, but explicitly
# declare it here as well to activate the "vendored" feature that builds OpenSSL
# statically...
[target."cfg(not(windows))".dependencies]
openssl = { version = "0.10", features = ["vendored"] }
# ...except on Windows to avoid having to deal with getting CI past a build-time
# Perl dependency
[target."cfg(windows)".dependencies]
openssl = { version = "0.10", features = [] }

[lib]
crate-type = ["lib"]
name = "solana_storage_bigtable"

[package.metadata.docs.rs]
targets = ["x86_64-unknown-linux-gnu"]<|MERGE_RESOLUTION|>--- conflicted
+++ resolved
@@ -1,10 +1,6 @@
 [package]
 name = "solana-storage-bigtable"
-<<<<<<< HEAD
-version = "1.13.4"
-=======
 version = "1.13.7"
->>>>>>> 88aeaa82
 description = "Solana Storage BigTable"
 authors = ["Solana Maintainers <maintainers@solana.com>"]
 repository = "https://github.com/solana-labs/solana"
@@ -31,17 +27,10 @@
 serde = "1.0.136"
 serde_derive = "1.0.103"
 smpl_jwt = "0.6.1"
-<<<<<<< HEAD
-solana-metrics = { path = "../metrics", version = "=1.13.4" }
-solana-sdk = { path = "../sdk", version = "=1.13.4" }
-solana-storage-proto = { path = "../storage-proto", version = "=1.13.4" }
-solana-transaction-status = { path = "../transaction-status", version = "=1.13.4" }
-=======
 solana-metrics = { path = "../metrics", version = "=1.13.7" }
 solana-sdk = { path = "../sdk", version = "=1.13.7" }
 solana-storage-proto = { path = "../storage-proto", version = "=1.13.7" }
 solana-transaction-status = { path = "../transaction-status", version = "=1.13.7" }
->>>>>>> 88aeaa82
 thiserror = "1.0"
 tokio = "1"
 tonic = { version = "0.8.1", features = ["tls", "gzip", "transport"] }
